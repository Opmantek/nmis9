--- conflicted
+++ resolved
@@ -1,11 +1,6 @@
 <nav class="navbar navbar-default navbar-expand-sm navbar-dark">
   <div class="collapse navbar-collapse" id="navbarNavDropdown">
-<<<<<<< HEAD
-    <ul class="navbar-nav">
-      <!-- % if($self->session('is_auth')){   -->
-=======
     <ul class="nav navbar-nav">
->>>>>>> 97ea6951
       <li class="nav-item">
         <a class="nav-link"  href="cgi-nmis9/nmiscgi.pl" target="_blank" title="nmis">NMIS9</a>
       </li>
