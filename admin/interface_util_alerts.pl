--- conflicted
+++ resolved
@@ -55,7 +55,7 @@
 my $includeGroup = 1;
 
 # the seperator for the details field.
-my $detailSep = ": ";
+my $detailSep = "-- ";
 
 # *****************************************************************************
 
@@ -70,7 +70,7 @@
 
 my %arg = getArguements(@ARGV);
 
-if ( $arg{clean} eq "true" ) {
+if ( defined $arg{clean} and $arg{clean} eq "true" ) {
 	print "Cleaning Events\n";
 	cleanEvents();
 	exit;
@@ -134,27 +134,29 @@
 				my $eventExists = eventExist($NI->{system}{name}, $event, $element);
 				my $sendSyslog = 0;
 				my $condition = 0;
-				my $details = undef;
-
-				# build a details string
-				$details = $IF->{$ifIndex}{Description} if exists $IF->{$ifIndex}{Description};
+
+				my @detailBits;
+									
+				if ( $includeGroup ) {
+					push(@detailBits,"$LNT->{$node}{group}");
+				}
+				
+				if ( defined $IF->{$ifIndex}{Description} and $IF->{$ifIndex}{Description} ne "" ) {
+					push(@detailBits,"$IF->{$ifIndex}{Description}");
+				}
 
 				if ($C->{global_events_bandwidth} eq 'true')
 				{
-						if ( $details ) {
-							$details .= " Bandwidth=".$IF->{$ifIndex}->{ifSpeed};
-						}
-						else {
-							$details = "Bandwidth=".$IF->{$ifIndex}->{ifSpeed};
-						}
-				}
-				
-				if ( $details ) {
-					$details = "$details: Value=$util Threshold=$thrvalue";
-				}
-				else {
-					$details = "Value=$util Threshold=$thrvalue";
-				}
+						push(@detailBits,"Bandwidth=".$IF->{$ifIndex}->{ifSpeed});
+				}
+
+				push(@detailBits,"Value=$util Threshold=$thrvalue");
+
+				my $details = join($detailSep,@detailBits);
+
+				#remove dodgy quotes
+				$details =~ s/[\"|\']//g;
+
 
 				if ( $eventExists and $level =~ /Normal/i) {
 					# Proactive Closed.
@@ -168,39 +170,9 @@
 					# Life is good, nothing to see here.
 				}
 				elsif ( not $eventExists and $level !~ /Normal/i) {
-<<<<<<< HEAD
 					$condition = 3;
-					
-=======
-					print "  DEBUG condition3 node=>$node,event=>$event,level=>$level,element=>$element,details=>$details\n" if $info or $debug;
-
-					$condition = 3;
-					my @detailBits;
-										
-					if ( $includeGroup ) {
-						push(@detailBits,"$LNT->{$node}{group}");
-					}
-					
-					if ( exists $IF->{$ifIndex}{Description} and $IF->{$ifIndex}{Description} ne "" ) {
-						push(@detailBits,"$IF->{$ifIndex}{Description}");
-					}
-	
-					if ($C->{global_events_bandwidth} eq 'true')
-					{
-							push(@detailBits,"Bandwidth=".$IF->{$ifIndex}->{ifSpeed});
-					}
-
-					push(@detailBits,"Value=$util Threshold=$thrvalue");
-
-					$details = join($detailSep,@detailBits);
-
-					#remove dodgy quotes
-					$details =~ s/[\"|\']//g;
-
 					$event =~ s/ Closed//g;
 
-					print "  DEBUG eventAdd node=>$node,event=>$event,level=>$level,element=>$element,details=>$details\n" if $info or $debug;
->>>>>>> ab62e9fa
 					eventAdd(node=>$node,event=>$event,level=>$level,element=>$element,details=>$details);
 					# new event send the syslog.
 					$sendSyslog = 1;
@@ -246,11 +218,11 @@
 	my $event = shift;
 	my $element = shift;
 	
-	print "DEBUG deleteEvent: $node,$event,$element\n";
+	#print "DEBUG deleteEvent: $node,$event,$element\n";
 
 	my $event_hash = eventHash($node,$event,$element);
 
-	print "DEBUG deleteEvent: $event_hash\n";
+	#print "DEBUG deleteEvent: $event_hash\n";
 
 	my ($ET,$handle);
 	if ($C->{db_events_sql} eq 'true') {
