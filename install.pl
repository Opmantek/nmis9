#!/usr/bin/perl
#
#  Copyright (C) Opmantek Limited (www.opmantek.com)
#
#  ALL CODE MODIFICATIONS MUST BE SENT TO CODE@OPMANTEK.COM
#
#  This file is part of Network Management Information System ("NMIS").
#
#  NMIS is free software: you can redistribute it and/or modify
#  it under the terms of the GNU General Public License as published by
#  the Free Software Foundation, either version 3 of the License, or
#  (at your option) any later version.
#
#  NMIS is distributed in the hope that it will be useful,
#  but WITHOUT ANY WARRANTY; without even the implied warranty of
#  MERCHANTABILITY or FITNESS FOR A PARTICULAR PURPOSE.  See the
#  GNU General Public License for more details.
#
#  You should have received a copy of the GNU General Public License
#  along with NMIS (most likely in a file named LICENSE).
#  If not, see <http://www.gnu.org/licenses/>
#
#  For further information on NMIS or for a license other than GPL please see
#  www.opmantek.com or email contact@opmantek.com
#
#  User group details:
#  http://support.opmantek.com/users/
#
# *****************************************************************************

# TODO:
# * support for completely unattended install (silencing confirmations)
# e.g. install.pl site=/usr/local/nmis8 fping=/usr/local/sbin/fping cpan=true
use 5.10.1;

# Load the necessary libraries
use FindBin;
use lib "$FindBin::Bin/lib";

use strict;
use DirHandle;
use Data::Dumper;
#! this imports the LOCK_ *constants (eg. LOCK_UN, LOCK_EX)
use Fcntl qw(:DEFAULT :flock);
use File::Copy;
use File::Find;
use File::Basename;
use Cwd;
use POSIX qw(:sys_wait_h);
use version 0.77;

# relax an overly strict umask but for the duration of the installation only
# otherwise dirs and files that are created end up inaccessible for the nmis user...
umask(0022);


my $nmisModules;			# local modules used in our scripts

if ( $ARGV[0] =~ /\-\?|\-h|--help/ ) {
	printHelp();
	exit 0;
}

# Get some command line arguements.
my %arg = getArguements(@ARGV);

my $site = $arg{site} ? $arg{site} : "/usr/local/nmis8";
my $listdeps = $arg{listdeps} =~ /1|true|yes/i;

my $debug = $arg{debug}? 1 : 0;
my %options;										# for future unattended mode

die "This installer must be run with root privileges, terminating now!\n"
		if ($> != 0);

system("clear");
my ($installLog, $mustmovelog);
if ( -d $site )
{
	$installLog = "$site/install.log";
}
else
{
	$installLog = "/tmp/install.log";
	$mustmovelog = 1;
}


###************************************************************************###
printBanner("NMIS Installation Script");
my $hostname = `hostname -f`; chomp $hostname;

# figure out where we install from; current dir, check the dirname of this command's invocation, or give up
my $src = cwd();
$src = Cwd::abs_path(dirname($0)) if (!-f "$src/LICENSE");
die "Cannot determine installation source directory!\n" if (!-f "$src/LICENSE");

die "The installer cannot be run out of the live target directory!
Please unpack the NMIS sources in a different directory (e.g. /tmp)
and restart the installer there!\n\n" if ($src eq $site);

my $nmisversion;
open(G, "./lib/NMIS.pm");
for  my $line (<G>)
{
	if ($line =~ /^\$VERSION\s*=\s*"(.+)";\s*$/)
	{
		$nmisversion = $1;
		last;
	}
}
close G;
logInstall("Installation of NMIS $nmisversion on host '$hostname' started at ".scalar localtime(time));


# there are some slight but annoying differences
my $osflavour;
if (-f "/etc/redhat-release")
{
	$osflavour="redhat";
	logInstall("detected OS flavour RedHat/CentOS");
}
elsif (-f "/etc/os-release")
{
	open(F,"/etc/os-release");
	my @osinfo = <F>;
	close(F);
	if (grep(/ID=debian/, @osinfo))
	{
		$osflavour="debian";
		logInstall("detected OS flavour Debian");
	}
	elsif (grep(/ID=ubuntu/, @osinfo))
	{
		$osflavour="ubuntu";
		logInstall("detected OS flavour Ubuntu");
	}
}
if (!$osflavour)
{
	echolog("Attention: The installer was unable to determine the type of your OS
and won't be able to make certain installation adjustments!

We recommend that you check the NMIS Installation guide at
https://community.opmantek.com/x/Dgh4
for further info.\n\n");
	print "Hit <Enter> to continue:\n";
	my $x = <STDIN>;
}



logInstall("Installation source is $src");

###************************************************************************###
printBanner("Checking Perl version...");

if ($^V < version->parse("5.10.1"))
{
	echolog("The version of Perl installed on your server is lower than the minimum
supported version 5.10.1. Please upgrade to at least Perl 5.10.1");
	exit 1;
}
else {
	echolog("The version of Perl installed on your server is $^V and OK");
}

printBanner("Checking SELinux Status");
my $rawstatus = system("selinuxenabled");
if (WIFEXITED($rawstatus))
{
	if (WEXITSTATUS($rawstatus) == 0)
	{
		my $flavour = `getenforce 2>/dev/null`;
		chomp ($flavour);

		if ($flavour =~ /permissive/i)
		{
			echolog("SELinux is enabled but in permissive mode.");
		}
		else
		{
			echolog("SELinux is enabled!");
			print "\n
The installer has detected that SELinux is enabled on your system
and that it is set to enforce its policy.\n
SELinux needs extensive configuration to work properly.\n
In its default configuration it is known to interfere with NMIS,
and we do therefore recommend that you disable SELinux for NMIS.

See \"man 8 selinux\" for details.\n\nHit <Enter> to continue:\n";
			my $x = <STDIN>;
		}
	}
	else
	{
		echolog("SELinux is not enabled.");
	}
}
else
{
	echolog("Could not determine SELinux status, exit code was $rawstatus");
}

###************************************************************************###
my $can_use_web;
if ($osflavour)
{
	my @debpackages = (qw(autoconf automake gcc make libcairo2 libcairo2-dev libglib2.0-dev
libpango1.0-dev libxml2 libxml2-dev libgd-gd2-perl libnet-ssleay-perl
libcrypt-ssleay-perl apache2 fping snmp snmpd snmptrapd libnet-snmp-perl
libcrypt-passwdmd5-perl libjson-xs-perl libnet-dns-perl
libio-socket-ssl-perl libwww-perl libnet-smtp-ssl-perl libnet-smtps-perl
libcrypt-unixcrypt-perl libcrypt-rijndael-perl libuuid-tiny-perl libproc-processtable-perl libdigest-sha-perl
libnet-ldap-perl libnet-snpp-perl libdbi-perl libtime-modules-perl
libsoap-lite-perl libauthen-simple-radius-perl libauthen-tacacsplus-perl
libauthen-sasl-perl rrdtool librrds-perl libsys-syslog-perl libtest-deep-perl dialog libui-dialog-perl));

	my @rhpackages = (qw(autoconf automake gcc cvs cairo cairo-devel
pango pango-devel glib glib-devel libxml2 libxml2-devel gd gd-devel
libXpm-devel libXpm openssl openssl-devel net-snmp net-snmp-libs
net-snmp-utils net-snmp-perl perl-IO-Socket-SSL perl-Net-SSLeay
perl-JSON-XS httpd fping make groff perl-CPAN crontabs dejavu*
perl-libwww-perl perl-Net-DNS perl-Digest-SHA
perl-DBI perl-Net-SMTPS perl-Net-SMTP-SSL perl-Time-modules
perl-CGI net-snmp-perl perl-Proc-ProcessTable perl-Authen-SASL
perl-Crypt-PasswdMD5 perl-Crypt-Rijndael perl-Net-SNPP perl-Net-SNMP perl-GD rrdtool
perl-rrdtool perl-Test-Deep dialog perl-UI-Dialog
perl-Excel-Writer-XLSX
));

	# cgi was removed from core in 5.20
	if (version->parse($^V) >= version->parse("5.19.7"))
	{
		push @debpackages, "libcgi-pm-perl";
		push @rhpackages, "perl-CGI";
	}

	my $pkgmgr = $osflavour eq "redhat"? "YUM": ($osflavour eq "debian" or $osflavour eq "ubuntu")? "APT": undef;
	my $pkglist = $osflavour eq "redhat"? \@rhpackages : ($osflavour eq "debian" or $osflavour eq "ubuntu")? \@debpackages: undef;

	# first check if internet/web access is available
	printBanner("Checking Web access...");

	# curl is present in most basic redhat install
	# wget is present on debian/ubuntu via priority:important
	my $testres = system("curl -s -m 10 -o /dev/null https://opmantek.com/robots.txt 2>/dev/null") >> 8;
	$testres = system("wget -q -T 10 -O /dev/null https://opmantek.com/robots.txt 2>/dev/null") >> 8
			if ($testres);
	$can_use_web = !$testres;

	if ($can_use_web)
	{
		echolog("Web access is ok.");
	}
	else
	{
		echolog("No Web access available!");
		print "Your system cannot access the web, therefore $pkgmgr will not
be able to download any missing software packages. If any
such missing packages are detected and you don't have
a local source of packages (e.g. an installation DVD) then the
installation won't complete successfully.

We recommend that you check our Wiki article on working around
package installation without Internet access in that case:

https://community.opmantek.com/x/boSG\n\n";

		print "Hit <Enter> to continue:\n";
		my $x = <STDIN>;
	}

	if ($osflavour eq "debian" or $osflavour eq "ubuntu")
	{
		my @unresolved;

		# one or two packages are not a/v in wheezy
		my $osversion = `lsb_release -r`; $osversion =~ s/^.*:\s*//;

		printBanner("Updating package status, please wait...");
		execPrint("apt-get update -qq");

		printBanner("Checking Dependencies...");

		for my $pkg (@debpackages)
		{
			next if ($pkg =~ /^(snmptrapd|libnet-smtps-perl)$/ # in snmpd/not packaged in wheezy
							 and $osflavour eq "debian"
							 and version->parse($osversion) < version->parse("8.0"));
			next if ($pkg eq "snmptrapd"		# included in snmpd before  15.10
							 and $osflavour eq "ubuntu"
							 and version->parse($osversion) < version->parse("15.10"));

			if (`dpkg -l $pkg 2>/dev/null` =~ /^ii\s*$pkg\s*/m)
			{
				echolog("Required package $pkg is already installed.");
			}
			else
			{
				echolog("Required package $pkg is NOT installed!");
				push @unresolved, $pkg;
			}
		}

		if (@unresolved)
		{
			my $packages = join(" ",@unresolved);
			echolog("\n\nSome required packages are missing:
$packages\n
The installer can use $pkgmgr to download and install these packages.\n");

			if (input_yn("Do you want to install these packages with $pkgmgr now?"))
			{
				$ENV{"DEBIAN_FRONTEND"}="noninteractive";

				for my $missing (@unresolved)
				{
					echolog("\nInstalling $missing with apt-get");
					execPrint("apt-get -yq install $missing");
				}
				print "\n\n";			# apt is a bit noisy
			}
			else
			{
				echolog("Required packages not present but installer instructed to NOT install them.");
				print "\nNMIS will not run correctly without the following packages installed:\n
$packages\n
You will have to resolve these
dependencies manually before NMIS can operate properly.\n\nHit <Enter> to continue:\n";
					my $x = <STDIN>;
			}
		}
	}
	elsif ($osflavour eq "redhat")
	{
		my %unresolved;

		if ($can_use_web)
		{
			printBanner("Updating YUM metadata cache...");
			system("yum makecache");
		}

		printBanner("Checking Dependencies...");

		# a few packages are only available via the EPEL repo and others need repoforge/rpmfore, too
		open(F,"/etc/redhat-release");
		my $rhver =	<F>;
		chomp $rhver;
		close F;
		my $iscentos = ($rhver =~ /CentOS/);
		$rhver =~ s/^[^0-9]+(\d)\.\d.*$/$1/;

		# check the enabled extra repos
		my %enabled_repos;
		open(F, "yum -C -v repolist enabled|") or die "cannot get repository list from yum: $!\n";
		for my $line (<F>)
		{
			if ($line =~ /^Repo-id\s*:\s*(\S+)/)
			{
				$enabled_repos{$1} = 1;
			}
		}
		close(F);

		for my $pkg (@rhpackages)
		{
			my $installcmd = "yum -y install $pkg";
			my ($ispresent, $present_version, $repo, $reponame, $repourl);

			if (my $rpmstatus = `rpm -qa $pkg 2>/dev/null`)
			{
				$present_version = version->parse($1) if ($rpmstatus =~ /^\S+-(\d+\.\d+(\.\d+)?)/m);
				$ispresent = 1;

				# rrdtool and perl-rrdtool are doubly special - we need a recent enough version
				$ispresent = 0
						if (($pkg eq "rrdtool" or $pkg eq "rrdtool-perl")
								and $present_version < version->parse("1.4.4"));
			}

			if ($ispresent)
			{
				echolog("Required package $pkg is already installed"
								. ($present_version? " (version $present_version)." : "."));
				next;
			}

			# special handling for rpmforge packages
			if ($pkg eq "fping" or $pkg eq "rrdtool" or $pkg eq "rrdtool-perl")
			{
				$installcmd = "yum -y --enablerepo=rpmforge-extras install $pkg";
				$repo="rpmforge";
				$reponame="RPMforge";
				$repourl = "http://repoforge.org/";
			}
			# ditto for epel
			elsif ($pkg eq "perl-Net-SNMP" or $pkg eq "glib" or $pkg eq "glib-devel"
						 or $pkg eq "perl-Crypt-Rijndael" or $pkg eq "perl-JSON-XS"
						 or $pkg eq "perl-Net-SMTPS" or $pkg eq "perl-Net-SNPP"
						 or $pkg eq "perl-Proc-ProcessTable")
			{
					$installcmd = "yum -y --enablerepo=epel install $pkg";
					$repo="epel";
					$reponame="EPEL";
					$repourl = "https://fedoraproject.org/wiki/EPEL/";
			}

			echolog("Required package $pkg is NOT installed!");
			$unresolved{$pkg} = { installcmd => $installcmd,
														repo => $repo,
														reponame => $reponame,
														repourl => $repourl };
		}

		if (keys %unresolved)
		{
			my $packages = join(" ",sort keys %unresolved);
			echolog("\n\nSome required packages are missing:
$packages\n
The installer can use $pkgmgr to download and install these packages.\n");

			if (input_yn("Do you want to install these packages with $pkgmgr now?"))
			{
				for my $missing (keys %unresolved)
				{
					my ($installcmd, $repo, $reponame, $repourl ) = @{$unresolved{$missing}}{qw(installcmd repo reponame repourl)};

					if ($repo and !$enabled_repos{$repo})
					{
						if (!$can_use_web)
						{
							printBanner("Cannot enable repository $reponame!");
							print "\nThe $reponame repository is required for installing $missing, but
your system does not have web access and thus cannot
download anything from that repository.

You will have to install $missing manually (downloadable
from $repourl).\n\nHit <Enter> to continue:\n";
							my $x = <STDIN>;
							next;
						}
						else
						{
							enable_custom_repo($repo, $iscentos, $rhver);
							$enabled_repos{$repo} = 1;
						}
					}

					echolog("\nInstalling $missing with yum".($repo? " from repository $reponame": ""));
					execPrint($installcmd);

					if ($missing eq "httpd")
					{
						# silly redhat doesn't start services on installation
						execPrint("chkconfig --add $missing");
						execPrint("chkconfig $missing on");
					}
					print "\n\n";			# yum is pretty noisy
				}
			}
			else
			{
				echolog("Required packages not present but installer instructed to NOT install them.");
				print "\nNMIS will not run correctly without the following packages installed:\n
$packages\n
You will have to resolve these
dependencies manually before NMIS can operate properly.\n\n";

				for my $missing (sort keys %unresolved)
				{
					print "The Package $missing can be downloaded from "
							.($unresolved{$missing}->{repourl})."\n"
							if ($unresolved{$missing}->{repourl});
				}

				print "Hit <Enter> to continue:\n";
				my $x = <STDIN>;
			}
		}
	}
}

printBanner("Checking Perl Module Dependencies...");

my ($isok,@missingones) = &checkCpan;
if (!$isok)
{
	print "The installer can use CPAN to install the missing Perl packages
that NMIS depends on, if your system has Internet access.\n\n";

	if (!$can_use_web or !input_yn("OK to use CPAN to install missing modules?"))
	{
		echolog("Cannot install missing CPAN modules.");
		print "NMIS will not work properly until the following Perl modules are installed (from CPAN):\n\n".join(" ",@missingones)
				."\n\nWe recommend that you stop the installer now, resolve the dependencies,
and then restart the installer.\n\n";

		if (input_yn("Stop the installer?"))
		{
			die "\nAborting the installation. Please install the missing Perl packages\nwith cpan, then restart the installer.\n";
		}
	}
	else
	{
		echolog("Installing modules with CPAN");
		system("cpan ".join(" ",@missingones));  # can't use execprint as cpan is interactive
	}
}

if ($listdeps)
{
	echolog("Dependency checks completed, NOT proceeding with installation as requested.\n");
	exit 0;
}

# check that rrdtool is indeed new enough
printBanner("Checking RRDTool Version");
# rrdtool/rrds new enough?
{
	my $rrdisok=0;

	use NMIS::uselib;
	use lib "$NMIS::uselib::rrdtool_lib";

	eval { require RRDs; };
	if (!$@)
	{
		# the rrds version is given in a weird form, eg. 1.4007 meaning 1.4.7.
		# the  version module doesn't quite understand this flavour, expects 1.004007 to mean 1.4.7
		my $foundversion = version->parse("$RRDs::VERSION");
		my $minversion = version->parse("1.4004");
		if ($foundversion >= $minversion)
		{
			echolog("rrdtool/RRDs version $foundversion is sufficient for NMIS.");
			$rrdisok=1;
		}
		else
		{
			echolog("rrdtool/RRDs version $foundversion is NOT sufficient for NMIS, need at least $minversion");
		}
	}
	else
	{
		echolog("No RRDs module found!");
	}

	if (!$rrdisok)
	{
		print "\nNMIS will not work properly without a sufficiently modern rrdtool/RRDs.

We HIGHLY recommend that you stop the installer now, install rrdtool
and the RRDs perl module, and then restart the installer.

You should check the NMIS Installation guide at
https://community.opmantek.com/x/Dgh4
for further info.\n\n";

		if (input_yn("Stop the installer?"))
		{
			die "\nAborting the installation. Please install rrdtool and the RRDs perl module, then restart the installer.\n";
		}
		else
		{
			echolog("\n\nContinuing the installation as requested. NMIS won't work correctly until you install rrdtool and RRDs!\n\n");
			print "Please hit <Enter> to continue:\n";
			my $x = <STDIN>;
		}
	}
}

###************************************************************************###
printBanner("Checking Installation Target");
print "The standard NMIS installation target is \"$site\".
To install NMIS into a different directory please answer the question below
with \"no\" and restart the installer with the argument site=<custom_dir>,
e.g. ./install.pl site=/opt/nmis8\n\n";

if (!input_yn("OK to start installation/upgrade to $site?"))
{
	echolog("Exiting installation as directed.\n");
	exit  0;
}

###************************************************************************###
if ( -d $site ) 
{
	printBanner("Existing NMIS8 Installation detected");

	print "\nIt seems that you have an existing NMIS installation
in $site. The installer can upgrade the existing installation,
or remove it and install from scratch.\n\n";

	if (input_yn("Do you want to take a backup of your current NMIS install?\n(RRD data is NOT included!)"))
	{
		my $backupFile = getBackupFileName();
		execPrint("tar -C $site -czf ~/$backupFile ./admin ./bin ./cgi-bin ./conf ./install ./lib ./menu ./mibs ./models");
		echolog("Backup of NMIS install was created in ~/$backupFile\n");
	}

	if (!input_yn("\nDo you want to upgrade the existing installation?
If you say No here, the existing installation will be REMOVED and OVERWRITTEN!\n")
			&& input_yn("\nPlease confirm that you want to REMOVE the existing installation:"))
	{
		rename($site,"$site.unwanted") or die "Cannot rename $site to $site.unwanted: $!\n";
	}
}

my $isnewinstall;
if ( not -d $site )
{
	$isnewinstall=1;
	mkdir($site,0755) or die "cannot mkdir $site: $!\n";
}

# now switch to the install.log in the final location
if ($mustmovelog)
{
	my $newlog = "$site/install.log";
	system("mv $installLog $newlog");
	$installLog = $newlog;
}

# before copying anything, lock nmis...
open(F,">$site/conf/NMIS_IS_LOCKED");
print F "$0 is operating, started at ".(scalar localtime)."\n";
close F;

# ...and kill any currently running fpingd
execPrint("$site/bin/fpingd.pl kill=true");

printBanner("Copying NMIS files...");
echolog("Copying source files from $src to $site...\n");

# fixme: this fails benignly but noisyly if there are
# (convenience) symlinks in the nmis dir, e.g. var or database
execPrint("cp -r $src/* $site");

# catch missing nmis user, regardless of upgrade/new install
if (!getpwnam("nmis"))
{
	if (input_yn("OK to create NMIS user?"))
	{
		# redhat/centos' adduser is non-interactive, debian/ubuntu's wants interaction
		if ($osflavour eq "redhat")
		{
			execPrint("adduser nmis");
		}
		elsif ($osflavour eq "debian" or $osflavour eq "ubuntu")
		{
			execPrint("useradd nmis");
		}
	}
	else
	{
		echolog("Continuing without nmis user.\n");
	}
}

if ($isnewinstall)
{
		printBanner("Installing default config files...");
		execPrint("cp -a $site/install/* $site/conf/");
		execPrint("cp -a $site/models-install/* $site/models/");
		# this test plugin shouldn't be activated automatically
		unlink("$site/conf/plugins/TestPlugin.pm") if (-f "$site/conf/plugins/TestPlugin.pm");
}
else
{
	# copy over missing plugins if allowed
	opendir(D,"$site/install/plugins") or warn "cannot open directory install/plugins: $!\n";
	my @candidates = grep(/\.pm$/, readdir(D));
	closedir(D);

	if (@candidates)
	{
		if (!-d "$site/conf/plugins") {
			mkdir("$site/conf/plugins",0755) or die "cannot mkdir $site/conf/plugins: $!\n";
		}
		printBanner("Updating plugins");

		for my $maybe (@candidates)
		{
			next if ($maybe eq "TestPlugin.pm"); # this example plugin shouldn't be auto-activated
			my $docopy;
			if (-f "$site/conf/plugins/$maybe")
			{
				my $havechange = system("diff -q $site/install/plugins/$maybe $site/conf/plugins/$maybe >/dev/null 2>&1") >> 8;
				if ($havechange and input_yn("OK to replace changed plugin $maybe?"))
				{
					$docopy=1;
				}
			}
			else
			{
				$docopy =1;
			}
			execPrint("cp $site/install/plugins/$maybe $site/conf/plugins/$maybe")
					if ($docopy);
		}
	}

	printBanner("Copying new and updated NMIS config files");
	for my $cff ("BusinessServices.nmis","ServiceStatus.nmis",
							 "Customers.nmis", "Events.nmis")
	{
		if (-f "$site/install/$cff" && !-f "$site/conf/$cff")
		{
			execPrint("cp -a $site/install/$cff $site/conf/$cff");
		}
	}
	execPrint("cp -fa $site/install/Tables.nmis $site/install/Table-*.nmis $site/conf/");

	###************************************************************************###
	printBanner("Updating the config files with any new options...");

	if (input_yn("OK to update the config files?"))
	{
<<<<<<< HEAD
		# merge changes for new NMIS Config options. 
		execPrint("$site/admin/updateconfig.pl $site/install/Config.nmis $site/conf/Config.nmis");
		execPrint("$site/admin/updateconfig.pl $site/install/Access.nmis $site/conf/Access.nmis");
		
		# update default config options that have been changed:
		execPrint("$site/install/update_config_defaults.pl $site/conf/Config.nmis");
		
		execPrint("$site/admin/updateconfig.pl $site/install/Modules.nmis $site/conf/Modules.nmis");
		
		# patch config changes that affect existing entries, which update_config_defaults 
		# doesn't handle
		# which includes enabling uuid
		execPrint("$site/admin/patch_config.pl -b $site/conf/Config.nmis /system/non_stateful_events='Node Configuration Change, Node Reset, NMIS runtime exceeded' /globals/uuid_add_with_node=true /system/node_summary_field_list,=uuid /system/json_node_fields,=uuid");
		echolog("\n");
		
		if (input_yn("OK to remove syslog and JSON logging from default event escalation?"))
		{
			execPrint("$site/admin/patch_config.pl -b $site/conf/Escalations.nmis /default_default_default_default__/Level0=''");
=======
			# merge changes for new NMIS Config options.
			execPrint("$site/admin/updateconfig.pl $site/install/Config.nmis $site/conf/Config.nmis");
			execPrint("$site/admin/updateconfig.pl $site/install/Access.nmis $site/conf/Access.nmis");

			# update default config options that have been changed:
			execPrint("$site/install/update_config_defaults.pl $site/conf/Config.nmis");

			execPrint("$site/admin/updateconfig.pl $site/install/Modules.nmis $site/conf/Modules.nmis");

			# patch config changes that affect existing entries, which update_config_defaults
			# doesn't handle
 			# which includes enabling uuid
			execPrint("$site/admin/patch_config.pl -b $site/conf/Config.nmis /system/non_stateful_events='Node Configuration Change, Node Reset, NMIS runtime exceeded' /globals/uuid_add_with_node=true /system/node_summary_field_list,=uuid /system/json_node_fields,=uuid");
>>>>>>> 40d5bd5e
			echolog("\n");
		}
		
		if (input_yn("OK to set the FastPing/Ping timeouts to the new default of 5000ms?"))
		{
			execPrint("$site/admin/patch_config.pl -b -n $site/conf/Config.nmis /system/fastping_timeout=5000 /system/ping_timeout=5000");
		}
		
		# move config/cache files to new locations where necessary
		if (-f "$site/conf/WindowState.nmis")
		{
			printBanner("Moving old WindowState file to new location");
			execPrint("mv $site/conf/WindowState.nmis $site/var/nmis-windowstate.nmis");
		}
		
		# disable the uuid plugin, which this version doesn't need
		my $obsolete = "$site/conf/plugins/UUIDPlugin.pm";
		if (-f $obsolete)
		{
			echolog("Disabling obsolete UUID Plugin");
			rename($obsolete, "$obsolete.disabled");
		}
		
		# handle the model files, automatically where possible
		printBanner("Performing Model Upgrades");
		
		my @upgradables = `$site/admin/upgrade_models.pl -o -n Common-database $site/models-install $site/models 2>&1`;
		my $ucheck = $? >> 8;
		my @problematic = `$site/admin/upgrade_models.pl -p -n Common-database $site/models-install $site/models 2>&1`;
		logInstall("model upgrade check:\n".join("", @upgradables, @problematic));

<<<<<<< HEAD
		# first mention the problematic models
		if ($ucheck & 1)
		{
			printBanner("Non-upgradeable model files detected");
			print "\nThe installer has detected the following model files that require
manual updating:\n\n" .join("", @problematic) ."\nYou should check the NMIS Wiki for instructions on manual 
model upgrades: https://community.opmantek.com/x/-wd4\n
PLease hit <Enter> to continue:\n";
			my $x = <STDIN>;
		}
		else
		{
			echolog("No model files in need of manual updating detected.");
		}
		
		if ($ucheck & 2)
		{
			printBanner("Auto-upgradeable model files detected");
			
			print "The installer has detected that the following auto-upgradeable model files:\n\n"
					.join("", @upgradables)."\n";
			
			if (input_yn("Do you want to perform this model upgrade now?"))
=======
			if (input_yn("OK to remove syslog and JSON logging from default event escalation?"))
			{
				execPrint("$site/admin/patch_config.pl -b $site/conf/Escalations.nmis /default_default_default_default__/Level0=''");
				echolog("\n");
			}

			if (input_yn("OK to set the FastPing/Ping timeouts to the new default of 5000ms?"))
			{
				execPrint("$site/admin/patch_config.pl -b -n $site/conf/Config.nmis /system/fastping_timeout=5000 /system/ping_timeout=5000");
			}

			# move config/cache files to new locations where necessary
			if (-f "$site/conf/WindowState.nmis")
>>>>>>> 40d5bd5e
			{
				execPrint("$site/admin/upgrade_models.pl -u -n Common-database $site/models-install $site/models 2>&1");
			}
			else
			{
				echolog("Not upgrading models, as directed.");
				
				print "\nWe recommend that you use the model upgrade tool to keep your models up 
to date. You find this tool in $site/admin/upgrade_models.pl
and the NMIS Wiki has extra information about it at
https://community.opmantek.com/x/-wd4

Please hit <Enter> to continue:\n";
				my $x = <STDIN>;
			}
		} 
		else
		{
			echolog("No upgradeable model files detected.");
		}
		
		printBanner("Performing RRD Tuning");
		print "Please be patient, this step can take a while...\n";
		
		# these four lots of output, so capture and log w/o display
		
		# that plugin normally does its own confirmation prompting, which cannot work with execPrint
		execLog("$site/admin/install_stats_update.pl nike=true");
		
		# Updating the mib2ip RRD Type
		execLog("$site/admin/rrd_tune_mib2ip.pl run=true change=true");
		
		# Updating the TopChanges RRD Type
		execLog("$site/admin/rrd_tune_topo.pl run=true change=true");
		
		# Updating the TopChanges RRD Type
		execLog("$site/admin/rrd_tune_responsetime.pl run=true change=true");

		execLog("$site/admin/rrd_tune_cisco.pl run=true change=true");

		print "RRD Tuning complete.\n";
	}
	else
	{
<<<<<<< HEAD
		echolog("Continuing without configuration updates as directed.
Please note that you will likely have to perform various configuration updates manually 
to ensure NMIS performs correctly.");
		print "\n\nPlease hit <Enter> to continue: ";
		my $x = <STDIN>;
=======
			echolog("Continuing without configuration updates as directed.
Please note that you will likely have to perform various configuration updates manually
to ensure NMIS performs correctly.");
			print "\n\nPlease hit <Enter> to continue: ";
			my $x = <STDIN>;
	}

	printBanner("Comparing Models");

	if (input_yn("OK to run a comparison of old and new models?"))
	{
		# let's not run this with execPrint as that might take quite a bit of time
		my $res = system("$site/admin/compare_models.pl $site/models $site/models-install");
		if ($res >> 8)
		{
			print "\n\nPlease hit <Enter> to continue:";
			my $x = <STDIN>;
		}
>>>>>>> 40d5bd5e
	}
}

###************************************************************************###
printBanner("Cache some fonts...");
execPrint("fc-cache -f -v");

# check if the common-databases differ, and if so offer to run migrate_rrd_locations.pl
if (!$isnewinstall)
{
	echolog("Checking Common-database files for updates");
	logInstall("running $site/admin/diffconfigs.pl -q $site/models/Common-database.nmis $site/models-install/Common-database.nmis 2>/dev/null | grep -qF /database/type");
	my $res = system("$site/admin/diffconfigs.pl -q $site/models/Common-database.nmis $site/models-install/Common-database.nmis 2>/dev/null | grep -qF /database/type");
	if ($res >> 8 == 0)						# relevant diffs were found
	{
		printBanner("RRD Database Migration");
		echolog("The installer has detected differences between your current Common-database
and the shipped one. These changes can be merged using the rrd migration
script that comes with NMIS.

If you choose Y below, the installer will use admin/migrate_rrd_locations.pl
to move all existing RRD files into the appropriate new locations and merge
the Common-database entries.  This is highly recommended!

If you choose N, then NMIS will continue using the RRD locations specified
in your current Common-database configuration file.\n\n");

		if (input_yn("OK to run rrd migration script?"))
		{
			echolog("Running RRD migration script in test mode first...");
			my $error = execPrint("$site/admin/migrate_rrd_locations.pl newlayout=$site/models-install/Common-database.nmis simulate=true");
			if ($error)
			{
				echolog("Error: RRD migration script detected problems!
The RRD migration script could not complete its test run successfully.
The RRD migration will therefore NOT be performed.

Please check the installation log and diagnostic output for details.\nHit <Enter> to continue:\n");
				my $x = <STDIN>;
			}
			else
			{
				echolog("Performing the actual RRD migration operation...\n");
				my $error = execPrint("$site/admin/migrate_rrd_locations.pl newlayout=$site/models-install/Common-database.nmis");

				if ($error)
				{
					echolog("Error: RRD migration failed! Please use the rollback script
listed above to revert to the original status!\nHit <Enter> to continue:\n");
					my $x = <STDIN>;
				}
				else
				{
					echolog("RRD migration completed successfully.");
				}
			}
		}
		else
		{
			echolog("Continuing without RRD migration as directed.
You can perform this step manually later, by
running $site/admin/migrate_rrd_locations.pl. This script also has a
simulation mode where it only shows what it WOULD do without making any
changes.

It is highly recommended that you perform the RRD migration.");
			print "Please hit <Enter> to continue:\n";
			my $x = <STDIN>;
		}
	}
	else
	{
		echolog("No relevant differences between current and new Common-database.nmis,
no RRD migration required.");
	}
}

# all files are there; let nmis run
unlink("$site/conf/NMIS_IS_LOCKED");

# daemon restarting should only be done after nmis is unlocked
printBanner("Restart the fping daemon...");
execPrint("$site/bin/fpingd.pl restart=true");

if ( -x "$site/bin/opslad.pl" ) {
	printBanner("Restarting the opSLA Daemon...");
	execPrint("$site/bin/opslad.pl"); # starts a new one and kills any existing ones
}


###************************************************************************###
printBanner("Checking configuration and fixing file permissions (takes a few minutes) ...");
execPrint("$site/bin/nmis.pl type=config info=true");

if ($isnewinstall)
{
	printBanner("Integration with Apache");

	# determine apache version
	my $prog = $osflavour eq "redhat"? "httpd" : "apache2";
	my $versioninfo = `$prog -v 2>/dev/null`;
	$versioninfo =~ s/^.*Apache\/(\d+\.\d+\.\d+).*$/$1/s;
	my $istwofour = ($versioninfo =~ /^2\.4\./);

	if (!$versioninfo)
	{
		echolog("No Apache found!");
		print "
It seems that you don't have Apache 2.x installed, so the installer
can't configure Apache for NMIS.

The NMIS GUI consists of a number of CGI scripts, which need to be
run by a web server. You will need to integrate NMIS with your particular
web server manually.

Please use the output of 'nmis.pl type=apache' and check the
NMIS Installation guide at
https://community.opmantek.com/x/Dgh4
for further info.

Please hit <Enter> to continue:\n";
		my $x = <STDIN>;
	}
	else
	{
		echolog("Found Apache version $versioninfo");

		my $apacheconf = "nmis.conf";
		my $res = system("$site/bin/nmis.pl type="
										 .($istwofour?"apache24":"apache")." > /tmp/$apacheconf");
		my $finaltarget = $osflavour eq "redhat"?
				"/etc/httpd/conf.d/$apacheconf" :
				($osflavour eq "debian" or $osflavour eq "ubuntu")? "/etc/apache2/sites-available/$apacheconf" : undef;

		if ($finaltarget
				&& input_yn("Ok to install Apache config file to $finaltarget?"))
		{
			execPrint("mv /tmp/$apacheconf $finaltarget");
			execPrint("ln -s $finaltarget /etc/apache2/sites-enabled/")
					if (-d "/etc/apache2/sites-enabled");

			if ($istwofour)
			{
				execPrint("a2enmod cgi");
			}

			if ($osflavour eq "redhat")
			{
				execPrint("usermod -G nmis apache");
				execPrint("service httpd restart");
			}
			elsif ($osflavour eq "debian" or $osflavour eq "ubuntu")
			{
				execPrint("adduser www-data nmis");
				execPrint("service apache2 restart");
			}
		}
		else
		{
			echolog("Continuing without Apache configuration.");
			print "You will need to integrate NMIS with your
web server manually.

Please use the output of 'nmis.pl type=apache' (or type=apache24) and
check the NMIS Installation guide at
https://community.opmantek.com/x/Dgh4
for further info.

Please hit <Enter> to continue:\n";
			my $x = <STDIN>;
		}
	}
}

# logrotate 3.8.X wants different rotation config options...
printBanner("NMIS Log Rotation Setup");
my $lrver = `logrotate -v 2>&1`;
if ($lrver =~ /^logrotate (\d+\.\d+\.\d+)/m)
{
	my $version = version->parse("$1");
	echolog("Found logrotate version $version");
	my $lrfile =  "$site/install/" . ($version >= version->parse("3.8.0")? "logrotate.380.conf" : "logrotate.conf");
	my $lrtarget = "/etc/logrotate.d/nmis";

	my $havechange = system("diff -q $lrfile $lrtarget >/dev/null 2>&1") >> 8;
	if (!-f $lrtarget or $havechange)
	{
		if (input_yn("OK to install updated log rotation configuration file\n\t$lrfile in /etc/logrotate.d?"))
		{
			execPrint("cp $lrfile $lrtarget");
		}
		else
		{
			echolog("Not installing updated $lrfile as requested.");
		}
	}
	else
	{
		echolog("Log rotation file $lrtarget present and same as default");
	}
}
else
{
	print "Cannot determine logrotate's version!\n
The installer could not determine the version of your \"logrotate\" tool,
and you will have to configure log rotation manually. There are two default
log rotation configuration files in $site/install
that you should use as the basis for your setup.\n\nPlease hit <Enter> to continue:\n";
	my $x = <STDIN>;
}

printBanner("NMIS Cron Setup");

(-d "$site/install/cron.d") or mkdir("$site/install/cron.d", 0755) 
		or die "cannot mkdir $site/install/cron.d/: $!\n";
my $systemcronfile = "/etc/cron.d/nmis";
my $newcronfile = "$site/install/cron.d/nmis";
my $showreminder = 1;

echolog("Creating default Cron schedule with nmis.pl type=crontab");
my $res = system("$site/bin/nmis.pl type=crontab system=true >$newcronfile");
if ($res >> 8)
{
	echolog("Warning: default Cron schedule generation failed!");
}
else
{
	my $cronisdifferent = 1;							# not existent yet? that's a difference for sure
	if (-f $newcronfile && -f $systemcronfile)
	{
		$cronisdifferent = system("diff","-q", $systemcronfile, $newcronfile) >> 8;
		echolog("\nExisting NMIS Cron schedule is different from default.") if ($cronisdifferent);
	}
	else
	{
		echolog("\nNo NMIS Cron schedule exists on the system.");
	}

	if (!$cronisdifferent)
	{
		echolog("\nExisting NMIS Cron schedule is up to date.");
		$showreminder = 0;
	}
	else
	{
		
		print "NMIS relies on Cron to schedule its periodic execution,
and provides an example/default Cron schedule.

The installer can install this default schedule in /etc/cron.d/nmis,
which immediately activates it.

If you already have NMIS entries in your root crontab,
then the installer will comment out all NMIS entries in
that crontab.\n\n";

<<<<<<< HEAD
		if (input_yn("Do you want the default NMIS Cron schedule\nto be installed in $systemcronfile?"))
=======
my $crongood = (-f "/etc/cron.d/nmis");
if (input_yn("Do you want the default NMIS Cron schedule\nto be installed in /etc/cron.d/nmis?"))
{
	echolog("Creating default Cron schedule with nmis.pl type=crontab");
	my $res = system("$site/bin/nmis.pl type=crontab system=true >/tmp/new-nmis-cron");

	if (0 == $res>>8)
	{
		echolog("Cleaning up old per-user crontab");

		my $oldcronfixedup;
		# now clean up the old per-user cron, if there is one!
		my $res = system("crontab -l > $site/conf/crontab.root");
		if (0 == $res>>8)
>>>>>>> 40d5bd5e
		{
			my $res = File::Copy::copy($newcronfile, $systemcronfile);
			if (!$res)
			{
				echolog("Error: writing to $systemcronfile failed: $!");
			}
<<<<<<< HEAD
			else
			{
				$showreminder = 0;
				print "\nA new default cron was created in /etc/cron.d/nmis, 
=======
			open (G, "|crontab -") or die "cannot fork to update crontab: $!\n";
			print G @crondata;
			close G;
			echolog("Cleaned-up crontab was installed.");
			$oldcronfixedup = 1;
		}

		execPrint("mv /tmp/new-nmis-cron /etc/cron.d/nmis");

		print "\nA new default cron was created in /etc/cron.d/nmis,
>>>>>>> 40d5bd5e
but feel free to adjust it.\n\n";
				
				my $oldcronfixedup;
				# now clean up the old per-user cron, if there is one!
				echolog("Cleaning up old per-user crontab");
				my $res = system("crontab -l > $site/conf/crontab.root");
				if (0 == $res>>8)
				{
					echolog("Old crontab was saved in $site/conf/crontab.root");
					
					open (F, "$site/conf/crontab.root") or die "cannot read crontab.root: $!\n";
					my @crondata = <F>;
					close F;
					for my $line (@crondata)
					{
						$line = "# NMIS8 Cron Config is now in /etc/cron.d/nmis\n" if ($line =~ /^#\s*NMIS8 Config/);
						$line = "#disabled! ".$line if ($line =~ m!(nmis8?/bin|nmis8?/conf|nmis8?/admin)!);
					}
					open (G, "|crontab -") or die "cannot fork to update crontab: $!\n";
					print G @crondata;
					close G;
					echolog("Cleaned-up crontab was installed.");
					$oldcronfixedup = 1;
				}
			
				if ($oldcronfixedup)
				{
					print "Any NMIS entries in root's existing crontab were commented out,
and a backup of the crontab was saved in $site/conf/crontab.root.\n\n";
				}
			
				print "Please hit <Enter> to continue:\n";
				my $x = <STDIN>;
				logInstall("New system crontab was installed in /etc/cron.d/nmis");
			}
		}
<<<<<<< HEAD
=======

		print "Please hit <Enter> to continue:\n";
		my $x = <STDIN>;
		$crongood = 1;
		logInstall("New system crontab was installed in /etc/cron.d/nmis");
	}
	else
	{
		echolog("Default Cron schedule generation failed!");
		$crongood = 0;
>>>>>>> 40d5bd5e
	}
}

if ($showreminder)
{
	print "\n\nNMIS will require some scheduling setup to work correctly.\n
An example default Cron schedule is available 
in $newcronfile, and you can use 
\"$site/bin/nmis.pl type=crontab system=true >/tmp/somefile\"
to regenerate that default.\nPlease hit <Enter> to continue:\n";
			my $x = <STDIN>;
}

###************************************************************************###
printBanner("NMIS State ".($isnewinstall? "Initialisation":"Update"));

# now offer to run an (initial) update to get nmis' state initialised
# and/or updated
if ( input_yn("NMIS Update: This may take up to 30 seconds\n(or a very long time with MANY nodes)...\n
Ok to run an NMIS type=update action?"))
{

}
else
{
	print "Ok, continuing without the update run as directed.\n\n
It's highly recommended to run nmis.pl type=update once initially
and after every NMIS upgrade - you should do this manually.\n
Please hit <Enter> to continue: ";

	logInstall("continuing without the update run.\nIt's highly recommended to run nmis.pl type=update once initially and after every NMIS upgrade - you should do this manually.");

	my $x = <STDIN>;
}

if (-d "$site.unwanted" && input_yn("OK to remove temporary/backup files?"))
{
	system('rm','-rf',"$site.unwanted");
}

###************************************************************************###
printBanner("Installation Complete. NMIS Should be Ready to Poll!");
print "You should now be able to access NMIS at http://<yourserver name or ip>/nmis8/\n
Based on your hostname config, this would be\n\thttp://$hostname/nmis8/\n\n";
logInstall("Installation finished at ".scalar localtime);

exit 0;

# this is called for every file found
sub getModules {

	my $file = $File::Find::name;		# full path here

	return if ! -r $file;
	return unless $file =~ /\.pl|\.pm$/;
	parsefile( $file );
}

# this could be used again to find all module dependancies - TBD
sub parsefile {
	my $f = shift;

	open my $fh, '<', $f or print "couldn't open $f\n" && return;

	while (my $line = <$fh>) {
		chomp $line;
		next if (!$line or $line =~ m/^\s*#/);

		# test for module use 'xxx' or 'xxx::yyy' or 'xxx::yyy::zzz'
		if (
			$line =~ m/^(use|require)\s+(\w+::\w+::\w+|\w+::\w+|\w+)(\s+([0-9\.]+))?/
			or $line =~ m/(use|require)\s+(\w+::\w+::\w+|\w+::\w+)(\s+([0-9\.]+))?/
			or $line =~ m/(use|require)\s+(\w+)(\s+([0-9\.]+))?;/
		)
		{
			my ($mod, $minversion) = ($2,$4);
			print "PARSE $f: '$line' => module $mod, minversion $minversion\n" if $debug;

			if ( defined $mod and $mod ne '' and $mod !~ /^\d+/ )
			{
				$nmisModules->{$mod}{file} = 'MODULE NOT FOUND';					# set all as 'MODULE NOT FOUND' here, will check installation status of '$mod' next
				$nmisModules->{$mod}{type} = $1;
				$nmisModules->{$mod}{minversion} = $minversion if (defined $minversion);

				if (not grep {$_ eq $f} @{$nmisModules->{$mod}{by}})
				{
					push(@{$nmisModules->{$mod}{by}},$f);
				}
			}
		}
	}	#next line of script
	close $fh;
}


# returns (1) if no critical modules missing, (0,critical modules) otherwise
sub checkCpan {
	printBanner("Checking for required Perl modules");
	print <<EOF;
This will check for installed Perl modules, first by parsing the
source code to build a list of used modules. Then by checking that
the module exists in the src code or is found in the perl standard
\@INC directory list: @INC

EOF

	my $libPath = "$src/lib";

	my $mod;

	# Check that all the local libaries required by NMIS8, are available to us.
	# when a module is found, parse it for its own reqired modules, so we build a complete install list
	# the nmis base is assumed to be one dir above us, as we should be run from <nmisbasedir>/install folder

	# loop over the check and install script

	find(\&getModules, "$src");

	# now determine if installed or not.
	foreach my $mod ( keys %$nmisModules ) {

		my $mFile = $mod . '.pm';
		# check modules that are multivalued, such as 'xx::yyy'	and replace :: with directory '/'
		$mFile =~ s/::/\//g;
		# test for local include first
		if ( -e "$libPath/$mFile" ) {
			$nmisModules->{$mod}{file} = "$libPath/$mFile";
			$nmisModules->{$mod}{version} = &moduleVersion("$libPath/$mFile");
		}
		else {
			# Now look in @INC for module path and name
			# and record the newest one
			foreach my $path( @INC ) {
				if ( -e "$path/$mFile" )
				{
					my $thisversion = moduleVersion("$path/$mFile");
					if (!$nmisModules->{$mod}{version}
							or !$thisversion
							or version->parse($thisversion) >= version->parse($nmisModules->{$mod}{version}))
					{
						$nmisModules->{$mod}{file} = "$path/$mFile";
						$nmisModules->{$mod}{version} = $thisversion;
					}
				}
			}
		}
	}
	# returns status, list of critical missing
	my ($status, @missing) = &listModules;
	return ($status, @missing);
}


# get the module version
# this is non-optimal, but gets the task done with no includes or 'use modulexxx'
# whhich would kill this script :-)
sub moduleVersion {
	my $mFile = shift;
	open FH,"<$mFile" or return 'FileNotFound';
	while (<FH>) 
	{
		if (/^\s*((our|my)\s+\$|\$(\w+::)*)VERSION\s*=\s*['"]?\s*[vV]?([0-9\.]+)\s*['"]?s*;/)
		{
			return $4;
		}
	}
	close FH;
	return '';
}

# returns (1) if no critical modules missing, (0,critical) otherwise
sub listModules
{
  my (@missing, @critmissing);
  my %noncritical = ("Net::LDAP"=>1, "Net::LDAPS"=>1, "IO::Socket::SSL"=>1,
										 "Crypt::UnixCrypt"=>1, "Authen::TacacsPlus"=>1, "Authen::Simple::RADIUS"=>1,
										 "SNMP_util"=>1, "SNMP_Session"=>1, "SOAP::Lite" => 1, "UI::Dialog" => 1);


  logInstall("Module status follows:\nName - Path - Current Version - Minimum Version\n");
	foreach my $k (sort {$nmisModules->{$a}{file} cmp $nmisModules->{$b}{file} } keys %$nmisModules)
	{
    logInstall(join("\t", $k, $nmisModules->{$k}->{file},
										$nmisModules->{$k}->{version}||"N/A", $nmisModules->{$k}->{minversion}||"N/A"));
		# report as missing: if not present, or version below required minimum
    push @missing, $k if 	($nmisModules->{$k}->{file} eq "MODULE NOT FOUND"
													 or (defined $nmisModules->{$k}->{minversion}
															 and version->parse($nmisModules->{$k}->{version}) < version->parse($nmisModules->{$k}->{minversion})));
	}

	if (@missing)
	{
		@critmissing = grep( !$noncritical{$_}, @missing);
		my @optionals = grep ($noncritical{$_}, @missing);

		if (@optionals)
		{
			printBanner("Some Optional Perl Modules are missing (or too old)");
			print qq|The following optional modules are missing or too old:\n| .join(" ", @optionals)
					.qq|\n\nNote: The modules Net::LDAP, Net::LDAPS, IO::Socket::SSL, Crypt::UnixCrypt,
Authen::TacacsPlus, Authen::Simple::RADIUS are optional components for the
NMIS AAA system.

The modules SNMP_util and SNMP_Session are also optional (needed only for
the ipsla subsystem) and can be installed either with
'yum install perl-SNMP_Session' or from the provided tar file in
install/SNMP_Session-1.12.tar.gz.\n\n|;
		}

		if (@critmissing)
		{
			printBanner("Some Critical Perl Modules are missing (or too old)!");
			print qq|The following essential Perl modules are missing or too old and need
to be installed (or upgraded) before NMIS will work correctly:\n\n| . join(" ", @critmissing)."\n\n";
		}

		print qq|These modules can be installed with CPAN:

  perl -MCPAN -e shell
    install [module name]

  or more conveniently by running
   cpan [module name] [module name...]\n\n|;
	}

	my $resultcode = @critmissing? 0 : 1;
	return ($resultcode, @critmissing);
}


# print question, return true if y (or in unattended mode). default is yes.
sub input_yn
{
	my ($query) = @_;

	print "$query";
	if ($options{y})
	{
		print " (auto-default YES)\n\n";
		return 1;
	}
	else
	{
		print "\nType 'y' or hit <Enter> to accept, any other key for 'no': ";
		my $input = <STDIN>;
		chomp $input;
		logInstall("User input for \"$query\": \"$input\"");

		return ($input =~ /^\s*(y|yes)?\s*$/i)? 1:0;
	}
}

# question, default answer, whether we want confirmation or not
# returns string in question
sub input_str
{
	my ($query, $default, $wantconfirmation) = @_;

	print "$query [default: $default]: ";
	if ($options{y})
	{
		print " (auto-default)\n\n";
		return $default;
	}
	else
	{
		while (1)
		{
			my $result = $default;

			print "\nEnter new value or hit <Enter> to accept default: ";
			my $input = <STDIN>;
			chomp $input;
			logInstall("User input for \"$query\": \"$input\"");
			$result = $input if ($input ne '');

			if ($wantconfirmation)
			{
				print "You entered '$input' -  Is this correct ? <Enter> to accept, or any other key to go back: ";
				$input = <STDIN>;
				chomp $input;
				return $result if ($input eq '');
			}
			else
			{
				return $result;
			}
		}
	}
}

sub getBackupFileName {
	my $time = shift;
	if ( $time == 0 ) { $time = time; }
	my ($sec,$min,$hour,$mday,$mon,$year,$wday,$yday,$isdst)=localtime($time);
	if ($year > 70) { $year=$year+1900; }
	        else { $year=$year+2000; }
	if ($hour<10) {$hour = "0$hour";}
	if ($min<10) {$min = "0$min";}
	if ($sec<10) {$sec = "0$sec";}
	# Do some sums to calculate the time date etc 2 days ago
	$wday=('Sun','Mon','Tue','Wed','Thu','Fri','Sat')[$wday];
	$mon=('Jan','Feb','Mar','Apr','May','Jun','Jul','Aug','Sep','Oct','Nov','Dec')[$mon];
	return "nmis8-backup-$year-$mon-$mday-$hour$min.tgz";
}

sub printBanner {
	my $string = shift;

	print <<EOF;

++++++++++++++++++++++++++++++++++++++++++++++++++++++
$string
++++++++++++++++++++++++++++++++++++++++++++++++++++++

EOF

	logInstall("\n\n###+++\n$string\n###+++\n");
}


# run external program/command via a shell
# external command cannot not prompt or read stdin!
# returns the command's exit code or -1 for signal/didn't start/non-standard termination
sub execPrint {
	my $exec = shift;
	my $out = `$exec </dev/null 2>&1`;
	my $rawstatus = $?;
	my $res = WIFEXITED($rawstatus)? WEXITSTATUS($rawstatus): -1;
	print $out;
	logInstall("\n\n###+++\nEXEC: $exec\n");
	logInstall($out);
	logInstall("###". ($res? " Exit Code: $res ":''). "+++\n\n");
	return $res;
}

# like execPrint BUT output is only logged, not printed
sub execLog {
	my $exec = shift;
	my $out = `$exec </dev/null 2>&1`;
	my $rawstatus = $?;
	my $res = WIFEXITED($rawstatus)? WEXITSTATUS($rawstatus): -1;

	logInstall("\n\n###+++\nEXEC: $exec\n");
	logInstall($out);
	logInstall("###". ($res? " Exit Code: $res ":''). "+++\n\n");
	return $res;
}
		


# prints args to stdout, logs to install log.
# args should not have a trailing newline.
sub echolog {
	my (@stuff) = @_;
	print join("\n",@stuff)."\n";
	logInstall(join("\n",@stuff));
}

sub logInstall {
	my $string = shift;
	if ( $installLog ) {
		open(OUT,">>$installLog") or die "ERROR: Problem with file $installLog: $!\n";
		print OUT "$string\n";
		close(OUT);
	}
}

sub printHelp {
	print qq/
NMIS Install Script

NMIS Copyright (C) Opmantek Limited (www.opmantek.com)
This program comes with ABSOLUTELY NO WARRANTY;

usage: $0 [site=$site] [listdeps=(true|false)]

Options:
  listdeps Only show (missing) dependencies, do not install NMIS
  site	Target site for installation, default is $site

eg: $0 site=$site cpan=true

/;
}

sub getArguements {
	my @argue = @_;
	my (%nvp, $name, $value, $line, $i);
	for ($i=0; $i <= $#argue; ++$i) {
	        if ($argue[$i] =~ /.+=/) {
	                ($name,$value) = split("=",$argue[$i]);
	                $nvp{$name} = $value;
	        }
	        else { print "Invalid command argument: $argue[$i]\n"; }
	}
	return %nvp;
}

sub enable_custom_repo
{
	my ($reponame, $iscentos, $majorlevel) = @_;

	# epel: comfy for centos, not so for rh
	# repoforge: uncomfy everywhere
	if ($reponame eq "epel" )
	{
		echolog("\nEnabling EPEL repository\n");
		if ($iscentos)
		{
			execPrint("yum -y install epel-release");
		}
		else
		{
			execPrint("yum -y install 'https://dl.fedoraproject.org/pub/epel/epel-release-latest-$majorlevel.noarch.rpm'");
		}
	}
	elsif ($reponame =~ /^(repo|rpm)forge$/i)
	{
		echolog("\nEnabling RepoForge repository\n");
		execPrint("yum -y install 'http://pkgs.repoforge.org/rpmforge-release/rpmforge-release-0.5.3-1.el$majorlevel.rf.x86_64.rpm'");
	}
	else
	{
		die "Cannot enable unknown custom repository \"reponame\"!\n";
	}
}<|MERGE_RESOLUTION|>--- conflicted
+++ resolved
@@ -717,7 +717,6 @@
 
 	if (input_yn("OK to update the config files?"))
 	{
-<<<<<<< HEAD
 		# merge changes for new NMIS Config options. 
 		execPrint("$site/admin/updateconfig.pl $site/install/Config.nmis $site/conf/Config.nmis");
 		execPrint("$site/admin/updateconfig.pl $site/install/Access.nmis $site/conf/Access.nmis");
@@ -736,21 +735,6 @@
 		if (input_yn("OK to remove syslog and JSON logging from default event escalation?"))
 		{
 			execPrint("$site/admin/patch_config.pl -b $site/conf/Escalations.nmis /default_default_default_default__/Level0=''");
-=======
-			# merge changes for new NMIS Config options.
-			execPrint("$site/admin/updateconfig.pl $site/install/Config.nmis $site/conf/Config.nmis");
-			execPrint("$site/admin/updateconfig.pl $site/install/Access.nmis $site/conf/Access.nmis");
-
-			# update default config options that have been changed:
-			execPrint("$site/install/update_config_defaults.pl $site/conf/Config.nmis");
-
-			execPrint("$site/admin/updateconfig.pl $site/install/Modules.nmis $site/conf/Modules.nmis");
-
-			# patch config changes that affect existing entries, which update_config_defaults
-			# doesn't handle
- 			# which includes enabling uuid
-			execPrint("$site/admin/patch_config.pl -b $site/conf/Config.nmis /system/non_stateful_events='Node Configuration Change, Node Reset, NMIS runtime exceeded' /globals/uuid_add_with_node=true /system/node_summary_field_list,=uuid /system/json_node_fields,=uuid");
->>>>>>> 40d5bd5e
 			echolog("\n");
 		}
 		
@@ -782,7 +766,6 @@
 		my @problematic = `$site/admin/upgrade_models.pl -p -n Common-database $site/models-install $site/models 2>&1`;
 		logInstall("model upgrade check:\n".join("", @upgradables, @problematic));
 
-<<<<<<< HEAD
 		# first mention the problematic models
 		if ($ucheck & 1)
 		{
@@ -806,21 +789,6 @@
 					.join("", @upgradables)."\n";
 			
 			if (input_yn("Do you want to perform this model upgrade now?"))
-=======
-			if (input_yn("OK to remove syslog and JSON logging from default event escalation?"))
-			{
-				execPrint("$site/admin/patch_config.pl -b $site/conf/Escalations.nmis /default_default_default_default__/Level0=''");
-				echolog("\n");
-			}
-
-			if (input_yn("OK to set the FastPing/Ping timeouts to the new default of 5000ms?"))
-			{
-				execPrint("$site/admin/patch_config.pl -b -n $site/conf/Config.nmis /system/fastping_timeout=5000 /system/ping_timeout=5000");
-			}
-
-			# move config/cache files to new locations where necessary
-			if (-f "$site/conf/WindowState.nmis")
->>>>>>> 40d5bd5e
 			{
 				execPrint("$site/admin/upgrade_models.pl -u -n Common-database $site/models-install $site/models 2>&1");
 			}
@@ -865,32 +833,11 @@
 	}
 	else
 	{
-<<<<<<< HEAD
 		echolog("Continuing without configuration updates as directed.
 Please note that you will likely have to perform various configuration updates manually 
 to ensure NMIS performs correctly.");
 		print "\n\nPlease hit <Enter> to continue: ";
 		my $x = <STDIN>;
-=======
-			echolog("Continuing without configuration updates as directed.
-Please note that you will likely have to perform various configuration updates manually
-to ensure NMIS performs correctly.");
-			print "\n\nPlease hit <Enter> to continue: ";
-			my $x = <STDIN>;
-	}
-
-	printBanner("Comparing Models");
-
-	if (input_yn("OK to run a comparison of old and new models?"))
-	{
-		# let's not run this with execPrint as that might take quite a bit of time
-		my $res = system("$site/admin/compare_models.pl $site/models $site/models-install");
-		if ($res >> 8)
-		{
-			print "\n\nPlease hit <Enter> to continue:";
-			my $x = <STDIN>;
-		}
->>>>>>> 40d5bd5e
 	}
 }
 
@@ -1147,47 +1094,17 @@
 then the installer will comment out all NMIS entries in
 that crontab.\n\n";
 
-<<<<<<< HEAD
 		if (input_yn("Do you want the default NMIS Cron schedule\nto be installed in $systemcronfile?"))
-=======
-my $crongood = (-f "/etc/cron.d/nmis");
-if (input_yn("Do you want the default NMIS Cron schedule\nto be installed in /etc/cron.d/nmis?"))
-{
-	echolog("Creating default Cron schedule with nmis.pl type=crontab");
-	my $res = system("$site/bin/nmis.pl type=crontab system=true >/tmp/new-nmis-cron");
-
-	if (0 == $res>>8)
-	{
-		echolog("Cleaning up old per-user crontab");
-
-		my $oldcronfixedup;
-		# now clean up the old per-user cron, if there is one!
-		my $res = system("crontab -l > $site/conf/crontab.root");
-		if (0 == $res>>8)
->>>>>>> 40d5bd5e
 		{
 			my $res = File::Copy::copy($newcronfile, $systemcronfile);
 			if (!$res)
 			{
 				echolog("Error: writing to $systemcronfile failed: $!");
 			}
-<<<<<<< HEAD
 			else
 			{
 				$showreminder = 0;
 				print "\nA new default cron was created in /etc/cron.d/nmis, 
-=======
-			open (G, "|crontab -") or die "cannot fork to update crontab: $!\n";
-			print G @crondata;
-			close G;
-			echolog("Cleaned-up crontab was installed.");
-			$oldcronfixedup = 1;
-		}
-
-		execPrint("mv /tmp/new-nmis-cron /etc/cron.d/nmis");
-
-		print "\nA new default cron was created in /etc/cron.d/nmis,
->>>>>>> 40d5bd5e
 but feel free to adjust it.\n\n";
 				
 				my $oldcronfixedup;
@@ -1224,19 +1141,6 @@
 				logInstall("New system crontab was installed in /etc/cron.d/nmis");
 			}
 		}
-<<<<<<< HEAD
-=======
-
-		print "Please hit <Enter> to continue:\n";
-		my $x = <STDIN>;
-		$crongood = 1;
-		logInstall("New system crontab was installed in /etc/cron.d/nmis");
-	}
-	else
-	{
-		echolog("Default Cron schedule generation failed!");
-		$crongood = 0;
->>>>>>> 40d5bd5e
 	}
 }
 
