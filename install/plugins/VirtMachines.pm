<<<<<<< HEAD
#
#  Copyright Opmantek Limited (www.opmantek.com)
#  
#  ALL CODE MODIFICATIONS MUST BE SENT TO CODE@OPMANTEK.COM
#  
#  This file is part of Network Management Information System ("NMIS").
#  
#  NMIS is free software: you can redistribute it and/or modify
#  it under the terms of the GNU General Public License as published by
#  the Free Software Foundation, either version 3 of the License, or
#  (at your option) any later version.
#  
#  NMIS is distributed in the hope that it will be useful,
#  but WITHOUT ANY WARRANTY; without even the implied warranty of
#  MERCHANTABILITY or FITNESS FOR A PARTICULAR PURPOSE.  See the
#  GNU General Public License for more details.
#  
#  You should have received a copy of the GNU General Public License
#  along with NMIS (most likely in a file named LICENSE).  
#  If not, see <http://www.gnu.org/licenses/>
#  
#  For further information on NMIS or for a license other than GPL please see
#  www.opmantek.com or email contact@opmantek.com 
#  
#  User group details:
#  http://support.opmantek.com/users/
#  
# *****************************************************************************
#
# a small update plugin for turning the Virtual Machine into a link

=======
# a small update plugin for adding links to the vmware guests if they're managed by nmis
>>>>>>> ac4747f7
package VirtMachines;
our $VERSION = "1.0.0";

use strict;
use func;												# for the conf table extras
use NMIS;

sub update_plugin
{
	my (%args) = @_;
	my ($node,$S,$C) = @args{qw(node sys config)};

	my $NI = $S->ndinfo;
	# anything to do?
	return (0,undef) if (ref($NI->{VirtMachines}) ne "HASH");
	my $changesweremade = 0;

	info("Working on $node VirtMachines");
	
	my $LNT = loadLocalNodeTable();

	for my $vm (keys %{$NI->{VirtMachines}})
	{
		my $entry = $NI->{VirtMachines}{$vm};
		my $vmName = 	$entry->{vmwVmDisplayName};
		
		#http://nmisdev64.dev.opmantek.com/cgi-nmis8/network.pl?conf=Config.nmis&act=network_node_view&refresh=180&widget=true&node=nmisdev64
		
		if ( defined $LNT->{$vmName}{name} and $LNT->{$vmName}{name} eq $vmName ) {
			$changesweremade = 1;
			$entry->{vmwVmDisplayName_url} = "/cgi-nmis8/network.pl?conf=$C->{conf}&act=network_node_view&node=$vmName";
			$entry->{vmwVmDisplayName_id} = "node_view_$vmName";
		}

	}
	return ($changesweremade,undef); # report if we changed anything
}

1;<|MERGE_RESOLUTION|>--- conflicted
+++ resolved
@@ -1,4 +1,3 @@
-<<<<<<< HEAD
 #
 #  Copyright Opmantek Limited (www.opmantek.com)
 #  
@@ -28,11 +27,8 @@
 #  
 # *****************************************************************************
 #
-# a small update plugin for turning the Virtual Machine into a link
+# a small update plugin for adding links to the vmware guests if they're managed by nmis
 
-=======
-# a small update plugin for adding links to the vmware guests if they're managed by nmis
->>>>>>> ac4747f7
 package VirtMachines;
 our $VERSION = "1.0.0";
 
@@ -58,9 +54,7 @@
 	{
 		my $entry = $NI->{VirtMachines}{$vm};
 		my $vmName = 	$entry->{vmwVmDisplayName};
-		
-		#http://nmisdev64.dev.opmantek.com/cgi-nmis8/network.pl?conf=Config.nmis&act=network_node_view&refresh=180&widget=true&node=nmisdev64
-		
+				
 		if ( defined $LNT->{$vmName}{name} and $LNT->{$vmName}{name} eq $vmName ) {
 			$changesweremade = 1;
 			$entry->{vmwVmDisplayName_url} = "/cgi-nmis8/network.pl?conf=$C->{conf}&act=network_node_view&node=$vmName";
