--- conflicted
+++ resolved
@@ -9539,11 +9539,7 @@
 						NMISNG::Util::dbg("skipping disabled threshold type:$type for index:$index");
 						next;
 					}
-<<<<<<< HEAD
 					applyThresholdToInventory( 
-=======
-					applyThresholdToNode(
->>>>>>> 3c9d4672
 						sys     => $S,
 						table   => $sts,
 						type    => $type,
