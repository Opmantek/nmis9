#!/usr/bin/perl
#
#  Copyright 1999-2014 Opmantek Limited (www.opmantek.com)
#
#  ALL CODE MODIFICATIONS MUST BE SENT TO CODE@OPMANTEK.COM
#
#  This file is part of Network Management Information System ("NMIS").
#
#  NMIS is free software: you can redistribute it and/or modify
#  it under the terms of the GNU General Public License as published by
#  the Free Software Foundation, either version 3 of the License, or
#  (at your option) any later version.
#
#  NMIS is distributed in the hope that it will be useful,
#  but WITHOUT ANY WARRANTY; without even the implied warranty of
#  MERCHANTABILITY or FITNESS FOR A PARTICULAR PURPOSE.  See the
#  GNU General Public License for more details.
#
#  You should have received a copy of the GNU General Public License
#  along with NMIS (most likely in a file named LICENSE).
#  If not, see <http://www.gnu.org/licenses/>
#
#  For further information on NMIS or for a license other than GPL please see
#  www.opmantek.com or email contact@opmantek.com
#
#  User group details:
#  http://support.opmantek.com/users/
#
# *****************************************************************************
use strict;
our $VERSION="9.0.0a";

if ( @ARGV == 1 && $ARGV[0] eq "--version" )
{
	print "version=$VERSION\n";
	exit 0;
}

# local modules live in <nmis-base>/lib
use FindBin;
use lib "$FindBin::Bin/../lib";


use Cwd qw();
use Time::HiRes;
use Socket;
use Net::SNMP qw(oid_lex_sort);
use Net::DNS;	# used for plotting major events on world map in 'Current Events' display
use Proc::ProcessTable;
use Proc::Queue ':all';
use Data::Dumper;
use File::Find;
use File::Spec;
use Clone;
use Carp::Assert;
# use Statistics::Lite qw(mean);
use POSIX qw(:sys_wait_h);
# this imports the LOCK_ *constants (eg. LOCK_UN, LOCK_EX), also the stat modes
use Fcntl qw(:DEFAULT :flock :mode);
use Errno qw(EAGAIN ESRCH EPERM);

use Compat::NMIS;
use Compat::Timing;

use NMISNG::Util;
use NMISNG::Ping;
use NMISNG::Sapi;
use Compat::IP;
use NMISNG::Notify;
use NMISNG::rrdfunc;

use NMISNG::MIB;
use NMISNG::Sys;


my $usage = "NMIS Polling Engine - Network Management Information System

Copyright (C) Opmantek Limited (www.opmantek.com)
This program comes with ABSOLUTELY NO WARRANTY;
This is free software licensed under GNU GPL, and you are welcome to
redistribute it under certain conditions; see www.opmantek.com or email
contact\@opmantek.com

NMIS version $Compat::NMIS::VERSION

Usage: $0 [option=value...]

options:
  type=<action>, default=collect
      collect   NMIS will collect all statistics (incl. Services)
      update    Update all the dynamic NMIS configuration
      threshold Calculate thresholds
      services  Run Services data collection only
      escalate  Run the escalation routine only ( debug use only)
      links     Update the Links.nmis file.
  [conf=<file name>]     Optional alternate configuation file in conf directory
  [node=<node name>]     Run operations on a single node;
  [group=<group name>]   Run operations on all nodes in the named group;
  [force=true|false]     Makes operations run from scratch, ignoring interval policies
  [debug=true|false|0-9] default=false - Show debugging information
  [mthread=true|false]   Enable Multithreading or not;
  [mthreaddebug=true|false] default=false - Extra debug for Multithreading code;
  [maxthreads=<1..XX>]   How many threads should nmis use, at most\n\n";

die $usage if (@ARGV == 1 && $ARGV[0] =~ /^(-h|--help|-\?)$/);

# Variables for command line munging
my %nvp = %{ NMISNG::Util::get_args_multi(@ARGV) };

# load configuration table, memorize startup time
my $starttime = Time::HiRes::time;

my $customconfdir = $nvp{dir}? $nvp{dir}."/conf": undef;

my $C = NMISNG::Util::loadConfTable( dir => $customconfdir,
																		 debug => $nvp{debug},
																		 info => $nvp{info} );
die "nmis cannot operate without config!\n" if ( ref($C) ne "HASH" );
NMISNG::rrdfunc::require_RRDs(config=>$C);

# and the status of the database dir, as reported by the selftest - 0 bad, 1 ok, undef unknown
# this is used by rrdfunc::createRRD(), so needs to be scoped suitably.
our $selftest_dbdir_status;
$selftest_dbdir_status = undef;

# check for global collection off or on
# useful for disabling nmis poll for server maintenance, nmis upgrades etc.
my $lockoutfile = $C->{'<nmis_conf>'} . "/NMIS_IS_LOCKED";

if ( -f $lockoutfile or NMISNG::Util::getbool( $C->{global_collect}, "invert" ) )
{
	# if nmis is locked, run a quick nondelay selftest so that we have something for the GUI
	my $varsysdir = $C->{'<nmis_var>'} . "/nmis_system";
	if ( !-d $varsysdir )
	{
		NMISNG::Util::createDir($varsysdir);
		NMISNG::Util::setFileProtDiag(file =>$varsysdir);
	}
	my $selftest_cache = "$varsysdir/selftest";

	my ( $allok, $tests ) = NMISNG::Util::selftest(
		config                 => $C,
		delay_is_ok            => 'false',
		report_database_status => \$selftest_dbdir_status,
		perms                  => 'false'
	);
	NMISNG::Util::writeHashtoFile(
		file => $selftest_cache,
		json => 1,
		data => {status => $allok, lastupdate => time, tests => $tests}
	);
	NMISNG::Util::info( "Selftest completed (status " . ( $allok ? "ok" : "FAILED!" ) . "), cache file written" );
	if ( -f $lockoutfile )
	{
		my $installerpresence = "/tmp/nmis_install_running";

		# installer should not need to lock this box for more than a few minutes
		if ( -f $installerpresence && ( stat($installerpresence) )[9] > time - 3600 )
		{
			NMISNG::Util::logMsg("INFO NMIS is currently disabled, installer is performing upgrade, exiting.");
			exit(0);
		}
		else
		{
			NMISNG::Util::logMsg("WARNING NMIS is currently disabled! Remove the file $lockoutfile to re-enable.");
			die "Attention: NMIS is currently disabled!\nRemove the file $lockoutfile to re-enable.\n\n";
		}
	}
	else
	{
		die
			"Attention: NMIS is currently disabled!\nSet the configuration variable \"global_collect\" to \"true\" to re-enable.\n\n";
	}
}

# note: 
my $type     = $nvp{type};
my $node     = $nvp{node};
my $group =  $nvp{group};
my $sleep    = $nvp{sleep};

### 2012-12-03 keiths, adding some model testing and debugging options.
my $model = NMISNG::Util::getbool( $nvp{model} );

# multiprocessing: commandline overrides config
my $mthread    = ( exists $nvp{mthread}    ? $nvp{mthread}    : $C->{nmis_mthread} )    || 0;
my $maxThreads = ( exists $nvp{maxthreads} ? $nvp{maxthreads} : $C->{nmis_maxthreads} ) || 1;

my $mthreadDebug = $nvp{mthreaddebug};    # cmdline only for this debugging flag

# park the list of collect/update plugins globally
my @active_plugins;

Proc::Queue::size($maxThreads); # changing limit of concurrent processes
Proc::Queue::trace(0);          # trace mode on
Proc::Queue::debug(0);          # debug is off
Proc::Queue::delay(0);

$type //= "collect";

print qq/
Copyright (C) Opmantek Limited (www.opmantek.com)
This program comes with ABSOLUTELY NO WARRANTY;
This is free software licensed under GNU GPL, and you are welcome to
redistribute it under certain conditions; see www.opmantek.com or email
contact\@opmantek.com

NMIS version $Compat::NMIS::VERSION

/ if $nvp{debug} or $nvp{info};


if ( $type =~ /^(collect|update|services)$/ )
{
	runThreads( type => $type, 
							node => $node, group => $group, 
							mthread => $mthread, mthreadDebug => $mthreadDebug );
}
elsif ( $type eq "escalate" ) { Compat::NMIS::new_nmisng->process_escalations(); printRunTime(); }    # included in type=collect
elsif ( $type eq "links" )      { Compat::NMIS::new_nmisng->update_links; } # included in type=update
elsif ( $type eq "threshold" )  { runThreshold($node,1); printRunTime(); }                   # USUALLY included in type=collect
else
{
	die $usage;
}
exit 0;


# run collection-type functions, possibly spread across multiple processes
sub runThreads
{
	my %args         = @_;
	my $type         = $args{type};
	my $node_select  = $args{node};
	my $group_select = $args{group};
	my $mthread      = NMISNG::Util::getbool( $args{mthread} );
	my $mthreadDebug = NMISNG::Util::getbool( $args{mthreadDebug} );

	
	die "Unknown operation type=$type, terminating!\n"
			if ($type !~ /^(update|collect|services)$/);
			
	NMISNG::Util::dbg("Starting, operation is $type");

	# do a selftest and cache the result, but not too often
	# this takes about five seconds (for the process stats)
	# however, DON'T do one if nmis is run in handle-just-this-node mode
	# which shouldn't be delayed at all. ditto for (possibly VERY) frequent type=services
	if ( !$node_select and $type ne "services" )
	{
		NMISNG::Util::info("Ensuring correct permissions on conf and model directories...");
		NMISNG::Util::setFileProtDirectory( $C->{'<nmis_conf>'},   1 );    # do recurse
		# that's the dir for custom models
		NMISNG::Util::createDir($C->{'<nmis_models>'}) if (!-d $C->{'<nmis_models>'});
		NMISNG::Util::setFileProtDirectory( $C->{'<nmis_models>'}, 0 );    # no recursion required
		# that's the dir of shipped=default models
		NMISNG::Util::setFileProtDirectory( $C->{'<nmis_default_models>'}, 0 );    # no recursion required


		my $varsysdir = $C->{'<nmis_var>'} . "/nmis_system";
		if ( !-d $varsysdir )
		{
			NMISNG::Util::createDir($varsysdir);
			NMISNG::Util::setFileProtDiag(file =>$varsysdir);
		}

		my $selftest_cache = "$varsysdir/selftest";


		# fixme9 consult schedule_selftest, schedule_permission_test
		# fixme9 make self-contained

		# check the current state, to see if a perms check is due? once every 2 hours
		my $laststate = NMISNG::Util::readFiletoHash( file => $selftest_cache, json => 1 );
		# check if a selftest is due? once every 15 minutes
		my $wantselftestnow = 1 if (ref($laststate) ne "HASH"
																|| !defined($laststate->{lastupdate})
																|| ($laststate->{lastupdate} + 900 < time));
		# check the current state, to see if a perms check is due? once every 2 hours
		my $wantpermsnow = 1 if (ref($laststate) ne "HASH"
														 || !defined($laststate->{lastupdate_perms})
														 || $laststate->{lastupdate_perms} + 7200 < time);

		if ($wantselftestnow)
		{
			NMISNG::Util::info("Starting selftest (takes about 5 seconds)...");

			my ( $allok, $tests ) = NMISNG::Util::selftest(
				config                 => $C,
				delay_is_ok            => 'true',
				perms                  => $wantpermsnow,
				report_database_status => \$selftest_dbdir_status
					);

		# keep the old permissions state if this test did not run a permissions test
		# hardcoded test name isn't great, though.
		if ( !$wantpermsnow )
		{
			$laststate ||= {tests => []};

			my ($oldstate) = grep( $_->[0] eq "Permissions",
														 @{$laststate->{tests}} );    # there will at most one
			if ( defined $oldstate )
			{
				my ($targetidx) = grep( $tests->[$_]->[0] eq "Permissions",
																( 0 .. $#{$tests} ) );
				if ( defined $targetidx )
				{
					$tests->[$targetidx] = $oldstate;
				}
				else
				{
					push @$tests, $oldstate;
				}
				$allok = 0 if ( $oldstate->[1] );                                         # not ok until that's cleared
			}
		}

			NMISNG::Util::writeHashtoFile(
				file => $selftest_cache,
				json => 1,
				data => {
					status           => $allok,
					lastupdate       => time,
					lastupdate_perms => (
					  $wantpermsnow ? time
						: $laststate    ? $laststate->{lastupdate_perms}
						:                 undef
							),
								tests => $tests
				}
					);
			NMISNG::Util::info( "Selftest completed (status " . ( $allok ? "ok" : "FAILED!" ) . "), cache file written" );
		}
		else
		{
			NMISNG::Util::info("Skipping selftest, last run at "
												 . NMISNG::Util::returnDateStamp($laststate->{lastupdate}));
		}
	}

	# load all the files we need here
	Compat::NMIS::loadEnterpriseTable() if $type eq 'update';    # load in cache
	NMISNG::Util::dbg( "table Enterprise loaded", 2 );

	my $NT = Compat::NMIS::loadLocalNodeTable();                 # only local nodes
	NMISNG::Util::dbg( "table Local Node loaded", 2 );

	my $C = NMISNG::Util::loadConfTable();    # config table from cache

	# load the fping results now and cache them for all child processes
	my $pt = NMISNG::Util::loadTable(dir=>'var',name=>'nmis-fping')
			if (NMISNG::Util::getbool($C->{daemon_fping_active}));
	NMISNG::Util::dbg("all relevant tables loaded");

	my $nmisng = Compat::NMIS::new_nmisng();
	runDaemons();    # (re)start daemon processes

	# the signal handler handles termination more-or-less gracefully,
	# and knows about critical sections
	$SIG{INT}  = \&catch_zap;
	$SIG{TERM} = \&catch_zap;
	$SIG{HUP}  = \&catch_zap;
	$SIG{ALRM} = \&catch_zap;

	my $nodecount = 0;
	my $maxprocs  = 1;    # this one

	NMISNG::Util::logMsg("INFO start of $type process");

	my $maxruntime = defined( $C->{max_child_runtime} )
			&& $C->{max_child_runtime} > 0 ? $C->{max_child_runtime} : 0;


	# what to work on? one or more named node; the members of a one ore more groups or all nodes
	# iff active and the polling policy agrees, that is...
	my @select;  
	push @select, { name => $node_select } if ((ref($node_select) eq "ARRAY") or (!ref($node_select) and $node_select));
	push @select, { group => $group_select }  if ((ref($group_select) eq "ARRAY") or (!ref($group_select) and $group_select));

	my $whattodo = $nmisng->find_due_nodes(type => $type,
																				 force => NMISNG::Util::getbool($nvp{force}),
																				 filters => \@select);

	die "Failed to find candidate nodes: $whattodo->{error}\n" if (!$whattodo->{success});
	if (ref($whattodo->{nodes}) ne "HASH" or !keys %{$whattodo->{nodes}})
	{
		NMISNG::Util::info("Found no nodes due for $type.");
		NMISNG::Util::logMsg("Found no nodes due for $type.");
		return;
	}
			
	my @list_of_handled_nodes;		# for any after_x_plugin() functions
	# logmsg not useful for services, separate per-service policy in force
	NMISNG::Util::logMsg("INFO Selected nodes for $type: "
											 .join(" ", sort map { $_->{name} } (values %{$whattodo->{nodes}}))) 
			if ($type ne "services");
	
	$mthread = 0 if (keys %{$whattodo->{nodes}} <= 1); # multiprocessing makes no sense with just one todo node

	# now perform process safety operations
	# test if there are any collect processes running for any of the todo nodes
	if ( $type eq 'collect' or $type eq "update")
	{
		# unrelated to process safety stuff but also for collect and update only
		@active_plugins = $nmisng->plugins;

		for my $onenode (keys %{$whattodo->{nodes}})
		{
			my $problematic = ref($whattodo->{processes}) eq "HASH" && ref($whattodo->{processes}->{$onenode}) eq "HASH"?
					$whattodo->{processes}->{$onenode} : {};
			
			next if (!keys %$problematic);

			# if this is a collect and if told to ignore running processes (ignore_running=1/t),
			# then only warn about processes and don't shoot them.
			if ($type eq "collect" and NMISNG::Util::getbool($nvp{ignore_running}))
			{
				for my $pid (keys %$problematic)
				{
					NMISNG::Util::logMsg("INFO ignoring old $type process $pid that is still running: $problematic->{$pid}->{node}, started at ".NMISNG::Util::returnDateStamp($problematic->{$pid}->{start}));
				}
			}
			else
			{
				my $eventconfig = NMISNG::Util::loadTable(dir => 'conf', name => 'Events');
				my $event = "NMIS runtime exceeded";
				my $thisevent_control = $eventconfig->{$event} || { Log => "true", Notify => "true", Status => "true"};
				
				# if not told otherwise, shoot the others politely
				my $needgrace;

				for my $pid (keys %$problematic)
				{
					next if ($pid <= 1 or $pid == $$);	# certainly not shooting init

					$needgrace = 1;
					print STDERR "Error: killing old NMIS $type process $pid ($problematic->{$pid}->{node}) which has not finished!\n"
							if ( !NMISNG::Util::getbool($C->{verbose_nmis_process_events},
																					"invert")); # === if ne false
					NMISNG::Util::logMsg("ERROR killing old NMIS $type process $pid ($problematic->{$pid}->{node}) which has not finished!");
					kill("TERM",$pid);
					
					# and raise an event to inform the operator - unless told NOT to
					# ie: either disable_nmis_process_events is set to true OR the event control Log property is set to false
					if ((!defined $C->{disable_nmis_process_events}
							 or !NMISNG::Util::getbool($C->{disable_nmis_process_events})
							 and NMISNG::Util::getbool($thisevent_control->{Log})))
					{
						# logging this event as the node name so it shows up as a problem with the node
						$nmisng->events->logEvent(node_name => $problematic->{$pid}->{node},
																			event => $event,
																			level => "Warning",
																			element => $problematic->{$pid}->{node},
																			details => "Killed process $pid, $type of $problematic->{$pid}->{node}, started at "
																			.NMISNG::Util::returnDateStamp($problematic->{$pid}->{start}));
					}
				}

				if ($needgrace) # give the others a moment to shut down cleanly
				{
					my $grace = 2;
					NMISNG::Util::logMsg("INFO sleeping for $grace seconds to let old NMIS processes clean up");
					sleep($grace);
				}
			}
		}
	}

	# ready for actual work, we hope...
	for my $uuid (keys %{$whattodo->{nodes}})
	{
		my $nodename = $whattodo->{nodes}->{$uuid}->{name};
		++$nodecount;
		push @list_of_handled_nodes, $nodename;

		# One process per node, until maxThreads is reached (then block and wait)
		if ($mthread)
		{
			my $pid=fork;
			if ( defined ($pid) and $pid==0)
			{
				srand();
				# this will be run only by the child
				print "CHILD $$-> I am a CHILD with the PID $$ processing $nodename ($uuid)\n"
						if ($mthreadDebug);
				
				# make sure this gets a NEW nmisng object, with NEW database handles!
				$nmisng = Compat::NMIS::new_nmisng(nocache => 1);
				my $node = $nmisng->node(uuid => $uuid);
				die "Failed to create node object for $nodename ($uuid)!\n" 
						if (ref($node) ne "NMISNG::Node");

				# don't run longer than X seconds
				alarm($maxruntime) if ($maxruntime);
				
				my @methodargs = (starttime => $starttime, force => NMISNG::Util::getbool($nvp{force}));
				push @methodargs, (wantsnmp => NMISNG::Util::getbool($nvp{force}) ||  $whattodo->{flavours}->{$uuid}->{snmp},
													 wantwmi => NMISNG::Util::getbool($nvp{force}) || $whattodo->{flavours}->{$uuid}->{wmi})
						if ($type eq "collect"); # flavours irrelevant for update

				$node->$type(@methodargs);
				
				# all the work in this thread is done now this child will die.
				print "CHILD $$-> $nodename ($uuid) is done, exiting\n"
						if ($mthreadDebug);
				exit 0;
			} # end of child
			else
			{
				# parent
				my $others = NMISNG::Util::find_nmis_processes(config => $C);
				my $procs_now = 1 + scalar keys %$others; # the current process isn't returned
				$maxprocs = $procs_now if $procs_now > $maxprocs;
			}
		}
		else
		{
			# just one node or no multi-processing wanted -> work in this process.
			alarm($maxruntime);

			my $node = $nmisng->node(uuid => $uuid);
			die "Failed to create node object for $nodename ($uuid)!\n" 
					if (ref($node) ne "NMISNG::Node");
			
			my @methodargs = (starttime => $starttime, force => NMISNG::Util::getbool($nvp{force}));
			# try both flavours if force is on
			push @methodargs, (wantsnmp => NMISNG::Util::getbool($nvp{force}) ||  $whattodo->{flavours}->{$uuid}->{snmp},
												 wantwmi => NMISNG::Util::getbool($nvp{force}) || $whattodo->{flavours}->{$uuid}->{wmi},)
					if ($type eq "collect"); # flavours irrelevant for update

			# would like to retain the non-collect/update cmdline...and restore it once done
			my $oldargs=$0;
			$node->$type(@methodargs);
			alarm(0) if ($maxruntime);
			$0=$oldargs;
		}
	}
	# outermost parent process: collects exit codes
	if ($mthread)
	{
		print "PARENT $$-> waiting for child processes to complete...\n"
						if ($mthreadDebug);
		# wait blockingly until all worker children are done
		1 while wait != -1;
	}

	my $collecttime = Time::HiRes::time();
	my $S;

	# on update prime the interface summary
	if ( $type eq "update" )
	{
		if ( !NMISNG::Util::getbool( $C->{disable_interfaces_summary} ) )
		{
			getIntfAllInfo();    # concatencate all the interface info in <nmis_var>/nmis-interfaces.xxxx
			$nmisng->update_links;
		}
	}

	# some collect post-processing
	elsif ( $type eq "collect")
	{
		$S = NMISNG::Sys->new;           # object nmis-system
		$S->init();

		NMISNG::Util::dbg("Starting runMetrics");
		runMetrics( sys => $S );

		# thresholds can be run: independent (=t_p_n and t_p_c false), post-collect (=t_p_n false, t_p_c true),
		# or combined with collect (t_p_n true, t_p_c ignored)
		if ( !NMISNG::Util::getbool( $C->{threshold_poll_node} ) )
		{
			# not false
			if ( !NMISNG::Util::getbool( $C->{threshold_poll_cycle}, "invert" ) )
			{
				NMISNG::Util::dbg("Starting runThreshold (for all selected nodes)");
				# the 0 here tells it that it's running in a collect cycle
				# fixme9: teach this to run on N nodes, not all and not just one!
				runThreshold(undef, 0);
			}
			else
			{
				NMISNG::Util::dbg("Skipping runThreshold with configuration 'threshold_poll_cycle' = $C->{'threshold_poll_cycle'}");
			}
		}

		NMISNG::Util::dbg("Starting escalation processing");
		$nmisng->process_escalations;

		# nmis collect runtime, process counts and save
		my $D = {};
		$D->{collect}{value}  = $collecttime - $starttime;
		$D->{collect}{option} = 'gauge,0:U';
		$D->{total}{value}    = Time::HiRes::time() - $starttime;
		$D->{total}{option}   = 'gauge,0:U';

		my $nr_processes = 1
			+ scalar %{&NMISNG::Util::find_nmis_processes( config => $C )};  # current one isn't returned by find_nmis_processes
		$D->{nr_procs} = {
			option => "gauge,0:U",
			value  => $nr_processes
		};
		$D->{max_procs} = {
			option => "gauge,0:U",
			value  => $maxprocs
		};

		if (!$S->create_update_rrd( data => $D, type => "nmis" ))
		{
			NMISNG::Util::logMsg( "ERROR updateRRD failed: " . NMISNG::rrdfunc::getRRDerror() );
		}
	}

	if ( $type eq "collect" or $type eq "update" )
	{
		my $pollTimer = Compat::Timing->new;

		# now run all after_{collect,update}_plugin() functions, regardless of whether
		# this was a one-node or all-nodes run
		for my $plugin (@active_plugins)
		{
			my $funcname = $plugin->can("after_${type}_plugin");
			next if ( !$funcname );

			# prime the global sys object, if this was an update run or a one-node collect
			if ( !$S )
			{
				$S = NMISNG::Sys->new;    # the nmis-system object
				$S->init();
			}

			NMISNG::Util::dbg("Running after_$type plugin $plugin");
			NMISNG::Util::logMsg("Running after_$type plugin $plugin");
			$nmisng->log->logprefix("$plugin ");
			my ( $status, @errors );
			eval { ( $status, @errors ) = &$funcname( sys => $S,
																								config => $C,
																								nodes => \@list_of_handled_nodes,
																								nmisng => $nmisng, ); };
			$nmisng->log->logprefix(undef);
			if ( $status >= 2 or $status < 0 or $@ )
			{
				NMISNG::Util::logMsg("Error: Plugin $plugin failed to run: $@") if ($@);
				for my $err (@errors)
				{
					NMISNG::Util::logMsg("Error: Plugin $plugin: $err");
				}
			}
			elsif ( $status == 1 )    # changes were made, need to re-save info file
			{
				NMISNG::Util::dbg("Plugin $plugin indicated success, updating nmis-system file");
				$S->writeNodeInfo;
			}
			elsif ( $status == 0 )
			{
				NMISNG::Util::dbg("Plugin $plugin indicated no changes");
			}
		}
		NMISNG::Util::logMsg( "Poll Time: After $type Plugins " . $pollTimer->elapTime() )
			if ( defined $C->{log_polling_time} and NMISNG::Util::getbool( $C->{log_polling_time} ) );
	}

	NMISNG::Util::logMsg("INFO end of $type process");

	if ( $nvp{info} or $nvp{debug} or $mthreadDebug )
	{
		my $endTime = sprintf( "%.2f", Time::HiRes::time() - $starttime );
		my $stats = NMISNG::rrdfunc::getUpdateStats();
		print "\n"
			. NMISNG::Util::returnTime()
			. " Number of Data Points: $stats->{datapoints}, Sum of Bytes: $stats->{databytes}, RRDs updated: $stats->{rrdcount}, Nodes with Updates: $stats->{nodecount}\n";
		print "\n" . NMISNG::Util::returnTime . " End of $0 Processed $nodecount nodes ran for $endTime seconds.\n\n";
	}

	NMISNG::Util::dbg("Finished");
	return;
}

# generic signal handler, but with awareness of code in critical sections
# also handles SIGALARM, which we cop if the process has run out of time
sub catch_zap
{
	my $rs = $_[0];

	# if we've run out of our allocated run time, raise an event to inform the operator
	# unless told NOT to... fixme: we can't check the events control table here as that might block.
	if ($rs eq "ALRM"
		and (  !defined $C->{disable_nmis_process_events}
			or !NMISNG::Util::getbool( $C->{disable_nmis_process_events} ) )
		)
	{
		Compat::NMIS::new_nmisng->events->logEvent(
			node_name    => $C->{server_name},
			event   => "NMIS runtime exceeded",
			level   => "Warning",
			element => undef,
			details => "Process $$, $0, has exceeded its max run time and is terminating"
		);
	}

	# do a graceful shutdown if in critical, and if this is the FIRST interrupt
	my $pending_ints = NMISNG::Util::interrupt_pending;    # scalar ref
	if ( NMISNG::Util::in_critical_section && !$$pending_ints )
	{
		# do NOT lock the logfile
		NMISNG::Util::logMsg( "INFO process in critical section, marking as signal $rs pending", 1 );
		++$$pending_ints;
	}
	else
	{
		# do NOT lock the logfile
		NMISNG::Util::logMsg( "INFO Process $$ ($0) was killed by signal $rs", 1 );
		die "Process $$ ($0) was killed by signal $rs\n"
				if (!NMISNG::Util::getbool($C->{verbose_nmis_process_events},"invert")); # === if ne false
		exit 0;
	}
}

#====================================================================================


#=========================================================================================

# fixme9 rework required! no longer reachable at all!


# this function runs ONLY NON-SNMP services!
# args: only name (node name)
# returns: nothing
sub doServices
{
	my (%args) = @_;
	my $name = $args{name};

	NMISNG::Util::info("================================");
	NMISNG::Util::info("Starting services, node $name");

	# lets change our name for process runtime checking
	$0 = "poll-services-$name";

	my $S = NMISNG::Sys->new;
	$S->init( name => $name );

	my $catchall_inventory = $S->inventory(concept => 'catchall');
	$S->nmisng->log->fatal("Failed to load catchall inventory for node:$name") && return if(!$catchall_inventory);
	# catchall uses 'live' data which is a direct reference to the data because it's too easy to
	# end up with stale/wrong data with all the functions using it
	my $catchall_data = $catchall_inventory->data_live();

	# look for any current outages with options.nostats set,
	# and set a marker in catchall so that updaterrd writes nothing but 'U'
	my $outageres = NMISNG::Outage::check_outages(node => $S->nmisng_node, time => time);
	if (!$outageres->{success})
	{
		$S->nmisng->log->error("Failed to check outage status for $name: $outageres->{error}");
	}
	else
	{
		$catchall_data->{admin}->{outage_nostats} = ( List::Util::any { ref($_->{options}) eq "HASH"
																																				&& $_->{options}->{nostats} }
																									@{$outageres->{current}}) ? 1:0;
	}

	$S->readNodeView;    # init does not load the node view, but runservices updates view data!
	runServices( sys => $S, snmp => 'false' );

	# we have to update the node view file, or newly added service status info will be lost/missed...
	$S->writeNodeView;

	return;
}









#=========================================================================================














#=========================================================================================





#=========================================================================================


#=========================================================================================








#=========================================================================================

# this generates the data for nmis-interfaces.json,
# NOTE: this should not be required for NMISNG
sub getIntfAllInfo
{
	my $index;
	my $tmpDesc;
	my $intHash;
	my %interfaceInfo;

	### 2013-08-30 keiths, restructured to avoid creating and loading large Interface summaries
	if ( NMISNG::Util::getbool( $C->{disable_interfaces_summary} ) )
	{
		NMISNG::Util::logMsg("getIntfAllInfo disabled with disable_interfaces_summary=$C->{disable_interfaces_summary}");
		return;
	}

	NMISNG::Util::dbg("Starting");

	NMISNG::Util::dbg("Getting Interface Info from all nodes");

	my $nmisng = Compat::NMIS::new_nmisng();
	my $get_node_uuids = $nmisng->get_node_uuids( filter => { cluster_id => $C->{cluster_id} } );
	# Write a node entry for each node
	foreach my $node_uuid ( sort @$get_node_uuids )
	{

		my $nmisng_node = $nmisng->node( uuid => $node_uuid );
		my $node_name = $nmisng_node->name();
		my $configuration = $nmisng_node->configuration;
		if ( NMISNG::Util::getbool( $configuration->{active} ) and NMISNG::Util::getbool( $configuration->{collect} ) )
		{
			# ony grab active interfaces
			my $ids = $nmisng_node->get_inventory_ids(concept => 'interface', filter => { enabled => 1, historic => 0});
			NMISNG::Util::dbg( "ADD node=$node_name", 3 );
			NMISNG::Util::logMsg("INFO empty interface info file of node $node_name") if(!$ids || @$ids < 1);
			foreach my $id ( @$ids )
			{
				my ($inventory,$error_message) = $nmisng_node->inventory( _id => $id );

				$nmisng->log->error("Failed to get inventory, error_message:$error_message") && next
					if(!$inventory);

				my $data = $inventory->data();
				$tmpDesc = &NMISNG::Util::convertIfName( $data->{ifDescr} );

				$intHash = "$node_name-$tmpDesc";

				NMISNG::Util::dbg( "$node_name $tmpDesc hash=$intHash $data->{ifDescr}", 3 );

				if ( $data->{ifDescr} ne "" )
				{
					NMISNG::Util::dbg( "Add node=$node_name interface=$data->{ifDescr}", 2 );
					my $source = $data;
					my $dest = $interfaceInfo{$intHash} ||= {};

					$dest->{node} = $node_name;
					# TODO: revive this if we still need this function
					# $dest->{sysName} = $info->{system}->{sysName};

					for my $copyme (
						qw(ifIndex ifDescr collect real ifType ifSpeed ifAdminStatus
						ifOperStatus ifLastChange Description display_name portModuleIndex portIndex portDuplex portIfIndex
						portSpantreeFastStart vlanPortVlan portAdminSpeed)
						)
					{
						$dest->{$copyme} = $source->{$copyme};
					}

					my $cnt = 1;
					while ( defined( $source->{"ipAdEntAddr$cnt"} ) )
					{
						for my $copymeprefix (qw(ipAdEntAddr ipAdEntNetMask ipSubnet ipSubnetBits))
						{
							my $copyme = $copymeprefix . $cnt;
							$dest->{$copyme} = $source->{$copyme};
						}
						$cnt++;
					}
				}
			}

		}
	}    # foreach $linkname
	     # Write the interface table out.
	NMISNG::Util::dbg("Writing Interface Info from all nodes");
	NMISNG::Util::writeTable( dir => 'var', name => "nmis-interfaces", data => \%interfaceInfo );
	NMISNG::Util::dbg("Finished");
}

#=========================================================================================



#=========================================================================================



#=========================================================================================

### Adding overall network metrics collection and updates
sub runMetrics
{
	my %args = @_;
	my $S    = $args{sys};

	my $GT = Compat::NMIS::loadGroupTable();

	my %groupSummary;
	my $data;
	my $group;
	my $status;

	my $pollTimer = Compat::Timing->new;

	NMISNG::Util::dbg("Starting");

	# Doing the whole network - this defaults to -8 hours span
	my $groupSummary = Compat::NMIS::getGroupSummary();
	$status                      = Compat::NMIS::overallNodeStatus;
	$status                      = Compat::NMIS::statusNumber($status);
	$data->{reachability}{value} = $groupSummary->{average}{reachable};
	$data->{availability}{value} = $groupSummary->{average}{available};
	$data->{responsetime}{value} = $groupSummary->{average}{response};
	$data->{health}{value}       = $groupSummary->{average}{health};
	$data->{status}{value}       = $status;
	$data->{intfCollect}{value}  = $groupSummary->{average}{intfCollect};
	$data->{intfColUp}{value}    = $groupSummary->{average}{intfColUp};
	$data->{intfAvail}{value}    = $groupSummary->{average}{intfAvail};

<<<<<<< HEAD
=======
	if ($exit)
	{
		# add web page info
		$V->{system}{timezone_value}  = $catchall_data->{timezone};
		$V->{system}{timezone_title}  = 'Time Zone';
		$V->{system}{nodeModel_value} = $catchall_data->{nodeModel};
		$V->{system}{nodeModel_title} = 'Model';
		$V->{system}{nodeType_value}  = $catchall_data->{nodeType};
		$V->{system}{nodeType_title}  = 'Type';
		$V->{system}{roleType_value}  = $catchall_data->{roleType};
		$V->{system}{roleType_title}  = 'Role';
		$V->{system}{netType_value}   = $catchall_data->{netType};
		$V->{system}{netType_title}   = 'Net';

		# get the current ip address if the host property was a name
		if ( ( my $addr = NMISNG::Util::resolveDNStoAddr( $catchall_data->{host} ) ) )
		{
			$catchall_data->{host_addr}      = $addr;    # cache it
			$V->{system}{host_addr_value} = $addr;
			$V->{system}{host_addr_value} .= " ($catchall_data->{host})" if ( $addr ne $catchall_data->{host} );
			$V->{system}{host_addr_title} = 'IP Address';
		}
		else
		{
			$catchall_data->{host_addr}    = '';
			$V->{system}{host_addr_value} = "N/A";
			$V->{system}{host_addr_title} = 'IP Address';
		}
	}
	else
	{
		# node status info web page
		$V->{system}{status_title} = 'Node Status';
		if ( NMISNG::Util::getbool( $NC->{node}{ping} ) )
		{
			$V->{system}{status_value} = 'degraded';
			$V->{system}{status_color} = '#FFFF00';
		}
		else
		{
			$V->{system}{status_value} = 'unreachable';
			$V->{system}{status_color} = 'red';
		}
	}

	NMISNG::Util::info( "Finished with exit=$exit "
			. join( " ", map { "$_=" . $catchall_data->{$_} } (qw(nodedown snmpdown wmidown)) ) );

	return $exit;
}

sub getDNSloc
{
	my %args = @_;
	my $S    = $args{sys};        # node object
	my $C    = NMISNG::Util::loadConfTable();
	my $catchall_data = $S->inventory( concept => 'catchall' )->data_live();

	NMISNG::Util::dbg("Starting");

	# collect DNS location info. Update this info every update pass.
	$catchall_data->{loc_DNSloc} = "unknown";
	my $tmphostname = $catchall_data->{host};
	if ( NMISNG::Util::getbool( $C->{loc_from_DNSloc} ))
	{
		my ( $rr, $lat, $lon );
		my $res = Net::DNS::Resolver->new;
		if ( $tmphostname =~ /\d+\.\d+\.\d+\.\d+/ )
		{
			# find reverse lookup as this is an ip
			my $query = $res->query( "$tmphostname", "PTR" );
			if ($query)
			{
				foreach $rr ( $query->answer )
				{
					next unless $rr->type eq "PTR";
					$tmphostname = $rr->ptrdname;
					NMISNG::Util::dbg("DNS Reverse query $tmphostname");
				}
			}
			else
			{
				NMISNG::Util::dbg("ERROR, DNS Reverse query failed: $res->errorstring");
			}
		}

		#look up loc for hostname
		my $query = $res->query( "$tmphostname", "LOC" );
		if ($query)
		{
			foreach $rr ( $query->answer )
			{
				next unless $rr->type eq "LOC";
				( $lat, $lon ) = $rr->latlon;
				$catchall_data->{loc_DNSloc} = $lat . "," . $lon . "," . $rr->altitude;
				NMISNG::Util::dbg("Location from DNS LOC query is $catchall_data->{loc_DNSloc}");
			}
		}
		else
		{
			NMISNG::Util::dbg("ERROR, DNS Loc query failed: $res->errorstring");
		}
	}    # end DNSLoc
	     # if no DNS based location information found - look at sysLocation in router.....
	     # longitude,latitude,altitude,location-text
	if ( NMISNG::Util::getbool( $C->{loc_from_sysLoc} ) and $catchall_data->{loc_DNSloc} eq "unknown" )
	{
		if ( $catchall_data->{sysLocation} =~ /$C->{loc_sysLoc_format}/ )
		{
			$catchall_data->{loc_DNSloc} = $catchall_data->{sysLocation};
			NMISNG::Util::dbg("Location from device sysLocation is $catchall_data->{loc_DNSloc}");
		}
	}    # end sysLoc
	NMISNG::Util::dbg("Finished");
	return 1;
}

# verifies a cisco ciscoEnvMonSupplyState-style power status,
# raises/clears event if required, updates view a little
sub checkPower
{
	my %args = @_;
	my $S    = $args{sys};
	my $V    = $S->view;
	my $M    = $S->mdl;
	my $catchall_data = $S->inventory( concept => 'catchall' )->data_live();
	NMISNG::Util::info("Starting");

	my $attr = $args{attr};

	NMISNG::Util::info("Start with attribute=$attr");

	delete $V->{system}{"${attr}_value"};

	NMISNG::Util::info("Power check attribute=$attr value=$catchall_data->{$attr}");
	if ( $catchall_data->{$attr} ne '' and $catchall_data->{$attr} !~ /noSuch/ )
	{
		$V->{system}{"${attr}_value"} = $catchall_data->{$attr};

		if ( $catchall_data->{$attr} =~ /normal|unknown|notPresent/ )
		{
			Compat::NMIS::checkEvent(
				sys     => $S,
				event   => "RPS Fail",
				level   => "Normal",
				element => $attr,
				details => "RPS failed",
				inventory_id => $S->inventory( concept => 'catchall' )->id
			);
			$V->{system}{"${attr}_color"} = '#0F0';
		}
		else
		{
			Compat::NMIS::notify(
				sys     => $S,
				event   => "RPS Fail",
				element => $attr,
				details => "RPS failed",
				context => {type => "rps"},
				inventory_id => $S->inventory( concept => 'catchall' )->id
			);
			$V->{system}{"${attr}_color"} = 'red';
		}
	}

	NMISNG::Util::info("Finished");
	return;
}

# try to figure out if the config of a device has been saved or not,
# send node config change event if one detected, update the view a little
sub checkNodeConfiguration
{
	my %args = @_;
	my $S    = $args{sys};
	my $V    = $S->view;
	my $M    = $S->mdl;
	my $catchall_data = $S->inventory( concept => 'catchall' )->data_live();

	NMISNG::Util::info("Starting");

	my @updatePrevValues = qw ( configLastChanged configLastSaved bootConfigLastChanged );

	# create previous values if they don't exist
	for my $attr (@updatePrevValues)
	{
		if (   defined( $catchall_data->{$attr} )
			&& $catchall_data->{$attr} ne ''
			&& !defined( $catchall_data->{"${attr}_prev"} ) )
		{
			$catchall_data->{"${attr}_prev"} = $catchall_data->{$attr};
		}
	}

	my $configLastChanged = $catchall_data->{configLastChanged} if defined $catchall_data->{configLastChanged};
	my $configLastViewed  = $catchall_data->{configLastSaved}   if defined $catchall_data->{configLastSaved};
	my $bootConfigLastChanged = $catchall_data->{bootConfigLastChanged}
		if defined $catchall_data->{bootConfigLastChanged};
	my $configLastChanged_prev = $catchall_data->{configLastChanged_prev}
		if defined $catchall_data->{configLastChanged_prev};

	if ( defined $configLastViewed && defined $bootConfigLastChanged )
	{
		NMISNG::Util::info(
			"checkNodeConfiguration configLastChanged=$configLastChanged, configLastViewed=$configLastViewed, bootConfigLastChanged=$bootConfigLastChanged, configLastChanged_prev=$configLastChanged_prev"
		);
	}
	else
	{
		NMISNG::Util::info(
			"checkNodeConfiguration configLastChanged=$configLastChanged, configLastChanged_prev=$configLastChanged_prev"
		);
	}

	# check if config is saved:
	$V->{system}{configLastChanged_value} = NMISNG::Util::convUpTime( $configLastChanged / 100 ) if defined $configLastChanged;
	$V->{system}{configLastSaved_value}   = NMISNG::Util::convUpTime( $configLastViewed / 100 )  if defined $configLastViewed;
	$V->{system}{bootConfigLastChanged_value} = NMISNG::Util::convUpTime( $bootConfigLastChanged / 100 )
		if defined $bootConfigLastChanged;

	### Cisco Node Configuration Change Only
	if ( defined $configLastChanged && defined $bootConfigLastChanged )
	{
		$V->{system}{configurationState_title} = 'Configuration State';

		### when the router reboots bootConfigLastChanged = 0 and configLastChanged
		# is about 2 seconds, which are the changes made by booting.
		if ( $configLastChanged > $bootConfigLastChanged and $configLastChanged > 5000 )
		{
			$V->{system}{"configurationState_value"} = "Config Not Saved in NVRAM";
			$V->{system}{"configurationState_color"} = "#FFDD00";                     #warning
			NMISNG::Util::info("checkNodeConfiguration, config not saved, $configLastChanged > $bootConfigLastChanged");
		}
		elsif ( $bootConfigLastChanged == 0 and $configLastChanged <= 5000 )
		{
			$V->{system}{"configurationState_value"} = "Config Not Changed Since Boot";
			$V->{system}{"configurationState_color"} = "#00BB00";                         #normal
			NMISNG::Util::info("checkNodeConfiguration, config not changed, $configLastChanged $bootConfigLastChanged");
		}
		else
		{
			$V->{system}{"configurationState_value"} = "Config Saved in NVRAM";
			$V->{system}{"configurationState_color"} = "#00BB00";                         #normal
		}
	}

	### If it is newer, someone changed it!
	if ( $configLastChanged > $configLastChanged_prev )
	{
		$catchall_data->{configChangeCount}++;
		$V->{system}{configChangeCount_value} = $catchall_data->{configChangeCount};
		$V->{system}{configChangeCount_title} = "Configuration change count";

		Compat::NMIS::notify(
			sys     => $S,
			event   => "Node Configuration Change",
			element => "",
			details => "Changed at " . $V->{system}{configLastChanged_value},
			context => {type => "node"},
		);
		NMISNG::Util::logMsg("checkNodeConfiguration configuration change detected on $S->{name}, creating event");
	}

	#update previous values to be out current values
	for my $attr (@updatePrevValues)
	{
		if ( defined $catchall_data->{$attr} ne '' && $catchall_data->{$attr} ne '' )
		{
			$catchall_data->{"${attr}_prev"} = $catchall_data->{$attr};
		}
	}

	NMISNG::Util::info("Finished");
	return;

}

# Create the Interface configuration from SNMP Stuff
#
# fixme: this function works ONLY if snmp is enabled for the node!
#
# args: sys (required), index - optional ifindex. if present only this interface is updated.
# returns, no index given: 1 if happy, 0 otherwise
# returns, with index given: the inventory object for this interface if happy, undef otherwise
sub getIntfInfo
{
	my %args     = @_;
	my $S        = $args{sys};      # object
	my $intf_one = $args{index};    # index for single interface update
	my $catchall_data = $S->inventory( concept => 'catchall' )->data_live();

	if ( !$S->status->{snmp_enabled} )
	{
		NMISNG::Util::info("Not performing getIntfInfo for $S->{name}: SNMP not enabled for this node");
		return undef;                   # no interfaces collected, treat this as error
	}

	my $V    = $S->view;
	my $M    = $S->mdl;             # node model table
	my $SNMP = $S->snmp;
	my $NC   = $S->ndcfg;           # node config table

	my $singleInterface = (defined $intf_one and $intf_one ne "");
	my $inventory;

	my $C        = NMISNG::Util::loadConfTable();
	my $nodename = $catchall_data->{name};

	# create the node here for now, this should be passed in as a param in the future
	my $nmisng = $S->nmisng;
	my $nmisng_node = $S->nmisng_node;

	my $interface_max_number = $C->{interface_max_number} ? $C->{interface_max_number} : 5000;
	my $nocollect_interface_down_days
		= $C->{global_nocollect_interface_down_days} ? $C->{global_nocollect_interface_down_days} : 30;

	my $target_table = {};

	# fixme: hardcoded section name 'standard'
	if ( defined $S->{mdl}{interface}{sys}{standard}
		and $catchall_data->{ifNumber} <= $interface_max_number )
	{
		# Check if the ifTableLastChange has changed.  If it has not changed, the
		# interface table has had no interfaces added or removed, no need to go any further.
		if (    not $singleInterface
			and NMISNG::Util::getbool( $S->{mdl}{custom}{interface}{ifTableLastChange} )
			and my $result = $SNMP->get("ifTableLastChange.0") )
		{
			$result = $result->{"1.3.6.1.2.1.31.1.5.0"};
			if ( defined $result and not defined $catchall_data->{ifTableLastChange} )
			{
				NMISNG::Util::info("$catchall_data->{name} using ifTableLastChange for interface updates");
				$catchall_data->{ifTableLastChange} = $result;
			}
			elsif ( $catchall_data->{ifTableLastChange} != $result )
			{
				NMISNG::Util::info(
					"$catchall_data->{name} ifTableLastChange has changed old=$catchall_data->{ifTableLastChange} new=$result"
				);
				$catchall_data->{ifTableLastChange} = $result;
			}
			else
			{
				NMISNG::Util::info("$catchall_data->{name} ifTableLastChange NO change, skipping ");

				# returning 1 as we can do the rest of the updates.
				return 1;
			}
		}

		# else node may not have this variable so keep on doing in the hard way.

		NMISNG::Util::info("Starting");
		NMISNG::Util::info("Get Interface Info of node $catchall_data->{name}, model $catchall_data->{nodeModel}");

		# load interface types (IANA). number => name
		my $IFT = Compat::NMIS::loadGenericTable("ifTypes");

		my ( $error, $override ) = ( undef, undef );
		( $error, $override ) = Compat::NMIS::get_nodeconf( node => $nodename )
			if ( Compat::NMIS::has_nodeconf( node => $nodename ) );
		NMISNG::Util::logMsg("ERROR $error") if ($error);
		$override ||= {};

		# get interface Index table
		my (@ifIndexNum,  $ifIndexTable, %activeones);

		if ($singleInterface)
		{
			push( @ifIndexNum, $intf_one );
		}
		else
		{
			if ( $ifIndexTable = $SNMP->gettable('ifIndex') )
			{
				foreach my $oid ( oid_lex_sort( keys %{$ifIndexTable} ) )
				{
					# to handle stupid devices with ifIndexes which are 64 bit integers
					if ( $ifIndexTable->{$oid} < 0 )
					{
						$ifIndexTable->{$oid} = unpack( "I", pack( "i", $ifIndexTable->{$oid} ) );
					}
					push @ifIndexNum, $ifIndexTable->{$oid};
				}
			}
			else
			{
				if ( $SNMP->error =~ /is empty or does not exist/ )
				{
					NMISNG::Util::info( "SNMP Object Not Present ($S->{name}) on get interface index table: " . $SNMP->error );
				}

				# snmp failed
				else
				{
					NMISNG::Util::logMsg( "ERROR ($S->{name}) on get interface index table: " . $SNMP->error );
					HandleNodeDown( sys => $S, type => "snmp", details => $SNMP->error );
				}

				NMISNG::Util::info("Finished (snmp failure)");
				return 0;
			}
			delete $V->{interface};    # rebuild interface view table
		}

		# Loop to get interface information; keep the ifIndexs we care about.
		my @ifIndexNumManage;
		foreach my $index (@ifIndexNum)
		{
			next if ( $singleInterface and $intf_one ne $index );    # only one interface

			$target_table->{$index} = {};
			my $target = $target_table->{$index};

			# returns 0 iff there was an snmp or wmi failure
			# however, noSuchInstance is NOT detected!
			if ($S->loadInfo(
					class  => 'interface',
					index  => $index,
					model  => $model,
					target => $target
				)
				)
			{
				# we were given a removed interface's index -> complain about it and return 0
				if ($target->{ifDescr} eq "noSuchInstance"
						or $target->{ifType} eq "noSuchInstance")
				{
					$S->nmisng->log->error("Cannot retrieve interface $index: snmp reports nonexistent");
					return undef;
				}

				# note: nodeconf overrides are NOT applied at this point!
				checkIntfInfo( sys => $S, index => $index, iftype => $IFT, target => $target );

				my $keepInterface = 1;
				if (    defined $S->{mdl}{custom}{interface}{skipIfType}
					and $S->{mdl}{custom}{interface}{skipIfType} ne ""
					and $target->{ifType} =~ /$S->{mdl}{custom}{interface}{skipIfType}/ )
				{
					$keepInterface = 0;
					NMISNG::Util::info(
						"SKIP Interface ifType matched skipIfType ifIndex=$index ifDescr=$target->{ifDescr} ifType=$target->{ifType}"
					);
				}
				elsif ( defined $S->{mdl}{custom}{interface}{skipIfDescr}
					and $S->{mdl}{custom}{interface}{skipIfDescr} ne ""
					and $target->{ifDescr} =~ /$S->{mdl}{custom}{interface}{skipIfDescr}/ )
				{
					$keepInterface = 0;
					NMISNG::Util::info(
						"SKIP Interface ifDescr matched skipIfDescr ifIndex=$index ifDescr=$target->{ifDescr} ifType=$target->{ifType}"
					);
				}

				if ( not $keepInterface )
				{
					# not easy.
					foreach my $key ( keys %$target )
					{
						if ( exists $V->{interface}{"${index}_${key}_title"} )
						{
							delete $V->{interface}{"${index}_${key}_title"};
						}
						if ( exists $V->{interface}{"${index}_${key}_value"} )
						{
							delete $V->{interface}{"${index}_${key}_value"};
						}
					}

					# easy!
					delete $target_table->{$index};
					NMISNG::Util::TODO("Should this info be kept but marked disabled?");
				}
				else
				{
					NMISNG::Util::logMsg("INFO ($S->{name}) ifadminstatus is empty for index=$index")
						if $target->{ifAdminStatus} eq "";
					NMISNG::Util::info(
						"ifIndex=$index ifDescr=$target->{ifDescr} ifType=$target->{ifType} ifAdminStatus=$target->{ifAdminStatus} ifOperStatus=$target->{ifOperStatus} ifSpeed=$target->{ifSpeed}"
					);
					push( @ifIndexNumManage, $index );
				}
			}
			else
			{
				# snmp failed
				HandleNodeDown( sys => $S, type => "snmp", details => $S->status->{snmp_error} );

				if ( NMISNG::Util::getbool( $C->{snmp_stop_polling_on_error} ) )
				{
					NMISNG::Util::info("Finished (stop polling on error)");
					return 0;
				}
			}
		}

		# copy the new list back.
		@ifIndexNum       = @ifIndexNumManage;
		@ifIndexNumManage = ();

		# port information optional
		if ( $M->{port} ne "" )
		{
			foreach my $index (@ifIndexNum)
			{
				next if ( $singleInterface and $intf_one ne $index );
				my $target = $target_table->{$index};

				# get the VLAN info: table is indexed by port.portnumber
				if ( $target->{ifDescr} =~ /\d{1,2}\/(\d{1,2})$/i )
				{    # FastEthernet0/1
					my $port = '1.' . $1;
					if ( $target->{ifDescr} =~ /(\d{1,2})\/\d{1,2}\/(\d{1,2})$/i )
					{    # FastEthernet1/0/0
						$port = $1 . '.' . $2;
					}
					if ($S->loadInfo(
							class  => 'port',
							index  => $index,
							port   => $port,
							table  => 'interface',
							model  => $model,
							target => $target
						)
						)
					{
						#
						last if $target->{vlanPortVlan} eq "";    # model does not support CISCO-STACK-MIB
						$V->{interface}{"${index}_portAdminSpeed_value"}
							= NMISNG::Util::convertIfSpeed( $target->{portAdminSpeed} );
						NMISNG::Util::dbg("get VLAN details: index=$index, ifDescr=$target->{ifDescr}");
						NMISNG::Util::dbg("portNumber: $port, VLan: $target->{vlanPortVlan}, AdminSpeed: $target->{portAdminSpeed}" );
					}
				}
				else
				{
					my $port;
					if ( $target->{ifDescr} =~ /(\d{1,2})\D(\d{1,2})$/ )
					{                                                 # 0-0 Catalyst
						$port = $1 . '.' . $2;
					}
					if ($S->loadInfo(
							class  => 'port',
							index  => $index,
							port   => $port,
							table  => 'interface',
							model  => $model,
							target => $target
						)
						)
					{
						#
						last if $target->{vlanPortVlan} eq "";    # model does not support CISCO-STACK-MIB
						$V->{interface}{"${index}_portAdminSpeed_value"}
							= NMISNG::Util::convertIfSpeed( $target->{portAdminSpeed} );
						NMISNG::Util::dbg("get VLAN details: index=$index, ifDescr=$target->{ifDescr}");
						NMISNG::Util::dbg("portNumber: $port, VLan: $target->{vlanPortVlan}, AdminSpeed: $target->{portAdminSpeed}" );
					}
				}
			}
		}

		if (    $singleInterface
			and defined $S->{mdl}{custom}{interface}{skipIpAddressTableOnSingle}
			and NMISNG::Util::getbool( $S->{mdl}{custom}{interface}{skipIpAddressTableOnSingle} ) )
		{
			NMISNG::Util::info("Skipping Device IP Address Table because skipIpAddressTableOnSingle is false");
		}
		else
		{
			my $ifAdEntTable;
			my $ifMaskTable;
			my %ifCnt;
			NMISNG::Util::info("Getting Device IP Address Table");
			if ( $ifAdEntTable = $SNMP->getindex('ipAdEntIfIndex') )
			{
				if ( $ifMaskTable = $SNMP->getindex('ipAdEntNetMask') )
				{
					foreach my $addr ( keys %{$ifAdEntTable} )
					{
						my $index = $ifAdEntTable->{$addr};
						next if ( $singleInterface and $intf_one ne $index );
						$ifCnt{$index} += 1;
						my $target = $target_table->{$index};
						NMISNG::Util::info("ifIndex=$ifAdEntTable->{$addr}, addr=$addr  mask=$ifMaskTable->{$addr}");
						$target->{"ipAdEntAddr$ifCnt{$index}"}    = $addr;
						$target->{"ipAdEntNetMask$ifCnt{$index}"} = $ifMaskTable->{$addr};

						# NOTE: inventory, breaks index convention here! not a big deal but it happens
						(   $target_table->{$ifAdEntTable->{$addr}}{"ipSubnet$ifCnt{$index}"},
							$target_table->{$ifAdEntTable->{$addr}}{"ipSubnetBits$ifCnt{$index}"}
						) = Compat::IP::ipSubnet( address => $addr, mask => $ifMaskTable->{$addr} );
						$V->{interface}{"$ifAdEntTable->{$addr}_ipAdEntAddr$ifCnt{$index}_title"} = 'IP address / mask';
						$V->{interface}{"$ifAdEntTable->{$addr}_ipAdEntAddr$ifCnt{$index}_value"}
							= "$addr / $ifMaskTable->{$addr}";
					}
				}
				else
				{
					NMISNG::Util::dbg("ERROR getting Device Ip Address table");
				}
			}
			else
			{
				NMISNG::Util::dbg("ERROR getting Device Ip Address table");
			}
		}

		# pre compile regex
		my $qr_no_collect_ifDescr_gen      = qr/($S->{mdl}{interface}{nocollect}{ifDescr})/i;
		my $qr_no_collect_ifType_gen       = qr/($S->{mdl}{interface}{nocollect}{ifType})/i;
		my $qr_no_collect_ifAlias_gen      = qr/($S->{mdl}{interface}{nocollect}{Description})/i;
		my $qr_no_collect_ifOperStatus_gen = qr/($S->{mdl}{interface}{nocollect}{ifOperStatus})/i;

		### 2012-03-14 keiths, collecting override based on interface description.
		my $qr_collect_ifAlias_gen = 0;
		$qr_collect_ifAlias_gen = qr/($S->{mdl}{interface}{collect}{Description})/
			if $S->{mdl}{interface}{collect}{Description};
		my $qr_collect_ifDescr_gen = 0;    # undef would be a match-always regex!
		$qr_collect_ifDescr_gen = qr/($S->{mdl}->{interface}->{collect}->{ifDescr})/i
			if ( $S->{mdl}->{interface}->{collect}->{ifDescr} );

		my $qr_no_event_ifAlias_gen = qr/($S->{mdl}{interface}{noevent}{Description})/i;
		my $qr_no_event_ifDescr_gen = qr/($S->{mdl}{interface}{noevent}{ifDescr})/i;
		my $qr_no_event_ifType_gen  = qr/($S->{mdl}{interface}{noevent}{ifType})/i;

		my $noDescription = $M->{interface}{nocollect}{noDescription};

		### 2013-03-05 keiths, global collect policy override from Config!
		if ( defined $C->{global_nocollect_noDescription} and $C->{global_nocollect_noDescription} ne "" )
		{
			$noDescription = $C->{global_nocollect_noDescription};
			NMISNG::Util::info("INFO Model overriden by Global Config for global_nocollect_noDescription");
		}

		if ( defined $C->{global_collect_Description} and $C->{global_collect_Description} ne "" )
		{
			$qr_collect_ifAlias_gen = qr/($C->{global_collect_Description})/i;
			NMISNG::Util::info("INFO Model overriden by Global Config for global_collect_Description");
		}

		# is collection overridden globally, on or off? (on wins if both are set)
		if ( defined $C->{global_collect_ifDescr} and $C->{global_collect_ifDescr} ne '' )
		{
			$qr_collect_ifDescr_gen = qr/($C->{global_collect_ifDescr})/i;
			NMISNG::Util::info("INFO Model overriden by Global Config for global_collect_ifDescr");
		}
		elsif ( defined $C->{global_nocollect_ifDescr} and $C->{global_nocollect_ifDescr} ne "" )
		{
			$qr_no_collect_ifDescr_gen = qr/($C->{global_nocollect_ifDescr})/i;
			NMISNG::Util::info("INFO Model overriden by Global Config for global_nocollect_ifDescr");
		}

		if ( defined $C->{global_nocollect_Description} and $C->{global_nocollect_Description} ne "" )
		{
			$qr_no_collect_ifAlias_gen = qr/($C->{global_nocollect_Description})/i;
			NMISNG::Util::info("INFO Model overriden by Global Config for global_nocollect_Description");
		}

		if ( defined $C->{global_nocollect_ifType} and $C->{global_nocollect_ifType} ne "" )
		{
			$qr_no_collect_ifType_gen = qr/($C->{global_nocollect_ifType})/i;
			NMISNG::Util::info("INFO Model overriden by Global Config for global_nocollect_ifType");
		}

		if ( defined $C->{global_nocollect_ifOperStatus} and $C->{global_nocollect_ifOperStatus} ne "" )
		{
			$qr_no_collect_ifOperStatus_gen = qr/($C->{global_nocollect_ifOperStatus})/i;
			NMISNG::Util::info("INFO Model overriden by Global Config for global_nocollect_ifOperStatus");
		}

		if ( defined $C->{global_noevent_ifDescr} and $C->{global_noevent_ifDescr} ne "" )
		{
			$qr_no_event_ifDescr_gen = qr/($C->{global_noevent_ifDescr})/i;
			NMISNG::Util::info("INFO Model overriden by Global Config for global_noevent_ifDescr");
		}

		if ( defined $C->{global_noevent_Description} and $C->{global_noevent_Description} ne "" )
		{
			$qr_no_event_ifAlias_gen = qr/($C->{global_noevent_Description})/i;
			NMISNG::Util::info("INFO Model overriden by Global Config for global_noevent_Description");
		}

		if ( defined $C->{global_noevent_ifType} and $C->{global_noevent_ifType} ne "" )
		{
			$qr_no_event_ifType_gen = qr/($C->{global_noevent_ifType})/i;
			NMISNG::Util::info("INFO Model overriden by Global Config for global_noevent_ifType");
		}

		my $intfTotal   = 0;
		my $intfCollect = 0;    # reset counters

		NMISNG::Util::info("Checking interfaces for duplicate ifDescr");
		my $ifDescrIndx;
		foreach my $i (@ifIndexNum)
		{
			my $target = $target_table->{$i};

			# fixme9: this cannot work. interface inventories are STRICTLY identified by ifdescr,
			# which must be unique and correspond to what the device reports.
			# ifdescr massaging like this means the new inventory is instantly lost, cannot be found
			# when collecting interface data

			# ifDescr must always be filled
			$target->{ifDescr} ||= $i;
			# ifDescr is duplicated?
			if ( exists $ifDescrIndx->{$target->{ifDescr}} and $ifDescrIndx->{$target->{ifDescr}} ne "" )
			{
				$target->{ifDescr} .= "-$i";                  # add index to string
				$V->{interface}{"${i}_ifDescr_value"} = $target->{ifDescr};    # update
				NMISNG::Util::info("Interface ifDescr changed to $target->{ifDescr}");
			}
			else
			{
				$ifDescrIndx->{$target->{ifDescr}} = $i;
			}
		}
		NMISNG::Util::info("Completed duplicate ifDescr processing");

		foreach my $index (@ifIndexNum)
		{
			next if ( $singleInterface and $intf_one ne $index );
			my $target = $target_table->{$index};

			my $ifDescr = $target->{ifDescr};
			$intfTotal++;

			# count total number of real interfaces
			if (    $target->{ifType} !~ /$qr_no_collect_ifType_gen/
				and $target->{ifDescr} !~ /$qr_no_collect_ifDescr_gen/ )
			{
				$target->{real} = 'true';
			}

			### add in anything we find from nodeConf - allows manual updating of interface variables
			### warning - will overwrite what we got from the device - be warned !!!
			if ( ref( $override->{$ifDescr} ) eq "HASH" )
			{
				my $thisintfover = $override->{$ifDescr};

				if ( $thisintfover->{Description} )
				{
					$target->{nc_Description} = $target->{Description};                         # save
					$target->{Description}    = $V->{interface}{"${index}_Description_value"}
						= $thisintfover->{Description};
					NMISNG::Util::info("Manual update of Description by nodeConf");
				}
				if ( $thisintfover->{display_name} )
				{
					$target->{display_name} = $V->{interface}->{"${index}_display_name_value"}
						= $thisintfover->{display_name};
					$V->{interface}->{"${index}_display_name_title"} = "Display Name";

					# no log/diag msg as  this comes ONLY from nodeconf, it's not overriding anything
				}

				for my $speedname (qw(ifSpeed ifSpeedIn ifSpeedOut))
				{
					if ( $thisintfover->{$speedname} )
					{
						$target->{"nc_$speedname"} = $target->{$speedname};    # save
						$target->{$speedname} = $thisintfover->{$speedname};

						### 2012-10-09 keiths, fixing ifSpeed to be shortened when using nodeConf
						$V->{interface}{"${index}_${speedname}_value"} = NMISNG::Util::convertIfSpeed( $target->{$speedname} );
						NMISNG::Util::info("Manual update of $speedname by nodeConf");
					}
				}

				if ( $thisintfover->{setlimits} && $thisintfover->{setlimits} =~ /^(normal|strict|off)$/ )
				{
					$target->{setlimits} = $thisintfover->{setlimits};
				}
			}

			# set default for the speed  limit enforcement
			$target->{setlimits} ||= 'normal';

			# set default for collect, event and threshold: on, possibly overridden later
			$target->{collect}   = "true";
			$target->{event}     = "true";
			$target->{threshold} = "true";
			$target->{nocollect} = "Collecting: Collection Policy";
		  #
		  #Decide if the interface is one that we can do stats on or not based on Description and ifType and AdminStatus
		  # If the interface is admin down no statistics
			### 2012-03-14 keiths, collecting override based on interface description.
			if (    $qr_collect_ifAlias_gen
				and $target->{Description} =~ /$qr_collect_ifAlias_gen/i )
			{
				$target->{collect}   = "true";
				$target->{nocollect} = "Collecting: found $1 in Description";    # reason
			}
			elsif ( $qr_collect_ifDescr_gen
				and $target->{ifDescr} =~ /$qr_collect_ifDescr_gen/i )
			{
				$target->{collect}   = "true";
				$target->{nocollect} = "Collecting: found $1 in ifDescr";
			}
			elsif ( $target->{ifAdminStatus} =~ /down|testing|null/ )
			{
				$target->{collect}   = "false";
				$target->{event}     = "false";
				$target->{nocollect} = "ifAdminStatus eq down|testing|null";     # reason
				$target->{noevent}   = "ifAdminStatus eq down|testing|null";     # reason
			}
			elsif ( $target->{ifDescr} =~ /$qr_no_collect_ifDescr_gen/i )
			{
				$target->{collect}   = "false";
				$target->{nocollect} = "Not Collecting: found $1 in ifDescr";    # reason
			}
			elsif ( $target->{ifType} =~ /$qr_no_collect_ifType_gen/i )
			{
				$target->{collect}   = "false";
				$target->{nocollect} = "Not Collecting: found $1 in ifType";     # reason
			}
			elsif ( $target->{Description} =~ /$qr_no_collect_ifAlias_gen/i )
			{
				$target->{collect}   = "false";
				$target->{nocollect} = "Not Collecting: found $1 in Description";    # reason
			}
			elsif ( $target->{Description} eq "" and $noDescription eq 'true' )
			{
				$target->{collect}   = "false";
				$target->{nocollect} = "Not Collecting: no Description (ifAlias)";    # reason
			}
			elsif ( $target->{ifOperStatus} =~ /$qr_no_collect_ifOperStatus_gen/i )
			{
				$target->{collect}   = "false";
				$target->{nocollect} = "Not Collecting: found $1 in ifOperStatus";    # reason
			}

			# if the interface has been down for too many days to be in use now.
			elsif ( $target->{ifAdminStatus} =~ /up/
				and $target->{ifOperStatus} =~ /down/
				and ( $catchall_data->{sysUpTimeSec} - $target->{ifLastChangeSec} ) / 86400
				> $nocollect_interface_down_days )
			{
				$target->{collect} = "false";
				$target->{nocollect}
					= "Not Collecting: interface down for more than $nocollect_interface_down_days days";    # reason
			}

			# send events ?
			if ( $target->{Description} =~ /$qr_no_event_ifAlias_gen/i )
			{
				$target->{event}   = "false";
				$target->{noevent} = "found $1 in ifAlias";                                                  # reason
			}
			elsif ( $target->{ifType} =~ /$qr_no_event_ifType_gen/i )
			{
				$target->{event}   = "false";
				$target->{noevent} = "found $1 in ifType";                                                   # reason
			}
			elsif ( $target->{ifDescr} =~ /$qr_no_event_ifDescr_gen/i )
			{
				$target->{event}   = "false";
				$target->{noevent} = "found $1 in ifDescr";                                                  # reason
			}

			# convert interface name
			$target->{interface} = NMISNG::Util::convertIfName( $target->{ifDescr} );
			$target->{ifIndex}   = $index;

			# modify by node Config ?
			if ( ref( $override->{$ifDescr} ) eq "HASH" )
			{
				my $thisintfover = $override->{$ifDescr};

				if ( $thisintfover->{collect}
						 # fixme9: this is stupid. the override is already keyed by this ifdescr...why copy and check AGAIN?
						 and $thisintfover->{ifDescr} eq $target->{ifDescr} )

				{
					$target->{nc_collect} = $target->{collect};
					$target->{collect}    = $thisintfover->{collect};
					NMISNG::Util::info("Manual update of Collect by nodeConf");

					### 2014-04-28 keiths, fixing info for GUI
					if ( NMISNG::Util::getbool( $target->{collect}, "invert" ) )
					{
						$target->{nocollect} = "Not Collecting: Manual update by nodeConf";
					}
					else
					{
						$target->{nocollect} = "Collecting: Manual update by nodeConf";
					}
				}

				if ( $thisintfover->{event} and $thisintfover->{ifDescr} eq $target->{ifDescr} )
				{
					$target->{nc_event} = $target->{event};
					$target->{event}    = $thisintfover->{event};
					$target->{noevent}  = "Manual update by nodeConf"
						if ( NMISNG::Util::getbool( $target->{event}, "invert" ) );    # reason
					NMISNG::Util::info("Manual update of Event by nodeConf");
				}

				if ( $thisintfover->{threshold} and $thisintfover->{ifDescr} eq $target->{ifDescr} )
				{
					$target->{nc_threshold} = $target->{threshold};
					$target->{threshold}    = $thisintfover->{threshold};
					$target->{nothreshold}  = "Manual update by nodeConf"
						if ( NMISNG::Util::getbool( $target->{threshold}, "invert" ) );    # reason
					NMISNG::Util::info("Manual update of Threshold by nodeConf");
				}
			}

			# number of interfaces collected with collect and event on
			$intfCollect++ if ( NMISNG::Util::getbool( $target->{collect} )
				&& NMISNG::Util::getbool( $target->{event} ) );

			# save values only iff all interfaces are updated
			if (not $singleInterface)
			{
				$catchall_data->{intfTotal}   = $intfTotal;
				$catchall_data->{intfCollect} = $intfCollect;
			}

			# prepare values for web page
			$V->{interface}{"${index}_event_value"} = $target->{event};
			$V->{interface}{"${index}_event_title"} = 'Event on';

			$V->{interface}{"${index}_threshold_value"}
				= !NMISNG::Util::getbool( $NC->{node}{threshold} ) ? 'false' : $target->{threshold};
			$V->{interface}{"${index}_threshold_title"} = 'Threshold on';

			$V->{interface}{"${index}_collect_value"} = $target->{collect};
			$V->{interface}{"${index}_collect_title"} = 'Collect on';

			$V->{interface}{"${index}_nocollect_value"} = $target->{nocollect};
			$V->{interface}{"${index}_nocollect_title"} = 'Reason';

			# collect status
			if ( NMISNG::Util::getbool( $target->{collect} ) )
			{
				NMISNG::Util::info("$target->{ifDescr} ifIndex $index, collect=true");
			}
			else
			{
				NMISNG::Util::info("$target->{ifDescr} ifIndex $index, collect=false, $target->{nocollect}");

				# if  collect is of then disable event and threshold (clearly not applicable)
				$target->{threshold} = $V->{interface}{"${index}_threshold_value"} = 'false';
				$target->{event}     = $V->{interface}{"${index}_event_value"}     = 'false';
			}

			# get color depending of state
			# NMISNG - TODO: trying to get the color from something not in the db, problem, causing warning
			$V->{interface}{"${index}_ifAdminStatus_color"} = Compat::NMIS::getAdminColor( sys => $S, index => $index, data => $target );
			$V->{interface}{"${index}_ifOperStatus_color"} = Compat::NMIS::getOperColor( sys => $S, index => $index, data => $target );

			# index number of interface
			$V->{interface}{"${index}_ifIndex_value"} = $index;
			$V->{interface}{"${index}_ifIndex_title"} = 'ifIndex';

			# at this point every thing is ready for the rrd speed limit enforcement
			my $desiredlimit = $target->{setlimits};

			# write if inventory data now. the speed limit/checking code requires the entries to exist in order
			# to correctly find them in parseString/etc
			#
			# get the inventory object for this, path_keys required as we don't know what type it will be
			# if interface descriptions change for existing interfaces, then we MUST NOT create duplicates
			# so, only the ifdescr may go into the path calculation logic, NOT ifindex
			my $pathdata = Clone::clone($target);
			delete $pathdata->{index};
			my $path = $nmisng_node->inventory_path( concept => 'interface', data => $pathdata, partial => 1 );
			my $inventory_id;
			if( ref($path) eq 'ARRAY')
			{
				( $inventory, my $error_message ) = $nmisng_node->inventory(
					concept   => 'interface',
					path      => $path,
					create    => 1
				);
				$S->nmisng->log->error("Failed to create interface inventory, error:$error_message") && next if ( !$inventory );

				$inventory->data( $target );
				# regenerate the path, if this thing wasn't new the path may have changed, which is ok
				# for a new object this must happen AFTER data is set
				$inventory->path( recalculate => 1 );
				$path = $inventory->path; # no longer the same - path was partial, now it no longer is
				$inventory->description( $target->{Description} || $target->{ifDescr} );

				# historic is only set when the index/_id is in the db but not found in the device, we are looping
				# through things found on the device so it's not historic
				$inventory->historic(0);

				# if collect is off then this interface is disabled
				$inventory->enabled(1);
				if ( NMISNG::Util::getbool( $target->{collect}, "invert" ) )
				{
					$inventory->enabled(0);
				}
				# enable interfaces for viewing, no columns, someoneelse can define that
				# disable pkts, for now, no idea
				$inventory->data_info( subconcept => 'interface', enabled => 1 );
				$inventory->data_info( subconcept => 'pkts_hc', enabled => 0 );
				$inventory->data_info( subconcept => 'pkts', enabled => 0 );
				my ( $op, $error ) = $inventory->save();
				NMISNG::Util::info( "saved ".join(',', @{$inventory->path})." op: $op");
				$nmisng->log->error( "Failed to save inventory:" . join( ",", @{$inventory->path} ) . " error:$error" )
						if ($error);

				# mark as nonhistoric so that we can ditch the actually historic ones...
				$activeones{$inventory->id} = 1;
				$inventory_id = $inventory->id;
			}
			else
			{
				$nmisng->log->error("Failed to create path for inventory, error:$path");
			}

			# interface now up or down, check and set or clear outstanding event.
			if (    NMISNG::Util::getbool( $target->{collect} )
				and $target->{ifAdminStatus} =~ /up|ok/
				and $target->{ifOperStatus} !~ /up|ok|dormant/ )
			{
				if ( NMISNG::Util::getbool( $target->{event} ) )
				{
					Compat::NMIS::notify(
						sys     => $S,
						event   => "Interface Down",
						element => $target->{ifDescr},
						details => $target->{Description},
						context => {type => "interface"},
						inventory_id => $inventory_id
					);
				}
			}
			else
			{
				Compat::NMIS::checkEvent(
					sys     => $S,
					event   => "Interface Down",
					level   => "Normal",
					element => $target->{ifDescr},
					details => $target->{Description},
					inventory_id => $inventory_id
				);
			}

			# the following don't modify $target so no extra saving required

			# no limit or dud limit or dud speed or non-collected interface?
			if (   $desiredlimit
				&& $desiredlimit =~ /^(normal|strict|off)$/
				&& $target->{ifSpeed}
				&& NMISNG::Util::getbool( $target->{collect} ) )
			{
				NMISNG::Util::info(
					"performing rrd speed limit tuning for $ifDescr, limit enforcement: $desiredlimit, interface speed is "
						. NMISNG::Util::convertIfSpeed( $target->{ifSpeed} )
						. " ($target->{ifSpeed})" );

			# speed is in bits/sec, normal limit: 2*reported speed (in bytes), strict: exactly reported speed (in bytes)
				my $maxbytes
					= $desiredlimit eq "off"    ? "U"
					: $desiredlimit eq "normal" ? int( $target->{ifSpeed} / 4 )
					:                             int( $target->{ifSpeed} / 8 );
				my $maxpkts = $maxbytes eq "U" ? "U" : int( $maxbytes / 50 );    # this is a dodgy heuristic

				for (
					["interface", qr/(ifInOctets|ifHCInOctets|ifOutOctets|ifHCOutOctets)/],
					[   "pkts",
						qr/(ifInOctets|ifHCInOctets|ifOutOctets|ifHCOutOctets|ifInUcastPkts|ifInNUcastPkts|ifInDiscards|ifInErrors|ifOutUcastPkts|ifOutNUcastPkts|ifOutDiscards|ifOutErrors)/
					],
					[   "pkts_hc",
						qr/(ifInOctets|ifHCInOctets|ifOutOctets|ifHCOutOctets|ifInUcastPkts|ifInNUcastPkts|ifInDiscards|ifInErrors|ifOutUcastPkts|ifOutNUcastPkts|ifOutDiscards|ifOutErrors)/
					],
					)
				{
					my ( $datatype, $dsregex ) = @$_;

					# rrd file exists and readable?
					if ( -r ( my $rrdfile = $S->makeRRDname( graphtype => $datatype,
																									 index => $index,
																									 inventory => $inventory ) ) )
					{
						my $fileinfo = RRDs::info($rrdfile);
						for my $matching ( grep /^ds\[.+\]\.max$/, keys %$fileinfo )
						{
							# only touch relevant and known datasets
							next if ( $matching !~ /($dsregex)/ );
							my $dsname = $1;

							my $curval = $fileinfo->{$matching};
							$curval = "U" if ( !defined $curval or $curval eq "" );

							# the pkts, discards, errors DS are packet based; the octets ones are bytes
							my $desiredval = $dsname =~ /octets/i ? $maxbytes : $maxpkts;

							if ( $curval ne $desiredval )
							{
								NMISNG::Util::info(
									"rrd section $datatype, ds $dsname, current limit $curval, desired limit $desiredval: adjusting limit"
								);
								RRDs::tune( $rrdfile, "--maximum", "$dsname:$desiredval" );
							}
							else
							{
								NMISNG::Util::info("rrd section $datatype, ds $dsname, current limit $curval is correct");
							}
						}
					}
				}
			}
		}

		# if checking more than one intf, mark any unknown interfaces as historic
		# has to happen by inventory id, ifindex can and does change
		if (!$singleInterface)
		{
			my $result = $S->nmisng_node->bulk_update_inventory_historic( active_ids => [keys %activeones],
																																		concept => 'interface' );
			$nmisng->log->error("bulk update historic failed: $result->{error}") if ($result->{error});
			NMISNG::Util::logMsg("$nodename, found intfs alive: $result->{matched_nothistoric}, already historic: $result->{matched_historic}, marked alive: $result->{marked_nothistoric}, marked historic: $result->{marked_historic}");
		}

		NMISNG::Util::info("Finished");
	}
	elsif ( $catchall_data->{ifNumber} > $interface_max_number )
	{
		NMISNG::Util::info("Skipping, interface count $catchall_data->{ifNumber} exceeds configured maximum $interface_max_number");
	}
	else
	{
		NMISNG::Util::info("Skipping, interfaces not defined in Model");
	}

	return ($singleInterface? $inventory: 1);
}    # end getIntfInfo

#=========================================================================================

# check and adjust/modify some values of interface
# args: sys object, index, iftype
# returns: nothing
sub checkIntfInfo
{
	my %args = @_;

	my $S          = $args{sys};
	my $index      = $args{index};
	my $ifTypeDefs = $args{iftype};

	my $target = $args{target};
	my $V      = $S->view;

	my $thisintf = $target;
	if ( $thisintf->{ifDescr} eq "" ) { $thisintf->{ifDescr} = "null"; }

	# remove bad chars from interface descriptions
	$thisintf->{ifDescr}     = NMISNG::Util::rmBadChars( $thisintf->{ifDescr} );
	$thisintf->{Description} = NMISNG::Util::rmBadChars( $thisintf->{Description} );

	# Try to set the ifType to be something meaningful!!!!
	if ( exists $ifTypeDefs->{$thisintf->{ifType}}{ifType} )
	{
		$thisintf->{ifType} = $ifTypeDefs->{$thisintf->{ifType}}{ifType};
	}

	# Just check if it is an Frame Relay sub-interface
	if ( ( $thisintf->{ifType} eq "frameRelay" and $thisintf->{ifDescr} =~ /\./ ) )
	{
		$thisintf->{ifType} = "frameRelay-subinterface";
	}
	$V->{interface}{"${index}_ifType_value"} = $thisintf->{ifType};

	# get 'ifHighSpeed' if 'ifSpeed' = 4,294,967,295 - refer RFC2863 HC interfaces.
	# ditto if ifspeed is zero
	if ( $thisintf->{ifSpeed} == 4294967295 or $thisintf->{ifSpeed} == 0 )
	{
		$thisintf->{ifSpeed} = $thisintf->{ifHighSpeed};
		$thisintf->{ifSpeed} *= 1000000;
	}

	# final fallback in case SNMP agent is DODGY
	$thisintf->{ifSpeed} ||= 1000000000;

	$V->{interface}{"${index}_ifSpeed_value"} = NMISNG::Util::convertIfSpeed( $thisintf->{ifSpeed} );

	# convert time integer from ticks to time string
	# fixme9: unsafe, non-idempotent, broken if function is called more than once, self-referential loopy
	# trashing of ifLastChange via ifLastChangeSec...
	$V->{interface}{"${index}_ifLastChange_value"}
	= $thisintf->{ifLastChange} = NMISNG::Util::convUpTime(
		$thisintf->{ifLastChangeSec} = int( $thisintf->{ifLastChange} / 100 ) );

}    # end checkIntfInfo

# fixme: this function does not work for wmi-only nodes
sub checkPIX
{
	my %args = @_;
	my $S    = $args{sys};
	my $catchall_data = $S->inventory( concept => 'catchall' )->data_live();

	if ( !$S->status->{snmp_enabled} )
	{
		NMISNG::Util::info("Not performing PIX Failover check for $S->{name}: SNMP not enabled for this node");
		return 1;
	}

	my $V    = $S->view;
	my $SNMP = $S->snmp;
	my $result;

	NMISNG::Util::dbg("Starting");

	# PIX failover test
	# table has six values
	# [0] primary.cfwHardwareInformation, [1] secondary.cfwHardwareInformation
	# [2] primary.HardwareStatusValue, [3] secondary.HardwareStatusValue
	# [4] primary.HardwareStatusDetail, [5] secondary.HardwareStatusDetail
	# if HardwareStatusDetail is blank ( ne 'Failover Off' ) then
	# HardwareStatusValue will have 'active' or 'standby'

	if ( $catchall_data->{nodeModel} eq "CiscoPIX" )
	{
		NMISNG::Util::dbg("checkPIX, Getting Cisco PIX Failover Status");
		if ($result = $SNMP->get(
				'cfwHardwareStatusValue.6',  'cfwHardwareStatusValue.7',
				'cfwHardwareStatusDetail.6', 'cfwHardwareStatusDetail.7'
			)
			)
		{
			$result = $SNMP->keys2name($result);    # convert oid in hash key to name

			if ( $result->{'cfwHardwareStatusDetail.6'} ne 'Failover Off' )
			{
				if ( $result->{'cfwHardwareStatusValue.6'} == 0 )
				{
					$result->{'cfwHardwareStatusValue.6'} = "Failover Off";
				}
				elsif ( $result->{'cfwHardwareStatusValue.6'} == 3 ) { $result->{'cfwHardwareStatusValue.6'} = "Down"; }
				elsif ( $result->{'cfwHardwareStatusValue.6'} == 9 )
				{
					$result->{'cfwHardwareStatusValue.6'} = "Active";
				}
				elsif ( $result->{'cfwHardwareStatusValue.6'} == 10 )
				{
					$result->{'cfwHardwareStatusValue.6'} = "Standby";
				}
				else { $result->{'cfwHardwareStatusValue.6'} = "Unknown"; }

				if ( $result->{'cfwHardwareStatusValue.7'} == 0 )
				{
					$result->{'cfwHardwareStatusValue.7'} = "Failover Off";
				}
				elsif ( $result->{'cfwHardwareStatusValue.7'} == 3 ) { $result->{'cfwHardwareStatusValue.7'} = "Down"; }
				elsif ( $result->{'cfwHardwareStatusValue.7'} == 9 )
				{
					$result->{'cfwHardwareStatusValue.7'} = "Active";
				}
				elsif ( $result->{'cfwHardwareStatusValue.7'} == 10 )
				{
					$result->{'cfwHardwareStatusValue.7'} = "Standby";
				}
				else { $result->{'cfwHardwareStatusValue.7'} = "Unknown"; }

				# fixme unclean access to internal structure
				# fixme also fails if we've switched to updating this node on the go!
				if ( !NMISNG::Util::getbool( $S->{update} ) )
				{
					if (   $result->{'cfwHardwareStatusValue.6'} ne $catchall_data->{pixPrimary}
						or $result->{'cfwHardwareStatusValue.7'} ne $catchall_data->{pixSecondary} )
					{
						NMISNG::Util::dbg("PIX failover occurred");

						# As this is not stateful, alarm not sent to state table in sub eventAdd
						Compat::NMIS::notify(
							sys     => $S,
							event   => "Node Failover",
							element => 'PIX',
							details =>
								"Primary now: $catchall_data->{pixPrimary}  Secondary now: $catchall_data->{pixSecondary}"
						);
					}
				}
				$catchall_data->{pixPrimary}   = $result->{'cfwHardwareStatusValue.6'};    # remember
				$catchall_data->{pixSecondary} = $result->{'cfwHardwareStatusValue.7'};

				$V->{system}{firewall_title} = "Failover Status";
				$V->{system}{firewall_value} = "Pri: $catchall_data->{pixPrimary} Sec: $catchall_data->{pixSecondary}";
				if (    $catchall_data->{pixPrimary} =~ /Failover Off|Active/i
					and $catchall_data->{pixSecondary} =~ /Failover Off|Standby/i )
				{
					$V->{system}{firewall_color} = "#00BB00";                           #normal
				}
				else
				{
					$V->{system}{firewall_color} = "#FFDD00";                           #warning

				}
			}
			else
			{
				$V->{system}{firewall_title} = "Failover Status";
				$V->{system}{firewall_value} = "Failover off";
			}
		}
	}
	NMISNG::Util::dbg("Finished");
	return 1;
}


# retrieve system health index data from snmp, done during update
# args: sys (object)
# returns: 1 if all present sections worked, 0 otherwise
# note: raises xyz down events if snmp or wmi are down
sub getSystemHealthInfo
{
	my %args = @_;
	my $S    = $args{sys};    # object

	my $V    = $S->view;
	my $SNMP = $S->snmp;
	my $M    = $S->mdl;           # node model table
	my $C    = NMISNG::Util::loadConfTable();
	my $catchall_data = $S->inventory( concept => 'catchall' )->data_live();

	# create the node here for now, this should be passed in as a param in the future
	my $nmisng = $S->nmisng;
	my $nmisng_node = $S->nmisng_node;

	NMISNG::Util::info("Starting");
	NMISNG::Util::info("Get systemHealth Info of node $catchall_data->{name}, model $catchall_data->{nodeModel}");

	if ( ref( $M->{systemHealth} ) ne "HASH" )
	{
		NMISNG::Util::dbg("No class 'systemHealth' declared in Model.");
		return 0;
	}
	elsif ( !$S->status->{snmp_enabled} && !$S->status->{wmi_enabled} )
	{
		NMISNG::Util::logMsg("ERROR: cannot get systemHealth info, neither SNMP nor WMI enabled!");
		return 0;
	}

	# get the default (sub)sections from config, model can override
	my @healthSections = split(
		",",
		(   defined( $M->{systemHealth}{sections} )
			? $M->{systemHealth}{sections}
			: $C->{model_health_sections}
		)
	);
	for my $section (@healthSections)
	{
		next
			if ( !exists( $M->{systemHealth}->{sys}->{$section} ) ); # if the config provides list but the model doesn't

		my $thissection = $M->{systemHealth}->{sys}->{$section};

		# all systemhealth sections must be indexed by something
		# this holds the name, snmp or wmi
		my $index_var;

		# or if you want to use a raw oid instead: use 'index_oid' => '1.3.6.1.4.1.2021.13.15.1.1.1',
		my $index_snmp;

		# and for obscure SNMP Indexes a more generous snmp index regex can be given:
		# in the systemHealth section of the model 'index_regex' => '\.(\d+\.\d+\.\d+)$',
		# attention: FIRST capture group must return the index part
		my $index_regex = '\.(\d+)$';

		$index_var = $index_snmp = $thissection->{indexed};
		$index_regex = $thissection->{index_regex} if ( exists( $thissection->{index_regex} ) );
		$index_snmp  = $thissection->{index_oid}   if ( exists( $thissection->{index_oid} ) );
		my ($header_info,$description);

		if ( !defined($index_var) or $index_var eq '' )
		{
			NMISNG::Util::dbg("No index var found for $section, skipping");
			next;
		}

		# determine if this is an snmp- OR wmi-backed systemhealth section
		# combination of both cannot work, as there is only one index
		if ( exists( $thissection->{wmi} ) and exists( $thissection->{snmp} ) )
		{
			NMISNG::Util::logMsg("ERROR, systemhealth: section=$section cannot have both sources WMI and SNMP enabled!");
			NMISNG::Util::info("ERROR, systemhealth: section=$section cannot have both sources WMI and SNMP enabled!");
			next;    # fixme: or is this completely terminal for this model?
		}

		if ( exists( $thissection->{wmi} ) )
		{
			NMISNG::Util::info("systemhealth: section=$section, source WMI, index_var=$index_var");
			$header_info = NMISNG::Inventory::parse_model_subconcept_headers( $thissection, 'wmi' );

			my $wmiaccessor = $S->wmi;
			if ( !$wmiaccessor )
			{
				NMISNG::Util::info("skipping section $section: source WMI but node $S->{name} not configured for WMI");
				next;
			}

			# model broken if it says 'indexed by X' but doesn't have a query section for 'X'
			if ( !exists( $thissection->{wmi}->{$index_var} ) )
			{
				NMISNG::Util::logMsg("ERROR: Model section $section is missing declaration for index_var $index_var!");
				next;
			}

			my $wmisection   = $thissection->{wmi};          # the whole section, might contain more than just the index
			my $indexsection = $wmisection->{$index_var};    # the subsection for the index var

			# query can come from -common- or from the index var's own section
			my $query = (
				exists( $indexsection->{query} ) ? $indexsection->{query}
				: ( ref( $wmisection->{"-common-"} ) eq "HASH"
						&& exists( $wmisection->{"-common-"}->{query} ) ) ? $wmisection->{"-common-"}->{query}
				: undef
			);
			if ( !$query or !$indexsection->{field} )
			{
				NMISNG::Util::logMsg("ERROR: Model section $section is missing query or field for WMI variable  $index_var!");
				next;
			}

			# wmi gettable could give us both the indices and the data, but here we want only the different index values
			my ( $error, $fields, $meta ) = $wmiaccessor->gettable(
				wql    => $query,
				index  => $index_var,
				fields => [$index_var]
			);

			if ($error)
			{
				NMISNG::Util::logMsg("ERROR ($S->{name}) failed to get index table for systemHealth $section: $error");
				HandleNodeDown(
					sys     => $S,
					type    => "wmi",
					details => "failed to get index table for systemHealth $section: $error"
				);
				next;
			}

			# we need to ditch no longer existent stuff by marking it historic, and for that we
			# keep track of the live inventory items
			my @active_indices = keys %$fields;
			my $res = $S->nmisng_node->bulk_update_inventory_historic(
				active_indices => \@active_indices,
				concept => $section );
			$nmisng->log->error("bulk update historic failed: $res->{error}") if ($res->{error});


			# fixme: meta might tell us that the indexing didn't work with the given field, if so we should bail out
			for my $indexvalue ( @active_indices )
			{
				NMISNG::Util::dbg("section=$section index=$index_var, found value=$indexvalue");

				# save the seen index value
				my $target = {$index_var => $indexvalue};

				# then get all data for this indexvalue
				# Inventory note: for now Sys will populate the nodeinfo section it cares about
				# afer successful load we'll delete it. in the future loadinfo should maybe be passed
				# the location we want the data to go
				if ($S->loadInfo(
						class   => 'systemHealth',
						section => $section,
						index   => $indexvalue,
						table   => $section,
						model   => $model,
						target  => $target
					)
					)
				{
					NMISNG::Util::info("section=$section index=$indexvalue read and stored");

					# $index_var is correct but the loading side in S->inventory doesn't know what the key will be in data
					# so use 'index' for now.
					# loadInfo always sets {index}
					# my $path_keys = [$index_var];
					my $path_keys = ['index'];
					my $path = $nmisng_node->inventory_path( concept => $section, data => $target, path_keys => $path_keys );
					my ( $inventory, $error_message ) = $nmisng_node->inventory(
						concept   => $section,
						path      => $path,
						path_keys => $path_keys,
						create    => 1
					);
					$nmisng->log->error("Failed to create inventory, error:$error_message") && next if ( !$inventory );
					# regenerate the path, if this thing wasn't new the path may have changed, which is ok
					$inventory->path( recalculate => 1 );
					$inventory->data($target);
					$inventory->historic(0);
					$inventory->enabled(1);

					# set which columns should be displayed
					$inventory->data_info(
						subconcept => $section,
						enabled => 1,
						display_keys => $header_info
					);
					if( @$header_info > 0 )
					{
						my @keys = keys (%{$header_info->[0]});
						# use first key in headers to get description
						$description = $target->{ $keys[0] };
						$inventory->description( $description ) if($description);
					}
					# the above will put data into inventory, so save
					my ( $op, $error ) = $inventory->save();
					NMISNG::Util::info( "saved ".join(',', @$path)." op: $op");
					$nmisng->log->error(
						"Failed to save inventory:" . join( ",", @{$inventory->path} ) . " error:$error" )
						if ($error);
				}
				else
				{
					my $error = $S->status->{wmi_error};
					NMISNG::Util::logMsg("ERROR ($S->{name}) failed to get table for systemHealth $section: $error");
					HandleNodeDown(
						sys     => $S,
						type    => "wmi",
						details => "failed to get table for systemHealth $section: $error"
					);
					next;
				}
			}
		}
		else
		{
			NMISNG::Util::info("systemHealth: section=$section, source SNMP, index_var=$index_var, index_snmp=$index_snmp");
			$header_info = NMISNG::Inventory::parse_model_subconcept_headers( $thissection, 'snmp' );
			my ( %healthIndexNum, $healthIndexTable );

			# first loop gets the index we want to use out of the oid
			# so we need to keep a map of index => target
			# potientially these two loops could be merged.
			my $targets = {};
			if ( $healthIndexTable = $SNMP->gettable($index_snmp) )
			{
				# NMISNG::Util::dbg("systemHealth: table is ".Dumper($healthIndexTable) );
				foreach my $oid ( oid_lex_sort( keys %{$healthIndexTable} ) )
				{
					my $index = $oid;
					if ( $oid =~ /$index_regex/ )
					{
						$index = $1;
					}
					$healthIndexNum{$index} = $index;
					NMISNG::Util::dbg("section=$section index=$index is found, value=$healthIndexTable->{$oid}");
					$targets->{$index}{$index_var} = $healthIndexTable->{$oid};
				}
			}
			else
			{
				if ( $SNMP->error =~ /is empty or does not exist/ )
				{
					NMISNG::Util::info( "SNMP Object Not Present ($S->{name}) on get systemHealth $section index table: "
							. $SNMP->error );
				}
				else
				{
					NMISNG::Util::logMsg( "ERROR ($S->{name}) on get systemHealth $section index table: " . $SNMP->error );
					HandleNodeDown(
						sys     => $S,
						type    => "snmp",
						details => "get systemHealth $section index table: " . $SNMP->error
					);
				}
			}

			# mark historic records
			my @active_indices = (sort keys %healthIndexNum);
			my $result = $S->nmisng_node->bulk_update_inventory_historic(
				active_indices => \@active_indices, concept => $section );
			$nmisng->log->error("bulk update historic failed: $result->{error}") if ($result->{error});

			# Loop to get information, will be stored in {info}{$section} table
			foreach my $index ( @active_indices )
			{
				my $target = $targets->{$index};
				# we pass loadInfo a hash to fill in, then put that into the inventory data
				if( $S->loadInfo(
						class   => 'systemHealth',
						section => $section,
						index   => $index,
						table   => $section,
						model   => $model,
						target  => $target
				))
				{
					NMISNG::Util::info("section=$section index=$index read and stored");

					# get the inventory object for this, path_keys required as we don't know what type it will be
					NMISNG::Util::TODO("Do we use index or the healthIndextTable value that the loop above grabbed?");

					# $index_var is correct but the loading side in S->inventory doesn't know what the key will be in data
					# so use 'index' for now.
					# loadInfo always sets {index}, which is potentially the oid part and not the value of the oid, eg. how fanStatus works

					my $path_keys = ['index'];
					my $path = $nmisng_node->inventory_path( concept => $section, data => $target, path_keys => $path_keys );

					# NOTE: systemHealth requires {index} => $index to be set, it
					my ( $inventory, $error_message ) = $nmisng_node->inventory(
						concept   => $section,
						path      => $path,
						path_keys => $path_keys,
						create    => 1
					);
					$nmisng->log->error("Failed to create inventory, error:$error_message") && next if ( !$inventory );
					# regenerate the path, if this thing wasn't new the path may have changed, which is ok
					$inventory->path( recalculate => 1 );
					$inventory->data($target);
					$inventory->historic(0);
					$inventory->enabled(1);

					# set which columns should be displayed
					$inventory->data_info(
						subconcept => $section,
						enabled => 1,
						display_keys => $header_info
					);
					if( @$header_info > 0 )
					{
						my @keys = keys (%{$header_info->[0]});
						# use first key in headers to get description
						$description = $target->{ $keys[0] };
						$inventory->description( $description ) if($description);
					}

					# the above will put data into inventory, so save
					my ( $op, $error ) = $inventory->save();
					NMISNG::Util::info( "saved ".join(',', @$path)." op: $op");
					$nmisng->log->error(
						"Failed to save inventory:" . join( ",", @{$inventory->path} ) . " error:$error" )
						if ($error);
				}
				else
				{
					my $error = $S->status->{snmp_error};
					NMISNG::Util::logMsg("ERROR ($S->{name}) on get systemHealth $section index $index: $error");
					HandleNodeDown(
						sys     => $S,
						type    => "snmp",
						details => "get systemHealth $section index $index: $error"
					);
				}
			}
		}
	}
	NMISNG::Util::info("Finished");
	return 1;
}

# retrieves system health rrd data, and updates relevant rrd database files
# args: sys (object)
# returns: 1 if all ok, 0 otherwise
sub getSystemHealthData
{
	my %args = @_;
	my $S    = $args{sys};    # object

	my $V  = $S->view;
	my $M  = $S->mdl;         # node model table

	my $C = NMISNG::Util::loadConfTable();

	# create the node here for now, this should be passed in as a param in the future
	my $nmisng = $S->nmisng;
	my $nmisng_node = $S->nmisng_node;
	my $catchall_data = $S->inventory( concept => 'catchall' )->data_live();

	NMISNG::Util::info("Starting");
	NMISNG::Util::info("Get systemHealth Data of node $catchall_data->{name}, model $catchall_data->{nodeModel}");

	if ( !exists( $M->{systemHealth} ) )
	{
		NMISNG::Util::dbg("No class 'systemHealth' declared in Model");
		return 1;    # nothing there means all ok
	}

	# config sets default sections, model overrides
	my @healthSections = split( ",", defined( $M->{systemHealth}{sections} )
		? $M->{systemHealth}{sections}
		: $C->{model_health_sections} );

	for my $section (@healthSections)
	{
		my $ids = $nmisng_node->get_inventory_ids( concept => $section, filter => { enabled => 1, historic => 0 } );

		# node doesn't have info for this section, so no indices so no fetch,
		# may be no update yet or unsupported section for this model anyway
		# OR only sys section but no rrd (e.g. addresstable)
		next
			if ( @$ids < 1
			or !exists( $M->{systemHealth}->{rrd} )
			or ref( $M->{systemHealth}->{rrd}->{$section} ) ne "HASH" );

		my $thissection = $M->{systemHealth}{sys}{$section};
		my $index_var   = $thissection->{indexed};

		# that's instance index value
		foreach my $id (@$ids)
		{
			my ( $inventory, $error ) = $nmisng_node->inventory( _id => $id );
			$nmisng_node->nmisng->log->error("Failed to get inventory with id:$id, error:$error") && next if ( !$inventory );

			my $data = $inventory->data();

			# sanity check the data
			if (   ref($data) ne "HASH"
				or !keys %$data
				or !exists( $data->{index} ) )
			{
				my $index = $data->{index} // 'noindex';
				NMISNG::Util::logMsg(
					"ERROR invalid data for section $section and index $index, cannot collect systemHealth data for this index!"
				);
				NMISNG::Util::info(
					"ERROR invalid data for section $section and index $index, cannot collect systemHealth data for this index!"
				);

				# clean it up as well, it's utterly broken as it is.
				$inventory->delete();
				next;
			}

			# value should be in $index_var, loadInfo also puts it in {index} so fall back to that
			my $index = $data->{index};

			my $rrdData = $S->getData( class => 'systemHealth', section => $section, index => $index, debug => $model );
			my $howdiditgo = $S->status;

			my $anyerror = $howdiditgo->{error} || $howdiditgo->{snmp_error} || $howdiditgo->{wmi_error};

			# were there any errors?
			if ( !$anyerror && !$howdiditgo->{skipped} )
			{
				my $previous_pit = $inventory->get_newest_timed_data();
				my $count = 0;
				foreach my $sect ( keys %{$rrdData} )
				{
					my $D = $rrdData->{$sect}->{$index};

					# update retrieved values in node info, too, not just the rrd database
					for my $item ( keys %$D )
					{
						++$count;
						NMISNG::Util::dbg(      "updating node info $section $index $item: old "
								. $data->{$item}
								. " new $D->{$item}{value}" );
						$data->{$item} = $D->{$item}{value};
					}

					# RRD Database update and remember filename;
					# also feed in the section data for filename expansion
					my $db = $S->create_update_rrd( data   => $D,
																					type   => $sect,
																					index  => $index,
																					extras => $data,
																					inventory => $inventory );
					if ( !$db )
					{
						NMISNG::Util::logMsg( "ERROR updateRRD failed: " . NMISNG::rrdfunc::getRRDerror() );
					}
					else
					{
						# convert data into values we can use in pit (eg resolve counters)
						my $target = {};
						NMISNG::Inventory::parse_rrd_update_data( $D, $target, $previous_pit, $sect);
						# get stats
						my $period = getThresholdPeriod(subconcept => $sect);
						my $stats = Compat::NMIS::getSubconceptStats(sys => $S, inventory => $inventory,
																												 subconcept => $sect, start => $period, end => time);
						$stats //= {};
						my $error = $inventory->add_timed_data( data => $target, derived_data => $stats, subconcept => $sect,
																									time => $catchall_data->{last_poll}, delay_insert => 1 );
						NMISNG::Util::logMsg("ERROR: timed data adding for ". $inventory->concept ." failed: $error") if ($error);
					}
				}
				NMISNG::Util::info("section=$section index=$index read and stored $count values");
				# technically the path shouldn't change during collect so for now don't recalculate path
				# put the new values into the inventory and save
				$inventory->data($data);
				$inventory->save();
			}
			# this allows us to prevent adding data when it wasn't collected (but not an error)
			elsif( $howdiditgo->{skipped} ) {}
			else
			{
				NMISNG::Util::logMsg("ERROR ($catchall_data->{name}) on getSystemHealthData, $section, $index, $anyerror");
				NMISNG::Util::info("ERROR ($catchall_data->{name}) on getSystemHealthData, $section, $index, $anyerror");
				HandleNodeDown( sys => $S, type => "snmp", details => $howdiditgo->{snmp_error} )
					if ( $howdiditgo->{snmp_error} );
				HandleNodeDown( sys => $S, type => "wmi", details => $howdiditgo->{wmi_error} )
					if ( $howdiditgo->{wmi_error} );

				return 0;
			}
		}
	}
	NMISNG::Util::info("Finished");
	return 1;
}

# updates the node info and node view structures with all kinds of stuff
# this is run ONLY for collect type ops (and if runping succeeded, and if the node is marked for collect)
# fixme: what good is this as a function? details are lost, exit 1/0 is not really enough
#
# returns: 1 if node is up, and at least one source worked for retrieval; 0 if node is down/to be skipped etc.
sub updateNodeInfo
{
	my %args = @_;
	my $S    = $args{sys};
	my $V    = $S->view;
	my $RI   = $S->reach;
	my $NC   = $S->ndcfg;    # node config
	my $M    = $S->mdl;

	my $time_marker = $args{time_marker} || time;

	my $result;
	my $exit = 1;
	my $catchall_data = $S->inventory( concept => 'catchall' )->data_live();

	NMISNG::Util::info("Starting Update Node Info, node $S->{name}");

	# clear any node reset indication from the last run
  delete $catchall_data->{admin}->{node_was_reset};

	# save what we need now for check of this node
	my $sysObjectID  = $catchall_data->{sysObjectID};
	my $ifNumber     = $catchall_data->{ifNumber};
	my $sysUpTimeSec = $catchall_data->{sysUpTimeSec};
	my $sysUpTime    = $catchall_data->{sysUpTime};

	# this returns 0 iff none of the possible/configured sources worked, sets details
	my $loadsuccess = $S->loadInfo( class => 'system', model => $model, target => $catchall_data );

	# polling policy needs saving regardless of success/failure
	$catchall_data->{last_polling_policy} = $NC->{node}->{polling_policy} || 'default';

	# handle dead sources, raise appropriate events
	my $curstate = $S->status;
	for my $source (qw(snmp wmi))
	{

		if ($curstate->{"${source}_enabled"})
		{
			# ok if enabled and no errors
			if (!$curstate->{"${source}_error"} )
			{
				my $sourcename = uc($source);
				$RI->{"${source}result"} = 100;
				HandleNodeDown( sys => $S, type => $source, up => 1, details => "$sourcename ok" );

				# record a _successful_ collect for the different sources,
				# the collect now-or-later logic needs that, not just attempted at time x
				$catchall_data->{"last_poll_$source"} = $time_marker;

			}
			else
			{
				HandleNodeDown( sys => $S, type => $source, details => $curstate->{"${source}_error"} );
				$RI->{"${source}result"} = 0;
			}
		}
		# we don't care about nonenabled sources, sys won't touch them nor set errors, RI stays whatever it was
	}

	if ($loadsuccess)
	{
		# do some checks, and perform only an update-type op if they don't work out
		# however, ensure this is not attempted if snmp wasn't configured or didn't work anyway
		if (   $S->status->{snmp_enabled}
			&& !$S->status->{snmp_error}
			&& $sysObjectID ne $catchall_data->{sysObjectID} )
		{
			# fixme: who not a complete doUpdate?
			NMISNG::Util::logMsg("INFO ($catchall_data->{name}) Device type/model changed $sysObjectID now $catchall_data->{sysObjectID}");
			$exit = getNodeInfo( sys => $S );
			NMISNG::Util::info("Finished with exit=$exit");
			return $exit;
		}

		# if ifNumber has changed, then likely an interface has been added or removed.

		# a new control to minimise when interfaces are added,
		# if disabled {custom}{interface}{ifNumber} eq "false" then don't run getIntfInfo when intf changes
		my $doIfNumberCheck = (
			exists( $S->{mdl}->{custom} ) && exists( $S->{mdl}->{custom}->{interface} )    # do not autovivify
				&& !NMISNG::Util::getbool( $S->{mdl}->{custom}->{interface}->{ifNumber} )
		);

		if ( $doIfNumberCheck and $ifNumber != $catchall_data->{ifNumber} )
		{
			NMISNG::Util::logMsg(
				"INFO ($catchall_data->{name}) Number of interfaces changed from $ifNumber now $catchall_data->{ifNumber}");
			getIntfInfo( sys => $S );                                                      # get new interface table
		}

		my $interface_max_number = $C->{interface_max_number} ? $C->{interface_max_number} : 5000;
		if ( $ifNumber > $interface_max_number )
		{
			NMISNG::Util::info(
				"INFO ($catchall_data->{name}) has $ifNumber interfaces, no interface data will be collected, to collect interface data increase the configured interface_max_number $interface_max_number, we recommend to test thoroughly"
			);
		}

		# make a sysuptime from the newly loaded data for testing
		makesysuptime($S);

		if ( defined $catchall_data->{snmpUpTime} )
		{
			# add processing for SNMP Uptime- handle just like sysUpTime
			$catchall_data->{snmpUpTimeSec}   = int( $catchall_data->{snmpUpTime} / 100 );
			$catchall_data->{snmpUpTime}      = NMISNG::Util::convUpTime( $catchall_data->{snmpUpTimeSec} );
			$V->{system}{snmpUpTime_value} = $catchall_data->{snmpUpTime};
			$V->{system}{snmpUpTime_title} = 'SNMP Uptime';
		}

		NMISNG::Util::info("sysUpTime: Old=$sysUpTime New=$catchall_data->{sysUpTime}");
		if ( $catchall_data->{sysUpTimeSec} && $sysUpTimeSec > $catchall_data->{sysUpTimeSec} )
		{
			NMISNG::Util::info("NODE RESET: Old sysUpTime=$sysUpTimeSec New sysUpTime=$catchall_data->{sysUpTimeSec}");
			Compat::NMIS::notify(
				sys     => $S,
				event   => "Node Reset",
				element => "",
				details => "Old_sysUpTime=$sysUpTime New_sysUpTime=$catchall_data->{sysUpTime}",
				context => {type => "node"}
			);

			# now stash this info in the catchall object, to ensure we insert ONE set of U's into the rrds
			# so that no spikes appear in the graphs
			$catchall_data->{admin}->{node_was_reset}=1;
		}

		$V->{system}{sysUpTime_value} = $catchall_data->{sysUpTime};
		$V->{system}{sysUpTime_title} = 'Uptime';

		$V->{system}{lastUpdate_value} = NMISNG::Util::returnDateStamp();
		$V->{system}{lastUpdate_title} = 'Last Update';
		# that's actually critical for other functions down the track
		$catchall_data->{last_poll}   = $time_marker;
		delete $catchall_data->{lastCollectPoll}; # replaced by last_poll

		# get and apply any nodeconf override if such exists for this node
		my $node = $catchall_data->{name};
		my ( $errmsg, $override ) = Compat::NMIS::get_nodeconf( node => $node )
			if ( Compat::NMIS::has_nodeconf( node => $node ) );
		NMISNG::Util::logMsg("ERROR $errmsg") if $errmsg;
		$override ||= {};

		# anything to override?
		if ( $override->{sysLocation} )
		{
			$catchall_data->{sysLocation} = $V->{system}{sysLocation_value} = $override->{sysLocation};
			NMISNG::Util::info("Manual update of sysLocation by nodeConf");
		}
		if ( $override->{sysContact} )
		{
			$catchall_data->{sysContact} = $V->{system}{sysContact_value} = $override->{sysContact};
			NMISNG::Util::info("Manual update of sysContact by nodeConf");
		}

		if ( exists($override->{nodeType}) )
		{
			$catchall_data->{nodeType} = $override->{nodeType};
		}

		checkPIX( sys => $S );    # check firewall if needed

		$V->{system}{status_value} = 'reachable';    # sort-of, at least one source worked
		$V->{system}{status_color} = '#0F0';

		# conditional on model section to ensure backwards compatibility with different Juniper values.
		checkNodeConfiguration( sys => $S )
			if ( exists( $M->{system}{sys}{nodeConfiguration} )
			or exists( $M->{system}{sys}{juniperConfiguration} ) );
	}
	else
	{
		$exit = 0;

		if ( NMISNG::Util::getbool( $NC->{node}{ping} ) )
		{
			# ping was ok but wmi and snmp were not
			$V->{system}{status_value} = 'degraded';
			$V->{system}{status_color} = '#FFFF00';
		}
		else
		{
			# ping was disabled, so sources wmi/snmp are the only thing that tells us about reachability
			# note: ping disabled != runping failed
			$V->{system}{status_value} = 'unreachable';
			$V->{system}{status_color} = 'red';
		}
	}

	# some model testing and debugging options.
	if ($model)
	{
		print
			"MODEL $S->{name}: nodedown=$catchall_data->{nodedown} sysUpTime=$catchall_data->{sysUpTime} sysObjectID=$catchall_data->{sysObjectID}\n";
	}

	NMISNG::Util::info("Finished with exit=$exit");
	return $exit;
}

# goes through the list of 'parked' alerts in sys, and creates up or down events where applicable
# sys::getvalues() populates the parked alerts section, this consumes them (but writes back
# into sys' info->status)
sub processAlerts
{
	my %args   = @_;
	my $S      = $args{S};
	my $alerts = $S->{alerts};

	foreach my $alert ( @{$alerts} )
	{
		NMISNG::Util::info(
			"Processing alert: event=Alert: $alert->{event}, level=$alert->{level}, element=$alert->{ds}, details=Test $alert->{test} evaluated with $alert->{value} was $alert->{test_result}"
		) if $alert->{test_result};

		NMISNG::Util::dbg( "Processing alert " . Dumper($alert), 4 );

		my $tresult      = $alert->{test_result} ? $alert->{level} : "Normal";
		my $statusResult = $tresult eq "Normal"  ? "ok"            : "error";

		my $details = "$alert->{type} evaluated with $alert->{value} $alert->{unit} as $tresult";
		if ( $alert->{test_result} )
		{
			Compat::NMIS::notify(
				sys     => $S,
				event   => "Alert: " . $alert->{event},
				level   => $alert->{level},
				element => $alert->{ds},                  # vital part of context, too
				details => $details,
				context => {
					type    => "alert",
					source  => $alert->{source},
					section => $alert->{section},
					name    => $alert->{alert},
					index   => $alert->{index},
				}
			);
		}
		else
		{
			Compat::NMIS::checkEvent(
				sys     => $S,
				event   => "Alert: " . $alert->{event},
				level   => $alert->{level},
				element => $alert->{ds},
				details => $details,
				inventory_id => $alert->{inventory_id}
			);
		}

		### save the Alert result into the Status thingy
		my $statusKey = "$alert->{event}--$alert->{ds}";
		$S->compat_nodeinfo->{status}->{$statusKey} = {
			method   => "Alert",
			type     => $alert->{type},
			property => $alert->{test},
			event    => $alert->{event},
			index    => undef,             #$args{index},
			level    => $tresult,
			status   => $statusResult,
			element  => $alert->{ds},
			# name does not exist for simple alerts, let's synthesize it from ds
      name => $alert->{alert} || $alert->{ds},
			value    => $alert->{value},
			updated  => time(),
			inventory_id => $alert->{inventory_id}
		};
	}
}

#=========================================================================================

# get node values by snmp and store in RRD and some values in reach table
# inventory for this is the catchall
sub getNodeData
{
	my %args = @_;
	my $S    = $args{sys};
	my $inventory = $S->inventory( concept => 'catchall' );
	my $catchall_data = $inventory->data_live();

	NMISNG::Util::info("Starting Node get data, node $S->{name}");

	my $rrdData    = $S->getData( class => 'system', model => $model );
	my $howdiditgo = $S->status;
	my $anyerror   = $howdiditgo->{error} || $howdiditgo->{snmp_error} || $howdiditgo->{wmi_error};

	if ( !$anyerror )
	{
		my $previous_pit = $inventory->get_newest_timed_data();

		processAlerts( S => $S );
		foreach my $sect ( keys %{$rrdData} )
		{
			my $D = $rrdData->{$sect};
			checkNodeHealth( sys => $S, data => $D ) if $sect eq "nodehealth";

			foreach my $ds ( keys %{$D} )
			{
				NMISNG::Util::dbg( "rrdData, section=$sect, ds=$ds, value=$D->{$ds}{value}, option=$D->{$ds}{option}", 2 );
			}
			my $db = $S->create_update_rrd( inventory => $inventory, data => $D, type => $sect );
			if ( !$db )
			{
				NMISNG::Util::logMsg( "ERROR updateRRD failed: " . NMISNG::rrdfunc::getRRDerror() );
			}
			else
			{
				my $target = {};
				NMISNG::Inventory::parse_rrd_update_data( $D, $target, $previous_pit, $sect );
				my $period = getThresholdPeriod( subconcept => $sect );
				my $stats = Compat::NMIS::getSubconceptStats(sys => $S, inventory => $inventory,
																										 subconcept => $sect, start => $period, end => time);
				$stats //= {};
				my $error = $inventory->add_timed_data( data => $target, derived_data => $stats, subconcept => $sect,
																								time => $catchall_data->{last_poll}, delay_insert => 1 );
				NMISNG::Util::logMsg("ERROR: timed data adding for ". $inventory->concept ." failed: $error") if ($error);
			}
		}
		# NO save on inventory because it's the catchall right now
	}
	elsif( $howdiditgo->{skipped} ) {}
	else
	{
		NMISNG::Util::logMsg("ERROR ($catchall_data->{name}) on getNodeData, $anyerror");
		HandleNodeDown( sys => $S, type => "snmp", details => $howdiditgo->{snmp_error} )
			if ( $howdiditgo->{snmp_error} );
		HandleNodeDown( sys => $S, type => "wmi", details => $howdiditgo->{wmi_error} ) if ( $howdiditgo->{wmi_error} );
		return 0;
	}

	NMISNG::Util::info("Finished");
	return 1;
}

#=========================================================================================

# copy/modify some health values collected by getNodeData
# nmisdev 13Oct2012 - check if hash key is present before testing value, else key will 'auto vivify', and cause DS errors
sub checkNodeHealth
{
	my %args = @_;
	my $S    = $args{sys};
	my $D    = $args{data};
	my $RI   = $S->reach;

	NMISNG::Util::info("Starting, node $S->{name}");

	# take care of negative values from 6509 MSCF
	if ( exists $D->{bufferElHit} and $D->{bufferElHit}{value} < 0 )
	{
		$D->{bufferElHit}{value} = sprintf( "%u", $D->{bufferElHit}{value} );
	}

	### 2012-12-13 keiths, fixed this so it would assign!
	### 2013-04-17 keiths, fixed an autovivification problem!
	if ( exists $D->{avgBusy5} or exists $D->{avgBusy1} )
	{
		$RI->{cpu} = ( $D->{avgBusy5}{value} ne "" ) ? $D->{avgBusy5}{value} : $D->{avgBusy1}{value};
	}
	if ( exists $D->{MemoryUsedPROC} )
	{
		$RI->{memused} = $D->{MemoryUsedPROC}{value};
	}
	if ( exists $D->{MemoryFreePROC} )
	{
		$RI->{memfree} = $D->{MemoryFreePROC}{value};
	}
	NMISNG::Util::info("Finished");
	return 1;
}    # end checkHealth

#=========================================================================================

# poll performance data for all known interfaces for this node
# this has to handle mogrifying interfaces, ie. reordered/added/removed/transitioned
# fixme: this function currently does not work for wmi-only nodes!
# args: sys, modeldebug (default false)
# returns: 1 if ok
sub getIntfData
{
	my %args = @_;
	my $S    = $args{sys};

	if ( !$S->status->{snmp_enabled} )
	{
		NMISNG::Util::info("Not performing getIntfData for $S->{name}: SNMP not enabled for this node");
		return 1;
	}

	my $nodename = $S->{name};
	NMISNG::Util::info("Starting Interface get data for node $nodename");

	my $nmisng = $S->nmisng;
	my $nmisng_node = $S->nmisng_node;
	# get any nodeconf overrides if such exists for this node
	my $overrides = $nmisng_node->overrides;


	# adminstatus only uses 1..3 , operstatus can have all 1..7.
	my %knownadminstates = ( 1 => 'up',
													 2 => 'down',
													 3 => 'testing',
													 4 => 'unknown',
													 5 => 'dormant',
													 6 => 'notPresent',
													 7 => 'lowerLayerDown' );

	# this is a multi-stage process by necessity:
	# 1. get the inventory information for all interfaces (index->ifdescr and others)
	# 2. collect 'cheap' snmp data and stash it locally (strictly by index)
	# 3. determine which interfaces have shifted indices or have transitioned
	# 	 or been changed/added/removed, and need getintfinfo() done on them
	# 4. do getintfinfo for these to determine their true new nature,
	# 	 and reorganise the inventories accordingly
	# 5. get the non-cheap modelled data for the interfaces that we know are collectable
	# 6. determine interface index vs. ifdescr mismatches, ie. reordered interfaces
	# 	 note: ifdescr is NOT necessarily just the raw snmp ifdescr! must run through getData=model logic!
	# 7. perform stage 4 for any interfaces that have become collectable because of 6.
	#
	# 8. work with the stashed modelleed snmp data, send it to rrd, the inventories etc.
	# 9. mark any leftover present-but-unwanted inventories as historic (by inventory id!)

	# 1. get the interface inventories for this node, but only the bits we need (so far)
	my $result = $nmisng_node->get_inventory_model(
		'concept' => 'interface',
		fields_hash => {
			'_id' => 1,
			'data.collect' => 1,
			'data.ifAdminStatus' => 1,
			'data.ifOperStatus' => 1,
			'data.ifDescr' => 1,
			'data.ifIndex' => 1,
			'data.ifLastChangeSec' => 1, # ifLastChange is textual and NO GOOD
			'data.real' => 1,
			'enabled' => 1,
			'historic' => 1
		} );
	if (!$result->{success})
	{
		$nmisng->log->error("get inventory model failed: $result->{error}");
		return undef;
	}

	my (%if_data_map, %leftovers);	# leftovers: 1 is presumed dead, 0 is ok

	# create a map of the inventory state,
	# by ifindex so we can look them up easily, clone _id into data to make things easier
	# note that ifdescr is treated as invariant, NOT ifindex.
	# note also: this includes disabled and historic interfaces, too, IFF their ifIndex is nonclashing
	# make sure non-historic ones are tackled before historic stuff!
	for my $maybeevil (sort { $a->{historic} cmp $b->{historic} } @{$result->{model_data}->data()})
	{
		$leftovers{ $maybeevil->{_id} } = 1; # everything goes here, clash or noclash

		my $thisindex = $maybeevil->{data}->{ifIndex};
		if (exists $if_data_map{$thisindex} )
		{
			$nmisng->log->warn("clashing inventories for interface index $thisindex!");
			next;
		}

		# move these over into data for simplicity
		for my $thing (qw(_id enabled historic))
		{
			$maybeevil->{data}->{$thing} = $maybeevil->{$thing};
		}
		$if_data_map{ $thisindex } = $maybeevil->{data};
	}

	# 2a. get the ifadminstatus, ifoperstatus and iflastchange tables
	# and add them to our knowledge

	# default for ifAdminStatus-based detection is ON. only off if explicitely set to false.
	my $dontwanna_ifadminstatus = (ref($S->{mdl}->{custom}) eq "HASH"    # don't autovivify
																 and ref($S->{mdl}->{custom}->{interface} ) eq "HASH"
																 # and explicitely set to false
																 and NMISNG::Util::getbool( $S->{mdl}->{custom}->{interface}->{ifAdminStatus}, "invert"));
	if (!$dontwanna_ifadminstatus)
	{
		# fixme: this cannot work for non-snmp nodes
		NMISNG::Util::info("Using ifAdminStatus and ifOperStatus for Interface Change Detection");

		# want both or we don't care
		my $ifAdminTable = $S->snmp->getindex('ifAdminStatus');
		my $ifOperTable = $S->snmp->getindex('ifOperStatus');
		if ($ifAdminTable && $ifOperTable)
		{
			# index == ifindex
			for my $index ( keys %{$ifAdminTable} )
			{
				# save the textual info; inventory has the same content, but names without _
				$if_data_map{$index}->{_ifAdminStatus} = $knownadminstates{ $ifAdminTable->{$index} };
				$if_data_map{$index}->{_ifOperStatus} =  $knownadminstates{ $ifOperTable->{$index} };
			}
		}
	}
	# default for ifLastChange-based detection is OFF
	if ((ref( $S->{mdl}{custom} ) eq "HASH"
			and ref( $S->{mdl}{custom}{interface} ) eq "HASH"
			and NMISNG::Util::getbool( $S->{mdl}{custom}{interface}{ifLastChange} ) ))
	{
		# fixme: this cannot work for non-snmp node
		NMISNG::Util::info("Using ifLastChange for Interface Change Detection");

		# iflastchange is in 1/100s ticks
		if ( my $ifLastChangeTable = $S->snmp->getindex('ifLastChange') )
		{
			for my $index (keys %$ifLastChangeTable)
			{
				$if_data_map{$index}->{_ifLastChangeSec} = int($ifLastChangeTable->{$index} / 100);
			}
		}
	}

	# 3. who needs updating based on what we know so far?
	for my $index (sort keys %if_data_map)
	{
		my $thisif = $if_data_map{$index};

		# fixme what about not collectable? then _ifAdminStatus isn't a/v....

		# new interface, no inventory yet?
		if (!$thisif->{_id})
		{
			$nmisng->log->info("Interface $index is new, needs update");
			$thisif->{_needs_update} = 1;
			next;
		}
		# removed interface? skippy!
		elsif (!exists $thisif->{_ifAdminStatus})
		{
			# we have to track already dead ones (in if_data_map), but we don't work on them
			$nmisng->log->info("Interface $index, $thisif->{ifDescr} was removed!")
					if (!$thisif->{historic});

			delete $if_data_map{$index}; # nothing to do except mark it as historic at the end
			next;
		}
		# disabled interface? skippy, too, but mark as nonhistoric
		elsif (defined($thisif->{enabled}) && !$thisif->{enabled}) # ie. don't skip if enabled is unknown
		{
			$leftovers{$thisif->{_id}} = 0; # it's disabled but it's NOT a historic leftover!
			next;
		}

		# admin status changed in a relevant transition?
		my $curstatus = $thisif->{ifAdminStatus};
		my $newstate = $thisif->{_ifAdminStatus};

		NMISNG::Util::logMsg("INFO ($S->{name}) no ifAdminStatus for index=$index currently present")
				if (!defined $curstatus);

		# relevant transition === entering or leaving up state
		if ((defined $newstate and $newstate eq "up")
				xor (defined $curstatus and $curstatus eq "up"))
		{
			$nmisng->log->info("Interface $index, admin status changed from $curstatus to $newstate, needs update");
			$thisif->{_needs_update} = 1;
			next;
		}

		# or has ifLastChange changed? not enabled by default, must check if it's been loaded
		if ( defined($thisif->{_ifLastChangeSec}) # we've consulted snmp for it
				 and ( !defined($thisif->{ifLastChangeSec}) # and we had none before
							 or $thisif->{ifLastChangeSec} != $thisif->{_ifLastChangeSec}) ) # or the old value is different
		{
			$nmisng->log->info("Interface index $index, needs update because of ifLastChange $thisif->{_ifLastChangeSec}s"
												 . ($thisif->{ifLastChangeSec}? ", was $thisif->{ifLastChangeSec}"
														: ", new interface"));
			$thisif->{_needs_update} = 1;
			# no next, this is the last cheap test
		}
	}

	# 4. perform getIntfInfo for the interfaces that need it
	for my $needsmust (grep($if_data_map{$_}->{_needs_update}, keys %if_data_map))
	{
		# all done by index, so far
		my $thisif = $if_data_map{$needsmust};
		$nmisng->log->debug("Performing phase 1 getIntfInfo for index $needsmust");

		# this returns an inventory object (or undef on error/nonexistent)...
		my $maybenew = getIntfInfo( sys => $S, index => $needsmust);
		if (!defined $maybenew)
		{
			$nmisng->log->warn("Interface index $needsmust was removed while trying to update");
			delete $if_data_map{$needsmust}; # nothing to do except mark it as historic at the end
			next;
		}
		# ...which MAY be different from the one we've got in the if_data_map
		if (!defined $thisif->{_id} or $maybenew->id ne $thisif->{_id})
		{
			$nmisng->log->debug2("Interface index $needsmust "
													 .(defined($thisif->{_id})? "has changed substantially" : "is new")
													 . " and has a new inventory");

			# update the if_data_map. index is the same, contents may differ; must keep relevant stuff!
			$if_data_map{$needsmust} = { %{$maybenew->data},
																	 _id => $maybenew->id,
																	 _was_updated => 1, # mark as 'getintfinfo done'
																	 # if this is a new inventory then it lacks both enabled and historic...
																	 enabled  => $maybenew->{enabled} // 1,
																	 historic => $maybenew->{historic} // 0,
																	 _ifAdminStatus => $maybenew->data->{ifAdminStatus},
																	 _ifOperStatus => $maybenew->data->{ifOperStatus},
			};
		}
		else
		{
			# just mark this interface as updated
			$if_data_map{$needsmust}->{_was_updated} = 1;
			delete $if_data_map{$needsmust}->{_needs_update};
		}
	}

	# 5. collect modelled data for enabled, nonhistoric, collectable interfaces
	# and stash it as we don't necessarily know the final inventory target yet
	NMISNG::Util::info("Collecting Interface Data");
	for my $index (sort grep($if_data_map{$_}->{enabled} && !$if_data_map{$_}->{historic},
													 keys %if_data_map))
	{
		my $thisif = $if_data_map{$index};

		# only collect on interfaces that are defined, with collection turned on globally,
		# also don't bother with ones without ifdescr
		if ( !defined $thisif->{ifDescr}
				 or $thisif->{ifDescr} eq "" ) # note: 0 would be acceptable
		{
			$nmisng->log->debug("NOT collecting: ifIndex=$index: no description");
			next;
		}

		# returns undef if no good
		my $rrdData = $S->getData( class => 'interface', index => $index,
															 model => $model );
		my $howdiditgo =$thisif->{_rrd_status} = $S->status;

		# any errors?
		if (my $anyerror  = $howdiditgo->{error}
				|| $howdiditgo->{snmp_error}
				|| $howdiditgo->{wmi_error})
		{
			$nmisng->log->error("$nodename failed to get interface data for ifIndex=$index: $anyerror");
		}

		# 5a. a certain amount of data massaging is required before we can make use of the rrd data,
		# ie. moving of HC octet counters
		# that's because the 'special handling for manual interface discovery' needs the ifoctet counters...

		# getdata returns a weird structure: section top, then $index underneath
		for my $datasection (keys %$rrdData)
		{
			my $thisone = $rrdData->{$datasection}->{$index};

			# if HC counters exist then MOVE values to the non-HC names
			if (ref($thisone->{ifHCInOctets}) eq "HASH")
			{
				$nmisng->log->debug("processing HC counters for index $index");
				for ( ["ifHCInOctets", "ifInOctets"], ["ifHCOutOctets", "ifOutOctets"] )
				{
					my ($source, $dest) = @$_;

					if ( $thisone->{$source}->{value} =~ /^\d+$/ )
					{
						$thisone->{$dest}->{value}  = $thisone->{$source}->{value};
						$thisone->{$dest}->{option} = $thisone->{$source}->{option};
					}
					delete $thisone->{$source};
				}
			}
			# ...and MOVE these over as well
			if ( $datasection eq 'pkts' or $datasection eq 'pkts_hc' )
			{
				my $debugdone = 0;
				for ( ["ifHCInUcastPkts",  "ifInUcastPkts"],
							["ifHCOutUcastPkts", "ifOutUcastPkts"],
							["ifHCInMcastPkts",  "ifInMcastPkts"],
							["ifHCOutMcastPkts", "ifOutMcastPkts"],
							["ifHCInBcastPkts",  "ifInBcastPkts"],
							["ifHCOutBcastPkts", "ifOutBcastPkts"], )
				{
					my ( $source, $dest ) = @$_;

					if ( $thisone->{$source}->{value} =~ /^\d+$/ )
					{
						$nmisng->log->debug("process HC counters of $datasection for $index")
								if ( !$debugdone++ );
						$thisone->{$dest}->{value}  = $thisone->{$source}->{value};
						$thisone->{$dest}->{option} = $thisone->{$source}->{option};
					}
					delete $thisone->{$source};
				}
			}
		}

		# stash the data for this index
		$thisif->{_rrd_data} = $rrdData;
	}

	# 6. figure out if any other interfaces need an update, based on the snmp information now available
	# this covers reordered interfaces (interface index is not invariant, ifdescr is treated as invariant)
	# new interfaces should have been handled in 4.
	for my $index (keys %if_data_map)
	{
		my $thisif = $if_data_map{$index};

		next if (!$thisif->{enabled} # we track historic/disabled ones but don't work on them...
						 or $thisif->{historic}
						 or !$thisif->{_rrd_data} # no rrd data collectable -> cannot do anything
						 or ref($thisif->{_rrd_data}->{interface}) ne "HASH"
						 or $thisif->{_was_updated}); # or if the interface was updated already...

		my $intfsection = $thisif->{_rrd_data}->{interface}->{$index};

		my $newifdescr = NMISNG::Util::rmBadChars( $intfsection->{ifDescr}->{value} );
		if ($newifdescr ne $thisif->{ifDescr})
		{
			$nmisng->log->info("Interface $index, ifDescr changed from $thisif->{ifDescr} to $newifdescr, needs update");
			$thisif->{_needs_update} = 1;
			next;
		}

		# now check the interface operational status for transition, if there are counters
		# and if the adminstatus check isn't disabled
		if (!$dontwanna_ifadminstatus
				&& $intfsection->{ifInOctets} ne ''
				&& $intfsection->{ifOutOctets} ne '')
		{
			my $prevstatus = $thisif->{ifOperStatus}; # that's inventory
			my $newstatus = $thisif->{_ifOperStatus}; # that's snmp-sourced

			# relevant transition === entering or leaving up state
			if (($newstatus eq 'down' and $prevstatus =~ /^(up|ok)$/)
					or ($newstatus !~ /^(up|ok|dormant)$/))
			{
				$nmisng->log->info("Interface $index, oper status changed from $prevstatus to $newstatus, needs update");
				$thisif->{_needs_update} = 1;
			}
		}
	}

	# 7. redo the getIntfInfo exercise from 4. for these other interfaces in need of help
	# these 'other' interfaces should not be totally new ones, those should have been covered in 4.
	for my $needsmust (grep($if_data_map{$_}->{_needs_update}, keys %if_data_map))
	{
		# all done by index, so far
		my $thisif = $if_data_map{$needsmust};
		$nmisng->log->debug("Performing phase 2 getIntfInfo for index $needsmust");

		assert(!$thisif->{_was_updated}, "should getintfinfo-update index $needsmust at most once!");

		# this returns an inventory object (or undef if removed/error)...
		my $maybenew = getIntfInfo( sys => $S, index => $needsmust);
		if (!defined $maybenew)
		{
			$nmisng->log->warn("Interface index $needsmust was removed while trying to update");
			delete $if_data_map{$needsmust}; # nothing to do except mark it as historic at the end
			next;
		}
		# ...which MAY be different from the one we've got in the if_data_map
		if ($maybenew->id ne $thisif->{_id})
		{
			$nmisng->log->debug2("Interface index $needsmust has changed substantially and has a new inventory");

			# update the if_data_map. index is the same, contents may differ
			# we must keep the relevant already collected stuff, especially the rrd data!
			$if_data_map{$needsmust} = { %{$maybenew->data},
																	 _id => $maybenew->id,
																	 _was_updated => 1, # mark as 'getintfinfo done'
																	 # a new inventory may be lacking both enabled and historic
																	 enabled  => $maybenew->{enabled} // 1,
																	 historic => $maybenew->{historic} // 0,
																	 #
																	 _ifAdminStatus => $maybenew->data->{ifAdminStatus},
																	 _ifOperStatus => $maybenew->data->{ifOperStatus},
																	 _rrd_data => $thisif->{_rrd_data}, # keep
																	 _rrd_status => $thisif->{_rrd_status} , # keep
			};
		}
		else
		{
			# just mark this interface as updated
			$if_data_map{$needsmust}->{_was_updated} = 1;
			delete $if_data_map{$needsmust}->{_needs_update};
		}
	}

	# 8. do something with the stashed rrd data; now if_data_map should have
	# the correct inventory id attached for every single interface
	my $catchall_data = $S->inventory( concept => 'catchall' )->data_live(); # live, no saving needed
	my $V    = $S->view;
	my $RI   = $S->reach;
	$RI->{intfUp} = $RI->{intfColUp} = 0;

	# work on enabled and nonhistoric
	for my $index (sort grep($if_data_map{$_}->{enabled}
													 && !$if_data_map{$_}->{historic}, keys %if_data_map))
	{
		my $thisif = $if_data_map{$index};

		# instantiate inventory
		my ($inventory, $error_message) = $nmisng_node->inventory( _id => $thisif->{_id} );
		if (!$inventory)
		{
			$nmisng->log->error("Failed to get interface inventory, _id: $thisif->{_id}: $error_message");
			next;
		}
		$leftovers{$inventory->id} = 0; # clearly an interface we're handling, so not dead

		# r/o, superset of what if_data_map carries, except for _rrd_data
		my $inventory_data = $inventory->data;

		my $alsoindex = $inventory_data->{ifIndex};
		assert($index eq $alsoindex, "Interface inventory _id: $thisif->{_id} invalid, says ifindex is $alsoindex but current is $index");


		NMISNG::Util::info(
			"$inventory_data->{ifDescr}: ifIndex=$inventory_data->{ifIndex}, was: OperStatus=$inventory_data->{ifOperStatus}, ifAdminStatus=$inventory_data->{ifAdminStatus}, Collect=$inventory_data->{collect}"
				);


		# was an interface section collectable? certain amounts of massaging required
		if (ref(my $ifsection = ref($thisif->{_rrd_data}->{interface}) eq "HASH"?
						$thisif->{_rrd_data}->{interface}->{$index} : undef) eq "HASH")
		{
			# update the CURRENT oper and adminstates from snmp-sourced goodies
			# these are already textualised
			$thisif->{_ifAdminStatus} = $ifsection->{ifAdminStatus}{value};
			$thisif->{_ifOperStatus} = $ifsection->{ifOperStatus}{value};

			# special handling for manual interface discovery which does not use getIntfInfo
			if ($dontwanna_ifadminstatus)
			{
				# ifAdminStatus is from inventory, _ifAdminStatus is from snmp, model etc.
				NMISNG::Util::dbg("handling up/down, now admin=$thisif->{_ifAdminStatus}, oper=$thisif->{_ifOperStatus} was admin=$thisif->{ifAdminStatus}, oper=$thisif->{ifOperStatus}" );

				# interface now up or down, check and set or clear outstanding event.
				# fixme not quite correct logic, checkevent happens if ifadminstatus is not up/ok...
				if ($thisif->{_ifAdminStatus} =~ /^(up|ok)$/
						and $thisif->{_ifOperStatus} !~ /^(up|ok|dormant)$/ )
				{
					if ( NMISNG::Util::getbool( $inventory_data->{event} ) )
					{
						Compat::NMIS::notify(
							sys     => $S,
							event   => "Interface Down",
							element => $inventory_data->{ifDescr},
							details => $inventory_data->{Description},
							context => {type => "interface"},
							inventory_id => $inventory->id 
						);

					}
				}
				else
				{
					Compat::NMIS::checkEvent(
						sys     => $S,
						event   => "Interface Down",
						level   => "Normal",
						element => $inventory_data->{ifDescr},
						details => $inventory_data->{Description},
						inventory_id => $inventory->id 
					);
				}

				# synthetic
				$V->{interface}{"${index}_ifAdminStatus_color"} = Compat::NMIS::getAdminColor(
					collect       => $inventory_data->{collect},
					ifAdminStatus => $thisif->{_ifAdminStatus},
					ifOperStatus  => $thisif->{_ifOperStatus} );
				$V->{interface}{"${index}_ifOperStatus_color"} = Compat::NMIS::getOperColor(
					collect       => $inventory_data->{collect},
					ifAdminStatus => $thisif->{_ifAdminStatus},
					ifOperStatus  => $thisif->{_ifOperStatus} );

				$V->{interface}{"${index}_ifAdminStatus_value"} = $thisif->{_ifAdminStatus};
				$V->{interface}{"${index}_ifOperStatus_value"}  = $thisif->{_ifOperStatus};
			}

			# and update the inventory with state, for saving later
			$inventory_data->{ifAdminStatus} = $if_data_map{$index}->{_ifAdminStatus};
			$inventory_data->{ifOperStatus} = $if_data_map{$index}->{_ifOperStatus};

			# other interface section things
			# cannot store text in rrd, don't need the ifadminstatus
			delete $ifsection->{ifDescr};
			delete $ifsection->{ifAdminStatus};

			# convert time 1/100s tics to uptime string, but also save the seconds
			if (ref($ifsection->{ifLastChange}) eq "HASH"
					&& defined($ifsection->{ifLastChange}->{value}))
			{
				$V->{interface}{"${index}_ifLastChange_value"}
				= $inventory_data->{ifLastChange}
				= NMISNG::Util::convUpTime(
					$inventory_data->{ifLastChangeSec}
					= int( $ifsection->{ifLastChange}{value} / 100 ) );
				NMISNG::Util::dbg("last change for index $index time=$inventory_data->{ifLastChange}, timesec=$inventory_data->{ifLastChangeSec}");
			}
			delete $ifsection->{ifLastChange};

			# accumulate total number of non-virtual interfaces that are up
			$RI->{intfUp}++ if ($thisif->{_ifOperStatus} eq "up"
													and NMISNG::Util::getbool($thisif->{real}));
			++$RI->{intfTotal};

			# Calculate numeric Operational Status
			my $operStatus = ( $thisif->{_ifOperStatus} =~ /up|ok|dormant/ ) ? 100 : 0;
			$ifsection->{ifOperStatus}->{value} = $operStatus;    # can only store numeric value in rrd

			# While updating start calculating the total availability of the node, depends on events set
			my $opstatus = NMISNG::Util::getbool( $inventory_data->{event} ) ? $operStatus : 100;
			$RI->{operStatus} = $RI->{operStatus} + $opstatus;
			++$RI->{operCount};

			# count total number of collected interfaces up ( if events are set on)
			++$RI->{intfColUp} if ($opstatus && NMISNG::Util::getbool($inventory_data->{event}));
		} # end of the interface section special stuff


		my $previous_pit = $inventory->get_newest_timed_data(); # one needed for the pit updates,

		# now walk all rrd data sections and send them off to rrd
		for my $sectionname (sort keys %{$thisif->{_rrd_data}})
		{
			my $thissection = $thisif->{_rrd_data}->{$sectionname}->{$index};
			if ( $C->{debug} )
			{
				for my $ds (keys %{$thissection})
				{
					$nmisng->log->debug2( "rrdData section $sectionname, ds $ds, value=$thissection->{$ds}->{value}, option=$thissection->{$ds}->{option}");
				}
			}

			# RRD Database update and remember filename
			NMISNG::Util::info( "updateRRD type=$sectionname index=$index", 2 );
			my $db = $S->create_update_rrd( data => $thissection,
																			type => $sectionname,
																			index => $index,
																			inventory => $inventory );
			if ( !$db )
			{
				NMISNG::Util::logMsg( "ERROR updateRRD failed: " . NMISNG::rrdfunc::getRRDerror() );
			}
			else
			{
				# convert data into values we can use in pit (eg resolve counters)
				my $target = {};

				NMISNG::Inventory::parse_rrd_update_data($thissection, $target, $previous_pit, $sectionname);
				my $period = getThresholdPeriod( subconcept => $sectionname );
				my $stats = Compat::NMIS::getSubconceptStats(sys => $S, inventory => $inventory,
																										 subconcept => $sectionname,
																										 start => $period, end => time);
				# add data and stats
				$stats //= {};
				my $error = $inventory->add_timed_data( data => $target, derived_data => $stats,
																								subconcept => $sectionname,
																								time => $catchall_data->{last_poll},
																								delay_insert => 1 );
				NMISNG::Util::logMsg("ERROR: timed data adding for ". $inventory->concept ." failed: $error")
						if ($error);
			}
		}

		# can't re-use stats here because these run on default 6h, normal stats run on 15m
		my $period = $C->{interface_util_period} || "-6 hours";    # bsts plus backwards compat
		my $interface_util_stats = Compat::NMIS::getSubconceptStats(sys => $S,
																																inventory => $inventory,
																																subconcept => 'interface',
																																start => $period,
																																end => time);

		$V->{interface}{"${index}_operAvail_value"} = $interface_util_stats->{availability} // 'N/A';
		$V->{interface}{"${index}_totalUtil_value"} = $interface_util_stats->{totalUtil} // 'N/A'; # comment to fix my editor highlighting not finding /
		$V->{interface}{"${index}_operAvail_color"} = Compat::NMIS::colorHighGood( $interface_util_stats->{availability} );
		$V->{interface}{"${index}_totalUtil_color"} = Compat::NMIS::colorLowGood( $interface_util_stats->{totalUtil} );

		### 2012-08-14 keiths, logic here to verify an event exists and the interface is up.
		### this was causing events to be cleared when interfaces were collect true, oper=down, admin=up
		if ( $S->nmisng_node->eventExist( "Interface Down", $inventory_data->{ifDescr} )
				 and $inventory_data->{ifOperStatus} =~ /up|ok|dormant/ )
		{
			Compat::NMIS::checkEvent(
				sys     => $S,
				event   => "Interface Down",
				level   => "Normal",
				element => $inventory_data->{ifDescr},
				details => $inventory_data->{Description},
				inventory_id => $inventory->id 
			);
		}

		# header info of web page
		$V->{interface}{"${index}_operAvail_title"} = 'Intf. Avail.';
		$V->{interface}{"${index}_totalUtil_title"} = $C->{interface_util_label} || 'Util. 6hrs';    # backwards compat

		# check escalation if event is on
		if ( NMISNG::Util::getbool($inventory_data->{event}))
		{

			my $escalate = 'none';			
			my ($error,$erec) = $S->nmisng_node->eventLoad(				
				event => "Interface Down", 
				element => $inventory_data->{ifDescr},
				# don't pass this in yet because if we do it will try and filter and may not be set so worn't work
				# inventory_id => $inventory->id,			 
				active => 1
			);
			if( !$error && $erec )
			{				
				$escalate = $erec->{escalate} if ( $erec and defined( $erec->{escalate} ) );
			}
			$V->{interface}{"${index}_escalate_title"} = 'Esc.';
			$V->{interface}{"${index}_escalate_value"} = $escalate;
		}

		# don't recalculate path, that should happen in update, any place where we find
		# the interface has changed enough runs update code anyway. I believe not doing this is correct
		$inventory->data( $inventory_data );
		$inventory->historic(0);
		$inventory->enabled(1);

		my ($op, $error) = $inventory->save();
		$nmisng->log->error("failed to save inventory for $nodename, interface $inventory_data->{ifDescr}: $error")
				if ($op <= 0);

	}

	# handle accumulated alerts
	processAlerts( S => $S );

	# done walking the interfaces, now mark as historic what is known unwanted
	# leftovers holds all observed inventoies, 1 is dead 0 is good
	my @keep;
	for my $invid (keys %leftovers)
	{
		if ($leftovers{$invid})
		{
			# note that leftovers contain already marked historic ones, so that debug isn't super-useful
			$nmisng->log->debug3("$nodename, (re)marking inventory $invid as historic");
		}
		else
		{
			push @keep, $invid;
		}
	}

	my $nuked = $S->nmisng_node->bulk_update_inventory_historic(
		active_ids => \@keep, concept => 'interface' );
	$nmisng->log->error("bulk update historic failed: $nuked->{error}") if ($nuked->{error});

	NMISNG::Util::logMsg("$nodename, found intfs alive: $nuked->{matched_nothistoric}, already historic: $nuked->{matched_historic}, marked alive: $nuked->{marked_nothistoric}, marked historic: $nuked->{marked_historic}");

	NMISNG::Util::info("Finished");
	return 1;
}

### Class Based Qos handling
# this wrapper function performs both type=update and type=collect ops
# args: sys, update;
# returns: 1
sub getCBQoS
{
	my %args = @_;
	my ($S,$isupdate)    = @args{"sys","update"};

	my $NC = $S->ndcfg;

	if ( $NC->{node}{cbqos} !~ /^(true|input|output|both)$/ )
	{
		NMISNG::Util::info("no CBQoS collecting ($NC->{node}{cbqos}) for node $S->{name}");
		return 1;
	}

	NMISNG::Util::info("Starting for node $S->{name}");

	if ($isupdate)
	{
		getCBQoSwalk( sys => $S );    # get indexes
	}
	elsif ( !getCBQoSdata( sys => $S ) )
	{
		getCBQoSwalk( sys => $S );    # (re)get indexes
		getCBQoSdata( sys => $S );    # and reget data
	}

	NMISNG::Util::info("Finished");
	return 1;
}

# this function performs a collect-type operation for cbqos
# note that while this function could theoretically work with wmi,
# the priming/update function getCBQoSwalk doesn't.
# returns: 1 if successful, 0 otherwise
sub getCBQoSdata
{
	my (%args)  = @_;
	my $S     = $args{sys};
	my $catchall_data = $S->inventory( concept => 'catchall' )->data_live();

	my $happy;
	foreach my $direction ( "in", "out" )
	{
		my $concept = "cbqos-$direction";
		my $ids = $S->nmisng_node->get_inventory_ids(concept => $concept,
																								 filter => { enabled => 1, historic => 0 });

		# oke, we have get now the PolicyIndex and ObjectsIndex directly
		foreach my $id ( @$ids )
		{
			my ($inventory,$error_message) = $S->nmisng_node->inventory( _id => $id );
			$S->nmisng->log->error("Failed to get inventory for id:$id, concept:$concept, error_message:$error_message")
					&& next if(!$inventory);

			my $data = $inventory->data();
			# for now ifIndex is stored in the index attribute
			my $intf = $data->{index};
			my $CB = $data;
			my $previous_pit = $inventory->get_newest_timed_data();

			next if ( !exists $CB->{'PolicyMap'}{'Name'} );

			# check if Policymap name contains no collect info
			if ( $CB->{'PolicyMap'}{'Name'} =~ /$S->{mdl}{system}{cbqos}{nocollect}/i )
			{
				NMISNG::Util::dbg("no collect for interface $intf $direction ($CB->{'Interface'}{'Descr'}) by control ($S->{mdl}{system}{cbqos}{nocollect}) at Policymap $CB->{'PolicyMap'}{'Name'}"
				);
				next;
			}

			++$happy;

			my $PIndex = $CB->{'PolicyMap'}{'Index'};
			foreach my $key ( keys %{$CB->{'ClassMap'}} )
			{
				my $CMName = $CB->{'ClassMap'}{$key}{'Name'};
				my $OIndex = $CB->{'ClassMap'}{$key}{'Index'};
				NMISNG::Util::info("Interface $intf, ClassMap $CMName, PolicyIndex $PIndex, ObjectsIndex $OIndex");
				my $subconcept = $CMName;

				# get the number of bytes/packets transfered and dropped
				my $port = "$PIndex.$OIndex";

				my $rrdData
					= $S->getData( class => $concept, index => $intf, port => $port, model => $model );
				my $howdiditgo = $S->status;
				my $anyerror = $howdiditgo->{error} || $howdiditgo->{snmp_error} || $howdiditgo->{wmi_error};

				# were there any errors?
				if ( !$anyerror )
				{
					processAlerts( S => $S );
					my $D = $rrdData->{$concept}{$intf};

					if ( $D->{'PrePolicyByte'} eq "noSuchInstance" )
					{
						NMISNG::Util::logMsg("ERROR mismatch of indexes in getCBQoSdata, run walk");
						return;
					}

					# oke, store the data
					NMISNG::Util::dbg("bytes transfered $D->{'PrePolicyByte'}{value}, bytes dropped $D->{'DropByte'}{value}");
					NMISNG::Util::dbg("packets transfered $D->{'PrePolicyPkt'}{value}, packets dropped $D->{'DropPkt'}{value}");
					NMISNG::Util::dbg("packets dropped no buffer $D->{'NoBufDropPkt'}{value}");


					# update RRD, rrd file info comes from inventory,
					# storage/subconcept: class name == subconcept
					my $db = $S->create_update_rrd( data  => $D,
																					type  => $CMName, # subconcept
#																					index => $intf,		# not needed
#																					item  => $CMName, # not needed
																					inventory => $inventory );
					if ( !$db )
					{
						NMISNG::Util::logMsg( "ERROR updateRRD failed: " . NMISNG::rrdfunc::getRRDerror() );
					}
					else
					{
						my $target = {};
						NMISNG::Inventory::parse_rrd_update_data( $D, $target, $previous_pit, $CMName );
						# get stats, subconcept here is too specific, so use concept name, which is what
						#  stats expects anyway
						my $period = getThresholdPeriod( subconcept => $concept );
						# subconcept is completely variable, so we must tell the system where to find the stats
						my $stats = Compat::NMIS::getSubconceptStats( sys => $S, inventory => $inventory, subconcept => $CMName,
																													stats_section => $concept, start => $period, end => time );
						$stats //= {};
						my $error = $inventory->add_timed_data( data => $target, derived_data => $stats, subconcept => $CMName,
																										time => $catchall_data->{last_poll}, delay_insert => 1 );
						NMISNG::Util::logMsg("ERROR: timed data adding for ". $inventory->concept ." failed: $error") if ($error);
					}
				}
				else
				{
					NMISNG::Util::logMsg("ERROR ($S->{name}) on getCBQoSdata, $anyerror");
					HandleNodeDown( sys => $S, type => "snmp", details => $howdiditgo->{snmp_error} )
						if ( $howdiditgo->{snmp_error} );
					HandleNodeDown( sys => $S, type => "wmi", details => $howdiditgo->{wmi_error} )
						if ( $howdiditgo->{wmi_error} );

					return 0;
				}
			}
			# saving is required becuase create_update_rrd can change inventory, setting data not done because
			# it's not chagned
			$inventory->save();
		}
	}
	return $happy? 1 : 0;
}

# collect cbqos overview data from snmp, for update operation
# this is expected to run AFTER getintfinfo (because that's where overrides are transferred into NI)
# fixme: this function does not work for wmi-only nodes
# args: sys
# returns: 1 if ok
sub getCBQoSwalk
{
	my (%args) = @_;
	my $S    = $args{sys};

	if ( !$S->status->{snmp_enabled} )
	{
		NMISNG::Util::info("Not performing getCBQoSwalk for $S->{name}: SNMP not enabled for this node");
		return 1;
	}

	my $NC   = $S->ndcfg;
	my $SNMP = $S->snmp;

	NMISNG::Util::info("start table scanning");

	# get the qos interface indexes and objects from the snmp table
	if ( my $ifIndexTable = $SNMP->getindex('cbQosIfIndex') )
	{
		# grab all the interface data required to run this function
		# no writing back to the IF information is done so plain models
		# are good
		my $nmisng = $S->nmisng;
		my $nmisng_node = $S->nmisng_node;

		my $result = $nmisng_node->get_inventory_model(
			'concept' => 'interface',
			fields_hash => {
				'_id' => 1,
				'data.collect' => 1,
				'data.ifAdminStatus' => 1,
				'data.ifDescr' => 1,
				'data.ifIndex' => 1,
				'data.ifSpeed' => 1,
				'data.ifSpeedIn' => 1,
				'data.ifSpeedOut' => 1,
				'data.setlimits' => 1,
				'enabled' => 1,
				'historic' => 1
			}
				);
		if (!$result->{success})
		{
			$nmisng->log->error("get inventory model failed: $result->{error}");
			next;
		}

		# create a map by ifindex so we can look them up easily, flatten _id into data to make things easier
		my $data = $result->{model_data}->data();
		my %if_data_map = map
			{
				$_->{data}{_id} = $_->{_id};
				$_->{data}{enabled} = $_->{enabled};
				$_->{data}{historic} = $_->{historic};
				$_->{data}{ifIndex} => $_->{data};
			}
			(@$data);

		my %cbQosTable;
		foreach my $PIndex ( keys %{$ifIndexTable} )
		{
			my $intf = $ifIndexTable->{$PIndex};    # the interface number from the snmp qos table
			NMISNG::Util::info("CBQoS, scan interface $intf");
			$nmisng->log->warn("CBQoS ifIndex $intf found which is not in inventory") && next
				if( !defined($if_data_map{$intf}) );
			my $if_data = $if_data_map{$intf};

			# skip CBQoS if interface has collection disabled
			if ( $if_data->{historic} || !$if_data->{enabled} )
			{
				NMISNG::Util::dbg("Skipping CBQoS, No collect on interface $if_data->{ifDescr} ifIndex=$intf");
				next;
			}

			my $answer = {};
			my %CMValues;

			# check direction of qos with node table
			( $answer->{'cbQosPolicyDirection'} ) = $SNMP->getarray("cbQosPolicyDirection.$PIndex");
			NMISNG::Util::dbg("direction in policy is $answer->{'cbQosPolicyDirection'}, node wants $NC->{node}{cbqos}");

			if (( $answer->{'cbQosPolicyDirection'} == 1 and $NC->{node}{cbqos} =~ /^(input|both)$/ )
				or ( $answer->{'cbQosPolicyDirection'} == 2 and $NC->{node}{cbqos} =~ /^(output|true|both)$/ ) )
			{
				# interface found with QoS input or output configured

				my $direction = ( $answer->{'cbQosPolicyDirection'} == 1 ) ? "in" : "out";
				NMISNG::Util::info("Interface $intf found, direction $direction, PolicyIndex $PIndex");

				my $ifSpeedIn    = $if_data->{ifSpeedIn}  ? $if_data->{ifSpeedIn}  : $if_data->{ifSpeed};
				my $ifSpeedOut   = $if_data->{ifSpeedOut} ? $if_data->{ifSpeedOut} : $if_data->{ifSpeed};
				my $inoutIfSpeed = $direction eq "in"       ? $ifSpeedIn               : $ifSpeedOut;

				# get the policy config table for this interface
				my $qosIndexTable = $SNMP->getindex("cbQosConfigIndex.$PIndex");
				NMIS::Util::dbg("qos index table $PIndex: ".Dumper ($qosIndexTable)) if ( $C->{debug} > 5 );

				# the OID will be 1.3.6.1.4.1.9.9.166.1.5.1.1.2.$PIndex.$OIndex = Gauge
			BLOCK2:
				foreach my $OIndex ( keys %{$qosIndexTable} )
				{
					# look for the Object type for each
					( $answer->{'cbQosObjectsType'} ) = $SNMP->getarray("cbQosObjectsType.$PIndex.$OIndex");
					NMISNG::Util::dbg("look for object at $PIndex.$OIndex, type $answer->{'cbQosObjectsType'}");
					if ( $answer->{'cbQosObjectsType'} eq 1 )
					{
						# it's a policy-map object, is it the primairy
						( $answer->{'cbQosParentObjectsIndex'} )
							= $SNMP->getarray("cbQosParentObjectsIndex.$PIndex.$OIndex");
						if ( $answer->{'cbQosParentObjectsIndex'} eq 0 )
						{
							# this is the primairy policy-map object, get the name
							( $answer->{'cbQosPolicyMapName'} )
								= $SNMP->getarray("cbQosPolicyMapName.$qosIndexTable->{$OIndex}");
							NMISNG::Util::dbg("policymap - name is $answer->{'cbQosPolicyMapName'}, parent ID $answer->{'cbQosParentObjectsIndex'}"
							);
						}
					}
					elsif ( $answer->{'cbQosObjectsType'} eq 2 )
					{
						# it's a classmap, ask the name and the parent ID
						( $answer->{'cbQosCMName'}, $answer->{'cbQosParentObjectsIndex'} )
							= $SNMP->getarray( "cbQosCMName.$qosIndexTable->{$OIndex}",
							"cbQosParentObjectsIndex.$PIndex.$OIndex" );
						NMISNG::Util::dbg("classmap - name is $answer->{'cbQosCMName'}, parent ID $answer->{'cbQosParentObjectsIndex'}"
						);

						$answer->{'cbQosParentObjectsIndex2'} = $answer->{'cbQosParentObjectsIndex'};
						my $cnt = 0;

					  #KS 2011-10-27 Redundant model object not in use: NMISNG::Util::getbool($M->{system}{cbqos}{collect_all_cm})
						while ( !NMISNG::Util::getbool( $C->{'cbqos_cm_collect_all'}, "invert" )
							and $answer->{'cbQosParentObjectsIndex2'} ne 0
							and $answer->{'cbQosParentObjectsIndex2'} ne $PIndex
							and $cnt++ lt 5 )
						{
							( $answer->{'cbQosConfigIndex'} )
								= $SNMP->getarray("cbQosConfigIndex.$PIndex.$answer->{'cbQosParentObjectsIndex2'}");
							if ( $C->{debug} > 5 )
							{
								print "Dumping cbQosConfigIndex\n";
								print Dumper ( $answer->{'cbQosConfigIndex'} );
							}

							# it is not the first level, get the parent names
							( $answer->{'cbQosObjectsType2'} )
								= $SNMP->getarray("cbQosObjectsType.$PIndex.$answer->{'cbQosParentObjectsIndex2'}");
							if ( $C->{debug} > 5 )
							{
								print "Dumping cbQosObjectsType2\n";
								print Dumper ( $answer->{'cbQosObjectsType2'} );
							}

							NMISNG::Util::dbg("look for parent of ObjectsType $answer->{'cbQosObjectsType2'}");
							if ( $answer->{'cbQosObjectsType2'} eq 1 )
							{
								# it is a policymap name
								( $answer->{'cbQosName'}, $answer->{'cbQosParentObjectsIndex2'} )
									= $SNMP->getarray( "cbQosPolicyMapName.$answer->{'cbQosConfigIndex'}",
									"cbQosParentObjectsIndex.$PIndex.$answer->{'cbQosParentObjectsIndex2'}" );
								NMISNG::Util::dbg("parent policymap - name is $answer->{'cbQosName'}, parent ID $answer->{'cbQosParentObjectsIndex2'}"
								);
								if ( $C->{debug} > 5 )
								{
									print "Dumping cbQosName\n";
									print Dumper ( $answer->{'cbQosName'} );
									print "Dumping cbQosParentObjectsIndex2\n";
									print Dumper ( $answer->{'cbQosParentObjectsIndex2'} );
								}

							}
							elsif ( $answer->{'cbQosObjectsType2'} eq 2 )
							{
								# it is a classmap name
								( $answer->{'cbQosName'}, $answer->{'cbQosParentObjectsIndex2'} )
									= $SNMP->getarray( "cbQosCMName.$answer->{'cbQosConfigIndex'}",
									"cbQosParentObjectsIndex.$PIndex.$answer->{'cbQosParentObjectsIndex2'}" );
								NMISNG::Util::dbg("parent classmap - name is $answer->{'cbQosName'}, parent ID $answer->{'cbQosParentObjectsIndex2'}"
								);
								if ( $C->{debug} > 5 )
								{
									print "Dumping cbQosName\n";
									print Dumper ( $answer->{'cbQosName'} );
									print "Dumping cbQosParentObjectsIndex2\n";
									print Dumper ( $answer->{'cbQosParentObjectsIndex2'} );
								}
							}
							elsif ( $answer->{'cbQosObjectsType2'} eq 3 )
							{
								NMISNG::Util::dbg("skip - this class-map is part of a match statement");
								next BLOCK2;    # skip this class-map, is part of a match statement
							}

							# concatenate names
							if ( $answer->{'cbQosParentObjectsIndex2'} ne 0 )
							{
								$answer->{'cbQosCMName'} = "$answer->{'cbQosName'}--$answer->{'cbQosCMName'}";
							}
						}

						# collect all levels of classmaps or only the first level
						# KS 2011-10-27: by default collect hierarchical QoS
						if ( !NMISNG::Util::getbool( $C->{'cbqos_cm_collect_all'}, "invert" )
							or $answer->{'cbQosParentObjectsIndex'} eq $PIndex )
						{
							#
							$CMValues{"H" . $OIndex}{'CMName'}  = $answer->{'cbQosCMName'};
							$CMValues{"H" . $OIndex}{'CMIndex'} = $OIndex;
						}
					}
					elsif ( $answer->{'cbQosObjectsType'} eq 4 )
					{
						my $CMRate;

						# it's a queueing object, look for the bandwidth
						(   $answer->{'cbQosQueueingCfgBandwidth'},
							$answer->{'cbQosQueueingCfgBandwidthUnits'},
							$answer->{'cbQosParentObjectsIndex'}
							)
							= $SNMP->getarray(
							"cbQosQueueingCfgBandwidth.$qosIndexTable->{$OIndex}",
							"cbQosQueueingCfgBandwidthUnits.$qosIndexTable->{$OIndex}",
							"cbQosParentObjectsIndex.$PIndex.$OIndex"
							);
						if ( $answer->{'cbQosQueueingCfgBandwidthUnits'} eq 1 )
						{
							$CMRate = $answer->{'cbQosQueueingCfgBandwidth'} * 1000;
						}
						elsif ($answer->{'cbQosQueueingCfgBandwidthUnits'} eq 2
							or $answer->{'cbQosQueueingCfgBandwidthUnits'} eq 3 )
						{
							$CMRate = $answer->{'cbQosQueueingCfgBandwidth'} * $inoutIfSpeed / 100;
						}
						if ( $CMRate eq 0 ) { $CMRate = "undef"; }
						NMISNG::Util::dbg("queueing - bandwidth $answer->{'cbQosQueueingCfgBandwidth'}, units $answer->{'cbQosQueueingCfgBandwidthUnits'},"
								. "rate $CMRate, parent ID $answer->{'cbQosParentObjectsIndex'}" );
						$CMValues{"H" . $answer->{'cbQosParentObjectsIndex'}}{'CMCfgRate'} = $CMRate;
					}
					elsif ( $answer->{'cbQosObjectsType'} eq 6 )
					{
						# traffic shaping
						( $answer->{'cbQosTSCfgRate'}, $answer->{'cbQosParentObjectsIndex'} )
							= $SNMP->getarray( "cbQosTSCfgRate.$qosIndexTable->{$OIndex}",
							"cbQosParentObjectsIndex.$PIndex.$OIndex" );
						NMISNG::Util::dbg("shaping - rate $answer->{'cbQosTSCfgRate'}, parent ID $answer->{'cbQosParentObjectsIndex'}"
						);
						$CMValues{"H" . $answer->{'cbQosParentObjectsIndex'}}{'CMTSCfgRate'}
							= $answer->{'cbQosPoliceCfgRate'};

					}
					elsif ( $answer->{'cbQosObjectsType'} eq 7 )
					{
						# police
						( $answer->{'cbQosPoliceCfgRate'}, $answer->{'cbQosParentObjectsIndex'} )
							= $SNMP->getarray(
							"cbQosPoliceCfgRate.$qosIndexTable->{$OIndex}",
							"cbQosParentObjectsIndex.$PIndex.$OIndex"
							);
						NMISNG::Util::dbg("police - rate $answer->{'cbQosPoliceCfgRate'}, parent ID $answer->{'cbQosParentObjectsIndex'}"
						);
						$CMValues{"H" . $answer->{'cbQosParentObjectsIndex'}}{'CMPoliceCfgRate'}
							= $answer->{'cbQosPoliceCfgRate'};
					}

					NMISNG::Util::dbg(Dumper($answer)) if ( $C->{debug} > 5 );
				}

				if ( $answer->{'cbQosPolicyMapName'} eq "" )
				{
					$answer->{'cbQosPolicyMapName'} = 'default';
					NMISNG::Util::dbg("policymap - name is blank, so setting to default");
				}
				# putting this also in ifDescr so it's easier to programatically find in nodes.pl
				$cbQosTable{$intf}{$direction}{'ifDescr'} = $if_data->{'ifDescr'};
				$cbQosTable{$intf}{$direction}{'Interface'}{'Descr'} = $if_data->{'ifDescr'};
				$cbQosTable{$intf}{$direction}{'PolicyMap'}{'Name'}  = $answer->{'cbQosPolicyMapName'};
				$cbQosTable{$intf}{$direction}{'PolicyMap'}{'Index'} = $PIndex;

				# combine CM name and bandwidth
				foreach my $index ( keys %CMValues )
				{
					# check if CM name does exist
					if ( exists $CMValues{$index}{'CMName'} )
					{

						$cbQosTable{$intf}{$direction}{'ClassMap'}{$index}{'Name'}  = $CMValues{$index}{'CMName'};
						$cbQosTable{$intf}{$direction}{'ClassMap'}{$index}{'Index'} = $CMValues{$index}{'CMIndex'};

						# lets print the just type
						if ( exists $CMValues{$index}{'CMCfgRate'} )
						{
							$cbQosTable{$intf}{$direction}{'ClassMap'}{$index}{'BW'}{'Descr'} = "Bandwidth";
							$cbQosTable{$intf}{$direction}{'ClassMap'}{$index}{'BW'}{'Value'}
								= $CMValues{$index}{'CMCfgRate'};
						}
						elsif ( exists $CMValues{$index}{'CMTSCfgRate'} )
						{
							$cbQosTable{$intf}{$direction}{'ClassMap'}{$index}{'BW'}{'Descr'} = "Traffic shaping";
							$cbQosTable{$intf}{$direction}{'ClassMap'}{$index}{'BW'}{'Value'}
								= $CMValues{$index}{'CMTSCfgRate'};
						}
						elsif ( exists $CMValues{$index}{'CMPoliceCfgRate'} )
						{
							$cbQosTable{$intf}{$direction}{'ClassMap'}{$index}{'BW'}{'Descr'} = "Police";
							$cbQosTable{$intf}{$direction}{'ClassMap'}{$index}{'BW'}{'Value'}
								= $CMValues{$index}{'CMPoliceCfgRate'};
						}
						else
						{
							$cbQosTable{$intf}{$direction}{'ClassMap'}{$index}{'BW'}{'Descr'} = "Bandwidth";
							$cbQosTable{$intf}{$direction}{'ClassMap'}{$index}{'BW'}{'Value'} = "undef";
						}

					}
					else
					{

					}
				}
			}
			else
			{
				NMISNG::Util::dbg("No collect requested in Node table");
			}
		}

		# Finished with SNMP QoS info collection, store inventory info and tune any existing rrds

		# that's an ifindex
		for my $index ( keys %cbQosTable )
		{
			my $thisqosinfo = $cbQosTable{$index};

			# we rely on index to be there for the path key (right now)
			my $if_data = $if_data_map{$index};

			# don't care about interfaces w/o descr or no speed or uncollected or invalid limit config
			next if ( ref( $if_data_map{$index} ) ne "HASH"
								or !$if_data->{ifSpeed}
								or $if_data->{setlimits} !~ /^(normal|strict|off)$/
								or !NMISNG::Util::getbool( $if_data->{collect} ) );

			my $thisintf     = $if_data;
			my $desiredlimit = $thisintf->{setlimits};

			NMISNG::Util::info(
				"performing rrd speed limit tuning for cbqos on $thisintf->{ifDescr}, limit enforcement: $desiredlimit, interface speed is "
				. NMISNG::Util::convertIfSpeed( $thisintf->{ifSpeed} )
				. " ($thisintf->{ifSpeed})" );

			# speed is in bits/sec, normal limit: 2*reported speed (in bytes), strict: exactly reported speed (in bytes)
			my $maxbytes
					= $desiredlimit eq "off"    ? "U"
					: $desiredlimit eq "normal" ? int( $thisintf->{ifSpeed} / 4 )
					:                             int( $thisintf->{ifSpeed} / 8 );
			my $maxpkts = $maxbytes eq "U" ? "U" : int( $maxbytes / 50 );    # this is a dodgy heuristic

			for my $direction (qw(in out))
			{
				# save the QoS Data, do it before tuning so inventory can be found when looking for name
				my $data = $thisqosinfo->{$direction};
				$data->{index} = $index;

				# create inventory entry, data is not changed below so do it here,
				# add index entry for now, may want to modify this later, or create a specialised Inventory class
				my $path_keys = ['index'];    # for now use this, loadInfo guarnatees it will exist
				my $path = $nmisng_node->inventory_path( concept => "cbqos-$direction",
																								 data => $data, path_keys => $path_keys );

				# only add if we have data, which we may not have in both directions, at this time
				# i can't see a better way to find out when to skip and setting it to be disabled
				# does not seem correct as the cbqos info isn't there
				if( ref($path) eq 'ARRAY' && defined($data->{ClassMap}))
				{
					my ( $inventory, $error_message ) = $nmisng_node->inventory(
						concept   => "cbqos-$direction",
						path      => $path,
						path_keys => $path_keys,
						create    => 1
					);

					$nmisng->log->error("Failed to create inventory, error:$error_message") && next if ( !$inventory );

					# regenerate the path, if this thing wasn't new the path may have changed, which is ok
					$inventory->path( recalculate => 1 );
					$inventory->description("$if_data->{ifDescr} - CBQoS $direction");
					$inventory->data($data);
					$inventory->historic(0);
					$inventory->enabled(1);

					# remove all unwanted storage info - classes that are gone
					my $knownones = $inventory->storage;
					my %keepthese = map { ($_->{Name} => 1)	} (values %{$data->{ClassMap}});
					for my $maybegone (keys %$knownones)
					{
						next if ($keepthese{$maybegone});
						$inventory->set_subconcept_type_storage(type => "rrd",
																										subconcept => $maybegone,
																										data => undef);
					}

					# set up the subconcept/storage infrastructure: one subconcept and rrd file per class (name)
					for my $class (keys %{$data->{ClassMap}})
					{
						my $classname = $data->{ClassMap}->{$class}->{Name};
						my $dbname = $S->makeRRDname(type => "cbqos-$direction",
																				 index     => $index,
																				 item      => $classname,
																				 relative => 1 );

						$inventory->set_subconcept_type_storage(type => "rrd",
																										subconcept => $classname,
																										data => $dbname);

						# does the rrd file already exist?
						if (-f (my $rrdfile =  $C->{database_root}."/".$dbname))
						{
							my $fileinfo = RRDs::info($rrdfile);
							for my $matching ( grep /^ds\[.+\]\.max$/, keys %$fileinfo )
							{
								next if ( $matching
											 !~ /ds\[(PrePolicyByte|DropByte|PostPolicyByte|PrePolicyPkt|DropPkt|NoBufDropPkt)\]\.max/
										);
								my $dsname = $1;
								my $curval = $fileinfo->{$matching};

								# all DS but the byte ones are packet based
								my $desiredval = $dsname =~ /byte/i ? $maxbytes : $maxpkts;

								if ( $curval ne $desiredval )
								{
									NMISNG::Util::info(
										"rrd cbqos-$direction-$classname, ds $dsname, current limit $curval, desired limit $desiredval: adjusting limit"
											);
									RRDs::tune( $rrdfile, "--maximum", "$dsname:$desiredval" );
								}
								else
								{
									NMISNG::Util::info("rrd cbqos-$direction-$classname, ds $dsname, current limit $curval is correct");
								}
							}
						}
						$inventory->data_info( subconcept => $classname, enabled => 0 );
					}

					my ( $op, $error ) = $inventory->save();
					NMISNG::Util::info( "saved ".join(',', @$path)." op: $op");
					$nmisng->log->error( "Failed to save inventory:" . join( ",", @{$inventory->path} ) . " error:$error" )
							if ($error);
				}
			}
		}
	}
	else
	{
		NMISNG::Util::dbg("no entries found in QoS table of node $S->{name}");
	}
	return 1;
}

#=========================================================================================



# fixme: this function does not work for wmi-only nodes, it's also good and nasty
sub runServer
{
	my %args = @_;
	my $S    = $args{sys};
	my $catchall_data = $S->inventory( concept => 'catchall' )->data_live();

	if ( !$S->status->{snmp_enabled} )
	{
		NMISNG::Util::info("Not performing server collection for $S->{name}: SNMP not enabled for this node");
		return 1;
	}

	my $M    = $S->mdl;
	my $SNMP = $S->snmp;

	my ( $result, %Val, %ValMeM, $hrCpuLoad, $op, $error );

	NMISNG::Util::info("Starting server device/storage collection, node $S->{name}");

	# clean up node file
	NMISNG::Util::TODO("fixme9 Need a cleanup/historic checker");

	# get cpu info
	if ( ref( $M->{device} ) eq "HASH" && keys %{$M->{device}} )
	{
		# this will put hrCpuLoad into the device_global concept
		# NOTE: should really be PIT!!!
		my $overall_target = {};
		my $deviceIndex = $SNMP->getindex('hrDeviceIndex');
		# doesn't use device global here, it's only an inventory concept right now
		$S->loadInfo( class => 'device', model => $model, target => $overall_target );    # get cpu load without index

		my $path = $S->nmisng_node->inventory_path( concept => 'device_global', path_keys => [], data => $overall_target );
		my ($inventory,$error_message) = $S->nmisng_node->inventory(
			concept => 'device_global',
			path => $path,
			path_keys => [],
			create => 1
		);
		$S->nmisng->log->error("Failed to get inventory for device_global, error_message:$error_message") if(!$inventory);
		# create is set so we should have an inventory here
		if($inventory)
		{
			# not sure why supplying the data above does not work, needs a test!
			$inventory->data( $overall_target );
			$inventory->historic(0);
			$inventory->enabled(1);
			# disable for now
			$inventory->data_info( subconcept => 'device_global', enabled => 0 );
			($op,$error) = $inventory->save();
			NMISNG::Util::info( "saved ".join(',', @$path)." op: $op");
		}

		$S->nmisng->log->error("Failed to save inventory, error_message:$error") if($error);

		foreach my $index ( keys %{$deviceIndex} )
		{
			# create a new target for each index
			my $device_target = {};
			if ( $S->loadInfo( class => 'device', index => $index, model => $model, target => $device_target ) )
			{
				my $D = $device_target;
				NMISNG::Util::info("device Descr=$D->{hrDeviceDescr}, Type=$D->{hrDeviceType}");
				if ( $D->{hrDeviceType} eq '1.3.6.1.2.1.25.3.1.3' )
				{# hrDeviceProcessor
					( $hrCpuLoad, $D->{hrDeviceDescr} )
						= $SNMP->getarray( "hrProcessorLoad.${index}", "hrDeviceDescr.${index}" );
					NMISNG::Util::dbg("CPU $index hrProcessorLoad=$hrCpuLoad hrDeviceDescr=$D->{hrDeviceDescr}");

					### 2012-12-20 keiths, adding Server CPU load to Health Calculations.
					push( @{$S->{reach}{cpuList}}, $hrCpuLoad );

					$device_target->{hrCpuLoad}
						= ( $hrCpuLoad =~ /noSuch/i ) ? $overall_target->{hrCpuLoad} : $hrCpuLoad;
					NMISNG::Util::info("cpu Load=$overall_target->{hrCpuLoad}, Descr=$D->{hrDeviceDescr}");
					my $D = {};
					$D->{hrCpuLoad}{value} = $device_target->{hrCpuLoad} || 0;

					# lookup/create inventory before create_update_rrd so it can be passed in
					my $path = $S->nmisng_node->inventory_path( concept => 'device', path_keys => ['index'], data => $device_target );
					($inventory,$error_message) = $S->nmisng_node->inventory(
						concept => 'device',
						path => $path,
						path_keys => ['index'],
						create => 1
					);
					$S->nmisng->log->error("Failed to get inventory, error_message:$error_message") if(!$inventory);

					if (! ( my $db = $S->create_update_rrd( data => $D, type => "hrsmpcpu", index => $index, inventory => $inventory ) ) )
					{
						NMISNG::Util::logMsg( "ERROR updateRRD failed: " . NMISNG::rrdfunc::getRRDerror() );
					}

					# save after create_update_rrd so that new storage information is also saved
					# again, create is set, chances of no inventory very low
					if($inventory)
					{
						$inventory->data($device_target);
						$inventory->description( $device_target->{hrDeviceDescr} ) if( $device_target->{hrDeviceDescr} );
						$inventory->historic(0);
						$inventory->enabled(1);
						$inventory->data_info( subconcept => 'hrsmpcpu', enabled => 0 );

						my $previous_pit = $inventory->get_newest_timed_data();
						# shouldn't need to save twice but this all could be optimise
						my $target = {};
						NMISNG::Inventory::parse_rrd_update_data( $D, $target, $previous_pit, 'hrsmpcpu' );
						# get stats
						my $period = getThresholdPeriod(subconcept => 'hrsmpcpu');
						my $stats = Compat::NMIS::getSubconceptStats(sys => $S, inventory => $inventory,
							subconcept => 'hrsmpcpu', start => $period, end => time);
						$stats //= {};
						my $error = $inventory->add_timed_data( data => $target, derived_data => $stats, subconcept => 'hrsmpcpu',
																										time => $catchall_data->{last_poll}, delay_insert => 1 );
						NMISNG::Util::logMsg("ERROR: timed data adding for ". $inventory->concept ." failed: $error") if ($error);

						($op,$error) = $inventory->save();
						NMISNG::Util::info( "saved ".join(',', @$path)." op: $op");
					}
					$S->nmisng->log->error("Failed to save inventory, error_message:$error") if($error);
				}
				else
				{
					# don't log this error if not found because it probably doesn't exist
					$inventory = $S->inventory( concept => 'device', index => $index, nolog => 1);
					# if this thing already exists in the database, then disable it, historic is not correct
					# because it is still being reported on the device
					if($inventory)
					{
						$inventory->enabled(0);
						$inventory->save();
					}
				}
			}
		}
		NMISNG::Util::TODO("Need to clean up device/devices here and mark unused historic");
	}
	else
	{
		NMISNG::Util::dbg("Class=device not defined in model=$catchall_data->{nodeModel}");
	}

	### 2012-12-20 keiths, adding Server CPU load to Health Calculations.
	if ( ref( $S->{reach}{cpuList} ) and @{$S->{reach}{cpuList}} )
	{
		$S->{reach}{cpu} = mean( @{$S->{reach}{cpuList}} );
	}

	if ( $M->{storage} ne '' )
	{
		my $disk_cnt             = 1;
		my $storageIndex         = $SNMP->getindex('hrStorageIndex');
		my $hrFSMountPoint       = undef;
		my $hrFSRemoteMountPoint = undef;
		my $fileSystemTable      = undef;

		foreach my $index ( keys %{$storageIndex} )
		{
			# look for existing data for this as 'fallback'
			my $oldstorage;
			my $inventory = $S->inventory( concept => 'storage', index => $index, nolog => 1);
			$oldstorage = $inventory->data() if($inventory);
			my $storage_target = {};

			# this saves any retrieved info in the target
			my $wasloadable = $S->loadInfo(
				class  => 'storage',
				index  => $index,
				model  => $model,
				target => $storage_target
			);
			if ( $wasloadable )
			{
				# create_update_rrd needs an inventory object so create one, we know that index exists now so we have what is needed to
				# create/search for the path
				if( !$inventory )
				{
					my $path = $S->nmisng_node->inventory_path( concept => 'storage',
																											path_keys => ['index'],
																											data => $storage_target );
					($inventory,$error) = $S->nmisng_node->inventory(
						concept => 'storage',
						path => $path,
						path_keys => ['index'],
						create => 1
					);
					if (!$inventory)
					{
						$S->nmisng->log->error("Failed to get storage inventory, error_message:$error");
						next;
					}
				}

				my $D; #used to be %Val
				my $subconcept; # this will be filled in with the subconcept found

				### 2017-02-13 keiths, handling larger disk sizes by converting to an unsigned integer
				$storage_target->{hrStorageSize} = unpack( "I", pack( "i", $storage_target->{hrStorageSize} ) );
				$storage_target->{hrStorageUsed} = unpack( "I", pack( "i", $storage_target->{hrStorageUsed} ) );

				NMISNG::Util::info(
					"storage $storage_target->{hrStorageDescr} Type=$storage_target->{hrStorageType}, Size=$storage_target->{hrStorageSize}, Used=$storage_target->{hrStorageUsed}, Units=$storage_target->{hrStorageUnits}"
				);

				$inventory->historic(0); # it still exists
				$inventory->enabled(1);	# and it seems wanted - maybe not...

				# unwanted? nocollect regex matches or has zero size (matches windows cd, floppy)
				if (($M->{storage}{nocollect}{Description} ne ''
						 and $storage_target->{hrStorageDescr} =~ /$M->{storage}{nocollect}{Description}/
						)
						or $storage_target->{hrStorageSize} <= 0
						)
				{
					$inventory->enabled(0);
				}
				else
				{
					if ($storage_target->{hrStorageType} eq '1.3.6.1.2.1.25.2.1.4'        # hrStorageFixedDisk
							or $storage_target->{hrStorageType} eq '1.3.6.1.2.1.25.2.1.10'    # hrStorageNetworkDisk
							)
					{
						$subconcept = 'hrdisk';
						my $hrStorageType = $storage_target->{hrStorageType};
						$D->{hrDiskSize}{value} = $storage_target->{hrStorageUnits} * $storage_target->{hrStorageSize};
						$D->{hrDiskUsed}{value} = $storage_target->{hrStorageUnits} * $storage_target->{hrStorageUsed};

						### 2012-12-20 keiths, adding Server Disk to Health Calculations.
						my $diskUtil = $D->{hrDiskUsed}{value} / $D->{hrDiskSize}{value} * 100;
						NMISNG::Util::dbg("Disk List updated with Util=$diskUtil Size=$D->{hrDiskSize}{value} Used=$D->{hrDiskUsed}{value}",
															1);
						push( @{$S->{reach}{diskList}}, $diskUtil );

						$storage_target->{hrStorageDescr} =~ s/,/ /g;    # lose any commas.
						if ( ( my $db = $S->create_update_rrd( data => $D, type => $subconcept,
																									 index => $index, inventory => $inventory ) ) )
						{
							$storage_target->{hrStorageType}              = 'Fixed Disk';
							$storage_target->{hrStorageIndex}             = $index;
							$storage_target->{hrStorageGraph}             = "hrdisk";
							$disk_cnt++;
						}
						else
						{
							NMISNG::Util::logMsg( "ERROR updateRRD failed: " . NMISNG::rrdfunc::getRRDerror() );
						}

						if ( $hrStorageType eq '1.3.6.1.2.1.25.2.1.10' )
						{
							# only get this snmp once if we need to, and created an named index.
							if ( not defined $fileSystemTable )
							{
								$hrFSMountPoint       = $SNMP->getindex('hrFSMountPoint');
								$hrFSRemoteMountPoint = $SNMP->getindex('hrFSRemoteMountPoint');
								foreach my $fsIndex ( keys %$hrFSMountPoint )
								{
									my $mp = $hrFSMountPoint->{$fsIndex};
									$fileSystemTable->{$mp} = $hrFSRemoteMountPoint->{$fsIndex};
								}
							}

							$storage_target->{hrStorageType}        = 'Network Disk';
							$storage_target->{hrFSRemoteMountPoint} = $fileSystemTable->{$storage_target->{hrStorageDescr}};
						}

					}
					### VMware shows Real Memory as HOST-RESOURCES-MIB::hrStorageType.7 = OID: HOST-RESOURCES-MIB::hrStorageTypes.20
					elsif ($storage_target->{hrStorageType} eq '1.3.6.1.2.1.25.2.1.2'
								 or $storage_target->{hrStorageType} eq '1.3.6.1.2.1.25.2.1.20' )
					{
						# Memory
						$subconcept = 'hrmem';
						$D->{hrMemSize}{value} = $storage_target->{hrStorageUnits} * $storage_target->{hrStorageSize};
						$D->{hrMemUsed}{value} = $storage_target->{hrStorageUnits} * $storage_target->{hrStorageUsed};

						$S->{reach}{memfree} = $D->{hrMemSize}{value} - $D->{hrMemUsed}{value};
						$S->{reach}{memused} = $D->{hrMemUsed}{value};

						if ( ( my $db = $S->create_update_rrd( data => $D, type => $subconcept, inventory => $inventory ) ) )
						{
							$storage_target->{hrStorageType}     = 'Memory';
							$storage_target->{hrStorageGraph}    = "hrmem";
						}
						else
						{
							NMISNG::Util::logMsg( "ERROR updateRRD failed: " . NMISNG::rrdfunc::getRRDerror() );
						}
					}

					# in net-snmp, virtualmemory is used as type for both swap and 'virtual memory' (=phys + swap)
					elsif ( $storage_target->{hrStorageType} eq '1.3.6.1.2.1.25.2.1.3' )
					{    # VirtualMemory
						my ( $itemname, $typename )
								= ( $storage_target->{hrStorageDescr} =~ /Swap/i ) ? (qw(hrSwapMem hrswapmem)) : (qw(hrVMem hrvmem));
						$subconcept = $typename;

						$D->{$itemname . "Size"}{value} = $storage_target->{hrStorageUnits} * $storage_target->{hrStorageSize};
						$D->{$itemname . "Used"}{value} = $storage_target->{hrStorageUnits} * $storage_target->{hrStorageUsed};

						### 2014-08-07 keiths, adding Other Memory to Health Calculations.
						$S->{reach}{$itemname . "Free"}
							= $D->{$itemname . "Size"}{value} - $D->{$itemname . "Used"}{value};
						$S->{reach}{$itemname . "Used"} = $D->{$itemname . "Used"}{value};

						#print Dumper $S->{reach};

						if ( my $db = $S->create_update_rrd( data => $D, type => $subconcept, inventory => $inventory ) )
						{
							$storage_target->{hrStorageType}         = $storage_target->{hrStorageDescr};    # i.e. virtual memory or swap space
							$storage_target->{hrStorageGraph}        = $typename;
						}
						else
						{
							NMISNG::Util::logMsg( "ERROR updateRRD failed: " . NMISNG::rrdfunc::getRRDerror() );
						}
					}

					# also collect mem buffers and cached mem if present
					# these are marked as storagetype hrStorageOther but the descr is usable
					elsif (
						$storage_target->{hrStorageType} eq '1.3.6.1.2.1.25.2.1.1'    # StorageOther
						and $storage_target->{hrStorageDescr} =~ /^(Memory buffers|Cached memory)$/i
							)
					{
						my ( $itemname, $typename )
								= ( $storage_target->{hrStorageDescr} =~ /^Memory buffers$/i )
							? (qw(hrBufMem hrbufmem))
							: (qw(hrCacheMem hrcachemem));
						$subconcept = $typename;

						# for buffers the total size isn't overly useful (net-snmp reports total phsymem),
						# for cached mem net-snmp reports total size == used cache mem
						$D->{$itemname . "Size"}{value} = $storage_target->{hrStorageUnits} * $storage_target->{hrStorageSize};
						$D->{$itemname . "Used"}{value} = $storage_target->{hrStorageUnits} * $storage_target->{hrStorageUsed};

						if ( my $db = $S->create_update_rrd( data => $D, type => $subconcept, inventory => $inventory ) )
						{
							$storage_target->{hrStorageType}         = 'Other Memory';
							$storage_target->{hrStorageGraph}        = $typename;
						}
						else
						{
							NMISNG::Util::logMsg( "ERROR updateRRD failed: " . NMISNG::rrdfunc::getRRDerror() );
						}
					}
					# storage type not recognized?
					else
					{
						$inventory->enabled(0);
					}
				}

				# if a subconcept wasn't assigned don't bother with timed data, subconcept is required
				if( $subconcept )
				{
					my $target = {};
					my $previous_pit = $inventory->get_newest_timed_data();

					NMISNG::Inventory::parse_rrd_update_data( $D, $target, $previous_pit, $subconcept );
					# get stats
					my $period = getThresholdPeriod(subconcept => $subconcept);
					my $stats = Compat::NMIS::getSubconceptStats(sys => $S, inventory => $inventory,
						subconcept => $subconcept, start => $period, end => time);
					$stats //= {};
					my $error = $inventory->add_timed_data( data => $target, derived_data => $stats, subconcept => $subconcept,
																									time => $catchall_data->{last_poll}, delay_insert => 1 );
					NMISNG::Util::logMsg("ERROR: timed data adding for ". $inventory->concept ." failed: $error") if ($error);
					$inventory->data_info( subconcept => $subconcept, enabled => 0 );
				}

				# make sure the data is set and save
				$inventory->data( $storage_target );
				$inventory->description( $storage_target->{hrStorageDescr} )
					if( defined($storage_target->{hrStorageDescr}) && $storage_target->{hrStorageDescr});

				($op,$error) = $inventory->save();
				NMISNG::Util::info( "saved ".join(',', @{$inventory->path})." op: $op");
				$S->nmisng->log->error("Failed to save storage inventory, op:$op, error_message:$error") if($error);
			}
			elsif( $oldstorage )
			{
				NMISNG::Util::logMsg("ERROR failed to retrieve storage info for index=$index, $oldstorage->{hrStorageDescr}, continuing with OLD data!");
				if( $inventory )
				{
					$inventory->historic(1);
					$inventory->save();
				}
				# nothing needs to be done here, storage target is the data from last time so it's already in db
				# maybe mark it historic?
			}
		}
	}
	else
	{
		NMISNG::Util::dbg("Class=storage not defined in Model=$catchall_data->{nodeModel}");
	}

	### 2012-12-20 keiths, adding Server Disk Usage to Health Calculations.
	if ( defined $S->{reach}{diskList} and @{$S->{reach}{diskList}} )
	{
		#print Dumper $S->{reach}{diskList};
		$S->{reach}{disk} = mean( @{$S->{reach}{diskList}} );
	}

	NMISNG::Util::info("Finished");
}    # end runServer


#=========================================================================================

# this function runs all services that are directly associated with a given node
# args: live sys object for the node in question, and optional snmp (true/false) arg
#
# attention: when run with snmp false then snmp-based services are NOT checked!
# fixme: this function does not support service definitions from wmi!
sub runServices
{
	my %args = @_;
	my $S    = $args{sys};
	my $V    = $S->view;
	my $C    = NMISNG::Util::loadConfTable();
	my $NT   = Compat::NMIS::loadLocalNodeTable();
	my $SNMP = $S->snmp;
	my $catchall_data = $S->inventory( concept => 'catchall' )->data_live();

	# don't attempt anything silly if this is a wmi-only node
	my $snmp_allowed = NMISNG::Util::getbool( $args{snmp} ) && $S->status->{snmp_enabled};

	my $node = $S->{name};

	NMISNG::Util::info("Starting Services stats, node=$S->{name}, nodeType=$catchall_data->{nodeType}");

	my $cpu;
	my $memory;
	my $msg;
	my %services;    # hash to hold snmp gathered service status.

	my $ST    = Compat::NMIS::loadGenericTable("Services");
	my $timer = Compat::Timing->new;

	my $nmisng = $S->nmisng;
	my $nmisng_node = $S->nmisng_node();

	# do an snmp service poll first, regardless of whether any specific services being enabled or not
	my %snmpTable;
	my $timeout = 3;
	my ( $snmpcmd, @ret, $var, $i );
	my $write = 0;

	# do we have snmp-based services and are we allowed to check them? ie node active and collect on
	# if so, then do the collection here
	if ( $snmp_allowed
			 and NMISNG::Util::getbool( $NT->{$node}{active} )
			 and NMISNG::Util::getbool( $NT->{$node}{collect} )
			 and grep( exists( $ST->{$_} ) && $ST->{$_}->{Service_Type} eq "service",
								 split( /,/, $NT->{$node}->{services} ) )
			)
	{
		NMISNG::Util::info("node has SNMP services to check");

		NMISNG::Util::dbg("get index of hrSWRunName by snmp, then get some data");
		my $hrIndextable;

		# get the process parameters by column, allowing efficient bulk requests
		# but possibly running into bad agents at times, which gettable/getindex
		# compensates for by backing off and retrying.
		for my $var (
			qw(hrSWRunName hrSWRunPath hrSWRunParameters hrSWRunStatus
			hrSWRunType hrSWRunPerfCPU hrSWRunPerfMem)
			)
		{
			if ( $hrIndextable = $SNMP->getindex($var) )
			{
				foreach my $inst ( keys %{$hrIndextable} )
				{
					my $value   = $hrIndextable->{$inst};
					my $textoid = NMISNG::MIB::oid2name( NMISNG::MIB::name2oid($var) . "." . $inst );
					$value = snmp2date($value) if ( $textoid =~ /date\./i );
					( $textoid, $inst ) = split /\./, $textoid, 2;
					$snmpTable{$textoid}{$inst} = $value;
					NMISNG::Util::dbg( "Indextable=$inst textoid=$textoid value=$value", 2 );
				}
			}

			# SNMP failed, so mark SNMP down so code below handles results properly
			else
			{
				NMISNG::Util::logMsg("$node SNMP failed while collecting SNMP Service Data");
				HandleNodeDown( sys => $S, type => "snmp", details => "get SNMP Service Data: " . $SNMP->error );
				$snmp_allowed = 0;
				last;
			}
		}

		# are we still good to continue?
		# don't do anything with the (incomplete and unusable) snmp data if snmp failed just now
		if ($snmp_allowed)
		{
			# prepare service list for all observed services, but ditch 'invalid' == zombies
			for my $pid ( keys %{$snmpTable{hrSWRunName}} )
			{
				# nmis keys services by name:pid (*sigh*)
				my $newkey = "$snmpTable{hrSWRunName}{$pid}:$pid";
				my %newrecord = ( pid => $pid, # cleaner/more useful
													hrSWRunName => $newkey, # name mangling is bad
													map { ($_ => $snmpTable{$_}->{$pid}) } (qw(hrSWRunPath hrSWRunParameters
hrSWRunPerfCPU hrSWRunPerfMem)) );
				$newrecord{hrSWRunType} = ( '', 'unknown', 'operatingSystem',
																		'deviceDriver', 'application' )[ $snmpTable{hrSWRunType}->{$pid}];
				$newrecord{hrSWRunStatus} = ( '', 'running', 'runnable',
																			'notRunnable', 'invalid' )[ $snmpTable{hrSWRunStatus}->{$pid}];
				if ($newrecord{hrSWRunStatus} eq "invalid")
				{
					NMISNG::Util::dbg("skipping process in state 'invalid': ".
														Data::Dumper->new([\%newrecord])->Terse(1)->Indent(0)->Pair("=")->Dump, 3);
					next;
				}

				$services{$newkey} = \%newrecord;
				NMISNG::Util::dbg("Found process: ".Data::Dumper->new([\%newrecord])->Terse(1)->Indent(0)->Pair("=")->Dump, 2);
			}

			# keep all processes for display, not rrd - park this as timed-data
			# for 'snmp_services' - fixme rename the concept?
			my $procinv_path = $nmisng_node->inventory_path(concept => "snmp_services", path_keys => [], data => {});
			die "failed to create path for snmp_services: $procinv_path\n" if (!ref($procinv_path));
			my ( $processinventory, $error)  = $nmisng_node->inventory( concept => "snmp_services",
																																 path => $procinv_path,
																																 path_keys => [],
																																 create => 1);
			die "failed to create or load inventory for snmp_services: $error\n" if (!$processinventory);
			# i think disabled here makes sense
			$processinventory->data_info( subconcept => 'snmp_services', enabled => 0 );
			(my $op, $error) = $processinventory->save();
			die "failed to save inventory for snmp_services: $error\n" if ($error);
			$error = $processinventory->add_timed_data(data => \%services, derived_data => {}, subconcept => 'snmp_services');
			NMISNG::Util::logMsg("ERROR: snmp_services timed data saving failed: $error") if ($error);

			# now clear events that applied to processes that no longer exist
			my $event_ret = $nmisng_node->get_events_model( filter => { event => 'regex:process memory' } );
			NMISNG::Util::logMsg("ERROR: snmp_services error getting events: $event_ret->{error}") if ($event_ret->{error});
			for my $thisevent ( @{$event_ret->{model_data}->data} )
			{
			  # fixme NMIS-73: this should be tied to both the element format and a to-be-added 'service' field of the event
			  # until then we trigger on the element format plus event name
				if ( $thisevent->{element} =~ /^\S+:\d+$/ && !exists $services{$thisevent->{element}} )
				{
					NMISNG::Util::dbg(      "clearing event $thisevent->{event} for node $thisevent->{node_name} as process "
							. $thisevent->{element}
							. " no longer exists" );
					Compat::NMIS::checkEvent(
						sys     => $S,
						event   => $thisevent->{event},
						level   => $thisevent->{level},
						element => $thisevent->{element},
						details => $thisevent->{details},
						inventory_id => $processinventory->id 
					);
				}
			}
		}
	}

	# find and mark as historic any services no longer configured for this host
	my %desiredservices = map { ($_ => 1) } (split /,/, $NT->{$S->{name}}{services} );


	my $result = $nmisng_node->get_inventory_model(concept => "service",
																								 filter => { historic => 0 },
																								 fields_hash => { "data.service" => 1,
																																	_id => 1, });
	# fixme: better error handling
	if ($result->{success} && $result->{model_data}->count)
	{
		my %oldservice = map { ($_->{data}->{service} => $_->{_id}) } (@{$result->{model_data}->data});
		for my $maybedead (keys %oldservice)
		{
			next if ($desiredservices{$maybedead});
			NMISNG::Util::dbg("marking as historic inventory record for service $maybedead");
			my ( $invobj, $error) = $nmisng_node->inventory(_id => $oldservice{$maybedead});
			die "cannot instantiate inventory object: $error\n" if ($error or !ref($invobj));
			$invobj->historic(1);
			$error = $invobj->save();
			NMISNG::Util::logMsg("ERROR failed to save historic inventory object for service $maybedead: $error") if ($error);
		}
	}

	# specific services to be tested are saved in a list - these are rrd-collected, too.
	# note that this also covers the snmp-based services
	for my $service (sort keys %desiredservices)
	{
		my $thisservice = $ST->{$service};

		# check for invalid service table data
		next if ( !$service
							or $service =~ m!^n\/a$!i
							or $thisservice->{Service_Type} =~ m!^n\/a$!i );

		my ($name, $servicename, $servicetype)
				= @{$thisservice}{"Name","Service_Name","Service_Type"};

		# are we supposed to run this service now?
		# load the service inventory, most recent point-in-time data and check the last run time
		my $inventorydata = {
			service     => $service, # == key in Services.nmis, primary identifier
			# AND ensure the service has a uuid, a recreatable V5 one from config'd namespace+cluster_id+service+node's uuid
			uuid        => NMISNG::Util::getComponentUUID( $C->{cluster_id}, $service,
																									 $catchall_data->{uuid} ),
			description => $thisservice->{Description},
			display_name => $name, # logic-free, no idea why/how that can differ from $service
			node => $node, # backwards-compat
		};

		my $path_keys = [ 'service' ];
		my $path = $nmisng_node->inventory_path( concept => 'service',
																						 data => $inventorydata,
																						 path_keys => $path_keys );
		die "failed to create path for service: $path\n" if (!ref($path));

		my ($inventory, $error) = $nmisng_node->inventory(
			concept => "service",
			path => $path,
			path_keys => $path_keys,
			create  => 1,
		);
		die "failed to create or load inventory for $service: $error\n" if (!$inventory);

		# when was this service checked last?
		my $lastrun = ref($inventory->data) eq "HASH"? $inventory->data->{last_run} : 0;


		my $serviceinterval = $thisservice->{Poll_Interval} || 300;                       # 5min
		my $msg = "Service $service on $node (interval \"$serviceinterval\") last ran at "
			. NMISNG::Util::returnDateStamp($lastrun) . ", ";
		if ( $serviceinterval =~ /^\s*(\d+(\.\d+)?)([mhd])$/ )
		{
			my ( $rawvalue, $unit ) = ( $1, $3 );
			$serviceinterval = $rawvalue * ( $unit eq 'm' ? 60 : $unit eq 'h' ? 3600 : 86400 );
		}

		# we don't run the service exactly at the same time in the collect cycle,
		# so allow up to 10% underrun
		# note that force overrules the timing  policy
		if ( !NMISNG::Util::getbool($nvp{force})
				 && $lastrun
				 && ( ( time - $lastrun ) < $serviceinterval * 0.9 ) )
		{
			$msg .= "skipping this time.";
			if ( $nvp{info} or $C->{debug} )
			{
				NMISNG::Util::info($msg);
				NMISNG::Util::logMsg("INFO: $msg");
			}
			next;
		}
		else
		{
			$msg .= "must be checked this time.";
			if ( $nvp{info} or $C->{debug} )
			{
				NMISNG::Util::info($msg);
				NMISNG::Util::logMsg("INFO: $msg");
			}
		}

		# make sure that the rrd heartbeat is suitable for the service interval!
		my $serviceheartbeat = ( $serviceinterval * 3 ) || 300 * 3;

		# make sure this gets reinitialized for every service!
		my $gotMemCpu = 0;
		my (%Val, %status);

		# log that we're checking (or why not)
		NMISNG::Util::info(
			($servicetype eq "service" && !$snmp_allowed)? "Not checking name=$name, no SNMP available"
			: "Checking service_type=$servicetype name=$name service_name=$servicename" );


		my $ret      = 0;
		# record the service response time, more precisely the time it takes us testing the service
		$timer->resetTime;
		my $responsetime;    # blank the responsetime

		# DNS: lookup whatever Service_name contains (fqdn or ip address),
		# nameserver being the host in question
		if ( $servicetype eq "dns" )
		{
			use Net::DNS;
			my $lookfor = $servicename;
			if ( !$lookfor )
			{
				NMISNG::Util::dbg("Service_Name for $catchall_data->{host} must be a FQDN or IP address");
				NMISNG::Util::logMsg(
					"ERROR, ($S->{name}) Service_name for service=$service must contain an FQDN or IP address"
				);
				next;
			}
			my $res = Net::DNS::Resolver->new;
			$res->nameserver( $catchall_data->{host} );
			$res->udp_timeout(10);    # don't waste more than 10s on dud dns
			$res->usevc(0);           # force to udp (default)
			$res->debug(1) if $C->{debug} > 3;    # set this to 1 for debug

			my $packet = $res->search($lookfor);  # resolver figures out what to look for
			if ( !defined $packet )
			{
				$ret = 0;
				NMISNG::Util::dbg("ERROR Unable to lookup $lookfor on DNS server $catchall_data->{host}");
			}
			else
			{
				$ret = 1;
				NMISNG::Util::dbg( "DNS data for $lookfor from $catchall_data->{host} was " . $packet->string );
			}
		}    # end DNS

		# now the 'port' service checks, which rely on nmap
		# - tcp would be easy enough to do with a plain connect, but udp accessible-or-closed needs extra smarts
		elsif ( $servicetype eq "port" )
		{
			$msg = '';
			my ( $scan, $port ) = split ':', $thisservice->{Port};

			my $nmap = (
				$scan =~ /^udp$/i
				? "nmap -sU --host_timeout 3000 -p $port -oG - $catchall_data->{host}"
				: "nmap -sT --host_timeout 3000 -p $port -oG - $catchall_data->{host}"
			);

			# fork and read from pipe
			my $pid = open( NMAP, "$nmap 2>&1 |" );
			if ( !defined $pid )
			{
				my $errmsg = "ERROR, Cannot fork to execute nmap: $!";
				NMISNG::Util::logMsg($errmsg);
				NMISNG::Util::info($errmsg);
			}
			while (<NMAP>)
			{
				$msg .= $_;    # this retains the newlines
			}
			close(NMAP);
			my $exitcode = $?;

			# if the pipe close doesn't wait until the child is gone (which it may do...)
			# then wait and collect explicitely
			if ( waitpid( $pid, 0 ) == $pid )
			{
				$exitcode = $?;
			}
			if ($exitcode)
			{
				NMISNG::Util::logMsg( "ERROR, NMAP ($nmap) returned exitcode " . ( $exitcode >> 8 ) . " (raw $exitcode)" );
				NMISNG::Util::info( "$nmap returned exitcode " .                 ( $exitcode >> 8 ) . " (raw $exitcode)" );
			}
			if ( $msg =~ /Ports: $port\/open/ )
			{
				$ret = 1;
				NMISNG::Util::info("NMAP reported success for port $port: $msg");
				NMISNG::Util::logMsg("INFO, NMAP reported success for port $port: $msg") if ( $C->{debug} or $C->{info} );
			}
			else
			{
				$ret = 0;
				NMISNG::Util::info("NMAP reported failure for port $port: $msg");
				NMISNG::Util::logMsg("INFO, NMAP reported failure for port $port: $msg") if ( $C->{debug} or $C->{info} );
			}
		}

		# now the snmp services - but only if snmp is on and if it did work.
		elsif ( $servicetype eq "service"
						and NMISNG::Util::getbool($NT->{$node}{collect}) )
		{
			# snmp not allowed also includes the case of snmp having failed just now
			# in which case we cannot and must not say anything about this service
			next if (!$snmp_allowed);

			my $wantedprocname = $servicename;
			my $parametercheck = $thisservice->{Service_Parameters};

			if ( !$wantedprocname and !$parametercheck )
			{
				NMISNG::Util::info("ERROR, Both Service_Name and Service_Parameters are empty");
				NMISNG::Util::logMsg(
					"ERROR, ($S->{name}) service=$service Service_Name and Service_Parameters are empty!");
				next;
			}

			# one of the two blank is ok
			$wantedprocname ||= ".*";
			$parametercheck ||= ".*";

			# lets check the service status from snmp for matching process(es)
			# it's common to have multiple processes with the same name on a system,
			# heuristic: one or more living processes -> service is ok,
			# no living ones -> down.
			# living in terms of host-resources mib = runnable or running;
			# interpretation of notrunnable is not clear.
			# invalid is for (short-lived) zombies, which should be ignored.

			# we check: the process name, against regex from Service_Name definition,
			# AND the process path + parameters, against regex from Service_Parameters
			# services list is keyed by "name:pid"
			my @matchingpids = grep( ( /^$wantedprocname:\d+$/
																 && ( $services{$_}->{hrSWRunPath} . " " . $services{$_}->{hrSWRunParameters} )
																 =~ /$parametercheck/
															 ),
															 keys %services );
			my @livingpids = grep ( $services{$_}->{hrSWRunStatus} =~ /^(running|runnable)$/i, @matchingpids );

			NMISNG::Util::dbg(      "runServices: found "
															. scalar(@matchingpids)
															. " total and "
															. scalar(@livingpids)
															. " live processes for process '$wantedprocname', parameters '$parametercheck', live processes: "
															. join( " ", @livingpids) );

			if ( !@livingpids )
			{
				$ret       = 0;
				$cpu       = 0;
				$memory    = 0;
				$gotMemCpu = 1;

				NMISNG::Util::logMsg("INFO, service $name is down, "
														 . ( @matchingpids? "only non-running processes" : "no matching processes" ));
			}
			else
			{
				# return the average values for cpu and mem
				$ret       = 1;
				$gotMemCpu = 1;

				# cpu is in centiseconds, and a running counter. rrdtool wants integers for counters.
				# memory is in kb, and a gauge.
				$cpu = int( mean( map { $services{$_}->{hrSWRunPerfCPU} } (@livingpids) ) );
				$memory = mean( map { $services{$_}->{hrSWRunPerfMem} } (@livingpids) );

				#					NMISNG::Util::dbg("cpu: ".join(" + ",map { $services{$_}->{hrSWRunPerfCPU} } (@livingpids)) ." = $cpu");
				#					NMISNG::Util::dbg("memory: ".join(" + ",map { $services{$_}->{hrSWRunPerfMem} } (@livingpids)) ." = $memory");

				NMISNG::Util::info(
					"INFO, service $name is up, " . scalar(@livingpids) . " running process(es)" );
			}
		}

		# now the sapi 'scripts' (similar to expect scripts)
		elsif ( $servicetype eq "script" )
		{
			# OMK-3237, use sensible and non-clashing config source:
			# now service_name sets the script file name, temporarily falling back to $service
			my $scriptfn = $C->{script_root}."/". ($servicename || $service);
			# try conf/scripts, fallback to conf-default/scripts
			$scriptfn = $C->{script_root_default}. "/". ($servicename || $service) if (!-e  $scriptfn);
			if (!open(F, $scriptfn))
			{
				NMISNG::Util::dbg("ERROR, can't open script file $scriptfn for $service: $!");
			}
			else
			{
				my $scripttext = join( "", <F> );
				close(F);

				my $timeout = ( $thisservice->{Max_Runtime} > 0 ) ? $thisservice->{Max_Runtime} : 3;

				( $ret, $msg ) = NMISNG::Sapi::sapi( $catchall_data->{host}, $thisservice->{Port}, $scripttext, $timeout );
				NMISNG::Util::dbg("Results of $service is $ret, msg is $msg");
			}
		}

		# 'real' scripts, or more precisely external programs
		# which also covers nagios plugins - https://nagios-plugins.org/doc/guidelines.html
		elsif ( $servicetype =~ /^(program|nagios-plugin)$/ )
		{
			$ret = 0;
			my $svc = $thisservice;
			if ( !$svc->{Program} or !-x $svc->{Program} )
			{
				NMISNG::Util::info("ERROR, service $service defined with no working Program to run!");
				NMISNG::Util::logMsg("ERROR service $service defined with no working Program to run!");
				next;
			}

			# exit codes and output handling differ
			my $flavour_nagios = ( $svc->{Service_Type} eq "nagios-plugin" );

			# check the arguments (if given), substitute node.XYZ values
			my $finalargs;
			if ( $svc->{Args} )
			{
				$finalargs = $svc->{Args};

				# don't touch anything AFTER a node.xyz, and only subst if node.xyz is the first/only thing,
				# or if there's a nonword char before node.xyz.
				$finalargs =~ s/(^|\W)(node\.([a-zA-Z0-9_-]+))/$1$catchall_data->{$3}/g;
				NMISNG::Util::dbg("external program args were $svc->{Args}, now $finalargs");
			}

			my $programexit = 0;

			# save and restore any previously running alarm,
			# but don't bother subtracting the time spent here
			my $remaining = alarm(0);
			NMISNG::Util::dbg("saving running alarm, $remaining seconds remaining");
			my $pid;
			eval {
				my @responses;
				my $svcruntime = defined( $svc->{Max_Runtime} ) && $svc->{Max_Runtime} > 0 ? $svc->{Max_Runtime} : 0;

				local $SIG{ALRM} = sub { die "alarm\n"; };
				alarm($svcruntime) if ($svcruntime);    # setup execution timeout

			# run given program with given arguments and possibly read from it
			# program is disconnected from stdin; stderr goes into a tmpfile and is collected separately for diagnostics
				my $stderrsink = File::Temp::mktemp(File::Spec->tmpdir()."/nmis.XXXXXX");		# good enough, no atomic open required
				NMISNG::Util::dbg(      "running external program '$svc->{Program} $finalargs', "
						. ( NMISNG::Util::getbool( $svc->{Collect_Output} ) ? "collecting" : "ignoring" )
						. " output" );
				$pid = open( PRG, "$svc->{Program} $finalargs </dev/null 2>$stderrsink |" );
				if ( !$pid )
				{
					alarm(0) if ($svcruntime);       # cancel any timeout
					NMISNG::Util::info("ERROR, cannot start service program $svc->{Program}: $!");
					NMISNG::Util::logMsg("ERROR: cannot start service program $svc->{Program}: $!");
				}
				else
				{
					@responses = <PRG>;              # always check for output but discard it if not required
					close PRG;
					$programexit = $?;
					alarm(0) if ($svcruntime);       # cancel any timeout

					NMISNG::Util::dbg( "service exit code is " . ( $programexit >> 8 ) );

					# consume and warn about any stderr-output
					if ( -f $stderrsink && -s $stderrsink )
					{
						open( UNWANTED, $stderrsink );
						my $badstuff = join( "", <UNWANTED> );
						chomp($badstuff);
						NMISNG::Util::logMsg(
							"WARNING: Service program $svc->{Program} returned unexpected error output: \"$badstuff\"");
						NMISNG::Util::info("Service program $svc->{Program} returned unexpected error output: \"$badstuff\"");
						close(UNWANTED);
					}
					unlink($stderrsink);

					if ( NMISNG::Util::getbool( $svc->{Collect_Output} ) )
					{
						# nagios has two modes of output *sigh*, |-as-newline separator and real newlines
						# https://nagios-plugins.org/doc/guidelines.html#PLUGOUTPUT
						if ($flavour_nagios)
						{
							# ditch any whitespace around the |
							my @expandedresponses = map { split /\s*\|\s*/ } (@responses);

							@responses = ( $expandedresponses[0] );    # start with the first line, as is
							   # in addition to the | mode, any subsequent lines can carry any number of
							   # 'performance measurements', which are hard to parse out thanks to a fairly lousy format
							for my $perfline ( @expandedresponses[1 .. $#expandedresponses] )
							{
								while ( $perfline =~ /([^=]+=\S+)\s*/g )
								{
									push @responses, $1;
								}
							}
						}

						# now determine how to save the values in question
						for my $idx ( 0 .. $#responses )
						{
							my $response = $responses[$idx];
							chomp $response;

							# the first line is special; it sets the textual status
							if ( $idx == 0 )
							{
								NMISNG::Util::dbg("service status text is \"$response\"");
								$status{status_text} = $response;
								next;
							}

							# normal expectation: values reported are unit-less, ready for final use
							# expectation not guaranteed by nagios
							my ( $k, $v ) = split( /=/, $response, 2 );
							my $rescaledv;

							if ($flavour_nagios)
							{
								# some nagios plugins report multiple metrics, e.g. the check_disk one
								# but the format for passing performance data is pretty ugly
								# https://nagios-plugins.org/doc/guidelines.html#AEN200

								$k = $1 if ( $k =~ /^'(.+)'$/ );    # nagios wants single quotes if a key has spaces

								# a plugin can report levels for warning and crit thresholds
								# and also optionally report possible min and max values;
								my ( $value_with_unit, $lwarn, $lcrit, $lmin, $lmax ) = split( /;/, $v, 5 );

								# any of those could be set to zero
								if ( defined $lwarn or defined $lcrit or defined $lmin or defined $lmax )
								{
									# note that putting this in status, ie. timed_data, isn't quite perfect
									# could go into inventory BUT might change on every poll, hence hard to track in inventory
									$status{limits}->{$k} = {
										warning  => $lwarn,
										critical => $lcrit,
										min      => $lmin,
										max      => $lmax
									};
								}

								# units: s,us,ms = seconds, % percentage, B,KB,MB,TB bytes, c a counter
								if ( $value_with_unit =~ /^([0-9\.]+)(s|ms|us|%|B|KB|MB|GB|TB|c)$/ )
								{
									my ( $numericval, $unit ) = ( $1, $2 );
									NMISNG::Util::dbg("performance data for label '$k': raw value '$value_with_unit'");

									# imperfect storage location, pit vs inventory
									$status{units}->{$k} = $unit;    # keep track of the input unit
									$v = $numericval;

									# massage the value into a number for rrd
									my %factors = (
										'ms' => 1e-3,
										'us' => 1e-6,
										'KB' => 1e3,
										'MB' => 1e6,
										'GB' => 1e9,
										'TB' => 1e12
									);                                           # decimal here
									$rescaledv = $v * $factors{$unit} if ( defined $factors{$unit} );
								}
							}
							NMISNG::Util::dbg( "collected response '$k' value '$v'"
									. ( defined $rescaledv ? " rescaled '$rescaledv'" : "" ) );

							# for rrd storage, but only numeric values can be stored!
							# k needs sanitizing for rrd: only a-z0-9_ allowed
							my $rrdsafekey = $k;
							$rrdsafekey =~ s/[^a-zA-Z0-9_]/_/g;
							$rrdsafekey = substr( $rrdsafekey, 0, 19 );
							$Val{$rrdsafekey} = {
								value => defined($rescaledv) ? $rescaledv : $v,
								option => "GAUGE,U:U,$serviceheartbeat"
							};

							# record the relationship between extra readings and the DS names they're stored under
							# imperfect storage location, pit vs inventory
							$status{ds}->{$k} = $rrdsafekey;

							if ( $k eq "responsetime" )    # response time is handled specially
							{
								$responsetime = NMISNG::Util::numify($v);
							}
							else
							{
								$status{extra}->{$k} = NMISNG::Util::numify($v);
							}

						}
					}
				}
			};

			if ( $@ and $@ eq "alarm\n" )
			{
				kill('TERM', $pid);    # get rid of the service tester, it ran over time...
				NMISNG::Util::info(
					"ERROR, service program $svc->{Program} exceeded Max_Runtime of $svc->{Max_Runtime}s, terminated.");
				NMISNG::Util::logMsg(
					"ERROR: service program $svc->{Program} exceeded Max_Runtime of $svc->{Max_Runtime}s, terminated.");
				$ret = 0;
				kill( "KILL", $pid );
			}
			else
			{
				# now translate the exit code into a service value (0 dead .. 100 perfect)
				# if the external program died abnormally we treat this as 0=dead.
				if ( WIFEXITED($programexit) )
				{
					$programexit = WEXITSTATUS($programexit);
					NMISNG::Util::dbg("external program terminated with exit code $programexit");

					# nagios knows four states: 0 ok, 1 warning, 2 critical, 3 unknown
					# we'll map those to 100, 50 and 0 for everything else.
					if ($flavour_nagios)
					{
						$ret = $programexit == 0 ? 100 : $programexit == 1 ? 50 : 0;
					}
					else
					{
						$ret = $programexit > 100 ? 100 : $programexit;
					}
				}
				else
				{
					NMISNG::Util::logMsg("WARNING: service program $svc->{Program} terminated abnormally!");
					$ret = 0;
				}
			}
			alarm($remaining) if ($remaining);    # restore previously running alarm
			NMISNG::Util::dbg("restored alarm, $remaining seconds remaining");
		}    # end of program/nagios-plugin service type
		else
		{
			# no service type found
			NMISNG::Util::logMsg("ERROR: skipping service $service, invalid service type!");
			next;    # just do the next one - no alarms
		}

		# let external programs set the responsetime if so desired
		$responsetime = $timer->elapTime if ( !defined $responsetime );
		$status{responsetime} = NMISNG::Util::numify($responsetime);
		my $thisrun = time;

		# external programs return 0..100 directly, rest has 0..1
		my $serviceValue = ( $servicetype =~ /^(program|nagios-plugin)$/ ) ? $ret : $ret * 100;
		$status{status} = NMISNG::Util::numify($serviceValue);

		#NMISNG::Util::logMsg("Updating $node Service, $name, $ret, gotMemCpu=$gotMemCpu");
		$V->{system}{"${service}_title"} = "Service $name";
		$V->{system}{"${service}_value"} = $serviceValue == 100 ? 'running' : $serviceValue > 0 ? "degraded" : 'down';
		$V->{system}{"${service}_color"} = $serviceValue == 100 ? 'white' : $serviceValue > 0 ? "orange" : 'red';

		$V->{system}{"${service}_responsetime"} = $responsetime;
		$V->{system}{"${service}_cpumem"} = $gotMemCpu ? 'true' : 'false';

		# now points to the per-service detail view. note: no widget info a/v at this time!
		delete $V->{system}->{"${service}_gurl"};
		$V->{system}{"${service}_url"}
			= "$C->{'<cgi_url_base>'}/services.pl?conf=$C->{conf}&act=details&node="
			. uri_escape($node)
			. "&service="
			. uri_escape($service);

		# let's raise or clear service events based on the status
		if ( $serviceValue == 100 )    # service is fully up
		{
			NMISNG::Util::dbg("$servicetype $name is available ($serviceValue)");

			# all perfect, so we need to clear both degraded and down events
			Compat::NMIS::checkEvent(
				sys     => $S,
				event   => "Service Down",
				level   => "Normal",
				element => $name,
				details => ( $status{status_text} || "" ),
				inventory_id => $inventory->id
			);

			Compat::NMIS::checkEvent(
				sys     => $S,
				event   => "Service Degraded",
				level   => "Warning",
				element => $name,
				details => ( $status{status_text} || "" ),
				inventory_id => $inventory->id
			);
		}
		elsif ( $serviceValue > 0 )    # service is up but degraded
		{
			NMISNG::Util::dbg("$servicetype $name is degraded ($serviceValue)");

			# is this change towards the better or the worse?
			# we clear the down (if one exists) as it's not totally dead anymore...
			Compat::NMIS::checkEvent(
				sys     => $S,
				event   => "Service Down",
				level   => "Fatal",
				element => $name,
				details => ( $status{status_text} || "" ),
				inventory_id => $inventory->id
			);

			# ...and create a degraded
			Compat::NMIS::notify(
				sys     => $S,
				event   => "Service Degraded",
				level   => "Warning",
				element => $name,
				details => ( $status{status_text} || "" ),
				context => {type => "service"},
				inventory_id => $inventory->id
			);
		}
		else    # Service is down
		{
			NMISNG::Util::dbg("$servicetype $name is down");

			# clear the degraded event
			# but don't just eventDelete, so that no state engines downstream of nmis get confused!
			Compat::NMIS::checkEvent(
				sys     => $S,
				event   => "Service Degraded",
				level   => "Warning",
				element => $name,
				details => ( $status{status_text} || "" ),
				inventory_id => $inventory->id
			);

			# and now create a down event
			Compat::NMIS::notify(
				sys     => $S,
				event   => "Service Down",
				level   => "Fatal",
				element => $name,
				details => ( $status{status_text} || "" ),
				context => {type => "service"},
				inventory_id => $inventory->id
			);
		}

		# figure out which graphs to offer
		# every service has these; cpu+mem optional, and totally custom extra are possible, too.
		my @servicegraphs = (qw(service service-response));

		# save result for availability history - one rrd file per service per node
		$Val{service} = {
			value  => $serviceValue,
			option => "GAUGE,0:100,$serviceheartbeat"
		};

		$cpu = -$cpu if ( $cpu < 0 );
		$Val{responsetime} = {
			value  => $responsetime,                  # might be a NOP
			option => "GAUGE,0:U,$serviceheartbeat"
		};
		if ($gotMemCpu)
		{
			$Val{cpu} = {
				value  => $cpu,
				option => "COUNTER,U:U,$serviceheartbeat"
			};
			$Val{memory} = {
				value  => $memory,
				option => "GAUGE,U:U,$serviceheartbeat"
			};

			# cpu is a counter, need to get the delta(counters)/period from rrd
			$status{memory} = NMISNG::Util::numify($memory);

			# fixme: should we omit the responsetime graph for snmp-based services??
			# it doesn't say too much about the service itself...
			push @servicegraphs, (qw(service-mem service-cpu));
		}

		my $fullpath = $S->create_update_rrd( data => \%Val,
																					type => "service",
																					item => $service,
																					inventory => $inventory );
		NMISNG::Util::logMsg( "ERROR updateRRD failed: " . NMISNG::rrdfunc::getRRDerror() ) if (!$fullpath);

		# known/available graphs go into storage, as subconcept => rrd => fn
		# rrd file for this should now be present and a/v, we want relative path,
		# not $fullpath as returned by create_update_rrd...
		my $dbname = $inventory->find_subconcept_type_storage(subconcept => "service",
																													type => "rrd");

		# check what custom graphs exist for this service
		# file naming scheme: Graph-service-custom-<servicename>-<sometag>.nmis,
		# and servicename gets lowercased and reduced to [a-z0-9\._]
		# note: this schema is known here, and in cgi-bin/services.pl
		my $safeservice = lc($service);
		$safeservice =~ s/[^a-z0-9\._]//g;

		opendir( D, $C->{'<nmis_models>'} ) or die "cannot open models dir: $!\n";
		my @cands = grep( /^Graph-service-custom-$safeservice-[a-z0-9\._-]+\.nmis$/, readdir(D) );
		closedir(D);

		map { s/^Graph-(service-custom-[a-z0-9\._]+-[a-z0-9\._-]+)\.nmis$/$1/; } (@cands);
		NMISNG::Util::dbg( "found custom graphs for service $service: " . join( " ", @cands ) ) if (@cands);

		push @servicegraphs, @cands;

		# now record the right storage subconcept-to-filename set in the inventory
		my $knownones = $inventory->storage; # there's at least the main subconcept 'service'
		for my $maybegone (keys %$knownones)
		{
			next if ($maybegone eq "service" # that must remain
							 or grep($_ eq $maybegone, @servicegraphs)); # or a known one
			# ditch
			$inventory->set_subconcept_type_storage(type => "rrd", subconcept => $maybegone, data => undef);
		}
		for my $maybenew (@servicegraphs)
		{
			# add or update
			$inventory->set_subconcept_type_storage(type => "rrd", subconcept => $maybenew, data => $dbname);
		}

		if ($gotMemCpu)
		{
			# cpu is a counter! need to pull the most recent cpu value from timed data, and compute the delta(counters)/period
			# to do that we need to either query rrd (inefficient) or store both cpu_raw and cpu (cooked, average centiseconds per real second)
			my $newest = $inventory->get_newest_timed_data();

			# autovivifies but no problem
			my $prevcounter = ($newest->{success} && exists($newest->{data}->{service}->{cpu_raw}))? $newest->{data}->{service}->{cpu_raw} : 0;

			$status{cpu_raw} = $cpu;	# the counter
			# never done or done just now? zero
			$status{cpu} = ($lastrun && $thisrun != $lastrun)? (($cpu - $prevcounter) / ($thisrun - $lastrun)) : 0;
		}

		# update the inventory data, use what was created above
		# add in last_run
		$inventorydata->{last_run} = $thisrun;
		$inventory->data($inventorydata);
		$inventory->enabled(1);
		$inventory->historic(0);

		# TODO: enable this? needs to know some things to show potentially
		$inventory->data_info( subconcept => 'service', enabled => 0 );
		( my $op, $error ) = $inventory->save();
		NMISNG::Util::logMsg("ERROR: service status saving inventory failed: $error") if ($error);

		# and add a new point-in-time record for this service
		# must provide datasets info as status info is pretty deep
		my %dspresent = (status => 1,  responsetime => 1 ); # standard
		# optional semi-standard
		for my $maybe (qw(memory cpu))
		{
			$dspresent{$maybe} = 1  if (exists $status{$maybe});
		}

		# extras collected from a program
		map { $dspresent{$_} =1 } (values %{$status{ds}})
				if (ref($status{ds}) eq "HASH");

		$error = $inventory->add_timed_data(data => \%status,
																				derived_data => {},
																				time => NMISNG::Util::numify($thisrun),
																				datasets => { "service" => \%dspresent },
																				subconcept => "service" );
		NMISNG::Util::logMsg("ERROR: service timed data saving failed: $error") if ($error);
	}

	NMISNG::Util::info("Finished");
}    # end runServices

#=========================================================================================

# fixme: the CVARn evaluation function should be integrated into and handled by sys::parseString
# fixme: this function works ONLY for indexed/systemhealth sections!
sub runAlerts
{
	my %args = @_;
	my $S    = $args{sys};
	my $M    = $S->mdl;
	my $CA   = $S->alerts;

	my $result;
	my %Val;
	my %ValMeM;
	my $hrCpuLoad;

	NMISNG::Util::info("Running Custom Alerts for node $S->{name}");

	foreach my $sect ( keys %{$CA} )
	{
		# get the inventory instances that are relevant for this section,
		# ie. only enabled and nonhistoric ones
		my $ids = $S->nmisng_node->get_inventory_ids( concept => $sect, filter => { enabled => 1, historic => 0 } );
		NMISNG::Util::info("Custom Alerts for $sect");
		foreach my $id ( @$ids )
		{
			my ($inventory,$error_message) = $S->nmisng_node->inventory( _id => $id );
			$S->nmisng->log->error("Failed to get inventory, concept:$sect, _id:$id, error_message:$error_message") && next
				if(!$inventory);
			my $data = $inventory->data();
			my $index = $data->{index};
			foreach my $alrt ( keys %{$CA->{$sect}} )
			{
				if ( defined( $CA->{$sect}{$alrt}{control} ) and $CA->{$sect}{$alrt}{control} ne '' )
				{
					my $control_result = $S->parseString(
						string => "($CA->{$sect}{$alrt}{control}) ? 1:0",
						index  => $index,
						type   => $sect,
						sect   => $sect,
						extras => $data, # <- this isn't really needed, it's going to look this up for cvars anyway
						eval => 1
					);
					NMISNG::Util::dbg("control_result sect=$sect index=$index control_result=$control_result");
					next if not $control_result;
				}

				# perform CVARn substitution for these two types of ops
				NMISNG::Util::TODO("Why can't this run through parseString?");
				if ( $CA->{$sect}{$alrt}{type} =~ /^(test$|threshold)/ )
				{
					my ( $test, $value, $alert, $test_value, $test_result );

					# do this for test and value
					for my $thingie ( ['test', \$test_result], ['value', \$test_value] )
					{
						my ( $key, $target ) = @$thingie;

						my $origexpr = $CA->{$sect}{$alrt}{$key};
						my ( $rebuilt, @CVAR );

						# rip apart expression, rebuild it with var substitutions
						while ( $origexpr =~ s/^(.*?)(CVAR(\d)=(\w+);|\$CVAR(\d))// )
						{
							$rebuilt .= $1;    # the unmatched, non-cvar stuff at the begin
							my ( $varnum, $decl, $varuse ) = ( $3, $4, $5 );    # $2 is the whole |-group

							if ( defined $varnum )                              # cvar declaration
							{
								$CVAR[$varnum] = $data->{$decl};
								NMISNG::Util::logMsg(   "ERROR: CVAR$varnum references unknown object \"$decl\" in \""
										. $CA->{$sect}{$alrt}{$key}
										. '"' )
									if ( !exists $data->{$decl} );
							}
							elsif ( defined $varuse )                           # cvar use
							{
								NMISNG::Util::logMsg(   "ERROR: CVAR$varuse used but not defined in test \""
										. $CA->{$sect}{$alrt}{$key}
										. '"' )
									if ( !exists $CVAR[$varuse] );

								$rebuilt .= $CVAR[$varuse];                     # sub in the actual value
							}
							else                                                # shouldn't be reached, ever
							{
								NMISNG::Util::logMsg( "ERROR: CVAR parsing failure for \"" . $CA->{$sect}{$alrt}{$key} . '"' );
								$rebuilt = $origexpr = '';
								last;
							}
						}
						$rebuilt .= $origexpr;    # and the non-CVAR-containing remainder.

						$$target = eval { eval $rebuilt; };
						NMISNG::Util::dbg("substituted $key sect=$sect index=$index, orig=\""
								. $CA->{$sect}{$alrt}{$key}
								. "\", expr=\"$rebuilt\", result=$$target",
							2
						);
					}

					if ( $test_value =~ /^[\+-]?\d+\.\d+$/ )
					{
						$test_value = sprintf( "%.2f", $test_value );
					}

					my $level = $CA->{$sect}{$alrt}{level};

					# check the thresholds, in appropriate order
					# report normal if below level for warning (for threshold-rising, or above for threshold-falling)
					# debug-warn and ignore a level definition for 'Normal' - overdefined and buggy!
					if ( $CA->{$sect}{$alrt}{type} =~ /^threshold/ )
					{
						NMISNG::Util::dbg("Warning: ignoring deprecated threshold level Normal for alert \"$alrt\"!")
								if (defined($CA->{$sect}->{$alrt}->{threshold}->{'Normal'}));

						my @matches;
						# to disable particular levels, set their value to the same as the desired one
						# comparison code looks for all matches and picks the worst/highest severity match
						if ( $CA->{$sect}{$alrt}{type} eq "threshold-rising" )
						{
							# from not-bad to very-bad, for skipping skippable levels
							@matches = grep( $test_value >= $CA->{$sect}->{$alrt}->{threshold}->{$_},
															 (qw(Warning Minor Major Critical Fatal)));
						}
						elsif ( $CA->{$sect}{$alrt}{type} eq "threshold-falling" )
						{
							# from not-bad to very bad, again, same rationale
							@matches = grep($test_value <= $CA->{$sect}->{$alrt}->{threshold}->{$_},
															(qw(Warning Minor Major Critical Fatal)));
						}
						else
						{
							NMISNG::Util::logMsg("ERROR: skipping unknown alert type \"$CA->{$sect}{$alrt}{type}\"!");
							next;
						}

						# no matches for above threshold (for rising)? then "Normal"
						# ditto for matches below threshold (for falling)
						if (!@matches)
						{
							$level = "Normal";
							$test_result = 0;
						}
						else
						{
							$level = $matches[-1]; # we want the highest severity/worst matching one
							$test_result = 1;
						}
						NMISNG::Util::info("alert result: test_value=$test_value test_result=$test_result level=$level",2);
					}

					# and now save the result, for both tests and thresholds (source of level is the only difference)
					$alert->{type}  = $CA->{$sect}{$alrt}{type};    # threshold or test or whatever
					$alert->{test}  = $CA->{$sect}{$alrt}{value};
					$alert->{name}  = $S->{name};                   # node name, not much good here
					$alert->{unit}  = $CA->{$sect}{$alrt}{unit};
					$alert->{event} = $CA->{$sect}{$alrt}{event};
					$alert->{level} = $level;
					$alert->{ds}          = $data->{ $CA->{$sect}{$alrt}{element} };
					$alert->{test_result} = $test_result;
					$alert->{value}       = $test_value;

					# also ensure that section, index and alertkey are known for the event context
					$alert->{section} = $sect;
					$alert->{alert}   = $alrt;                      # the key, good enough
					$alert->{index}   = $index;

					push( @{$S->{alerts}}, $alert );
				}
			}
		}

	}

	processAlerts( S => $S );

	NMISNG::Util::info("Finished");
}    # end runAlerts

# check model sections (but only under sys!), look for 'check' properties,
# and if a known check type is seen, run the appropriate function
# args: sys
# returns: nothing
sub runCheckValues
{
	my %args = @_;
	my $S    = $args{sys};
	my $M    = $S->mdl;
	my $catchall_data = $S->inventory( concept => 'catchall' )->data_live();

	my $C = NMISNG::Util::loadConfTable();

	if ( NMISNG::Util::getbool( $catchall_data->{nodedown} ) )    #  don't bother with dead nodes
	{
		NMISNG::Util::dbg("Node $S->{name} is down, not looking for check values");
		return;
	}

	for my $sect ( keys %{$M->{system}->{sys}} )
	{
		if ( my $control = $M->{system}{sys}{$sect}{control} )    # check if skipped by control
		{
			NMISNG::Util::dbg( "control=$control found for section=$sect", 2 );
			if ( !$S->parseString( string => "($control) ? 1:0", sect => $sect, eval => 1 ) )
			{
				NMISNG::Util::dbg("checkvalues of section $sect skipped by control=$control");
				next;
			}
			my $thissection = $M->{system}->{sys}->{$sect};

			for my $source (qw(wmi snmp))
			{
				next if ( ref( $thissection->{$source} ) ne "HASH" );

				for my $attr ( keys %{$thissection->{$source}} )
				{
					my $thisattr = $thissection->{$source}->{$attr};
					if ( my $checktype = $thisattr->{check} )
					{
						if ( $checktype eq 'checkPower' )
						{
							checkPower( sys => $S, attr => $attr );
						}
						else
						{
							NMISNG::Util::logMsg(
								"ERROR ($S->{name}) unknown check method=$checktype in section $sect, source $source");
						}
					}
				}
			}
		}
	}
	NMISNG::Util::dbg("Finished");
}

# create event: node has <something> down, or clear said event (and state)
# args: sys, type (both required), details (optional),
# up (optional, set to clear event, default is create)
#
# currently understands snmp, wmi, node (=the whole node)
# also updates <something>down flag in node info
#
# returns: nothing
sub HandleNodeDown
{
	my %args = @_;
	my ( $S, $typeofdown, $details, $goingup) = @args{"sys", "type", "details", "up"};
	return if ( ref($S) ne "NMISNG::Sys" or $typeofdown !~ /^(snmp|wmi|node)$/ );
	my $catchall_data = $S->inventory( concept => 'catchall' )->data_live();

	$goingup = NMISNG::Util::getbool($goingup);

	my %eventnames = (
		'snmp' => "SNMP Down",
		'wmi'  => "WMI Down",
		'node' => "Node Down"
	);
	my $eventname = $eventnames{$typeofdown};
	$details ||= "$typeofdown error";

	my $eventfunc = ( $goingup ? \&Compat::NMIS::checkEvent : \&Compat::NMIS::notify );
	&$eventfunc(
		sys     => $S,
		event   => $eventname,
		element => '',
		details => $details,
		level   => ( $goingup ? 'Normal' : undef ),
		context => {type => "node"},
		inventory_id => $S->inventory( concept => 'catchall' )
	);

	$catchall_data->{"${typeofdown}down"} = $goingup ? 'false' : 'true';

	return;
}


# performs various node health status checks
# optionally! updates rrd
# args: sys, delayupdate (default: 0),
# if delayupdate is set, this DOES NOT update the type 'health' rrd (to be done later, with total polltime)
#
# returns: reachability data (hashref)
sub runReach
{
	my %args           = @_;
	my $S              = $args{sys};                      # system object
	my $donotupdaterrd = $args{delayupdate};

	my $RI = $S->reach;                                   # reach info
	my $C  = NMISNG::Util::loadConfTable();
	my $catchall_inventory = $S->inventory( concept => 'catchall' );
	my $catchall_data = $catchall_inventory->data_live();

	my $cpuWeight;
	my $diskWeight;
	my $memWeight;
	my $swapWeight = 0;
	my $responseWeight;
	my $interfaceWeight;
	my $intf;
	my $inputUtil;
	my $outputUtil;
	my $totalUtil;
	my $reportStats;
	my @tmparray;
	my @tmpsplit;
	my %util;
	my $intcount;
	my $intsummary;
	my $intWeight;
	my $index;

	my $reachabilityHealth = 0;
	my $availabilityHealth = 0;
	my $responseHealth     = 0;
	my $cpuHealth          = 0;

	my $memHealth  = 0;
	my $intHealth  = 0;
	my $swapHealth = 0;
	my $diskHealth = 0;

	my $reachabilityMax = 100 * $C->{weight_reachability};
	my $availabilityMax = 100 * $C->{weight_availability};
	my $responseMax     = 100 * $C->{weight_response};
	my $cpuMax          = 100 * $C->{weight_cpu};
	my $memMax          = 100 * $C->{weight_mem};
	my $intMax          = 100 * $C->{weight_int};

	my $swapMax = 0;
	my $diskMax = 0;

	my %reach;

	NMISNG::Util::info("Starting node $S->{name}, type=$catchall_data->{nodeType}");

	# Math hackery to convert Foundry CPU memory usage into appropriate values
	$RI->{memused} = ( $RI->{memused} - $RI->{memfree} ) if $catchall_data->{nodeModel} =~ /FoundrySwitch/;

	if ( $catchall_data->{nodeModel} =~ /Riverstone/ )
	{
		# Math hackery to convert Riverstone CPU memory usage into appropriate values
		$RI->{memfree} = ( $RI->{memfree} - $RI->{memused} );
		$RI->{memused} = $RI->{memused} * 16;
		$RI->{memfree} = $RI->{memfree} * 16;
	}

	if ( $RI->{memfree} == 0 or $RI->{memused} == 0 )
	{
		$RI->{mem} = 100;
	}
	else
	{
		#'hrSwapMemFree' => 4074844160,
		#'hrSwapMemUsed' => 220114944,
		my $mainMemWeight = 1;
		my $extraMem      = 0;

		if (    defined $RI->{hrSwapMemFree}
			and defined $RI->{hrSwapMemUsed}
			and $RI->{hrSwapMemFree}
			and $RI->{hrSwapMemUsed} )
		{
			$RI->{swap} = ( $RI->{hrSwapMemFree} * 100 ) / ( $RI->{hrSwapMemUsed} + $RI->{hrSwapMemFree} );
		}
		else
		{
			$RI->{swap} = 0;
		}

		# calculate mem
		if ( $RI->{memfree} > 0 and $RI->{memused} > 0 )
		{
			$RI->{mem} = ( $RI->{memfree} * 100 ) / ( $RI->{memused} + $RI->{memfree} );
		}
		else
		{
			$RI->{mem} = "U";
		}
	}

	# copy stashed results (produced by runPing and getnodeinfo)
	my $pingresult = $RI->{pingresult};
	$reach{responsetime} = $RI->{pingavg};
	$reach{loss}         = $RI->{pingloss};

	my $snmpresult = $RI->{snmpresult};

	$reach{cpu} = $RI->{cpu};
	$reach{mem} = $RI->{mem};
	if ( $RI->{swap} )
	{
		$reach{swap} = $RI->{swap};
	}
	$reach{disk} = 0;
	if ( defined $RI->{disk} and $RI->{disk} > 0 )
	{
		$reach{disk} = $RI->{disk};
	}
	$reach{operStatus} = $RI->{operStatus};
	$reach{operCount}  = $RI->{operCount};

	# number of interfaces
	$reach{intfTotal}   = $catchall_data->{intfTotal} eq 0 ? 'U' : $catchall_data->{intfTotal};    # from run update
	$reach{intfCollect} = $catchall_data->{intfCollect};                                        # from run update
	$reach{intfUp}      = $RI->{intfUp} ne '' ? $RI->{intfUp} : 0;                           # from run collect
	$reach{intfColUp}   = $RI->{intfColUp};                                                  # from run collect

# new option to set the interface availability to 0 (zero) when node is Down, default is "U" config interface_availability_value_when_down
	my $intAvailValueWhenDown
		= defined $C->{interface_availability_value_when_down} ? $C->{interface_availability_value_when_down} : "U";
	NMISNG::Util::dbg("availability using interface_availability_value_when_down=$C->{interface_availability_value_when_down} intAvailValueWhenDown=$intAvailValueWhenDown"
	);

	# Things which don't do collect get 100 for availability
	if ( $reach{availability} eq "" and !NMISNG::Util::getbool( $catchall_data->{collect} ) )
	{
		$reach{availability} = "100";
	}
	elsif ( $reach{availability} eq "" ) { $reach{availability} = $intAvailValueWhenDown; }

	my ( $outage, undef ) = NMISNG::Outage::outageCheck( node => $S->nmisng_node, time => time() );
	NMISNG::Util::dbg("Outage for $S->{name} is ". ($outage || "<none>"));

	$reach{outage} = $outage eq "current"? 1 : 0;
	# raise a planned outage event, or close it
	if ($outage eq "current")
	{
		Compat::NMIS::notify(sys=>$S,
												 event=> "Planned Outage Open",
												 level => "Warning",
												 element => "",
												 details=> "",                          # filled in by notify
												 context => { type => "node" },
												 inventory_id => $catchall_inventory->id );

	}
	else
	{
		Compat::NMIS::checkEvent(sys=>$S, event=>"Planned Outage Open",
														 level=> "Normal",
														 element=> "",
														 details=> "",
														 inventory_id => $catchall_inventory->id );
	}

	# Health should actually reflect a combination of these values
	# ie if response time is high health should be decremented.
	if ( $pingresult == 100 and $snmpresult == 100 )
	{

		$reach{reachability} = 100;
		if ( $reach{operCount} > 0 )
		{
			$reach{availability} = sprintf( "%.2f", $reach{operStatus} / $reach{operCount} );
		}

		if ( $reach{reachability} > 100 ) { $reach{reachability} = 100; }
		( $reach{responsetime}, $responseWeight ) = weightResponseTime( $reach{responsetime} );

		if ( NMISNG::Util::getbool( $catchall_data->{collect} ) and $reach{cpu} ne "" )
		{
			if    ( $reach{cpu} <= 10 )  { $cpuWeight = 100; }
			elsif ( $reach{cpu} <= 20 )  { $cpuWeight = 90; }
			elsif ( $reach{cpu} <= 30 )  { $cpuWeight = 80; }
			elsif ( $reach{cpu} <= 40 )  { $cpuWeight = 70; }
			elsif ( $reach{cpu} <= 50 )  { $cpuWeight = 60; }
			elsif ( $reach{cpu} <= 60 )  { $cpuWeight = 50; }
			elsif ( $reach{cpu} <= 70 )  { $cpuWeight = 35; }
			elsif ( $reach{cpu} <= 80 )  { $cpuWeight = 20; }
			elsif ( $reach{cpu} <= 90 )  { $cpuWeight = 10; }
			elsif ( $reach{cpu} <= 100 ) { $cpuWeight = 1; }

			if ( $reach{disk} )
			{
				if    ( $reach{disk} <= 10 )  { $diskWeight = 100; }
				elsif ( $reach{disk} <= 20 )  { $diskWeight = 90; }
				elsif ( $reach{disk} <= 30 )  { $diskWeight = 80; }
				elsif ( $reach{disk} <= 40 )  { $diskWeight = 70; }
				elsif ( $reach{disk} <= 50 )  { $diskWeight = 60; }
				elsif ( $reach{disk} <= 60 )  { $diskWeight = 50; }
				elsif ( $reach{disk} <= 70 )  { $diskWeight = 35; }
				elsif ( $reach{disk} <= 80 )  { $diskWeight = 20; }
				elsif ( $reach{disk} <= 90 )  { $diskWeight = 10; }
				elsif ( $reach{disk} <= 100 ) { $diskWeight = 1; }

				NMISNG::Util::dbg("Reach for Disk disk=$reach{disk} diskWeight=$diskWeight");
			}

			# Very aggressive swap weighting, 11% swap is pretty healthy.
			if ( $reach{swap} )
			{
				if    ( $reach{swap} >= 95 ) { $swapWeight = 100; }
				elsif ( $reach{swap} >= 89 ) { $swapWeight = 95; }
				elsif ( $reach{swap} >= 70 ) { $swapWeight = 90; }
				elsif ( $reach{swap} >= 50 ) { $swapWeight = 70; }
				elsif ( $reach{swap} >= 30 ) { $swapWeight = 50; }
				elsif ( $reach{swap} >= 10 ) { $swapWeight = 30; }
				elsif ( $reach{swap} >= 0 )  { $swapWeight = 1; }

				NMISNG::Util::dbg("Reach for Swap swap=$reach{swap} swapWeight=$swapWeight");
			}

			if    ( $reach{mem} >= 40 ) { $memWeight = 100; }
			elsif ( $reach{mem} >= 35 ) { $memWeight = 90; }
			elsif ( $reach{mem} >= 30 ) { $memWeight = 80; }
			elsif ( $reach{mem} >= 25 ) { $memWeight = 70; }
			elsif ( $reach{mem} >= 20 ) { $memWeight = 60; }
			elsif ( $reach{mem} >= 15 ) { $memWeight = 50; }
			elsif ( $reach{mem} >= 10 ) { $memWeight = 40; }
			elsif ( $reach{mem} >= 5 )  { $memWeight = 25; }
			elsif ( $reach{mem} >= 0 )  { $memWeight = 1; }
		}
		elsif ( NMISNG::Util::getbool( $catchall_data->{collect} ) and $catchall_data->{nodeModel} eq "Generic" )
		{
			$cpuWeight = 100;
			$memWeight = 100;
			### ehg 16 sep 2002 also make interface aavilability 100% - I dont care about generic switches interface health !
			$reach{availability} = 100;
		}
		else
		{
			$cpuWeight = 100;
			$memWeight = 100;
			### 2012-12-13 keiths, removed this stoopid line as availability was allways 100%
			### $reach{availability} = 100;
		}

		# Added little fix for when no interfaces are collected.
		if ( $reach{availability} !~ /\d+/ )
		{
			$reach{availability} = "100";
		}

		# Makes 3Com memory health weighting always 100, and CPU, and Interface availibility
		if ( $catchall_data->{nodeModel} =~ /SSII 3Com/i )
		{
			$cpuWeight           = 100;
			$memWeight           = 100;
			$reach{availability} = 100;

		}

		# Makes CatalystIOS memory health weighting always 100.
		# Add Baystack and Accelar
		if ( $catchall_data->{nodeModel} =~ /CatalystIOS|Accelar|BayStack|Redback|FoundrySwitch|Riverstone/i )
		{
			$memWeight = 100;
		}

		NMISNG::Util::info(
			"REACH Values: reachability=$reach{reachability} availability=$reach{availability} responsetime=$reach{responsetime}"
		);
		NMISNG::Util::info("REACH Values: CPU reach=$reach{cpu} weight=$cpuWeight, MEM reach=$reach{mem} weight=$memWeight");

		if ( NMISNG::Util::getbool( $catchall_data->{collect} ) and defined $S->{mdl}{interface}{nocollect}{ifDescr} )
		{
			NMISNG::Util::dbg("Getting Interface Utilisation Health");
			$intcount   = 0;
			$intsummary = 0;
			my $ids = $S->nmisng_node->get_inventory_ids( concept => 'interface', filter => { enabled => 1, historic => 0 } );

			# get all collected interfaces
			foreach my $id (@$ids)
			{
				my ($intf_inventory,$error) = $S->nmisng_node->inventory( _id => $id );
				# stats have already been run on the interface, just look them up
				my $latest_ret = $intf_inventory->get_newest_timed_data();
				if( !$latest_ret->{success} )
				{
					NMISNG::Util::dbg("Faild to get_newest_timed_data for interface");
					next;
				}
				# stats data is derived, stored by subconcept
				my $util = $latest_ret->{derived_data}{interface};
				if ( $util->{inputUtil} eq 'NaN' or $util->{outputUtil} eq 'NaN' )
				{
					NMISNG::Util::dbg("SummaryStats for interface=$index of node $S->{name} skipped because value is NaN");
					next;
				}

				# lets make the interface metric the largest of input or output
				my $intUtil = $util->{inputUtil};
				if ( $intUtil < $util->{outputUtil} )
				{
					$intUtil = $util->{outputUtil};
				}

				# only add interfaces with utilisation above metric_int_utilisation_above configuration option
				if ( $intUtil > $C->{'metric_int_utilisation_above'} or $C->{'metric_int_utilisation_above'} eq "" )
				{
					$intsummary = $intsummary + ( 100 - $intUtil );
					++$intcount;
					NMISNG::Util::info(
						"Intf Summary util=$intUtil in=$util->{inputUtil} out=$util->{outputUtil} intsumm=$intsummary count=$intcount"
					);
				}

			}    # FOR LOOP
			if ( $intsummary != 0 )
			{
				$intWeight = sprintf( "%.2f", $intsummary / $intcount );
			}
			else
			{
				$intWeight = "NaN";
			}
		}
		else
		{
			$intWeight = 100;
		}

		# if the interfaces are unhealthy and lost stats, whack a 100 in there
		if ( $intWeight eq "NaN" or $intWeight > 100 ) { $intWeight = 100; }

		# Would be cool to collect some interface utilisation bits here.
		# Maybe thresholds are the best way to handle that though.  That
		# would pickup the peaks better.

		# keeping the health values for storing in the RRD
		$reachabilityHealth = ( $reach{reachability} * $C->{weight_reachability} );
		$availabilityHealth = ( $reach{availability} * $C->{weight_availability} );
		$responseHealth     = ( $responseWeight * $C->{weight_response} );
		$cpuHealth          = ( $cpuWeight * $C->{weight_cpu} );
		$memHealth          = ( $memWeight * $C->{weight_mem} );
		$intHealth          = ( $intWeight * $C->{weight_int} );
		$swapHealth         = 0;
		$diskHealth         = 0;

		# the minimum value for health should always be 1
		$reachabilityHealth = 1 if $reachabilityHealth < 1;
		$availabilityHealth = 1 if $availabilityHealth < 1;
		$responseHealth     = 1 if $responseHealth < 1;
		$cpuHealth          = 1 if $cpuHealth < 1;

		# overload the int and mem with swap and disk
		if ( $reach{swap} )
		{
			$memHealth  = ( $memWeight * $C->{weight_mem} ) / 2;
			$swapHealth = ( $swapWeight * $C->{weight_mem} ) / 2;
			$memMax     = 100 * $C->{weight_mem} / 2;
			$swapMax    = 100 * $C->{weight_mem} / 2;

			# the minimum value for health should always be 1
			$memHealth  = 1 if $memHealth < 1;
			$swapHealth = 1 if $swapHealth < 1;
		}

		if ( $reach{disk} )
		{
			$intHealth  = ( $intWeight *  ( $C->{weight_int} / 2 ) );
			$diskHealth = ( $diskWeight * ( $C->{weight_int} / 2 ) );
			$intMax     = 100 * $C->{weight_int} / 2;
			$diskMax    = 100 * $C->{weight_int} / 2;

			# the minimum value for health should always be 1
			$intHealth  = 1 if $intHealth < 1;
			$diskHealth = 1 if $diskHealth < 1;
		}

		# Health is made up of a weighted values:
		### AS 16 Mar 02, implemented weights in nmis.conf
		$reach{health}
			= (   $reachabilityHealth
				+ $availabilityHealth
				+ $responseHealth
				+ $cpuHealth
				+ $memHealth
				+ $intHealth
				+ $diskHealth
				+ $swapHealth );

		NMISNG::Util::info("Calculation of health=$reach{health}");
		if ( lc $reach{health} eq 'nan' )
		{
			NMISNG::Util::dbg("Values Calc. reachability=$reach{reachability} * $C->{weight_reachability}");
			NMISNG::Util::dbg("Values Calc. intWeight=$intWeight * $C->{weight_int}");
			NMISNG::Util::dbg("Values Calc. responseWeight=$responseWeight * $C->{weight_response}");
			NMISNG::Util::dbg("Values Calc. availability=$reach{availability} * $C->{weight_availability}");
			NMISNG::Util::dbg("Values Calc. cpuWeight=$cpuWeight * $C->{weight_cpu}");
			NMISNG::Util::dbg("Values Calc. memWeight=$memWeight * $C->{weight_mem}");
			NMISNG::Util::dbg("Values Calc. swapWeight=$swapWeight * $C->{weight_mem}");
		}
	}

	# the node is collect=false and was pingable
	elsif ( !NMISNG::Util::getbool( $catchall_data->{collect} ) and $pingresult == 100 )
	{
		$reach{reachability} = 100;
		$reach{availability} = 100;
		$reach{intfTotal}    = 'U';
		( $reach{responsetime}, $responseWeight ) = weightResponseTime( $reach{responsetime} );
		$reach{health} = ( $reach{reachability} * 0.9 ) + ( $responseWeight * 0.1 );
	}

	# there is a current outage for this node
	elsif ( ( $pingresult == 0 or $snmpresult == 0 ) and $outage eq 'current' )
	{
		$reach{reachability} = "U";
		$reach{availability} = "U";
		$reach{intfTotal}    = 'U';
		$reach{responsetime} = "U";
		$reach{health}       = "U";
		$reach{loss}         = "U";
	}

	# ping is working but SNMP is Down
	elsif ( $pingresult == 100 and $snmpresult == 0 )
	{
		$reach{reachability} = 80;                       # correct ? is up and degraded
		$reach{availability} = $intAvailValueWhenDown;
		$reach{intfTotal}    = 'U';
		$reach{health}       = "U";
	}

	# node is Down
	else
	{
		NMISNG::Util::dbg("Node is Down using availability=$intAvailValueWhenDown");
		$reach{reachability} = 0;
		$reach{availability} = $intAvailValueWhenDown;
		$reach{responsetime} = "U";
		$reach{intfTotal}    = 'U';
		$reach{health}       = 0;
	}

	NMISNG::Util::dbg("Reachability and Metric Stats Summary");
	NMISNG::Util::dbg("collect=$catchall_data->{collect} (Node table)");
	NMISNG::Util::dbg("ping=$pingresult (normalised)");
	NMISNG::Util::dbg("cpuWeight=$cpuWeight (normalised)");
	NMISNG::Util::dbg("memWeight=$memWeight (normalised)");
	NMISNG::Util::dbg("swapWeight=$swapWeight (normalised)") if $swapWeight;
	NMISNG::Util::dbg("intWeight=$intWeight (100 less the actual total interface utilisation)");
	NMISNG::Util::dbg("diskWeight=$diskWeight");
	NMISNG::Util::dbg("responseWeight=$responseWeight (normalised)");

	NMISNG::Util::info("Reachability KPI=$reachabilityHealth/$reachabilityMax");
	NMISNG::Util::info("Availability KPI=$availabilityHealth/$availabilityMax");
	NMISNG::Util::info("Response KPI=$responseHealth/$responseMax");
	NMISNG::Util::info("CPU KPI=$cpuHealth/$cpuMax");
	NMISNG::Util::info("MEM KPI=$memHealth/$memMax");
	NMISNG::Util::info("Int KPI=$intHealth/$intMax");
	NMISNG::Util::info("Disk KPI=$diskHealth/$diskMax") if $diskHealth;
	NMISNG::Util::info("SWAP KPI=$swapHealth/$swapMax") if $swapHealth;

	NMISNG::Util::info("total number of interfaces=$reach{intfTotal}");
	NMISNG::Util::info("total number of interfaces up=$reach{intfUp}");
	NMISNG::Util::info("total number of interfaces collected=$reach{intfCollect}");
	NMISNG::Util::info("total number of interfaces coll. up=$reach{intfColUp}");

	for $index ( sort keys %reach )
	{
		NMISNG::Util::dbg("$index=$reach{$index}");
	}

	$reach{health} = ( $reach{health} > 100 ) ? 100 : $reach{health};

		# massaged result with rrd metadata
	my %reachVal;
	$reachVal{outage} =  { value => $reach{outage},
												 option => "gauge,0:1" };
	$reachVal{reachability}{value} = $reach{reachability};
	$reachVal{availability}{value} = $reach{availability};
	$reachVal{responsetime}{value} = $reach{responsetime};
	$reachVal{health}{value}       = $reach{health};

	$reachVal{reachabilityHealth}{value} = $reachabilityHealth;
	$reachVal{availabilityHealth}{value} = $availabilityHealth;
	$reachVal{responseHealth}{value}     = $responseHealth;
	$reachVal{cpuHealth}{value}          = $cpuHealth;
	$reachVal{memHealth}{value}          = $memHealth;
	$reachVal{intHealth}{value}          = $intHealth;
	$reachVal{diskHealth}{value}         = $diskHealth;
	$reachVal{swapHealth}{value}         = $swapHealth;

	$reachVal{loss}{value}          = $reach{loss};
	$reachVal{intfTotal}{value}     = $reach{intfTotal};
	$reachVal{intfUp}{value}        = $reach{intfTotal} eq 'U' ? 'U' : $reach{intfUp};
	$reachVal{intfCollect}{value}   = $reach{intfTotal} eq 'U' ? 'U' : $reach{intfCollect};
	$reachVal{intfColUp}{value}     = $reach{intfTotal} eq 'U' ? 'U' : $reach{intfColUp};
	$reachVal{reachability}{option} = "gauge,0:100";
	$reachVal{availability}{option} = "gauge,0:100";
	### 2014-03-18 keiths, setting maximum responsetime to 30 seconds.
	$reachVal{responsetime}{option} = "gauge,0:30000";
	$reachVal{health}{option}       = "gauge,0:100";

	$reachVal{reachabilityHealth}{option} = "gauge,0:100";
	$reachVal{availabilityHealth}{option} = "gauge,0:100";
	$reachVal{responseHealth}{option}     = "gauge,0:100";
	$reachVal{cpuHealth}{option}          = "gauge,0:100";
	$reachVal{memHealth}{option}          = "gauge,0:100";
	$reachVal{intHealth}{option}          = "gauge,0:100";
	$reachVal{diskHealth}{option}         = "gauge,0:100";
	$reachVal{swapHealth}{option}         = "gauge,0:100";

	$reachVal{loss}{option}        = "gauge,0:100";
	$reachVal{intfTotal}{option}   = "gauge,0:U";
	$reachVal{intfUp}{option}      = "gauge,0:U";
	$reachVal{intfCollect}{option} = "gauge,0:U";
	$reachVal{intfColUp}{option}   = "gauge,0:U";

	# update the rrd or leave it to a caller?
	if ( !$donotupdaterrd )
	{
		# goes into catchall/general
		my $db = $S->create_update_rrd( data => \%reachVal, type => "health", inventory => $catchall_data );    # database name is normally 'reach'
		if ( !$db )
		{
			NMISNG::Util::logMsg( "ERROR updateRRD failed: " . NMISNG::rrdfunc::getRRDerror() );
		}
		else
		{
			my $pit = {};
			my $previous_pit = $catchall_data->get_newest_timed_data();
			NMISNG::Inventory::parse_rrd_update_data( \%reachVal, $pit, $previous_pit, "health" );
			my $stats = nodeSummaryStats(C => $C,S => $S, inventory => $catchall_inventory );
			my $error = $catchall_data->add_timed_data( data => $pit, derived_data => $stats, subconcept => "health",
																									time => $catchall_data->{last_poll}, delay_insert => 1 );
			NMISNG::Util::logMsg("ERROR: timed data adding for ". $catchall_data->concept ." failed: $error") if ($error);
			# $inventory->data($data);
			$catchall_data->save();
		}
	}
	NMISNG::Util::info("Finished");

	return \%reachVal;
}


# calculate the summary8 and summary16 data like it used to be, this will be stored in the db as
# derived data
# NB: in the future this can be removed, summary8/16 should be calculatable from the PIT data, there
#   really is no need to do this. aggregations or something should be able to pull this off.
sub nodeSummaryStats
{
	my %args = (@_);
	my $S = $args{S};
	my $C = $args{C};
	my $inventory = $args{inventory};

	my $section = 'health';
	my $metricsFirstPeriod  = $C->{'metric_comparison_first_period'} // "-8 hours";
	my $metricsSecondPeriod	= $C->{'metric_comparison_second_period'} // "-16 hours";

	my $stats8  = Compat::NMIS::getSubconceptStats(
		sys => $S,
		inventory => $inventory,
		subconcept => $section,
		start => $metricsFirstPeriod,
		end => time
	);
	my $stats16 = Compat::NMIS::getSubconceptStats(
		sys => $S,
		inventory => $inventory,
		subconcept => $section,
		start => $metricsSecondPeriod,
		end => $metricsFirstPeriod
	);

	# map all stats into one package for derived, don't know if we want to keep it this way
	my %allstats = ();
	map { $allstats{'08_'.$_} = $stats8->{$_} } (keys %$stats8);
	map { $allstats{'16_'.$_} = $stats8->{$_} } (keys %$stats16);
	return \%allstats;
}
#=========================================================================================

# this generates the data for nmis-interfaces.json,
# NOTE: this should not be required for NMISNG
sub getIntfAllInfo
{
	my $index;
	my $tmpDesc;
	my $intHash;
	my %interfaceInfo;

	### 2013-08-30 keiths, restructured to avoid creating and loading large Interface summaries
	if ( NMISNG::Util::getbool( $C->{disable_interfaces_summary} ) )
	{
		NMISNG::Util::logMsg("getIntfAllInfo disabled with disable_interfaces_summary=$C->{disable_interfaces_summary}");
		return;
	}

	NMISNG::Util::dbg("Starting");

	NMISNG::Util::dbg("Getting Interface Info from all nodes");

	my $nmisng = Compat::NMIS::new_nmisng();
	my $get_node_uuids = $nmisng->get_node_uuids( filter => { cluster_id => $C->{cluster_id} } );
	# Write a node entry for each node
	foreach my $node_uuid ( sort @$get_node_uuids )
	{

		my $nmisng_node = $nmisng->node( uuid => $node_uuid );
		my $node_name = $nmisng_node->name();
		my $configuration = $nmisng_node->configuration;
		if ( NMISNG::Util::getbool( $configuration->{active} ) and NMISNG::Util::getbool( $configuration->{collect} ) )
		{
			# ony grab active interfaces
			my $ids = $nmisng_node->get_inventory_ids(concept => 'interface', filter => { enabled => 1, historic => 0});
			NMISNG::Util::dbg( "ADD node=$node_name", 3 );
			NMISNG::Util::logMsg("INFO empty interface info file of node $node_name") if(!$ids || @$ids < 1);
			foreach my $id ( @$ids )
			{
				my ($inventory,$error_message) = $nmisng_node->inventory( _id => $id );

				$nmisng->log->error("Failed to get inventory, error_message:$error_message") && next
					if(!$inventory);

				my $data = $inventory->data();
				$tmpDesc = &NMISNG::Util::convertIfName( $data->{ifDescr} );

				$intHash = "$node_name-$tmpDesc";

				NMISNG::Util::dbg( "$node_name $tmpDesc hash=$intHash $data->{ifDescr}", 3 );

				if ( $data->{ifDescr} ne "" )
				{
					NMISNG::Util::dbg( "Add node=$node_name interface=$data->{ifDescr}", 2 );
					my $source = $data;
					my $dest = $interfaceInfo{$intHash} ||= {};

					$dest->{node} = $node_name;
					# TODO: revive this if we still need this function
					# $dest->{sysName} = $info->{system}->{sysName};

					for my $copyme (
						qw(ifIndex ifDescr collect real ifType ifSpeed ifAdminStatus
						ifOperStatus ifLastChange Description display_name portModuleIndex portIndex portDuplex portIfIndex
						portSpantreeFastStart vlanPortVlan portAdminSpeed)
						)
					{
						$dest->{$copyme} = $source->{$copyme};
					}

					my $cnt = 1;
					while ( defined( $source->{"ipAdEntAddr$cnt"} ) )
					{
						for my $copymeprefix (qw(ipAdEntAddr ipAdEntNetMask ipSubnet ipSubnetBits))
						{
							my $copyme = $copymeprefix . $cnt;
							$dest->{$copyme} = $source->{$copyme};
						}
						$cnt++;
					}
				}
			}

		}
	}    # foreach $linkname
	     # Write the interface table out.
	NMISNG::Util::dbg("Writing Interface Info from all nodes");
	NMISNG::Util::writeTable( dir => 'var', name => "nmis-interfaces", data => \%interfaceInfo );
	NMISNG::Util::dbg("Finished");
}

#=========================================================================================



#=========================================================================================

sub weightResponseTime
{
	my $rt             = shift;
	my $responseWeight = 0;

	if ( $rt eq "" )
	{
		$rt             = "U";
		$responseWeight = 0;
	}
	elsif ( $rt !~ /^[0-9]/ )
	{
		$rt             = "U";
		$responseWeight = 0;
	}
	elsif ( $rt == 0 )
	{
		$rt             = 1;
		$responseWeight = 100;
	}
	elsif ( $rt >= 1500 ) { $responseWeight = 0; }
	elsif ( $rt >= 1000 ) { $responseWeight = 10; }
	elsif ( $rt >= 900 )  { $responseWeight = 20; }
	elsif ( $rt >= 800 )  { $responseWeight = 30; }
	elsif ( $rt >= 700 )  { $responseWeight = 40; }
	elsif ( $rt >= 600 )  { $responseWeight = 50; }
	elsif ( $rt >= 500 )  { $responseWeight = 60; }
	elsif ( $rt >= 400 )  { $responseWeight = 70; }
	elsif ( $rt >= 300 )  { $responseWeight = 80; }
	elsif ( $rt >= 200 )  { $responseWeight = 90; }
	elsif ( $rt >= 0 )    { $responseWeight = 100; }
	return ( $rt, $responseWeight );
}

#=========================================================================================


### Added escalate 0, to allow fast escalation and to implement
### consistent policies for notification.  This also helps to get rid of flapping
### things, ie if escalate0 = 5 then an interface goes down, no alert sent, next
### poll interface goes up and event cancelled!  Downside is a little longer before
### receiving first notification, so it depends on what the support SLA is.

### 11-Nov-11, keiths, update to this, changed the escalation so that through policy you can
### wait for 5 mins or just notify now, so Ecalation0 is 0 seconds, Escalation1 is 300 seconds
### then in Ecalations.xxxx, core devices might notify at Escalation0 while others at Escalation1
sub runEscalate
{
	my %args = @_;

	my $pollTimer = Compat::Timing->new;

	my $C  = NMISNG::Util::loadConfTable();
	my $NT = Compat::NMIS::loadLocalNodeTable();

	my $nmisng = Compat::NMIS::new_nmisng();

	my $outage_time;
	my $planned_outage;
	my $event_hash;
	my %location_data;
	my $time;
	my $escalate;
	my $event_age;
	my $esc_key;
	my $event;
	my $index;
	my $group;
	my $role;
	my $type;
	my $details;
	my @x;
	my $k;
	my $level;
	my $contact;
	my $target;
	my $field;
	my %keyhash;
	my $ifDescr;
	my %msgTable;
	my $serial    = 0;
	my $serial_ns = 0;
	my %seen;


	NMISNG::Util::dbg("Starting");
	NMISNG::Util::update_operations_stamp( type => "escalate", start => $starttime, stop => undef )
		if ( $type eq "escalate" );    # not if part of collect
	my $CT = Compat::NMIS::loadGenericTable("Contacts");

	# load the escalation policy table
	my $EST = Compat::NMIS::loadGenericTable("Escalations");

	### 2013-08-07 keiths, taking to long when MANY interfaces e.g. > 200,000
	# load the interface file to later check interface collect status.
	#my $II = Compat::NMIS::loadInterfaceInfo();

	my $LocationsTable = Compat::NMIS::loadGenericTable("Locations");

	### keiths, work around for extra tables.
	my $ServiceStatusTable;
	my $useServiceStatusTable = 0;
	if ( Compat::NMIS::tableExists('ServiceStatus') )
	{
		$ServiceStatusTable    = Compat::NMIS::loadGenericTable('ServiceStatus');
		$useServiceStatusTable = 1;
	}

	my $BusinessServicesTable;
	my $useBusinessServicesTable = 0;
	if ( Compat::NMIS::tableExists('BusinessServices') )
	{
		$BusinessServicesTable    = Compat::NMIS::loadGenericTable('BusinessServices');
		$useBusinessServicesTable = 1;
	}

	# the events configuration table, controls active/notify/logging for each known event
	my $events_config = NMISNG::Util::loadTable( dir => 'conf', name => 'Events' );

	# add a full format time string for emails and message notifications
	# pull the system timezone and then the local time
	my $msgtime = NMISNG::Util::get_localtime();

	# first load all non-historic events for all nodes
	my $active_ret    = $nmisng->events->get_events_model( filter => { historic => 0, active => 1 });
	my $inactive_ret = $nmisng->events->get_events_model( filter => { historic => 0, active => 0 });

	print STDERR "a_error:".Dumper($active_ret->{error}) if ($active_ret->{error});
	print STDERR "inactive_error:".Dumper($inactive_ret->{error}) if ($inactive_ret->{error});
	# then send UP events to all those contacts to be notified as part of the escalation procedure
	# this loop skips ALL marked-as-active events!
	# active flag in event means: DO NOT TOUCH IN ESCALATE, STILL ALIVE AND ACTIVE
	# we might rename that transition t/f, and have this function handle only the ones with transition true.
	
	for( my $i = 0; $i < $inactive_ret->{model_data}->count; $i++)
	{
		my $event_obj = $inactive_ret->{model_data}->object($i);
		my $event_data = $event_obj->data(); # for easier string printing
		# if the event is configured for no notify, do nothing
		my $thisevent_control = $events_config->{$event_obj->event}
			|| {Log => "true", Notify => "true", Status => "true"};

		# in case of Notify being off for this event, we don't have to check/walk/handle any notify fields at all
		# as we're deleting the record after the loop anyway.
		if ( NMISNG::Util::getbool( $thisevent_control->{Notify} ) )
		{
			foreach my $field ( split( ',', $event_obj->notify ) )    # field = type:contact
			{
				$target = "";
				my @x    = split /:/, $field;
				my $type = shift @x;                                    # netsend, email, or pager ?
				NMISNG::Util::dbg("Escalation type=$type contact=$contact");

				if ( $type =~ /email|ccopy|pager/ )
				{
					foreach $contact (@x)
					{
						if ( exists $CT->{$contact} )
						{
							if ( Compat::NMIS::dutyTime( $CT, $contact ) )
							{                                           # do we have a valid dutytime ??
								if ( $type eq "pager" )
								{
									$target = $target ? $target . "," . $CT->{$contact}{Pager} : $CT->{$contact}{Pager};
								}
								else
								{
									$target = $target ? $target . "," . $CT->{$contact}{Email} : $CT->{$contact}{Email};
								}
							}
						}
						else
						{
							NMISNG::Util::dbg("Contact $contact not found in Contacts table");
						}
					}    #foreach

# no email targets found, and if default contact not found, assume we are not covering 24hr dutytime in this slot, so no mail.
# maybe the next levelx escalation field will fill in the gap
					if ( !$target )
					{
						if ( $type eq "pager" )
						{
							$target = $CT->{default}{Pager};
						}
						else
						{
							$target = $CT->{default}{Email};
						}
						NMISNG::Util::dbg("No $type contact matched (maybe check DutyTime and TimeZone?) - looking for default contact $target"
						);
					}

					if ($target)
					{
						foreach my $trgt ( split /,/, $target )
						{
							my $message;
							my $priority;
							if ( $type eq "pager" )
							{
								$msgTable{$type}{$trgt}{$serial_ns}{message}
									= "NMIS: UP Notify $event_data->{node_name} Normal $event_data->{event} $event_data->{element}";
								$serial_ns++;
							}
							else
							{
								if ( $type eq "ccopy" )
								{
									$message  = "FOR INFORMATION ONLY\n";
									$priority = &Compat::NMIS::eventToSMTPPri("Normal");
								}
								else
								{
									$priority = &Compat::NMIS::eventToSMTPPri( $event_obj->level );
								}
								$event_age = NMISNG::Util::convertSecsHours( time - $event_obj->startdate );

								$message
									.= "Node:\t$event_data->{node_name}\nUP Event Notification\nEvent Elapsed Time:\t$event_age\nEvent:\t$event_data->{event}\nElement:\t$event_data->{element}\nDetails:\t$event_data->{details}\n\n";

								if ( NMISNG::Util::getbool( $C->{mail_combine} ) )
								{
									$msgTable{$type}{$trgt}{$serial}{count}++;
									$msgTable{$type}{$trgt}{$serial}{subject}
										= "NMIS Escalation Message, contains $msgTable{$type}{$trgt}{$serial}{count} message(s), $msgtime";
									$msgTable{$type}{$trgt}{$serial}{message} .= $message;
									if ( $priority gt $msgTable{$type}{$trgt}{$serial}{priority} )
									{
										$msgTable{$type}{$trgt}{$serial}{priority} = $priority;
									}
								}
								else
								{
									$msgTable{$type}{$trgt}{$serial}{subject}
										= "$event_data->{node_name} $event_data->{event} - $event_data->{element} - $event_data->{details} at $msgtime";
									$msgTable{$type}{$trgt}{$serial}{message}  = $message;
									$msgTable{$type}{$trgt}{$serial}{priority} = $priority;
									$msgTable{$type}{$trgt}{$serial}{count}    = 1;
									$serial++;
								}
							}
						}

						# log the meta event, ONLY if both Log (and Notify) are enabled
						$nmisng->events->logEvent(
							node_name    => $event_obj->node_name,
							event   => "$type to $target UP Notify",
							level   => "Normal",
							element => $event_obj->element,
							details => $event_obj->details
						) if ( NMISNG::Util::getbool( $thisevent_control->{Log} ) );

						NMISNG::Util::dbg("Escalation $type UP Notification node=$event_data->{node_name} target=$target level=$event_data->{level} event=$event_data->{event} element=$event_data->{element} details=$event_data->{details} group=$NT->{$event_data->{node_name}}{group}"
						);
					}
				}    # end email,ccopy,pager
				     # now the netsends
				elsif ( $type eq "netsend" )
				{
					my $message
						= "UP Event Notification $event_data->{node_name} Normal $event_data->{event} $event_data->{element} $event_data->{details} at $msgtime";
					foreach my $trgt (@x)
					{
						$msgTable{$type}{$trgt}{$serial_ns}{message} = $message;
						$serial_ns++;
						NMISNG::Util::dbg("NetSend $message to $trgt");

						# log the meta event, ONLY if both Log (and Notify) are enabled
						$nmisng->events->logEvent(
							node_name    => $event_obj->node_name,
							event   => "NetSend $message to $trgt UP Notify",
							level   => "Normal",
							element => $event_obj->element,
							details => $event_obj->details
						) if ( NMISNG::Util::getbool( $thisevent_control->{Log} ) );
					}    #foreach
				}    # end netsend
				elsif ( $type eq "syslog" )
				{
					if ( NMISNG::Util::getbool( $C->{syslog_use_escalation} ) )    # syslog action
					{
						my $timenow = time();
						my $message
							= "NMIS_Event::$C->{server_name}::$timenow,$event_data->{node_name},$event_data->{event},$event_data->{level},$event_data->{element},$event_data->{details}";
						my $priority = NMISNG::Notify::eventToSyslog( $event_obj->level );

						foreach my $trgt (@x)
						{
							$msgTable{$type}{$trgt}{$serial_ns}{message}  = $message;
							$msgTable{$type}{$trgt}{$serial_ns}{priority} = $priority;
							$serial_ns++;
							NMISNG::Util::dbg("syslog $message");
						}    #foreach
					}
				}    # end syslog
				elsif ( $type eq "json" )
				{
					# log the event as json file, AND save those updated bits back into the
					# soon-to-be-deleted/archived event record.
					my $node = $NT->{$event_obj->node_name};
					$event_obj->custom_data( 'nmis_server', $C->{server_name} );
					$event_obj->custom_data( 'customer', $node->{customer} );
					$event_obj->custom_data( 'location', $LocationsTable->{$node->{location}}{Location} );
					$event_obj->custom_data( 'geocode', $LocationsTable->{$node->{location}}{Geocode} );

					if ($useServiceStatusTable)
					{
						$event_obj->custom_data( 'serviceStatus', $ServiceStatusTable->{$node->{serviceStatus}}{serviceStatus} );
						$event_obj->custom_data( 'statusPriority', $ServiceStatusTable->{$node->{serviceStatus}}{statusPriority} );
					}

					if ($useBusinessServicesTable)
					{
						$event_obj->custom_data( 'businessService',
							$BusinessServicesTable->{$node->{businessService}}{businessService} );
						$event_obj->custom_data( 'businessPriority',
							$BusinessServicesTable->{$node->{businessService}}{businessPriority} );
					}

					# Copy the fields from nodes to the event
					my @nodeFields = split( ",", $C->{'json_node_fields'} );
					foreach my $field (@nodeFields)
					{
						$event_obj->custom_data( $field, $node->{$field} );
					}

					NMISNG::Notify::logJsonEvent( event => $event_data, dir => $C->{'json_logs'} );

					# may sound silly to update-then-archive but i'd rather have the historic event record contain
					# the full story
					if ( my $err = event_obj->save( update => 1 ) )
					{
						NMISNG::Util::logMsg("ERROR $err");
					}
				}    # end json
				     # any custom notification methods?
				else
				{
					if ( NMISNG::Util::checkPerlLib("Notify::$type") )
					{
						NMISNG::Util::dbg("Notify::$type $contact");

						my $timenow = time();
						my $datenow = NMISNG::Util::returnDateStamp();
						my $message
							= "$datenow: $event_data->{node_name}, $event_data->{event}, $event_data->{level}, $event_data->{element}, $event_data->{details}";
						foreach $contact (@x)
						{
							if ( exists $CT->{$contact} )
							{
								if ( Compat::NMIS::dutyTime( $CT, $contact ) )
								{    # do we have a valid dutytime ??
									    # check if UpNotify is true, and save with this event
									    # and send all the up event notifies when the event is cleared.
									if ( NMISNG::Util::getbool( $EST->{$esc_key}{UpNotify} )
										and $event_obj->event =~ /$C->{upnotify_stateful_events}/i )
									{
										my $ct = "$type:$contact";
										my @l = split( ',', $event_obj->notify );
										if ( not grep { $_ eq $ct } @l )
										{
											push @l, $ct;
											$event_obj->notify( join( ',', @l )) ;   # note: updated only for msgtable below, NOT saved!
										}
									}

									#$serial
									$msgTable{$type}{$contact}{$serial_ns}{message} = $message;
									$msgTable{$type}{$contact}{$serial_ns}{contact} = $CT->{$contact};
									$msgTable{$type}{$contact}{$serial_ns}{event}   = $event_data;
									$serial_ns++;
								}
							}
							else
							{
								NMISNG::Util::dbg("Contact $contact not found in Contacts table");
							}
						}
					}
					else
					{
						NMISNG::Util::dbg("ERROR runEscalate problem with escalation target unknown at level$event_data->{escalate} $level type=$type"
						);
					}
				}
			}
		}

		# now remove this event
		if ( my $err = $event_obj->delete() )
		{
			NMISNG::Util::logMsg("ERROR $err");
		}		
	}

	#===========================================
	my $stateless_event_dampening = $C->{stateless_event_dampening} || 900;

	# now handle the actual escalations; only events marked-as-current are left now.
LABEL_ESC:
	for(my $i = 0; $i < $active_ret->{model_data}->count; $i++) 
	{
		my $event_obj = $active_ret->{model_data}->object($i);
		# we must tell the object it's already loaded or whenever load is called
		# (which save does call) will clober any changes made before it's called
		$event_obj->loaded( 1 );
		my $nmisng_node = $nmisng->node(uuid => $event_obj->node_uuid);
		# get the data in the event as a hash so it's easier to print
		my $event_data = $event_obj->data();
	
		my $mustupdate = undef;                   # live changes to thisevent are ok, but saved back ONLY if this is set
		
		NMISNG::Util::dbg("processing event $event_data->{event}");

		# checking if event is stateless and dampen time has passed.
		if ( $event_obj->stateless and time() > $event_obj->startdate + $stateless_event_dampening )
		{
			# yep, remove the event completely.
			NMISNG::Util::dbg("stateless event $event_data->{event} has exceeded dampening time of $stateless_event_dampening seconds."
			);
			$event_obj->delete();			
		}

		# set event control to policy or default=enabled.
		my $thisevent_control = $events_config->{$event_obj->event}
			|| {Log => "true", Notify => "true", Status => "true"};

		my $node_name = $event_obj->node_name;

		# lets start with checking that we have a valid node - the node may have been deleted.
		# note: Compat::NMIS::loadAllEvents() doesn't return events for vanished nodes (but for inactive ones it does)
		if ( !$NT->{$node_name} or !$nmisng_node->configuration->{active} )
		{
			if (    NMISNG::Util::getbool( $thisevent_control->{Log} )
				and NMISNG::Util::getbool( $thisevent_control->{Notify} ) )    # meta-events are subject to both Notify and Log
			{
				$nmisng->events->logEvent(
					node_name    => $node_name,
					node_uuid => $nmisng_node->uuid,
					event   => "Deleted Event: ".$event_obj->event,
					level   => $event_obj->level,
					element => $event_obj->element,
					details => $event_obj->details
				);

				my $timenow = time();
				my $message
					= "NMIS_Event::$C->{server_name}::$timenow,$event_data->{node_name},Deleted Event: $event_data->{event},$event_data->{level},$event_data->{element},$event_data->{details}";
				my $priority = NMISNG::Notify::eventToSyslog( $event_obj->{level} );
				NMISNG::Notify::sendSyslog(
					server_string => $C->{syslog_server},
					facility      => $C->{syslog_facility},
					message       => $message,
					priority      => $priority
				);
			}

			NMISNG::Util::logMsg("INFO ($node_name) Node not active, deleted Event=$event_data->{event} Element=$event_data->{element}");
			$event_obj->delete();			

			next LABEL_ESC;
		}

		### 2013-08-07 keiths, taking too long when MANY interfaces e.g. > 200,000
		if ( $event_obj->event =~ /interface/i && !$event_obj->is_proactive )
		{
			### load the interface information and check the collect status.
			my $S = NMISNG::Sys->new;    # node object
			if ( $S->init( name => $node_name, snmp => 'false' ) )
			{                    # get cached info of node only
				my $IFD = $S->ifDescrInfo();    # interface info indexed by ifDescr
				if ( !NMISNG::Util::getbool( $IFD->{$event_obj->element}{collect} ) )
				{
					# meta events are subject to both Log and Notify controls
					if ( NMISNG::Util::getbool( $thisevent_control->{Log} ) and NMISNG::Util::getbool( $thisevent_control->{Notify} ) )
					{
						$S->nmisng_node->eventLog(
							event   => "Deleted Event: $event_data->{event}",
							level   => $event_obj->level,
							element => " no matching interface or no collect Element=$event_data->{element}"
						);
					}
					NMISNG::Util::logMsg(
						"INFO ($event_data->{node_name}) Interface not active, deleted Event=$event_data->{event} Element=$event_data->{element}"
					);
					$event_obj->delete();					
					next LABEL_ESC;
				}
			}
		}

		# if a planned outage is in force, keep writing the start time of any unack event to the current start time
		# so when the outage expires, and the event is still current, we escalate as if the event had just occured		
		my ( $outage, undef ) = NMISNG::Outage::outageCheck( node => $nmisng_node, time => time() );
		NMISNG::Util::dbg("Outage status for $event_data->{node_name} is ". ($outage || "<none>"));
		if ( $outage eq "current" and !$event_obj->ack )
		{
			$event_obj->startdate(time());
			if ( my $err = $event_obj->save(update => 1) )
			{
				NMISNG::Util::logMsg("ERROR $err");
			}
		}

		# set the current outage time
		$outage_time = time() - $event_obj->startdate;

		# if we are to escalate, this event must not be part of a planned outage and un-ack.
		if ( $outage ne "current" and !$event_obj->ack )
		{
			# we have list of nodes that this node depends on in $NT->{$runnode}{depend}
			# if any of those have a current Node Down alarm, then lets just move on with a debug message
			# should we log that we have done this - maybe not....

			if ( $nmisng_node->configuration->{depend} ne '' )
			{
				foreach my $node_depend ( split /,/, $nmisng_node->configuration->{depend} )
				{
					next if $node_depend eq "N/A";                 # default setting
					next if $node_depend eq $event_obj->node_name;    # remove the catch22 of self dependancy.
					                                               #only do dependancy if node is active.
					my $node_depend_rec = $nmisng_node->configuration;
					if ( defined $node_depend_rec->{active} )
					{
						my ($error,$erec) = $nmisng->events->eventLoad( 
							node_uuid => $node_depend_rec->{uuid}, 
							event => "Node Down", 
							active => 1 
						);
						if (!$error && ref($erec) eq "HASH" )
						{
							NMISNG::Util::dbg("NOT escalating $event_data->{node_name} $event_data->{event} as dependant $node_depend is reported as down"
							);
							next LABEL_ESC;
						}
						
					}
				}
			}

			undef %keyhash;    # clear this every loop
			$escalate = $event_obj->escalate;    # save this as a flag

			# now depending on the event escalate the event up a level or so depending on how long it has been active
			# now would be the time to notify as to the event. node down every 15 minutes, interface down every 4 hours?
			# maybe a deccreasing run 15,30,60,2,4,etc
			# proactive events would be escalated daily
			# when escalation hits 10 they could auto delete?
			# core, distrib and access could escalate at different rates.
			
			$nmisng->log->error("Failed to get node for event, node:$event_data->{node_name}") && next
				if(!$nmisng_node);
			my ($catchall_inventory,$error_message) = $nmisng_node->inventory( concept => "catchall" );
			$nmisng->log->error("Failed to get catchall inventory for node:$event_data->{node_name}, error_message:$error_message") && next
				if(!$catchall_inventory);
			# in this case we have no guarantee that we have catchall and if we don't creating it is pointless.
			my $catchall_data = $catchall_inventory->data_live();
			$group = lc( $catchall_data->{group} );
			$role  = lc( $catchall_data->{roleType} );
			$type  = lc( $catchall_data->{nodeType} );
			$event = lc( $event_obj->event );

			NMISNG::Util::dbg("looking for Event to Escalation Table match for Event[ Node:$event_data->{node_name} Event:$event Element:$event_data->{element} ]"
			);
			NMISNG::Util::dbg("and node values node=$event_data->{node_name} group=$group role=$role type=$type");

			# Escalation_Key=Group:Role:Type:Event
			my @keylist = (
				$group . "_" . $role . "_" . $type . "_" . $event,
				$group . "_" . $role . "_" . $type . "_" . "default",
				$group . "_" . $role . "_" . "default" . "_" . $event,
				$group . "_" . $role . "_" . "default" . "_" . "default",
				$group . "_" . "default" . "_" . $type . "_" . $event,
				$group . "_" . "default" . "_" . $type . "_" . "default",
				$group . "_" . "default" . "_" . "default" . "_" . $event,
				$group . "_" . "default" . "_" . "default" . "_" . "default",
				"default" . "_" . $role . "_" . $type . "_" . $event,
				"default" . "_" . $role . "_" . $type . "_" . "default",
				"default" . "_" . $role . "_" . "default" . "_" . $event,
				"default" . "_" . $role . "_" . "default" . "_" . "default",
				"default" . "_" . "default" . "_" . $type . "_" . $event,
				"default" . "_" . "default" . "_" . $type . "_" . "default",
				"default" . "_" . "default" . "_" . "default" . "_" . $event,
				"default" . "_" . "default" . "_" . "default" . "_" . "default"
			);

			# lets allow all possible keys to match !
			# so one event could match two or more escalation rules
			# can have specific notifies to one group, and a 'catch all' to manager for example.

			foreach my $klst (@keylist)
			{
				foreach my $esc ( keys %{$EST} )
				{
					my $esc_short = lc "$EST->{$esc}{Group}_$EST->{$esc}{Role}_$EST->{$esc}{Type}_$EST->{$esc}{Event}";

					$EST->{$esc}{Event_Node} = ( $EST->{$esc}{Event_Node} eq '' ) ? '.*' : $EST->{$esc}{Event_Node};
					$EST->{$esc}{Event_Element}
						= ( $EST->{$esc}{Event_Element} eq '' ) ? '.*' : $EST->{$esc}{Event_Element};
					$EST->{$esc}{Event_Node} =~ s;/;;g;
					$EST->{$esc}{Event_Element} =~ s;/;\\/;g;
					if (    $klst eq $esc_short
						and $event_obj->node_name =~ /$EST->{$esc}{Event_Node}/i
						and $event_obj->element =~ /$EST->{$esc}{Event_Element}/i )
					{
						$keyhash{$esc} = $klst;
						NMISNG::Util::dbg("match found for escalation key=$esc");
					}
					else
					{
						#NMISNG::Util::dbg("no match found for escalation key=$esc, esc_short=$esc_short");
					}
				}
			}

			my $cnt_hash = keys %keyhash;
			NMISNG::Util::dbg("$cnt_hash match(es) found for $event_data->{node_name}");

			foreach $esc_key ( keys %keyhash )
			{
				NMISNG::Util::dbg("Matched Escalation Table Group:$EST->{$esc_key}{Group} Role:$EST->{$esc_key}{Role} Type:$EST->{$esc_key}{Type} Event:$EST->{$esc_key}{Event} Event_Node:$EST->{$esc_key}{Event_Node} Event_Element:$EST->{$esc_key}{Event_Element}"
				);
				NMISNG::Util::dbg("Pre Escalation : $event_data->{node_name} Event $event_data->{event} is $outage_time seconds old escalation is $event_data->{escalate}"
				);

				# default escalation for events
				# 28 apr 2003 moved times to nmis.conf
				for my $esclevel ( reverse( 0 .. 10 ) )
				{
					if ( $outage_time >= $C->{"escalate$esclevel"} )
					{
						$mustupdate = 1 if ( $event_obj->escalate != $esclevel );    # if level has changed
						$event_obj->escalate( $esclevel );
						last;
					}
				}

				NMISNG::Util::dbg("Post Escalation: $event_data->{node_name} Event $event_data->{event} is $outage_time seconds old, escalation is $event_data->{escalate}"
				);
				if ( $C->{debug} and $escalate == $event_obj->escalate )
				{
					my $level = "Level" . ( $event_obj->escalate + 1 );
					NMISNG::Util::dbg("Next Notification Target would be $level");
					NMISNG::Util::dbg( "Contact: " . $EST->{$esc_key}{$level} );
				}

				# send a new email message as the escalation again.
				# ehg 25oct02 added win32 netsend message type (requires SAMBA on this host)
				if ( $escalate != $event_obj->escalate )
				{
					$event_age = NMISNG::Util::convertSecsHours( time - $event_obj->startdate );
					$time      = &NMISNG::Util::returnDateStamp;

					# get the string of type email:contact1:contact2,netsend:contact1:contact2,\
					# pager:contact1:contact2,email:sysContact
					$level = lc( $EST->{$esc_key}{'Level' . $event_obj->escalate} );

					if ( $level ne "" )
					{
						# Now we have a string, check for multiple notify types
						foreach $field ( split ",", $level )
						{
							$target = "";
							@x      = split /:/, lc $field;
							$type   = shift @x;               # first entry is email, ccopy, netsend or pager

							NMISNG::Util::dbg("Escalation type=$type");

							if ( $type =~ /email|ccopy|pager/ )
							{
								foreach $contact (@x)
								{
									my $contactLevelSend = 0;
									my $contactDutyTime  = 0;

									# if sysContact, use device syscontact as key into the contacts table hash
									if ( $contact eq "syscontact" )
									{
										if ( $catchall_data->{sysContact} ne '' )
										{
											$contact = lc $catchall_data->{sysContact};
											NMISNG::Util::dbg("Using node $event_data->{node_name} sysContact $catchall_data->{sysContact}");
										}
										else
										{
											$contact = 'default';
										}
									}

									### better handling of upnotify for certain notification types.
									if ( $type !~ /email|pager/ )
									{
										# check if UpNotify is true, and save with this event
										# and send all the up event notifies when the event is cleared.
										if (    NMISNG::Util::getbool( $EST->{$esc_key}{UpNotify} )
											and $event_obj->event =~ /$C->{upnotify_stateful_events}/i
											and NMISNG::Util::getbool( $thisevent_control->{Notify} ) )
										{
											my $ct = "$type:$contact";
											my @l = split( ',', $event_obj->notify );
											if ( not grep { $_ eq $ct } @l )
											{
												push @l, $ct;
												$event_obj->notify( join( ',', @l ) );
												$mustupdate = 1;
											}
										}
									}

									if ( exists $CT->{$contact} )
									{
										if ( Compat::NMIS::dutyTime( $CT, $contact ) )
										{    # do we have a valid dutytime ??
											$contactDutyTime = 1;

											# Duty Time is OK check level match
											if ( $CT->{$contact}{Level} eq "" )
											{
												NMISNG::Util::dbg("SEND Contact $contact no filtering by Level defined");
												$contactLevelSend = 1;
											}
											elsif ( $event_obj->level =~ /$CT->{$contact}{Level}/i )
											{
												NMISNG::Util::dbg("SEND Contact $contact filtering by Level: $CT->{$contact}{Level}, event level is $event_data->{level}"
												);
												$contactLevelSend = 1;
											}
											elsif ( $event_obj->level !~ /$CT->{$contact}{Level}/i )
											{
												NMISNG::Util::dbg("STOP Contact $contact filtering by Level: $CT->{$contact}{Level}, event level is $event_data->{level}"
												);
												$contactLevelSend = 0;
											}
										}

										if ( $contactDutyTime and $contactLevelSend )
										{
											if ( $type eq "pager" )
											{
												$target
													= $target
													? $target . "," . $CT->{$contact}{Pager}
													: $CT->{$contact}{Pager};
											}
											else
											{
												$target
													= $target
													? $target . "," . $CT->{$contact}{Email}
													: $CT->{$contact}{Email};
											}

											# check if UpNotify is true, and save with this event
											# and send all the up event notifies when the event is cleared.
											if (    NMISNG::Util::getbool( $EST->{$esc_key}{UpNotify} )
												and $event_obj->event =~ /$C->{upnotify_stateful_events}/i
												and NMISNG::Util::getbool( $thisevent_control->{Notify} ) )
											{
												my $ct = "$type:$contact";
												my @l = split( ',', $event_obj->notify );
												if ( not grep { $_ eq $ct } @l )
												{
													push @l, $ct;
													$event_obj->notify( join( ',', @l ) );
													$mustupdate = 1;
												}
											}
										}
										else
										{
											NMISNG::Util::dbg("STOP Contact duty time: $contactDutyTime, contact level: $contactLevelSend"
											);
										}
									}
									else
									{
										NMISNG::Util::dbg("Contact $contact not found in Contacts table");
									}
								}    #foreach

								# no email targets found, and if default contact not found, assume we are not
								# covering 24hr dutytime in this slot, so no mail.
								# maybe the next levelx escalation field will fill in the gap
								if ( !$target )
								{
									if ( $type eq "pager" )
									{
										$target = $CT->{default}{Pager};
									}
									else
									{
										$target = $CT->{default}{Email};
									}
									NMISNG::Util::dbg("No $type contact matched (maybe check DutyTime and TimeZone?) - looking for default contact $target"
									);
								}
								else    # have target
								{
									foreach my $trgt ( split /,/, $target )
									{
										my $message;
										my $priority;
										if ( $type eq "pager" )
										{
											if ( NMISNG::Util::getbool( $thisevent_control->{Notify} ) )
											{
												$msgTable{$type}{$trgt}{$serial_ns}{message}
													= "NMIS: Esc. $event_data->{escalate} $event_age $event_data->{node_name} $event_data->{level} $event_data->{event} $event_data->{details}";
												$serial_ns++;
											}
										}
										else
										{
											if ( $type eq "ccopy" )
											{
												$message  = "FOR INFORMATION ONLY\n";
												$priority = &Compat::NMIS::eventToSMTPPri("Normal");
											}
											else
											{
												$priority = &Compat::NMIS::eventToSMTPPri( $event_obj->level );
											}

											###2013-10-08 arturom, keiths, Added link to interface name if interface event.
											$C->{nmis_host_protocol} = "http" if $C->{nmis_host_protocol} eq "";
											$message
												.= "Node:\t$event_data->{node_name}\nNotification at Level$event_data->{escalate}\nEvent Elapsed Time:\t$event_age\nSeverity:\t$event_data->{level}\nEvent:\t$event_data->{event}\nElement:\t$event_data->{element}\nDetails:\t$event_data->{details}\nLink to Node: $C->{nmis_host_protocol}://$C->{nmis_host}$C->{network}?act=network_node_view&widget=false&node=$event_data->{node_name}\n";
											if ( $event_obj->event =~ /Interface/ )
											{
												my $ifIndex = undef;
												my $S       = NMISNG::Sys->new;    # sys accessor object
												if ( ( $S->init( name => $event_obj->node_name, snmp => 'false' ) ) )
												{                          # get cached info of node only
													my $IFD = $S->ifDescrInfo();    # interface info indexed by ifDescr
													if ( NMISNG::Util::getbool( $IFD->{$event_obj->element}{collect} ) )
													{
														$ifIndex = $IFD->{$event_obj->element}{ifIndex};
														$message
															.= "Link to Interface:\t$C->{nmis_host_protocol}://$C->{nmis_host}$C->{network}?act=network_interface_view&widget=false&node=$event_data->{node_name}&intf=$ifIndex\n";
													}
												}
											}
											$message .= "\n";

											if ( NMISNG::Util::getbool( $thisevent_control->{Notify} ) )
											{
												if ( NMISNG::Util::getbool( $C->{mail_combine} ) )
												{
													$msgTable{$type}{$trgt}{$serial}{count}++;
													$msgTable{$type}{$trgt}{$serial}{subject}
														= "NMIS Escalation Message, contains $msgTable{$type}{$trgt}{$serial}{count} message(s), $msgtime";
													$msgTable{$type}{$trgt}{$serial}{message} .= $message;
													if ( $priority gt $msgTable{$type}{$trgt}{$serial}{priority} )
													{
														$msgTable{$type}{$trgt}{$serial}{priority} = $priority;
													}
												}
												else
												{
													$msgTable{$type}{$trgt}{$serial}{subject}
														= "$event_data->{node_name} $event_data->{event} - $event_data->{element} - $event_data->{details} at $msgtime";
													$msgTable{$type}{$trgt}{$serial}{message}  = $message;
													$msgTable{$type}{$trgt}{$serial}{priority} = $priority;
													$msgTable{$type}{$trgt}{$serial}{count}    = 1;
													$serial++;
												}
											}
										}
									}

									# meta-events are subject to Notify and Log
									$nmisng->events->logEvent(
										node_name    => $event_obj->node_name,
										event   => "$type to $target Esc$event_data->{escalate} $event_data->{event}",
										level   => $event_obj->level,
										element => $event_obj->element,
										details => $event_obj->details									
										)
										if (NMISNG::Util::getbool( $thisevent_control->{Notify} )
										and NMISNG::Util::getbool( $thisevent_control->{Log} ) );

									NMISNG::Util::dbg("Escalation $type Notification node=$event_data->{node_name} target=$target level=$event_data->{level} event=$event_data->{event} element=$event_data->{element} details=$event_data->{details} group=".$nmisng_node->configuration->{group});
								}    # if $target
							}    # end email,ccopy,pager

							# now the netsends
							elsif ( $type eq "netsend" )
							{
								if ( NMISNG::Util::getbool( $thisevent_control->{Notify} ) )
								{
									my $message
										= "Escalation $event_data->{escalate} $event_data->{node_name} $event_data->{level} $event_data->{event} $event_data->{element} $event_data->{details} at $msgtime";
									foreach my $trgt (@x)
									{
										$msgTable{$type}{$trgt}{$serial_ns}{message} = $message;
										$serial_ns++;
										NMISNG::Util::dbg("NetSend $message to $trgt");

										# meta-events are subject to both
										$nmisng->events->logEvent(
											node_name    => $event_obj->node_name,
											event   => "NetSend $message to $trgt $event_data->{event}",
											level   => $event_obj->level,
											element => $event_obj->element,
											details => $event_obj->details
										) if ( NMISNG::Util::getbool( $thisevent_control->{Log} ) );
									}    #foreach
								}
							}    # end netsend
							elsif ( $type eq "syslog" )
							{
								# check if UpNotify is true, and save with this event
								# and send all the up event notifies when the event is cleared.
								if (    NMISNG::Util::getbool( $EST->{$esc_key}{UpNotify} )
									and $event_obj->event =~ /$C->{upnotify_stateful_events}/i
									and NMISNG::Util::getbool( $thisevent_control->{Notify} ) )
								{
									my $ct = "$type:server";
									my @l = split( ',', $event_obj->notify );
									if ( not grep { $_ eq $ct } @l )
									{
										push @l, $ct;
										$event_obj->notify( join( ',', @l ) );
										$mustupdate = 1;
									}
								}

								if ( NMISNG::Util::getbool( $thisevent_control->{Notify} ) )
								{
									my $timenow = time();
									my $message
										= "NMIS_Event::$C->{server_name}::$timenow,$event_data->{node_name},$event_data->{event},$event_data->{level},$event_data->{element},$event_data->{details}";
									my $priority = NMISNG::Notify::eventToSyslog( $event_obj->level );
									if ( NMISNG::Util::getbool( $C->{syslog_use_escalation} ) )
									{
										foreach my $trgt (@x)
										{
											$msgTable{$type}{$trgt}{$serial_ns}{message} = $message;
											$msgTable{$type}{$trgt}{$serial}{priority}   = $priority;
											$serial_ns++;
											NMISNG::Util::dbg("syslog $message");
										}    #foreach
									}
								}
							}    # end syslog
							elsif ( $type eq "json" )
							{
								if (    NMISNG::Util::getbool( $EST->{$esc_key}{UpNotify} )
									and $event_obj->event =~ /$C->{upnotify_stateful_events}/i
									and NMISNG::Util::getbool( $thisevent_control->{Notify} ) )
								{
									my $ct = "$type:server";
									my @l = split( ',', $event_obj->notify );
									if ( not grep { $_ eq $ct } @l )
									{
										push @l, $ct;
										$event_obj->notify( join( ',', @l ) );
										$mustupdate = 1;
									}
								}

								# amend the event - attention: this changes the live event,
								# and will be saved back!
								$mustupdate = 1;
								my $node = $nmisng_node->configuration;
								$event_obj->custom_data( 'nmis_server', $C->{server_name} );
								$event_obj->custom_data( 'customer', $node->{customer} );
								$event_obj->custom_data( 'location', $LocationsTable->{$node->{location}}{Location} );
								$event_obj->custom_data( 'geocode' , $LocationsTable->{$node->{location}}{Geocode} );

								if ($useServiceStatusTable)
								{
									$event_obj->custom_data( 'serviceStatus',
										$ServiceStatusTable->{$node->{serviceStatus}}{serviceStatus} );
									$event_obj->custom_data( 'statusPriority',
										$ServiceStatusTable->{$node->{serviceStatus}}{statusPriority} );
								}

								if ($useBusinessServicesTable)
								{
									$event_obj->custom_data( 'businessService',
										$BusinessServicesTable->{$node->{businessService}}{businessService} );
									$event_obj->custom_data( 'businessPriority',
										$BusinessServicesTable->{$node->{businessService}}{businessPriority} );
								}

								# Copy the fields from nodes to the event
								my @nodeFields = split( ",", $C->{'json_node_fields'} );
								foreach my $field (@nodeFields)
								{
									$event_obj->custom_data( $field, $node->{$field} );
								}

								NMISNG::Notify::logJsonEvent( event => $event_obj, dir => $C->{'json_logs'} )
									if ( NMISNG::Util::getbool( $thisevent_control->{Notify} ) );
							}    # end json
							elsif ( NMISNG::Util::getbool( $thisevent_control->{Notify} ) )
							{
								if ( NMISNG::Util::checkPerlLib("Notify::$type") )
								{
									NMISNG::Util::dbg("Notify::$type $contact");
									my $timenow = time();
									my $datenow = NMISNG::Util::returnDateStamp();
									my $message
										= "$datenow: $event_data->{node_name}, $event_data->{event}, $event_data->{level}, $event_data->{element}, $event_data->{details}";
									foreach $contact (@x)
									{
										if ( exists $CT->{$contact} )
										{
											if ( Compat::NMIS::dutyTime( $CT, $contact ) )
											{    # do we have a valid dutytime ??
												    # check if UpNotify is true, and save with this event
												    # and send all the up event notifies when the event is cleared.
												if ( NMISNG::Util::getbool( $EST->{$esc_key}{UpNotify} )
													and $event_obj->event =~ /$C->{upnotify_stateful_events}/i )
												{
													my $ct = "$type:$contact";
													my @l = split( ',', $event_obj->notify );
													if ( not grep { $_ eq $ct } @l )
													{
														push @l, $ct;
														$event_obj->notify( join( ',', @l ) );    # fudged up
														$mustupdate = 1;
													}
												}

												#$serial
												$msgTable{$type}{$contact}{$serial_ns}{message} = $message;
												$msgTable{$type}{$contact}{$serial_ns}{contact} = $CT->{$contact};
												$msgTable{$type}{$contact}{$serial_ns}{event}   = $event_data;
												$serial_ns++;
											}
										}
										else
										{
											NMISNG::Util::dbg("Contact $contact not found in Contacts table");
										}
									}
								}
								else
								{
									NMISNG::Util::dbg("ERROR runEscalate problem with escalation target unknown at level$event_data->{escalate} $level type=$type"
									);
								}
							}
						}    # foreach field
					}    # endif $level
				}    # if escalate
			}    # foreach esc_key
		}    # end of outage check

		# now we're done with this event, let's update it if we have to
		if ( $mustupdate )
		{
			if ( my $err = $event_obj->save( update => 1 ) )
			{
				NMISNG::Util::logMsg("ERROR $err");
				print "event:".Dumper($event_obj->data);
			}
		}
	}

	# Cologne, send the messages now
	sendMSG( data => \%msgTable );
	NMISNG::Util::dbg("Finished");
	if ( defined $C->{log_polling_time} and NMISNG::Util::getbool( $C->{log_polling_time} ) )
	{
		my $polltime = $pollTimer->elapTime();
		NMISNG::Util::logMsg("Poll Time: $polltime");
	}
	NMISNG::Util::update_operations_stamp(
		type  => "escalate",
		start => $starttime,
		stop  => Time::HiRes::time()
	) if ( $type eq "escalate" );    # not if part of collect
}    # end runEscalate

#=========================================================================================

#
# structure of the hash:
# device name => email, ccopy, netsend, pager
#	target
#  		serial
#			subject
#			message
#			priority
# Cologne.

sub sendMSG
{
	my %args     = @_;
	my $msgTable = $args{data};
	my $C        = NMISNG::Util::loadConfTable();    # get ref

	my $target;
	my $serial;
	NMISNG::Util::dbg("Starting");

	foreach my $method ( keys %$msgTable )
	{
		NMISNG::Util::dbg("Method $method");
		if ( $method eq "email" )
		{
			# fixme: this is slightly inefficient as the new sendEmail can send to multiple targets in one go
			foreach $target ( keys %{$msgTable->{$method}} )
			{
				foreach $serial ( keys %{$msgTable->{$method}{$target}} )
				{
					next if $C->{mail_server} eq '';

					my ( $status, $code, $errmsg ) = NMISNG::Notify::sendEmail(

						# params for connection and sending
						sender     => $C->{mail_from},
						recipients => [$target],

						mailserver => $C->{mail_server},
						serverport => $C->{mail_server_port},
						hello      => $C->{mail_domain},
						usetls     => $C->{mail_use_tls},
						ipproto    => $C->{mail_server_ipproto},

						username => $C->{mail_user},
						password => $C->{mail_password},

						# and params for making the message on the go
						to       => $target,
						from     => $C->{mail_from},
						subject  => $$msgTable{$method}{$target}{$serial}{subject},
						body     => $$msgTable{$method}{$target}{$serial}{message},
						priority => $$msgTable{$method}{$target}{$serial}{priority},
					);

					if ( !$status )
					{
						NMISNG::Util::logMsg("Error: Sending email to $target failed: $code $errmsg");
					}
					else
					{
						NMISNG::Util::dbg("Escalation Email Notification sent to $target");
					}
				}
			}
		}    # end email
		### Carbon copy notifications - no action required - FYI only.
		elsif ( $method eq "ccopy" )
		{
			# fixme: this is slightly inefficient as the new sendEmail can send to multiple targets in one go
			foreach $target ( keys %{$msgTable->{$method}} )
			{
				foreach $serial ( keys %{$msgTable->{$method}{$target}} )
				{
					next if $C->{mail_server} eq '';

					my ( $status, $code, $errmsg ) = NMISNG::Notify::sendEmail(

						# params for connection and sending
						sender     => $C->{mail_from},
						recipients => [$target],

						mailserver => $C->{mail_server},
						serverport => $C->{mail_server_port},
						hello      => $C->{mail_domain},
						usetls     => $C->{mail_use_tls},
						ipproto    => $C->{mail_server_ipproto},

						username => $C->{mail_user},
						password => $C->{mail_password},

						# and params for making the message on the go
						to       => $target,
						from     => $C->{mail_from},
						subject  => $$msgTable{$method}{$target}{$serial}{subject},
						body     => $$msgTable{$method}{$target}{$serial}{message},
						priority => $$msgTable{$method}{$target}{$serial}{priority},
					);

					if ( !$status )
					{
						NMISNG::Util::logMsg("Error: Sending email to $target failed: $code $errmsg");
					}
					else
					{
						NMISNG::Util::dbg("Escalation CC Email Notification sent to $target");
					}
				}
			}
		}    # end ccopy
		elsif ( $method eq "netsend" )
		{
			foreach $target ( keys %{$msgTable->{$method}} )
			{
				foreach $serial ( keys %{$msgTable->{$method}{$target}} )
				{
					NMISNG::Util::dbg("netsend $$msgTable{$method}{$target}{$serial}{message} to $target");

					# read any stdout messages and throw them away
					if ( $^O =~ /win32/i )
					{
						# win32 platform
						my $dump = `net send $target $$msgTable{$method}{$target}{$serial}{message}`;
					}
					else
					{
						# Linux box
						my $dump = `echo $$msgTable{$method}{$target}{$serial}{message}|smbclient -M $target`;
					}
				}    # end netsend
			}
		}

		# now the syslog
		elsif ( $method eq "syslog" )
		{
			foreach $target ( keys %{$msgTable->{$method}} )
			{
				foreach $serial ( keys %{$msgTable->{$method}{$target}} )
				{
					NMISNG::Util::dbg(" sendSyslog to $target");
					NMISNG::Notify::sendSyslog(
						server_string => $C->{syslog_server},
						facility      => $C->{syslog_facility},
						message       => $$msgTable{$method}{$target}{$serial}{message},
						priority      => $$msgTable{$method}{$target}{$serial}{priority}
					);
				}    # end syslog
			}
		}

		# now the pagers
		elsif ( $method eq "pager" )
		{
			foreach $target ( keys %{$msgTable->{$method}} )
			{
				foreach $serial ( keys %{$msgTable->{$method}{$target}} )
				{
					next if $C->{snpp_server} eq '';
					NMISNG::Util::dbg(" SendSNPP to $target");
					NMISNG::Notify::sendSNPP(
						server  => $C->{snpp_server},
						pagerno => $target,
						message => $$msgTable{$method}{$target}{$serial}{message}
					);
				}
			}    # end pager
		}

		# now the extensible stuff.......
		else
		{

			my $class       = "Notify::$method";
			my $classMethod = $class . "::sendNotification";
			if ( NMISNG::Util::checkPerlLib($class) )
			{
				eval "require $class";
				NMISNG::Util::logMsg($@) if $@;
				NMISNG::Util::dbg("Using $classMethod to send notification to $$msgTable{$method}{$target}{$serial}{contact}->{Contact}"
				);
				my $function = \&{$classMethod};
				foreach $target ( keys %{$msgTable->{$method}} )
				{
					foreach $serial ( keys %{$msgTable->{$method}{$target}} )
					{
						NMISNG::Util::dbg( "Notify method=$method, target=$target, serial=$serial message="
								. $$msgTable{$method}{$target}{$serial}{message} );
						if ( $target and $$msgTable{$method}{$target}{$serial}{message} )
						{
							$function->(
								message  => $$msgTable{$method}{$target}{$serial}{message},
								event    => $$msgTable{$method}{$target}{$serial}{event},
								contact  => $$msgTable{$method}{$target}{$serial}{contact},
								priority => $$msgTable{$method}{$target}{$serial}{priority},
								C        => $C
							);
						}
					}
				}
			}
			else
			{
				NMISNG::Util::dbg("ERROR unknown device $method");
			}
		}    # end sms
	}
	NMISNG::Util::dbg("Finished");
}

#=========================================================================================

### Adding overall network metrics collection and updates
sub runMetrics
{
	my %args = @_;
	my $S    = $args{sys};

	my $GT = Compat::NMIS::loadGroupTable();

	my %groupSummary;
	my $data;
	my $group;
	my $status;

	my $pollTimer = Compat::Timing->new;

	NMISNG::Util::dbg("Starting");

	# Doing the whole network - this defaults to -8 hours span
	my $groupSummary = Compat::NMIS::getGroupSummary();
	$status                      = Compat::NMIS::overallNodeStatus;
	$status                      = Compat::NMIS::statusNumber($status);
	$data->{reachability}{value} = $groupSummary->{average}{reachable};
	$data->{availability}{value} = $groupSummary->{average}{available};
	$data->{responsetime}{value} = $groupSummary->{average}{response};
	$data->{health}{value}       = $groupSummary->{average}{health};
	$data->{status}{value}       = $status;
	$data->{intfCollect}{value}  = $groupSummary->{average}{intfCollect};
	$data->{intfColUp}{value}    = $groupSummary->{average}{intfColUp};
	$data->{intfAvail}{value}    = $groupSummary->{average}{intfAvail};

>>>>>>> d11b9670
	# RRD options
	$data->{reachability}{option} = "gauge,0:100";
	$data->{availability}{option} = "gauge,0:100";
	### 2014-03-18 keiths, setting maximum responsetime to 30 seconds.
	$data->{responsetime}{option} = "gauge,0:30000";
	$data->{health}{option}       = "gauge,0:100";
	$data->{status}{option}       = "gauge,0:100";
	$data->{intfCollect}{option}  = "gauge,0:U";
	$data->{intfColUp}{option}    = "gauge,0:U";
	$data->{intfAvail}{option}    = "gauge,0:U";
<<<<<<< HEAD
=======

	NMISNG::Util::dbg("Doing Network Metrics database reach=$data->{reachability}{value} avail=$data->{availability}{value} resp=$data->{responsetime}{value} health=$data->{health}{value} status=$data->{status}{value}"
	);

	my $db = $S->create_update_rrd( data => $data, type => "metrics", item => 'network' );
	if ( !$db )
	{
		NMISNG::Util::logMsg( "ERROR updateRRD failed: " . NMISNG::rrdfunc::getRRDerror() );
	}

	foreach $group ( sort keys %{$GT} )
	{
		$groupSummary = Compat::NMIS::getGroupSummary( group => $group );
		$status                      = Compat::NMIS::overallNodeStatus( group => $group );
		$status                      = Compat::NMIS::statusNumber($status);
		$data->{reachability}{value} = $groupSummary->{average}{reachable};
		$data->{availability}{value} = $groupSummary->{average}{available};
		$data->{responsetime}{value} = $groupSummary->{average}{response};
		$data->{health}{value}       = $groupSummary->{average}{health};
		$data->{status}{value}       = $status;
		$data->{intfCollect}{value}  = $groupSummary->{average}{intfCollect};
		$data->{intfColUp}{value}    = $groupSummary->{average}{intfColUp};
		$data->{intfAvail}{value}    = $groupSummary->{average}{intfAvail};

		NMISNG::Util::dbg("Doing group=$group Metrics database reach=$data->{reachability}{value} avail=$data->{availability}{value} resp=$data->{responsetime}{value} health=$data->{health}{value} status=$data->{status}{value}"
		);
		#
		$db = $S->create_update_rrd( data => $data, type => "metrics", item => $group );
		if ( !$db )
		{
			NMISNG::Util::logMsg( "ERROR updateRRD failed: " . NMISNG::rrdfunc::getRRDerror() );
		}
	}
	NMISNG::Util::dbg("Finished");

	NMISNG::Util::logMsg( "Poll Time: " . $pollTimer->elapTime() )
		if ( defined $C->{log_polling_time} and NMISNG::Util::getbool( $C->{log_polling_time} ) );

}    # end runMetrics

#=========================================================================================

sub runLinks
{
	my %subnets;
	my $links;
	my $C = NMISNG::Util::loadConfTable();
	my $II;
	my $ipAddr;
	my $subnet;
	my $cnt;

	if ( NMISNG::Util::getbool( $C->{disable_interfaces_summary} ) )
	{
		NMISNG::Util::logMsg("runLinks disabled with disable_interfaces_summary=$C->{disable_interfaces_summary}");
		return;
	}

	NMISNG::Util::dbg("Start");
	my $nmisng = Compat::NMIS::new_nmisng();

	if ( !( $II = Compat::NMIS::loadInterfaceInfo() ) )
	{
		NMISNG::Util::logMsg("ERROR reading all interface info");
		return;
	}

	$links = NMISNG::Util::loadTable( dir => 'conf', name => 'Links' );

	my $link_ifTypes = $C->{link_ifTypes} ne '' ? $C->{link_ifTypes} : '.';
	my $qr_link_ifTypes = qr/$link_ifTypes/i;

	my %catchall;

	NMISNG::Util::dbg("Auto Generating Links file");
	foreach my $intHash ( sort keys %{$II} )
	{
		$cnt = 1;
		while ( defined $II->{$intHash}{"ipSubnet$cnt"} )
		{
			$ipAddr = $II->{$intHash}{"ipAdEntAddr$cnt"};
			$subnet = $II->{$intHash}{"ipSubnet$cnt"};
			if (    $ipAddr ne ""
				and $ipAddr ne "0.0.0.0"
				and $ipAddr !~ /^127/
				and NMISNG::Util::getbool( $II->{$intHash}{collect} )
				and $II->{$intHash}{ifType} =~ /$qr_link_ifTypes/ )
			{
				my $neednode = $II->{$intHash}{node};
				if (!$catchall{$neednode})
				{
					my $nodeobj = $nmisng->node(name => $neednode);
					die "No node named $neednode exists!\n" if (!$nodeobj); # fixme9: better option?

					my ($inventory,$error) = $nodeobj->inventory(concept => "catchall");
					die "Failed to retrieve $neednode inventory: $error\n" if ($error);
					$catchall{$neednode} = ref($inventory)? $inventory->data : {};
				}

				if ( !exists $subnets{$subnet}{subnet} )
				{
					$subnets{$subnet}{subnet}      = $subnet;
					$subnets{$subnet}{address1}    = $ipAddr;
					$subnets{$subnet}{count}       = 1;
					$subnets{$subnet}{description} = $II->{$intHash}{Description};
					$subnets{$subnet}{mask}        = $II->{$intHash}{"ipAdEntNetMask$cnt"};
					$subnets{$subnet}{ifSpeed}     = $II->{$intHash}{ifSpeed};
					$subnets{$subnet}{ifType}      = $II->{$intHash}{ifType};
					$subnets{$subnet}{net1}        = $catchall{$neednode}->{netType};
					$subnets{$subnet}{role1}       = $catchall{$neednode}->{roleType};
					$subnets{$subnet}{node1}       = $II->{$intHash}{node};
					$subnets{$subnet}{ifDescr1}    = $II->{$intHash}{ifDescr};
					$subnets{$subnet}{ifIndex1}    = $II->{$intHash}{ifIndex};
				}
				else
				{
					++$subnets{$subnet}{count};
					if ( !defined $subnets{$subnet}{description} )
					{    # use node2 description if node1 description did not exist.
						$subnets{$subnet}{description} = $II->{$intHash}{Description};
					}
					$subnets{$subnet}{net2}     = $catchall{$neednode}->{netType};
					$subnets{$subnet}{role2}    = $catchall{$neednode}->{roleType};
					$subnets{$subnet}{node2}    = $II->{$intHash}{node};
					$subnets{$subnet}{ifDescr2} = $II->{$intHash}{ifDescr};
					$subnets{$subnet}{ifIndex2} = $II->{$intHash}{ifIndex};

				}
			}
			if ( $C->{debug} > 2 )
			{
				for my $i ( keys %{$subnets{$subnet}} )
				{
					NMISNG::Util::dbg("subnets $i=$subnets{$subnet}{$i}");
				}
			}
			$cnt++;
		}
	}
	foreach my $subnet ( sort keys %subnets )
	{
		if ( $subnets{$subnet}{count} == 2 )
		{
			# skip subnet for same node-interface in link table
			next
				if grep {
				        $links->{$_}{node1} eq $subnets{$subnet}{node1}
					and $links->{$_}{ifIndex1} eq $subnets{$subnet}{ifIndex1}
				} keys %{$links};

			# form a key - use subnet as the unique key, same as read in, so will update any links with new information
			if (    defined $subnets{$subnet}{description}
				and $subnets{$subnet}{description} ne 'noSuchObject'
				and $subnets{$subnet}{description} ne "" )
			{
				$links->{$subnet}{link} = $subnets{$subnet}{description};
			}
			else
			{
				# label the link as the subnet if no description
				$links->{$subnet}{link} = $subnet;
			}
			$links->{$subnet}{subnet}  = $subnets{$subnet}{subnet};
			$links->{$subnet}{mask}    = $subnets{$subnet}{mask};
			$links->{$subnet}{ifSpeed} = $subnets{$subnet}{ifSpeed};
			$links->{$subnet}{ifType}  = $subnets{$subnet}{ifType};

			# define direction based on wan-lan and core-distribution-access
			# selection weights cover the most well-known types
			# fixme: this is pretty ugly and doesn't use $C->{severity_by_roletype}
			my %netweight = ( wan => 1, lan => 2, _ => 3, );
			my %roleweight = ( core => 1, distribution => 2, _ => 3, access => 4 );

			my $netweight1
				= defined( $netweight{$subnets{$subnet}->{net1}} )
				? $netweight{$subnets{$subnet}->{net1}}
				: $netweight{"_"};
			my $netweight2
				= defined( $netweight{$subnets{$subnet}->{net2}} )
				? $netweight{$subnets{$subnet}->{net2}}
				: $netweight{"_"};

			my $roleweight1
				= defined( $roleweight{$subnets{$subnet}->{role1}} )
				? $roleweight{$subnets{$subnet}->{role1}}
				: $roleweight{"_"};
			my $roleweight2
				= defined( $roleweight{$subnets{$subnet}->{role2}} )
				? $roleweight{$subnets{$subnet}->{role2}}
				: $roleweight{"_"};

			my $k
				= ( ( $netweight1 == $netweight2 && $roleweight1 > $roleweight2 ) || $netweight1 > $netweight2 )
				? 2
				: 1;

			$links->{$subnet}{net}  = $subnets{$subnet}{"net$k"};
			$links->{$subnet}{role} = $subnets{$subnet}{"role$k"};

			$links->{$subnet}{node1}      = $subnets{$subnet}{"node$k"};
			$links->{$subnet}{interface1} = $subnets{$subnet}{"ifDescr$k"};
			$links->{$subnet}{ifIndex1}   = $subnets{$subnet}{"ifIndex$k"};

			$k = $k == 1 ? 2 : 1;
			$links->{$subnet}{node2}      = $subnets{$subnet}{"node$k"};
			$links->{$subnet}{interface2} = $subnets{$subnet}{"ifDescr$k"};
			$links->{$subnet}{ifIndex2}   = $subnets{$subnet}{"ifIndex$k"};

			# dont overwrite any manually configured dependancies.
			if ( !exists $links->{$subnet}{depend} ) { $links->{$subnet}{depend} = "N/A" }

			NMISNG::Util::dbg("Adding link $links->{$subnet}{link} for $subnet to links");
		}
	}
	$links = {} if !$links;
	NMISNG::Util::writeTable( dir => 'conf', name => 'Links', data => $links );
	NMISNG::Util::logMsg("Check table Links and update link names and other entries");

	NMISNG::Util::dbg("Finished");
}

#=========================================================================================

# starts up fpingd and/or opslad if desired and none present
# args: none
# returns: nothing
sub runDaemons
{
	my $C = NMISNG::Util::loadConfTable();

	# nothing to do, let's not waste any time on checking
	return  if (!NMISNG::Util::getbool($C->{daemon_fping_active})
							&& !NMISNG::Util::getbool($C->{daemon_ipsla_active}));

	NMISNG::Util::dbg("Starting");

	# check process table for presence of either
	my ($fpingd_found, $ipslad_found);

	my $pt = new Proc::ProcessTable();
	foreach my $pentry (@{$pt->table})
	{
		# fpingd is identifyable only by cmdline
		$fpingd_found = 1 if ($pentry->cmndline =~ $C->{daemon_fping_filename});
		$ipslad_found = 1 if ($pentry->fname eq $C->{daemon_ipsla_filename});
		last if ($fpingd_found && $ipslad_found);
	}


  # start fast ping daemon if desired and none is running,
	# or if the one that is running is in bad shape
	if (NMISNG::Util::getbool($C->{daemon_fping_active}))
	{
		my $fping_data_age = NMISNG::Util::mtimeFile(dir => 'var', name => 'nmis-fping');
		my $staleafter = $C->{daemon_fping_maxage} || 900; # nothing in 15 minutes?
		my $data_too_old = (time - $fping_data_age) > $staleafter;

		if ($data_too_old or !$fpingd_found)
		{
			NMISNG::Util::logMsg( !$fpingd_found? "INFO no $C->{daemon_fping_filename} running, will start one"
														: "INFO $C->{daemon_fping_filename} seems dead, last file update at $fping_data_age, will restart");

			my $fpingpath  = $C->{'<nmis_bin>'}."/".$C->{daemon_fping_filename};
			if (!-x $fpingpath)
			{
				NMISNG::Util::logMsg("ERROR cannot start fpingd, $fpingpath not executable!");
			}
			else
			{
				system($fpingpath, "restart=true");
				NMISNG::Util::logMsg("INFO launched $C->{daemon_fping_filename} daemon");
			}
		}
	}

	# ipsla daemon desired and in need of being started?
	if ( NMISNG::Util::getbool($C->{daemon_ipsla_active}) && !$ipslad_found)
	{
    if ( -x "$C->{'<nmis_bin>'}/$C->{daemon_ipsla_filename}" )
		{
			system("$C->{'<nmis_bin>'}/$C->{daemon_ipsla_filename}");
			NMISNG::Util::logMsg("INFO launched $C->{daemon_ipsla_filename} as daemon");
		}
		else
		{
			NMISNG::Util::logMsg("ERROR cannot run daemon $C->{'<nmis_bin>'}/$C->{daemon_ipsla_filename},$!");
		}
	}

	NMISNG::Util::dbg("Finished");
}

#=========================================================================================




#=========================================================================================

# run threshold calculation operation on all or one node, in a single loop
# args:
#   node - (optional),
#   running_independently - set to 1 if not in collect/outer loop that will do saves
# returns: nothing
# fixme9: needs to be taught to run for N nodes which are not all and not just a single one!
sub runThreshold
{
	my ($node,$running_independently) = @_;

	# check global_threshold not explicitely set to false
	if ( !NMISNG::Util::getbool( $C->{global_threshold}, "invert" ) )
	{
		my $node_select;
		if ($node)
		{
			die "Invalid node=$node: No node of that name\n"
				if ( !( $node_select = Compat::NMIS::checkNodeName($node) ) );
		}
		doThresholdsAndCreateStatus( name => $node_select, table => doSummaryBuild( name => $node_select ), running_independently => $running_independently );
	}
	else
	{
		NMISNG::Util::dbg("Skipping runThreshold with configuration 'global_threshold' = $C->{'global_threshold'}");
	}
}

# collects (using getSummaryStats) and returns summary stats
# for one or all nodes, also writes two debug files.
#
# args: name (optional), sys (optional, only if name is given)
# returns: summary stats hash
sub doSummaryBuild
{
	my (%args) = @_;
	my $node = $args{name};
	my $S    = $node && $args{sys} ? $args{sys} : undef;    # use given sys object only with this node

	NMISNG::Util::dbg("Start of Summary Build");

	my $NT = Compat::NMIS::loadLocalNodeTable();
	my %stshlth;
	my %stats;
	my %stsintf;

	foreach my $nd ( sort keys %{$NT} )
	{
		next if $node ne "" and $node ne $nd;
		if ( NMISNG::Util::getbool( $NT->{$nd}{active} ) and NMISNG::Util::getbool( $NT->{$nd}{collect} ) )
		{
			if ( !$S )
			{
				# get cached info of node, iff required
				$S = NMISNG::Sys->new;
				next if ( !$S->init( name => $nd, snmp => 'false' ) );
			}

			my $M  = $S->mdl;       # model ref
			my $catchall_data = $S->inventory( concept => 'catchall' )->data_live();

			next if NMISNG::Util::getbool( $catchall_data->{nodedown} );

			# oke, look for requests in summary of Model
			foreach my $tp ( keys %{$M->{summary}{statstype}} )
			{
				next if ( !exists $M->{system}->{rrd}->{$tp}->{threshold} );
				my $threshold_period = getThresholdPeriod( subconcept => $tp );

				# check whether this is an indexed section, ie. whether there are multiple instances with
				# their own indices
				# fixme: this is wrong, $tp should be either graphtype OR section
				my @instances = $S->getTypeInstances( graphtype => $tp, section => $tp );
				if (@instances)
				{
					foreach my $i (@instances)
					{
						my $sts = Compat::NMIS::getSummaryStats(
							sys   => $S,
							type  => $tp,
							start => $threshold_period,
							end   => 'now',
							index => $i
						);

						# save all info from %sts for threshold run
						foreach ( keys %{$sts->{$i}} ) { $stats{$nd}{$tp}{$i}{$_} = $sts->{$i}{$_}; }

						foreach my $nm ( keys %{$M->{summary}{statstype}{$tp}{sumname}} )
						{
							$stshlth{ $catchall_data->{nodeType} }{$nd}{$nm}{$i}{Description}
								=  "WHAT GOES HERE? NI->label makes no sense";#$NI->{label}{$tp}{$i};    # descr
							    # check if threshold level available, thresholdname must be equal to type
							if ( exists $M->{threshold}{name}{$tp} )
							{
								( $stshlth{ $catchall_data->{nodeType} }{$nd}{$nm}{$i}{level}, undef, undef )
									= getThresholdLevel( sys => $S, thrname => $tp, stats => $sts, index => $i );
							}

							# save values
							foreach my $stsname ( @{$M->{summary}{statstype}{$tp}{sumname}{$nm}{stsname}} )
							{
								$stshlth{ $catchall_data->{nodeType} }{$nd}{$nm}{$i}{$stsname} = $sts->{$i}{$stsname};
								NMISNG::Util::dbg("stored summary health node=$nd type=$tp name=$stsname index=$i value=$sts->{$i}{$stsname}"
								);
							}
						}
					}
				}

				# non-indexed
				else
				{
					my $dbname = $S->makeRRDname( graphtype => $tp );
					if ( $dbname && -r $dbname )
					{
						my $sts = Compat::NMIS::getSummaryStats( sys => $S, type => $tp, start => $threshold_period, end => 'now' );

						# save all info from %sts for threshold run
						foreach ( keys %{$sts} ) { $stats{$nd}{$tp}{$_} = $sts->{$_}; }

						# check if threshold level available, thresholdname must be equal to type
						if ( exists $M->{threshold}{name}{$tp} )
						{
							( $stshlth{ $catchall_data->{nodeType} }{$nd}{"${tp}_level"}, undef, undef )
								= getThresholdLevel( sys => $S, thrname => $tp, stats => $sts, index => '' );
						}
						foreach my $nm ( keys %{$M->{summary}{statstype}{$tp}{sumname}} )
						{
							foreach my $stsname ( @{$M->{summary}{statstype}{$tp}{sumname}{$nm}{stsname}} )
							{
								$stshlth{ $catchall_data->{nodeType} }{$nd}{$stsname} = $sts->{$stsname};
								NMISNG::Util::dbg("stored summary health node=$nd type=$tp name=$stsname value=$sts->{$stsname}");
							}
						}
					}
				}

				# reset the threshold period, may have been changed to threshold_period-<something>
				my $tp = "interface";
				$threshold_period = getThresholdPeriod( subconcept => $tp );

				# this could maybe use the model and get collect right away as that's
				# all it seems to be used for right now
				my $ids = $S->nmisng_node->get_inventory_ids( concept => 'interface', filter => { enabled => 1, historic => 0 } );
				# get all collected interfaces
				foreach my $id (@$ids)
				{
					my ($intf_inventory,$intf_error) = $S->nmisng_node->inventory( _id => $id );
					my $data = $intf_inventory->data();
					my $index = $data->{index};

					my $sts = Compat::NMIS::getSummaryStats(
						sys   => $S,
						type  => $tp,
						start => $threshold_period,
						end   => time(),
						index => $index
					);
					foreach ( keys %{$sts->{$index}} )
					{
						$stats{$nd}{interface}{$index}{$_} = $sts->{$index}{$_};
					}    # save for threshold

					# copy all stats into the stsintf info.
					foreach ( keys %{$sts->{$index}} ) { $stsintf{"${index}.$S->{name}"}{$_} = $sts->{$index}{$_}; }
				}
			}
		}

		# use a new sys object for every node
		undef $S;
	}

	# these two tables are produced ONLY for debugging, they're not used by nmis
	NMISNG::Util::writeTable( dir => 'var', name => "nmis-summaryintf15m",   data => \%stsintf );
	NMISNG::Util::writeTable( dir => 'var', name => "nmis-summaryhealth15m", data => \%stshlth );
	NMISNG::Util::dbg("Finished");

	return \%stats;    # input for threshold process
}

# figures out which threshold alerts need to be run for one (or all) nodes, based on model
# delegates the evaluation work to applyThresholdToInventory, then updates info structures.
#
# args: name (optional), table (required, must be hash ref but may be empty),
# sys (optional, only used if name is given)
#
# note: writes node info file if run as part of type=threshold
# returns: nothing
sub doThresholdsAndCreateStatus
{
	my %args = @_;
	my $name = $args{name};
	my $sts  = $args{table};    # pointer to data built up by doSummaryBuild
	my $S    = $args{sys};
	my $running_independently = $args{running_independently};

	my $nmisng = Compat::NMIS::new_nmisng();

	NMISNG::Util::dbg("Starting");

	NMISNG::Util::update_operations_stamp( type => "threshold", start => $starttime, stop => undef )
		if( $running_independently );

	my $pollTimer = Compat::Timing->new;

	my $events_config = NMISNG::Util::loadTable( dir => 'conf', name => 'Events' );
	my $node_model_data = $nmisng->get_nodes_model( name => $name, filter => { active => 'true', threshold => 'true' }, sort => { name => 1 } );

	for my $onenode (@{$node_model_data->data})
	{
		if ( $node_model_data->count() > 1 || !$S )
		{
			my $C = NMISNG::Util::loadConfTable();    # config table from cache
			$S = NMISNG::Sys->new;
			# Using cluster_id here so we can only run this on local nodes
			# to make this work on all nodes (do we ever need that?) this
			# needs to take a node uuid instead of node name
			next if ( !$S->init( name => $onenode->{name}, cluster_id => $C->{cluster_id}, snmp => 'false' ) );
		}

		my $M  = $S->mdl;       # pointer to Model table
		my $catchall_inventory = $S->inventory( concept => 'catchall' );
		my $catchall_data = $catchall_inventory->data_live();

		# fixme9 one of the few spots that still require nodeinfo
		my $statusinfo = $S->compat_nodeinfo->{status};

		# skip if node down
		if ( NMISNG::Util::getbool( $catchall_data->{nodedown} ) )
		{
			NMISNG::Util::info("Node down, skipping thresholding for $S->{name}");
			next;
		}
		NMISNG::Util::info("Starting Thresholding node=$S->{name}");

		# first the standard thresholds
		my $thrname = [qw(response reachable available)];
		applyThresholdToInventory( sys => $S, table => $sts, type => 'health', thrname => $thrname, inventory => $catchall_inventory );

		# search for threshold names in Model of this node
		foreach my $s ( keys %{$M} )    # section name
		{
			# thresholds live ONLY under rrd, other 'types of store' don't interest us here
			my $ts = 'rrd';
			foreach my $type ( keys %{$M->{$s}{$ts}} )    # name/type of subsection
			{
				my $thissection = $M->{$s}->{$ts}->{$type};

				if ( !$thissection->{threshold} )
				{
					NMISNG::Util::dbg( "section $s, type $type has no threshold" );
					next;     # nothing to do
				}
				NMISNG::Util::dbg( "section $s, type $type has a threshold" );


				# get commasep string of threshold name(s), turn it into an array, unless it's already an array
				$thrname = ( ref($thissection->{threshold}) ne 'ARRAY' )
					? [ split( /,/, NMISNG::Util::stripSpaces($thissection->{threshold}) ) ]
					: $thissection->{threshold};

				# attention: control expressions for indexed section must be run per instance,
				# and no more getbool possible (see below for reason)
				my $control = $thissection->{control};
				NMISNG::Util::dbg( "control found:$control for section=$s type=$type", 1 ) if($control);

				# find all instances of this subconcept and try and run thresholding for them, doesn't matter if indexed
				# or not, this will run them all
				# cbqos stores subconcepts for classes, searching for subconcept here can't work, have to use concept
				my %callargs = ($type =~ /cbqos/)? (concept => $type, filter => { enabled => 1, historic => 0 })
						: (filter => { subconcepts => $type, enabled => 1, historic => 0 });

				# pass the modeldata object enough info to figure out what object to instantiate
				$callargs{nmisng} = $nmisng;
				$callargs{class_name} = { "concept" => \&NMISNG::Inventory::get_inventory_class };
				my $result = $S->nmisng_node->get_inventory_model(%callargs);

				if (!$result->{success})
				{
					$nmisng->log->error("get inventory model failed: $result->{error}");
					return undef;
				}
				my $inventory_model = $result->{model_data};

				NMISNG::Util::dbg( "threshold=".join(",",@$thrname)." found in section=$s type=$type indexed=$thissection->{indexed}, count=".$inventory_model->count() );

				# turn the 'models' into objects so that parseString can use it if required
				my $objectresult = $inventory_model->objects;
				if (!$objectresult->{success})
				{
					$nmisng->log->error("object access failed: $objectresult->{error}");
					return undef;
				}
				# these are now objects
				foreach my $inventory (@{$objectresult->{objects}})
				{
					my $data = $inventory->data;
					my $index = $data->{index} // undef;

					if ( $control && !$S->parseString( string => "($control) ? 1:0", sect => $type, index => $index,
																						 eval => 1, inventory => $inventory ) )
					{
						NMISNG::Util::dbg("threshold of type:$type, index:$index skipped by control=$control");
						next;
					}
					if( $data->{threshold} && !NMISNG::Util::getbool( $data->{threshold} ) )
					{
						NMISNG::Util::dbg("skipping disabled threshold type:$type for index:$index");
						next;
					}
					applyThresholdToInventory(
						sys     => $S,
						table   => $sts,
						type    => $type,
						thrname => $thrname,
						index   => $index,
						inventory => $inventory
					);
				}
			}
		}

		## process each status and have it decay the overall node status......
		#"High TCP Connection Count--tcpCurrEstab" : {
		#   "status" : "ok",
		#   "value" : "1",
		#   "event" : "High TCP Connection Count",
		#   "element" : "tcpCurrEstab",
		#   "index" : null,
		#   "level" : "Normal",
		#   "type" : "test",
		#   "updated" : 1423619108,
		#   "method" : "Alert",
		#   "property" : "$r > 250"
		#},
		my $count   = 0;
		my $countOk = 0;
		foreach my $statusKey ( sort keys %$statusinfo )
		{
			my $eventKey = $statusinfo->{$statusKey}{event};
			$eventKey = "Alert: $S->{info}{status}{$statusKey}{event}"
				if $statusinfo->{$statusKey}{method} eq "Alert";

			# event control is as configured or all true.
			my $thisevent_control = $events_config->{$eventKey} || {Log => "true", Notify => "true", Status => "true"};

			# if this is an alert and it is older than 1 full poll cycle, delete it from status.
			if ( $statusinfo->{$statusKey}{updated} < time - 500 )
			{
				delete $statusinfo->{$statusKey};
			}

			# in case of Status being off for this event, we don't have to include it in the calculations
			elsif ( not NMISNG::Util::getbool( $thisevent_control->{Status} ) )
			{
				NMISNG::Util::dbg("Status Summary Ignoring: event=$statusinfo->{$statusKey}{event}, Status=$thisevent_control->{Status}",
					1
				);
				$statusinfo->{$statusKey}{status} = "ignored";
				++$count;
				++$countOk;
			}
			else
			{
				++$count;
				if ( $statusinfo->{$statusKey}{status} eq "ok" )
				{
					++$countOk;
				}
			}
		}
		if ( $count and $countOk )
		{
			my $perOk = sprintf( "%.2f", $countOk / $count * 100 );
			NMISNG::Util::info("Status Summary = $perOk, $count, $countOk\n");
			$catchall_data->{status_summary} = $perOk;
			$catchall_data->{status_updated} = time();

			# cache the current nodestatus for use in the dash
			my $nodestatus = Compat::NMIS::nodeStatus( node => $S->nmisng_node, catchall_data => $catchall_data );
			$catchall_data->{nodestatus} = "reachable";
			if ( not $nodestatus )
			{
				$catchall_data->{nodestatus} = "unreachable";
			}
			elsif ( $nodestatus == -1 )
			{
				$catchall_data->{nodestatus} = "degraded";
			}
		}
>>>>>>> d11b9670

	NMISNG::Util::dbg("Doing Network Metrics database reach=$data->{reachability}{value} avail=$data->{availability}{value} resp=$data->{responsetime}{value} health=$data->{health}{value} status=$data->{status}{value}"
	);

	my $db = $S->create_update_rrd( data => $data, type => "metrics", item => 'network' );
	if ( !$db )
	{
		NMISNG::Util::logMsg( "ERROR updateRRD failed: " . NMISNG::rrdfunc::getRRDerror() );
	}

	foreach $group ( sort keys %{$GT} )
	{
		$groupSummary = Compat::NMIS::getGroupSummary( group => $group );
		$status                      = Compat::NMIS::overallNodeStatus( group => $group );
		$status                      = Compat::NMIS::statusNumber($status);
		$data->{reachability}{value} = $groupSummary->{average}{reachable};
		$data->{availability}{value} = $groupSummary->{average}{available};
		$data->{responsetime}{value} = $groupSummary->{average}{response};
		$data->{health}{value}       = $groupSummary->{average}{health};
		$data->{status}{value}       = $status;
		$data->{intfCollect}{value}  = $groupSummary->{average}{intfCollect};
		$data->{intfColUp}{value}    = $groupSummary->{average}{intfColUp};
		$data->{intfAvail}{value}    = $groupSummary->{average}{intfAvail};

		NMISNG::Util::dbg("Doing group=$group Metrics database reach=$data->{reachability}{value} avail=$data->{availability}{value} resp=$data->{responsetime}{value} health=$data->{health}{value} status=$data->{status}{value}"
		);
		#
		$db = $S->create_update_rrd( data => $data, type => "metrics", item => $group );
		if ( !$db )
		{
			NMISNG::Util::logMsg( "ERROR updateRRD failed: " . NMISNG::rrdfunc::getRRDerror() );
		}
	}
	NMISNG::Util::dbg("Finished");

	NMISNG::Util::logMsg( "Poll Time: " . $pollTimer->elapTime() )
		if ( defined $C->{log_polling_time} and NMISNG::Util::getbool( $C->{log_polling_time} ) );

}    # end runMetrics

#=========================================================================================



#=========================================================================================

# starts up fpingd and/or opslad if desired and none present
# args: none
# returns: nothing
sub runDaemons
{
	my $C = NMISNG::Util::loadConfTable();

	# nothing to do, let's not waste any time on checking
	return  if (!NMISNG::Util::getbool($C->{daemon_fping_active})
							&& !NMISNG::Util::getbool($C->{daemon_ipsla_active}));

	NMISNG::Util::dbg("Starting");

	# check process table for presence of either
	my ($fpingd_found, $ipslad_found);

	my $pt = new Proc::ProcessTable();
	foreach my $pentry (@{$pt->table})
	{
		# fpingd is identifyable only by cmdline
		$fpingd_found = 1 if ($pentry->cmndline =~ $C->{daemon_fping_filename});
		$ipslad_found = 1 if ($pentry->fname eq $C->{daemon_ipsla_filename});
		last if ($fpingd_found && $ipslad_found);
	}


  # start fast ping daemon if desired and none is running,
	# or if the one that is running is in bad shape
	if (NMISNG::Util::getbool($C->{daemon_fping_active}))
	{
		my $fping_data_age = NMISNG::Util::mtimeFile(dir => 'var', name => 'nmis-fping');
		my $staleafter = $C->{daemon_fping_maxage} || 900; # nothing in 15 minutes?
		my $data_too_old = (time - $fping_data_age) > $staleafter;

		if ($data_too_old or !$fpingd_found)
		{
			NMISNG::Util::logMsg( !$fpingd_found? "INFO no $C->{daemon_fping_filename} running, will start one"
														: "INFO $C->{daemon_fping_filename} seems dead, last file update at $fping_data_age, will restart");

			my $fpingpath  = $C->{'<nmis_bin>'}."/".$C->{daemon_fping_filename};
			if (!-x $fpingpath)
			{
				NMISNG::Util::logMsg("ERROR cannot start fpingd, $fpingpath not executable!");
			}
			else
			{
				system($fpingpath, "restart=true");
				NMISNG::Util::logMsg("INFO launched $C->{daemon_fping_filename} daemon");
			}
		}
	}

	# ipsla daemon desired and in need of being started?
	if ( NMISNG::Util::getbool($C->{daemon_ipsla_active}) && !$ipslad_found)
	{
    if ( -x "$C->{'<nmis_bin>'}/$C->{daemon_ipsla_filename}" )
		{
			system("$C->{'<nmis_bin>'}/$C->{daemon_ipsla_filename}");
			NMISNG::Util::logMsg("INFO launched $C->{daemon_ipsla_filename} as daemon");
		}
		else
		{
			NMISNG::Util::logMsg("ERROR cannot run daemon $C->{'<nmis_bin>'}/$C->{daemon_ipsla_filename},$!");
		}
	}

	NMISNG::Util::dbg("Finished");
}

#=========================================================================================




#=========================================================================================

# run threshold calculation operation on all or one node, in a single loop
# args:
#   node - (optional),
#   running_independently - set to 1 if not in collect/outer loop that will do saves
# returns: nothing
# 
# fixme9: won't be able to run 'at end  of collect'
# fixme9: needs to be taught to run for N nodes which are not all and not just a single one!
sub runThreshold
{
	my ($node,$running_independently) = @_;

	# check global_threshold not explicitely set to false
	if ( !NMISNG::Util::getbool( $C->{global_threshold}, "invert" ) )
	{
		my $node_select;
		if ($node)
		{
			die "Invalid node=$node: No node of that name\n"
				if ( !( $node_select = Compat::NMIS::checkNodeName($node) ) );
		}

		Compat::NMIS::new_nmisng->doThresholdsAndCreateStatus( name => $node_select, 
																													 table => doSummaryBuild( name => $node_select ), 
																													 running_independently => $running_independently );
	}
	else
	{
		NMISNG::Util::dbg("Skipping runThreshold with configuration 'global_threshold' = $C->{'global_threshold'}");
	}
}

# fixme9: useful? required?
# fixme9: unclear what data is saved, and why under node name not uuid?
#
# collects (using getSummaryStats) and returns summary stats
# for one or all nodes, also writes two debug files.
#
# args: name (optional)
# returns: summary stats hash
sub doSummaryBuild
{
	my (%args) = @_;
	my $node = $args{name};

	my $nmisng = Compat::NMIS::new_nmisng();
	NMISNG::Util::dbg("Start of Summary Build");

	# load one requestd node or all node objects
	my %filter = ( active => 1, collect => 1 ); # only nodes both active and flagged for collect are relevant here
	$filter{name} = $node if ($node);
	my $selected = $nmisng->get_nodes_model(filter => \%filter);
	die "failed to lookup nodes: ".$selected->error."\n" if ($selected->error);

	my $res = $selected->objects;
	die "failed to instantiate nodes: $res->{error}\n" if (!$res->{success});
	
	my %stshlth;
	my %stats;
	my %stsintf;

	foreach my $nodeobj (@{$res->{objects}})
	{
		my $nd = $nodeobj->name;

		my $S = NMISNG::Sys->new;
		next if ( !$S->init( node => $nodeobj, snmp => 'false' ) ); # fixme: why not terminal?

		
		my $M  = $S->mdl;       # model ref
		my $catchall_data = $S->inventory( concept => 'catchall' )->data_live();

		next if NMISNG::Util::getbool( $catchall_data->{nodedown} );
		
		# oke, look for requests in summary of Model
		foreach my $tp ( keys %{$M->{summary}{statstype}} )
		{
			next if ( !exists $M->{system}->{rrd}->{$tp}->{threshold} );
			my $threshold_period = $nmisng->_threshold_period( subconcept => $tp );

			# check whether this is an indexed section, ie. whether there are multiple instances with
			# their own indices
			# fixme: this is wrong, $tp should be either graphtype OR section
			my @instances = $S->getTypeInstances( graphtype => $tp, section => $tp );
			if (@instances)
			{
				foreach my $i (@instances)
				{
					my $sts = Compat::NMIS::getSummaryStats(
						sys   => $S,
						type  => $tp,
						start => $threshold_period,
						end   => 'now',
						index => $i
							);
					
					# save all info from %sts for threshold run
					foreach ( keys %{$sts->{$i}} ) { $stats{$nd}{$tp}{$i}{$_} = $sts->{$i}{$_}; }

					foreach my $nm ( keys %{$M->{summary}{statstype}{$tp}{sumname}} )
					{
						$stshlth{ $catchall_data->{nodeType} }{$nd}{$nm}{$i}{Description}
						=  "WHAT GOES HERE? NI->label makes no sense";#$NI->{label}{$tp}{$i};    # descr
						# check if threshold level available, thresholdname must be equal to type
						if ( exists $M->{threshold}{name}{$tp} )
						{
							( $stshlth{ $catchall_data->{nodeType} }{$nd}{$nm}{$i}{level}, undef, undef )
									= $nmisng->getThresholdLevel( sys => $S, thrname => $tp, stats => $sts, index => $i );
						}
						
						# save values
						foreach my $stsname ( @{$M->{summary}{statstype}{$tp}{sumname}{$nm}{stsname}} )
						{
							$stshlth{ $catchall_data->{nodeType} }{$nd}{$nm}{$i}{$stsname} = $sts->{$i}{$stsname};
							NMISNG::Util::dbg("stored summary health node=$nd type=$tp name=$stsname index=$i value=$sts->{$i}{$stsname}"
									);
						}
					}
				}
			}

			# non-indexed
			else
			{
				my $dbname = $S->makeRRDname( graphtype => $tp );
				if ( $dbname && -r $dbname )
				{
					my $sts = Compat::NMIS::getSummaryStats( sys => $S, type => $tp, start => $threshold_period, end => 'now' );
					
					# save all info from %sts for threshold run
					foreach ( keys %{$sts} ) { $stats{$nd}{$tp}{$_} = $sts->{$_}; }
					
					# check if threshold level available, thresholdname must be equal to type
					if ( exists $M->{threshold}{name}{$tp} )
					{
						( $stshlth{ $catchall_data->{nodeType} }{$nd}{"${tp}_level"}, undef, undef )
								= $nmisng->getThresholdLevel( sys => $S, thrname => $tp, stats => $sts, index => '' );
					}
					foreach my $nm ( keys %{$M->{summary}{statstype}{$tp}{sumname}} )
					{
						foreach my $stsname ( @{$M->{summary}{statstype}{$tp}{sumname}{$nm}{stsname}} )
						{
							$stshlth{ $catchall_data->{nodeType} }{$nd}{$stsname} = $sts->{$stsname};
							NMISNG::Util::dbg("stored summary health node=$nd type=$tp name=$stsname value=$sts->{$stsname}");
						}
					}
				}
			}
			
			# reset the threshold period, may have been changed to threshold_period-<something>
			my $tp = "interface";
			$threshold_period = $nmisng->_threshold_period( subconcept => $tp );
			
			# this could maybe use the model and get collect right away as that's
			# all it seems to be used for right now
			my $ids = $nodeobj->get_inventory_ids( concept => 'interface', filter => { enabled => 1, historic => 0 } );
			# get all collected interfaces
			foreach my $id (@$ids)
			{
				my ($intf_inventory,$intf_error) = $nodeobj->inventory( _id => $id );
				my $data = $intf_inventory->data();
				my $index = $data->{index};
				
				my $sts = Compat::NMIS::getSummaryStats(
					sys   => $S,
					type  => $tp,
					start => $threshold_period,
					end   => time(),
					index => $index
						);
				foreach ( keys %{$sts->{$index}} )
				{
					$stats{$nd}{interface}{$index}{$_} = $sts->{$index}{$_};
				}    # save for threshold
				
				# copy all stats into the stsintf info.
				foreach ( keys %{$sts->{$index}} ) { $stsintf{"${index}.$S->{name}"}{$_} = $sts->{$index}{$_}; }
			}
		}
	}

	# these two tables are produced ONLY for debugging, they're not used by nmis
	NMISNG::Util::writeTable( dir => 'var', name => "nmis-summaryintf15m",   data => \%stsintf );
	NMISNG::Util::writeTable( dir => 'var', name => "nmis-summaryhealth15m", data => \%stshlth );
	NMISNG::Util::dbg("Finished");

	return \%stats;    # input for threshold process
}


sub printRunTime
{
	my $endTime = sprintf( "%.2f", Time::HiRes::time() - $starttime );
	NMISNG::Util::info("End of $0, type=$type ran for $endTime seconds.\n");
}


# *****************************************************************************
# Copyright (C) Opmantek Limited (www.opmantek.com)
# This program comes with ABSOLUTELY NO WARRANTY;
# This is free software licensed under GNU GPL, and you are welcome to
# redistribute it under certain conditions; see www.opmantek.com or email
# contact@opmantek.com
# *****************************************************************************<|MERGE_RESOLUTION|>--- conflicted
+++ resolved
@@ -943,7134 +943,7 @@
 	$data->{intfColUp}{value}    = $groupSummary->{average}{intfColUp};
 	$data->{intfAvail}{value}    = $groupSummary->{average}{intfAvail};
 
-<<<<<<< HEAD
-=======
-	if ($exit)
-	{
-		# add web page info
-		$V->{system}{timezone_value}  = $catchall_data->{timezone};
-		$V->{system}{timezone_title}  = 'Time Zone';
-		$V->{system}{nodeModel_value} = $catchall_data->{nodeModel};
-		$V->{system}{nodeModel_title} = 'Model';
-		$V->{system}{nodeType_value}  = $catchall_data->{nodeType};
-		$V->{system}{nodeType_title}  = 'Type';
-		$V->{system}{roleType_value}  = $catchall_data->{roleType};
-		$V->{system}{roleType_title}  = 'Role';
-		$V->{system}{netType_value}   = $catchall_data->{netType};
-		$V->{system}{netType_title}   = 'Net';
-
-		# get the current ip address if the host property was a name
-		if ( ( my $addr = NMISNG::Util::resolveDNStoAddr( $catchall_data->{host} ) ) )
-		{
-			$catchall_data->{host_addr}      = $addr;    # cache it
-			$V->{system}{host_addr_value} = $addr;
-			$V->{system}{host_addr_value} .= " ($catchall_data->{host})" if ( $addr ne $catchall_data->{host} );
-			$V->{system}{host_addr_title} = 'IP Address';
-		}
-		else
-		{
-			$catchall_data->{host_addr}    = '';
-			$V->{system}{host_addr_value} = "N/A";
-			$V->{system}{host_addr_title} = 'IP Address';
-		}
-	}
-	else
-	{
-		# node status info web page
-		$V->{system}{status_title} = 'Node Status';
-		if ( NMISNG::Util::getbool( $NC->{node}{ping} ) )
-		{
-			$V->{system}{status_value} = 'degraded';
-			$V->{system}{status_color} = '#FFFF00';
-		}
-		else
-		{
-			$V->{system}{status_value} = 'unreachable';
-			$V->{system}{status_color} = 'red';
-		}
-	}
-
-	NMISNG::Util::info( "Finished with exit=$exit "
-			. join( " ", map { "$_=" . $catchall_data->{$_} } (qw(nodedown snmpdown wmidown)) ) );
-
-	return $exit;
-}
-
-sub getDNSloc
-{
-	my %args = @_;
-	my $S    = $args{sys};        # node object
-	my $C    = NMISNG::Util::loadConfTable();
-	my $catchall_data = $S->inventory( concept => 'catchall' )->data_live();
-
-	NMISNG::Util::dbg("Starting");
-
-	# collect DNS location info. Update this info every update pass.
-	$catchall_data->{loc_DNSloc} = "unknown";
-	my $tmphostname = $catchall_data->{host};
-	if ( NMISNG::Util::getbool( $C->{loc_from_DNSloc} ))
-	{
-		my ( $rr, $lat, $lon );
-		my $res = Net::DNS::Resolver->new;
-		if ( $tmphostname =~ /\d+\.\d+\.\d+\.\d+/ )
-		{
-			# find reverse lookup as this is an ip
-			my $query = $res->query( "$tmphostname", "PTR" );
-			if ($query)
-			{
-				foreach $rr ( $query->answer )
-				{
-					next unless $rr->type eq "PTR";
-					$tmphostname = $rr->ptrdname;
-					NMISNG::Util::dbg("DNS Reverse query $tmphostname");
-				}
-			}
-			else
-			{
-				NMISNG::Util::dbg("ERROR, DNS Reverse query failed: $res->errorstring");
-			}
-		}
-
-		#look up loc for hostname
-		my $query = $res->query( "$tmphostname", "LOC" );
-		if ($query)
-		{
-			foreach $rr ( $query->answer )
-			{
-				next unless $rr->type eq "LOC";
-				( $lat, $lon ) = $rr->latlon;
-				$catchall_data->{loc_DNSloc} = $lat . "," . $lon . "," . $rr->altitude;
-				NMISNG::Util::dbg("Location from DNS LOC query is $catchall_data->{loc_DNSloc}");
-			}
-		}
-		else
-		{
-			NMISNG::Util::dbg("ERROR, DNS Loc query failed: $res->errorstring");
-		}
-	}    # end DNSLoc
-	     # if no DNS based location information found - look at sysLocation in router.....
-	     # longitude,latitude,altitude,location-text
-	if ( NMISNG::Util::getbool( $C->{loc_from_sysLoc} ) and $catchall_data->{loc_DNSloc} eq "unknown" )
-	{
-		if ( $catchall_data->{sysLocation} =~ /$C->{loc_sysLoc_format}/ )
-		{
-			$catchall_data->{loc_DNSloc} = $catchall_data->{sysLocation};
-			NMISNG::Util::dbg("Location from device sysLocation is $catchall_data->{loc_DNSloc}");
-		}
-	}    # end sysLoc
-	NMISNG::Util::dbg("Finished");
-	return 1;
-}
-
-# verifies a cisco ciscoEnvMonSupplyState-style power status,
-# raises/clears event if required, updates view a little
-sub checkPower
-{
-	my %args = @_;
-	my $S    = $args{sys};
-	my $V    = $S->view;
-	my $M    = $S->mdl;
-	my $catchall_data = $S->inventory( concept => 'catchall' )->data_live();
-	NMISNG::Util::info("Starting");
-
-	my $attr = $args{attr};
-
-	NMISNG::Util::info("Start with attribute=$attr");
-
-	delete $V->{system}{"${attr}_value"};
-
-	NMISNG::Util::info("Power check attribute=$attr value=$catchall_data->{$attr}");
-	if ( $catchall_data->{$attr} ne '' and $catchall_data->{$attr} !~ /noSuch/ )
-	{
-		$V->{system}{"${attr}_value"} = $catchall_data->{$attr};
-
-		if ( $catchall_data->{$attr} =~ /normal|unknown|notPresent/ )
-		{
-			Compat::NMIS::checkEvent(
-				sys     => $S,
-				event   => "RPS Fail",
-				level   => "Normal",
-				element => $attr,
-				details => "RPS failed",
-				inventory_id => $S->inventory( concept => 'catchall' )->id
-			);
-			$V->{system}{"${attr}_color"} = '#0F0';
-		}
-		else
-		{
-			Compat::NMIS::notify(
-				sys     => $S,
-				event   => "RPS Fail",
-				element => $attr,
-				details => "RPS failed",
-				context => {type => "rps"},
-				inventory_id => $S->inventory( concept => 'catchall' )->id
-			);
-			$V->{system}{"${attr}_color"} = 'red';
-		}
-	}
-
-	NMISNG::Util::info("Finished");
-	return;
-}
-
-# try to figure out if the config of a device has been saved or not,
-# send node config change event if one detected, update the view a little
-sub checkNodeConfiguration
-{
-	my %args = @_;
-	my $S    = $args{sys};
-	my $V    = $S->view;
-	my $M    = $S->mdl;
-	my $catchall_data = $S->inventory( concept => 'catchall' )->data_live();
-
-	NMISNG::Util::info("Starting");
-
-	my @updatePrevValues = qw ( configLastChanged configLastSaved bootConfigLastChanged );
-
-	# create previous values if they don't exist
-	for my $attr (@updatePrevValues)
-	{
-		if (   defined( $catchall_data->{$attr} )
-			&& $catchall_data->{$attr} ne ''
-			&& !defined( $catchall_data->{"${attr}_prev"} ) )
-		{
-			$catchall_data->{"${attr}_prev"} = $catchall_data->{$attr};
-		}
-	}
-
-	my $configLastChanged = $catchall_data->{configLastChanged} if defined $catchall_data->{configLastChanged};
-	my $configLastViewed  = $catchall_data->{configLastSaved}   if defined $catchall_data->{configLastSaved};
-	my $bootConfigLastChanged = $catchall_data->{bootConfigLastChanged}
-		if defined $catchall_data->{bootConfigLastChanged};
-	my $configLastChanged_prev = $catchall_data->{configLastChanged_prev}
-		if defined $catchall_data->{configLastChanged_prev};
-
-	if ( defined $configLastViewed && defined $bootConfigLastChanged )
-	{
-		NMISNG::Util::info(
-			"checkNodeConfiguration configLastChanged=$configLastChanged, configLastViewed=$configLastViewed, bootConfigLastChanged=$bootConfigLastChanged, configLastChanged_prev=$configLastChanged_prev"
-		);
-	}
-	else
-	{
-		NMISNG::Util::info(
-			"checkNodeConfiguration configLastChanged=$configLastChanged, configLastChanged_prev=$configLastChanged_prev"
-		);
-	}
-
-	# check if config is saved:
-	$V->{system}{configLastChanged_value} = NMISNG::Util::convUpTime( $configLastChanged / 100 ) if defined $configLastChanged;
-	$V->{system}{configLastSaved_value}   = NMISNG::Util::convUpTime( $configLastViewed / 100 )  if defined $configLastViewed;
-	$V->{system}{bootConfigLastChanged_value} = NMISNG::Util::convUpTime( $bootConfigLastChanged / 100 )
-		if defined $bootConfigLastChanged;
-
-	### Cisco Node Configuration Change Only
-	if ( defined $configLastChanged && defined $bootConfigLastChanged )
-	{
-		$V->{system}{configurationState_title} = 'Configuration State';
-
-		### when the router reboots bootConfigLastChanged = 0 and configLastChanged
-		# is about 2 seconds, which are the changes made by booting.
-		if ( $configLastChanged > $bootConfigLastChanged and $configLastChanged > 5000 )
-		{
-			$V->{system}{"configurationState_value"} = "Config Not Saved in NVRAM";
-			$V->{system}{"configurationState_color"} = "#FFDD00";                     #warning
-			NMISNG::Util::info("checkNodeConfiguration, config not saved, $configLastChanged > $bootConfigLastChanged");
-		}
-		elsif ( $bootConfigLastChanged == 0 and $configLastChanged <= 5000 )
-		{
-			$V->{system}{"configurationState_value"} = "Config Not Changed Since Boot";
-			$V->{system}{"configurationState_color"} = "#00BB00";                         #normal
-			NMISNG::Util::info("checkNodeConfiguration, config not changed, $configLastChanged $bootConfigLastChanged");
-		}
-		else
-		{
-			$V->{system}{"configurationState_value"} = "Config Saved in NVRAM";
-			$V->{system}{"configurationState_color"} = "#00BB00";                         #normal
-		}
-	}
-
-	### If it is newer, someone changed it!
-	if ( $configLastChanged > $configLastChanged_prev )
-	{
-		$catchall_data->{configChangeCount}++;
-		$V->{system}{configChangeCount_value} = $catchall_data->{configChangeCount};
-		$V->{system}{configChangeCount_title} = "Configuration change count";
-
-		Compat::NMIS::notify(
-			sys     => $S,
-			event   => "Node Configuration Change",
-			element => "",
-			details => "Changed at " . $V->{system}{configLastChanged_value},
-			context => {type => "node"},
-		);
-		NMISNG::Util::logMsg("checkNodeConfiguration configuration change detected on $S->{name}, creating event");
-	}
-
-	#update previous values to be out current values
-	for my $attr (@updatePrevValues)
-	{
-		if ( defined $catchall_data->{$attr} ne '' && $catchall_data->{$attr} ne '' )
-		{
-			$catchall_data->{"${attr}_prev"} = $catchall_data->{$attr};
-		}
-	}
-
-	NMISNG::Util::info("Finished");
-	return;
-
-}
-
-# Create the Interface configuration from SNMP Stuff
-#
-# fixme: this function works ONLY if snmp is enabled for the node!
-#
-# args: sys (required), index - optional ifindex. if present only this interface is updated.
-# returns, no index given: 1 if happy, 0 otherwise
-# returns, with index given: the inventory object for this interface if happy, undef otherwise
-sub getIntfInfo
-{
-	my %args     = @_;
-	my $S        = $args{sys};      # object
-	my $intf_one = $args{index};    # index for single interface update
-	my $catchall_data = $S->inventory( concept => 'catchall' )->data_live();
-
-	if ( !$S->status->{snmp_enabled} )
-	{
-		NMISNG::Util::info("Not performing getIntfInfo for $S->{name}: SNMP not enabled for this node");
-		return undef;                   # no interfaces collected, treat this as error
-	}
-
-	my $V    = $S->view;
-	my $M    = $S->mdl;             # node model table
-	my $SNMP = $S->snmp;
-	my $NC   = $S->ndcfg;           # node config table
-
-	my $singleInterface = (defined $intf_one and $intf_one ne "");
-	my $inventory;
-
-	my $C        = NMISNG::Util::loadConfTable();
-	my $nodename = $catchall_data->{name};
-
-	# create the node here for now, this should be passed in as a param in the future
-	my $nmisng = $S->nmisng;
-	my $nmisng_node = $S->nmisng_node;
-
-	my $interface_max_number = $C->{interface_max_number} ? $C->{interface_max_number} : 5000;
-	my $nocollect_interface_down_days
-		= $C->{global_nocollect_interface_down_days} ? $C->{global_nocollect_interface_down_days} : 30;
-
-	my $target_table = {};
-
-	# fixme: hardcoded section name 'standard'
-	if ( defined $S->{mdl}{interface}{sys}{standard}
-		and $catchall_data->{ifNumber} <= $interface_max_number )
-	{
-		# Check if the ifTableLastChange has changed.  If it has not changed, the
-		# interface table has had no interfaces added or removed, no need to go any further.
-		if (    not $singleInterface
-			and NMISNG::Util::getbool( $S->{mdl}{custom}{interface}{ifTableLastChange} )
-			and my $result = $SNMP->get("ifTableLastChange.0") )
-		{
-			$result = $result->{"1.3.6.1.2.1.31.1.5.0"};
-			if ( defined $result and not defined $catchall_data->{ifTableLastChange} )
-			{
-				NMISNG::Util::info("$catchall_data->{name} using ifTableLastChange for interface updates");
-				$catchall_data->{ifTableLastChange} = $result;
-			}
-			elsif ( $catchall_data->{ifTableLastChange} != $result )
-			{
-				NMISNG::Util::info(
-					"$catchall_data->{name} ifTableLastChange has changed old=$catchall_data->{ifTableLastChange} new=$result"
-				);
-				$catchall_data->{ifTableLastChange} = $result;
-			}
-			else
-			{
-				NMISNG::Util::info("$catchall_data->{name} ifTableLastChange NO change, skipping ");
-
-				# returning 1 as we can do the rest of the updates.
-				return 1;
-			}
-		}
-
-		# else node may not have this variable so keep on doing in the hard way.
-
-		NMISNG::Util::info("Starting");
-		NMISNG::Util::info("Get Interface Info of node $catchall_data->{name}, model $catchall_data->{nodeModel}");
-
-		# load interface types (IANA). number => name
-		my $IFT = Compat::NMIS::loadGenericTable("ifTypes");
-
-		my ( $error, $override ) = ( undef, undef );
-		( $error, $override ) = Compat::NMIS::get_nodeconf( node => $nodename )
-			if ( Compat::NMIS::has_nodeconf( node => $nodename ) );
-		NMISNG::Util::logMsg("ERROR $error") if ($error);
-		$override ||= {};
-
-		# get interface Index table
-		my (@ifIndexNum,  $ifIndexTable, %activeones);
-
-		if ($singleInterface)
-		{
-			push( @ifIndexNum, $intf_one );
-		}
-		else
-		{
-			if ( $ifIndexTable = $SNMP->gettable('ifIndex') )
-			{
-				foreach my $oid ( oid_lex_sort( keys %{$ifIndexTable} ) )
-				{
-					# to handle stupid devices with ifIndexes which are 64 bit integers
-					if ( $ifIndexTable->{$oid} < 0 )
-					{
-						$ifIndexTable->{$oid} = unpack( "I", pack( "i", $ifIndexTable->{$oid} ) );
-					}
-					push @ifIndexNum, $ifIndexTable->{$oid};
-				}
-			}
-			else
-			{
-				if ( $SNMP->error =~ /is empty or does not exist/ )
-				{
-					NMISNG::Util::info( "SNMP Object Not Present ($S->{name}) on get interface index table: " . $SNMP->error );
-				}
-
-				# snmp failed
-				else
-				{
-					NMISNG::Util::logMsg( "ERROR ($S->{name}) on get interface index table: " . $SNMP->error );
-					HandleNodeDown( sys => $S, type => "snmp", details => $SNMP->error );
-				}
-
-				NMISNG::Util::info("Finished (snmp failure)");
-				return 0;
-			}
-			delete $V->{interface};    # rebuild interface view table
-		}
-
-		# Loop to get interface information; keep the ifIndexs we care about.
-		my @ifIndexNumManage;
-		foreach my $index (@ifIndexNum)
-		{
-			next if ( $singleInterface and $intf_one ne $index );    # only one interface
-
-			$target_table->{$index} = {};
-			my $target = $target_table->{$index};
-
-			# returns 0 iff there was an snmp or wmi failure
-			# however, noSuchInstance is NOT detected!
-			if ($S->loadInfo(
-					class  => 'interface',
-					index  => $index,
-					model  => $model,
-					target => $target
-				)
-				)
-			{
-				# we were given a removed interface's index -> complain about it and return 0
-				if ($target->{ifDescr} eq "noSuchInstance"
-						or $target->{ifType} eq "noSuchInstance")
-				{
-					$S->nmisng->log->error("Cannot retrieve interface $index: snmp reports nonexistent");
-					return undef;
-				}
-
-				# note: nodeconf overrides are NOT applied at this point!
-				checkIntfInfo( sys => $S, index => $index, iftype => $IFT, target => $target );
-
-				my $keepInterface = 1;
-				if (    defined $S->{mdl}{custom}{interface}{skipIfType}
-					and $S->{mdl}{custom}{interface}{skipIfType} ne ""
-					and $target->{ifType} =~ /$S->{mdl}{custom}{interface}{skipIfType}/ )
-				{
-					$keepInterface = 0;
-					NMISNG::Util::info(
-						"SKIP Interface ifType matched skipIfType ifIndex=$index ifDescr=$target->{ifDescr} ifType=$target->{ifType}"
-					);
-				}
-				elsif ( defined $S->{mdl}{custom}{interface}{skipIfDescr}
-					and $S->{mdl}{custom}{interface}{skipIfDescr} ne ""
-					and $target->{ifDescr} =~ /$S->{mdl}{custom}{interface}{skipIfDescr}/ )
-				{
-					$keepInterface = 0;
-					NMISNG::Util::info(
-						"SKIP Interface ifDescr matched skipIfDescr ifIndex=$index ifDescr=$target->{ifDescr} ifType=$target->{ifType}"
-					);
-				}
-
-				if ( not $keepInterface )
-				{
-					# not easy.
-					foreach my $key ( keys %$target )
-					{
-						if ( exists $V->{interface}{"${index}_${key}_title"} )
-						{
-							delete $V->{interface}{"${index}_${key}_title"};
-						}
-						if ( exists $V->{interface}{"${index}_${key}_value"} )
-						{
-							delete $V->{interface}{"${index}_${key}_value"};
-						}
-					}
-
-					# easy!
-					delete $target_table->{$index};
-					NMISNG::Util::TODO("Should this info be kept but marked disabled?");
-				}
-				else
-				{
-					NMISNG::Util::logMsg("INFO ($S->{name}) ifadminstatus is empty for index=$index")
-						if $target->{ifAdminStatus} eq "";
-					NMISNG::Util::info(
-						"ifIndex=$index ifDescr=$target->{ifDescr} ifType=$target->{ifType} ifAdminStatus=$target->{ifAdminStatus} ifOperStatus=$target->{ifOperStatus} ifSpeed=$target->{ifSpeed}"
-					);
-					push( @ifIndexNumManage, $index );
-				}
-			}
-			else
-			{
-				# snmp failed
-				HandleNodeDown( sys => $S, type => "snmp", details => $S->status->{snmp_error} );
-
-				if ( NMISNG::Util::getbool( $C->{snmp_stop_polling_on_error} ) )
-				{
-					NMISNG::Util::info("Finished (stop polling on error)");
-					return 0;
-				}
-			}
-		}
-
-		# copy the new list back.
-		@ifIndexNum       = @ifIndexNumManage;
-		@ifIndexNumManage = ();
-
-		# port information optional
-		if ( $M->{port} ne "" )
-		{
-			foreach my $index (@ifIndexNum)
-			{
-				next if ( $singleInterface and $intf_one ne $index );
-				my $target = $target_table->{$index};
-
-				# get the VLAN info: table is indexed by port.portnumber
-				if ( $target->{ifDescr} =~ /\d{1,2}\/(\d{1,2})$/i )
-				{    # FastEthernet0/1
-					my $port = '1.' . $1;
-					if ( $target->{ifDescr} =~ /(\d{1,2})\/\d{1,2}\/(\d{1,2})$/i )
-					{    # FastEthernet1/0/0
-						$port = $1 . '.' . $2;
-					}
-					if ($S->loadInfo(
-							class  => 'port',
-							index  => $index,
-							port   => $port,
-							table  => 'interface',
-							model  => $model,
-							target => $target
-						)
-						)
-					{
-						#
-						last if $target->{vlanPortVlan} eq "";    # model does not support CISCO-STACK-MIB
-						$V->{interface}{"${index}_portAdminSpeed_value"}
-							= NMISNG::Util::convertIfSpeed( $target->{portAdminSpeed} );
-						NMISNG::Util::dbg("get VLAN details: index=$index, ifDescr=$target->{ifDescr}");
-						NMISNG::Util::dbg("portNumber: $port, VLan: $target->{vlanPortVlan}, AdminSpeed: $target->{portAdminSpeed}" );
-					}
-				}
-				else
-				{
-					my $port;
-					if ( $target->{ifDescr} =~ /(\d{1,2})\D(\d{1,2})$/ )
-					{                                                 # 0-0 Catalyst
-						$port = $1 . '.' . $2;
-					}
-					if ($S->loadInfo(
-							class  => 'port',
-							index  => $index,
-							port   => $port,
-							table  => 'interface',
-							model  => $model,
-							target => $target
-						)
-						)
-					{
-						#
-						last if $target->{vlanPortVlan} eq "";    # model does not support CISCO-STACK-MIB
-						$V->{interface}{"${index}_portAdminSpeed_value"}
-							= NMISNG::Util::convertIfSpeed( $target->{portAdminSpeed} );
-						NMISNG::Util::dbg("get VLAN details: index=$index, ifDescr=$target->{ifDescr}");
-						NMISNG::Util::dbg("portNumber: $port, VLan: $target->{vlanPortVlan}, AdminSpeed: $target->{portAdminSpeed}" );
-					}
-				}
-			}
-		}
-
-		if (    $singleInterface
-			and defined $S->{mdl}{custom}{interface}{skipIpAddressTableOnSingle}
-			and NMISNG::Util::getbool( $S->{mdl}{custom}{interface}{skipIpAddressTableOnSingle} ) )
-		{
-			NMISNG::Util::info("Skipping Device IP Address Table because skipIpAddressTableOnSingle is false");
-		}
-		else
-		{
-			my $ifAdEntTable;
-			my $ifMaskTable;
-			my %ifCnt;
-			NMISNG::Util::info("Getting Device IP Address Table");
-			if ( $ifAdEntTable = $SNMP->getindex('ipAdEntIfIndex') )
-			{
-				if ( $ifMaskTable = $SNMP->getindex('ipAdEntNetMask') )
-				{
-					foreach my $addr ( keys %{$ifAdEntTable} )
-					{
-						my $index = $ifAdEntTable->{$addr};
-						next if ( $singleInterface and $intf_one ne $index );
-						$ifCnt{$index} += 1;
-						my $target = $target_table->{$index};
-						NMISNG::Util::info("ifIndex=$ifAdEntTable->{$addr}, addr=$addr  mask=$ifMaskTable->{$addr}");
-						$target->{"ipAdEntAddr$ifCnt{$index}"}    = $addr;
-						$target->{"ipAdEntNetMask$ifCnt{$index}"} = $ifMaskTable->{$addr};
-
-						# NOTE: inventory, breaks index convention here! not a big deal but it happens
-						(   $target_table->{$ifAdEntTable->{$addr}}{"ipSubnet$ifCnt{$index}"},
-							$target_table->{$ifAdEntTable->{$addr}}{"ipSubnetBits$ifCnt{$index}"}
-						) = Compat::IP::ipSubnet( address => $addr, mask => $ifMaskTable->{$addr} );
-						$V->{interface}{"$ifAdEntTable->{$addr}_ipAdEntAddr$ifCnt{$index}_title"} = 'IP address / mask';
-						$V->{interface}{"$ifAdEntTable->{$addr}_ipAdEntAddr$ifCnt{$index}_value"}
-							= "$addr / $ifMaskTable->{$addr}";
-					}
-				}
-				else
-				{
-					NMISNG::Util::dbg("ERROR getting Device Ip Address table");
-				}
-			}
-			else
-			{
-				NMISNG::Util::dbg("ERROR getting Device Ip Address table");
-			}
-		}
-
-		# pre compile regex
-		my $qr_no_collect_ifDescr_gen      = qr/($S->{mdl}{interface}{nocollect}{ifDescr})/i;
-		my $qr_no_collect_ifType_gen       = qr/($S->{mdl}{interface}{nocollect}{ifType})/i;
-		my $qr_no_collect_ifAlias_gen      = qr/($S->{mdl}{interface}{nocollect}{Description})/i;
-		my $qr_no_collect_ifOperStatus_gen = qr/($S->{mdl}{interface}{nocollect}{ifOperStatus})/i;
-
-		### 2012-03-14 keiths, collecting override based on interface description.
-		my $qr_collect_ifAlias_gen = 0;
-		$qr_collect_ifAlias_gen = qr/($S->{mdl}{interface}{collect}{Description})/
-			if $S->{mdl}{interface}{collect}{Description};
-		my $qr_collect_ifDescr_gen = 0;    # undef would be a match-always regex!
-		$qr_collect_ifDescr_gen = qr/($S->{mdl}->{interface}->{collect}->{ifDescr})/i
-			if ( $S->{mdl}->{interface}->{collect}->{ifDescr} );
-
-		my $qr_no_event_ifAlias_gen = qr/($S->{mdl}{interface}{noevent}{Description})/i;
-		my $qr_no_event_ifDescr_gen = qr/($S->{mdl}{interface}{noevent}{ifDescr})/i;
-		my $qr_no_event_ifType_gen  = qr/($S->{mdl}{interface}{noevent}{ifType})/i;
-
-		my $noDescription = $M->{interface}{nocollect}{noDescription};
-
-		### 2013-03-05 keiths, global collect policy override from Config!
-		if ( defined $C->{global_nocollect_noDescription} and $C->{global_nocollect_noDescription} ne "" )
-		{
-			$noDescription = $C->{global_nocollect_noDescription};
-			NMISNG::Util::info("INFO Model overriden by Global Config for global_nocollect_noDescription");
-		}
-
-		if ( defined $C->{global_collect_Description} and $C->{global_collect_Description} ne "" )
-		{
-			$qr_collect_ifAlias_gen = qr/($C->{global_collect_Description})/i;
-			NMISNG::Util::info("INFO Model overriden by Global Config for global_collect_Description");
-		}
-
-		# is collection overridden globally, on or off? (on wins if both are set)
-		if ( defined $C->{global_collect_ifDescr} and $C->{global_collect_ifDescr} ne '' )
-		{
-			$qr_collect_ifDescr_gen = qr/($C->{global_collect_ifDescr})/i;
-			NMISNG::Util::info("INFO Model overriden by Global Config for global_collect_ifDescr");
-		}
-		elsif ( defined $C->{global_nocollect_ifDescr} and $C->{global_nocollect_ifDescr} ne "" )
-		{
-			$qr_no_collect_ifDescr_gen = qr/($C->{global_nocollect_ifDescr})/i;
-			NMISNG::Util::info("INFO Model overriden by Global Config for global_nocollect_ifDescr");
-		}
-
-		if ( defined $C->{global_nocollect_Description} and $C->{global_nocollect_Description} ne "" )
-		{
-			$qr_no_collect_ifAlias_gen = qr/($C->{global_nocollect_Description})/i;
-			NMISNG::Util::info("INFO Model overriden by Global Config for global_nocollect_Description");
-		}
-
-		if ( defined $C->{global_nocollect_ifType} and $C->{global_nocollect_ifType} ne "" )
-		{
-			$qr_no_collect_ifType_gen = qr/($C->{global_nocollect_ifType})/i;
-			NMISNG::Util::info("INFO Model overriden by Global Config for global_nocollect_ifType");
-		}
-
-		if ( defined $C->{global_nocollect_ifOperStatus} and $C->{global_nocollect_ifOperStatus} ne "" )
-		{
-			$qr_no_collect_ifOperStatus_gen = qr/($C->{global_nocollect_ifOperStatus})/i;
-			NMISNG::Util::info("INFO Model overriden by Global Config for global_nocollect_ifOperStatus");
-		}
-
-		if ( defined $C->{global_noevent_ifDescr} and $C->{global_noevent_ifDescr} ne "" )
-		{
-			$qr_no_event_ifDescr_gen = qr/($C->{global_noevent_ifDescr})/i;
-			NMISNG::Util::info("INFO Model overriden by Global Config for global_noevent_ifDescr");
-		}
-
-		if ( defined $C->{global_noevent_Description} and $C->{global_noevent_Description} ne "" )
-		{
-			$qr_no_event_ifAlias_gen = qr/($C->{global_noevent_Description})/i;
-			NMISNG::Util::info("INFO Model overriden by Global Config for global_noevent_Description");
-		}
-
-		if ( defined $C->{global_noevent_ifType} and $C->{global_noevent_ifType} ne "" )
-		{
-			$qr_no_event_ifType_gen = qr/($C->{global_noevent_ifType})/i;
-			NMISNG::Util::info("INFO Model overriden by Global Config for global_noevent_ifType");
-		}
-
-		my $intfTotal   = 0;
-		my $intfCollect = 0;    # reset counters
-
-		NMISNG::Util::info("Checking interfaces for duplicate ifDescr");
-		my $ifDescrIndx;
-		foreach my $i (@ifIndexNum)
-		{
-			my $target = $target_table->{$i};
-
-			# fixme9: this cannot work. interface inventories are STRICTLY identified by ifdescr,
-			# which must be unique and correspond to what the device reports.
-			# ifdescr massaging like this means the new inventory is instantly lost, cannot be found
-			# when collecting interface data
-
-			# ifDescr must always be filled
-			$target->{ifDescr} ||= $i;
-			# ifDescr is duplicated?
-			if ( exists $ifDescrIndx->{$target->{ifDescr}} and $ifDescrIndx->{$target->{ifDescr}} ne "" )
-			{
-				$target->{ifDescr} .= "-$i";                  # add index to string
-				$V->{interface}{"${i}_ifDescr_value"} = $target->{ifDescr};    # update
-				NMISNG::Util::info("Interface ifDescr changed to $target->{ifDescr}");
-			}
-			else
-			{
-				$ifDescrIndx->{$target->{ifDescr}} = $i;
-			}
-		}
-		NMISNG::Util::info("Completed duplicate ifDescr processing");
-
-		foreach my $index (@ifIndexNum)
-		{
-			next if ( $singleInterface and $intf_one ne $index );
-			my $target = $target_table->{$index};
-
-			my $ifDescr = $target->{ifDescr};
-			$intfTotal++;
-
-			# count total number of real interfaces
-			if (    $target->{ifType} !~ /$qr_no_collect_ifType_gen/
-				and $target->{ifDescr} !~ /$qr_no_collect_ifDescr_gen/ )
-			{
-				$target->{real} = 'true';
-			}
-
-			### add in anything we find from nodeConf - allows manual updating of interface variables
-			### warning - will overwrite what we got from the device - be warned !!!
-			if ( ref( $override->{$ifDescr} ) eq "HASH" )
-			{
-				my $thisintfover = $override->{$ifDescr};
-
-				if ( $thisintfover->{Description} )
-				{
-					$target->{nc_Description} = $target->{Description};                         # save
-					$target->{Description}    = $V->{interface}{"${index}_Description_value"}
-						= $thisintfover->{Description};
-					NMISNG::Util::info("Manual update of Description by nodeConf");
-				}
-				if ( $thisintfover->{display_name} )
-				{
-					$target->{display_name} = $V->{interface}->{"${index}_display_name_value"}
-						= $thisintfover->{display_name};
-					$V->{interface}->{"${index}_display_name_title"} = "Display Name";
-
-					# no log/diag msg as  this comes ONLY from nodeconf, it's not overriding anything
-				}
-
-				for my $speedname (qw(ifSpeed ifSpeedIn ifSpeedOut))
-				{
-					if ( $thisintfover->{$speedname} )
-					{
-						$target->{"nc_$speedname"} = $target->{$speedname};    # save
-						$target->{$speedname} = $thisintfover->{$speedname};
-
-						### 2012-10-09 keiths, fixing ifSpeed to be shortened when using nodeConf
-						$V->{interface}{"${index}_${speedname}_value"} = NMISNG::Util::convertIfSpeed( $target->{$speedname} );
-						NMISNG::Util::info("Manual update of $speedname by nodeConf");
-					}
-				}
-
-				if ( $thisintfover->{setlimits} && $thisintfover->{setlimits} =~ /^(normal|strict|off)$/ )
-				{
-					$target->{setlimits} = $thisintfover->{setlimits};
-				}
-			}
-
-			# set default for the speed  limit enforcement
-			$target->{setlimits} ||= 'normal';
-
-			# set default for collect, event and threshold: on, possibly overridden later
-			$target->{collect}   = "true";
-			$target->{event}     = "true";
-			$target->{threshold} = "true";
-			$target->{nocollect} = "Collecting: Collection Policy";
-		  #
-		  #Decide if the interface is one that we can do stats on or not based on Description and ifType and AdminStatus
-		  # If the interface is admin down no statistics
-			### 2012-03-14 keiths, collecting override based on interface description.
-			if (    $qr_collect_ifAlias_gen
-				and $target->{Description} =~ /$qr_collect_ifAlias_gen/i )
-			{
-				$target->{collect}   = "true";
-				$target->{nocollect} = "Collecting: found $1 in Description";    # reason
-			}
-			elsif ( $qr_collect_ifDescr_gen
-				and $target->{ifDescr} =~ /$qr_collect_ifDescr_gen/i )
-			{
-				$target->{collect}   = "true";
-				$target->{nocollect} = "Collecting: found $1 in ifDescr";
-			}
-			elsif ( $target->{ifAdminStatus} =~ /down|testing|null/ )
-			{
-				$target->{collect}   = "false";
-				$target->{event}     = "false";
-				$target->{nocollect} = "ifAdminStatus eq down|testing|null";     # reason
-				$target->{noevent}   = "ifAdminStatus eq down|testing|null";     # reason
-			}
-			elsif ( $target->{ifDescr} =~ /$qr_no_collect_ifDescr_gen/i )
-			{
-				$target->{collect}   = "false";
-				$target->{nocollect} = "Not Collecting: found $1 in ifDescr";    # reason
-			}
-			elsif ( $target->{ifType} =~ /$qr_no_collect_ifType_gen/i )
-			{
-				$target->{collect}   = "false";
-				$target->{nocollect} = "Not Collecting: found $1 in ifType";     # reason
-			}
-			elsif ( $target->{Description} =~ /$qr_no_collect_ifAlias_gen/i )
-			{
-				$target->{collect}   = "false";
-				$target->{nocollect} = "Not Collecting: found $1 in Description";    # reason
-			}
-			elsif ( $target->{Description} eq "" and $noDescription eq 'true' )
-			{
-				$target->{collect}   = "false";
-				$target->{nocollect} = "Not Collecting: no Description (ifAlias)";    # reason
-			}
-			elsif ( $target->{ifOperStatus} =~ /$qr_no_collect_ifOperStatus_gen/i )
-			{
-				$target->{collect}   = "false";
-				$target->{nocollect} = "Not Collecting: found $1 in ifOperStatus";    # reason
-			}
-
-			# if the interface has been down for too many days to be in use now.
-			elsif ( $target->{ifAdminStatus} =~ /up/
-				and $target->{ifOperStatus} =~ /down/
-				and ( $catchall_data->{sysUpTimeSec} - $target->{ifLastChangeSec} ) / 86400
-				> $nocollect_interface_down_days )
-			{
-				$target->{collect} = "false";
-				$target->{nocollect}
-					= "Not Collecting: interface down for more than $nocollect_interface_down_days days";    # reason
-			}
-
-			# send events ?
-			if ( $target->{Description} =~ /$qr_no_event_ifAlias_gen/i )
-			{
-				$target->{event}   = "false";
-				$target->{noevent} = "found $1 in ifAlias";                                                  # reason
-			}
-			elsif ( $target->{ifType} =~ /$qr_no_event_ifType_gen/i )
-			{
-				$target->{event}   = "false";
-				$target->{noevent} = "found $1 in ifType";                                                   # reason
-			}
-			elsif ( $target->{ifDescr} =~ /$qr_no_event_ifDescr_gen/i )
-			{
-				$target->{event}   = "false";
-				$target->{noevent} = "found $1 in ifDescr";                                                  # reason
-			}
-
-			# convert interface name
-			$target->{interface} = NMISNG::Util::convertIfName( $target->{ifDescr} );
-			$target->{ifIndex}   = $index;
-
-			# modify by node Config ?
-			if ( ref( $override->{$ifDescr} ) eq "HASH" )
-			{
-				my $thisintfover = $override->{$ifDescr};
-
-				if ( $thisintfover->{collect}
-						 # fixme9: this is stupid. the override is already keyed by this ifdescr...why copy and check AGAIN?
-						 and $thisintfover->{ifDescr} eq $target->{ifDescr} )
-
-				{
-					$target->{nc_collect} = $target->{collect};
-					$target->{collect}    = $thisintfover->{collect};
-					NMISNG::Util::info("Manual update of Collect by nodeConf");
-
-					### 2014-04-28 keiths, fixing info for GUI
-					if ( NMISNG::Util::getbool( $target->{collect}, "invert" ) )
-					{
-						$target->{nocollect} = "Not Collecting: Manual update by nodeConf";
-					}
-					else
-					{
-						$target->{nocollect} = "Collecting: Manual update by nodeConf";
-					}
-				}
-
-				if ( $thisintfover->{event} and $thisintfover->{ifDescr} eq $target->{ifDescr} )
-				{
-					$target->{nc_event} = $target->{event};
-					$target->{event}    = $thisintfover->{event};
-					$target->{noevent}  = "Manual update by nodeConf"
-						if ( NMISNG::Util::getbool( $target->{event}, "invert" ) );    # reason
-					NMISNG::Util::info("Manual update of Event by nodeConf");
-				}
-
-				if ( $thisintfover->{threshold} and $thisintfover->{ifDescr} eq $target->{ifDescr} )
-				{
-					$target->{nc_threshold} = $target->{threshold};
-					$target->{threshold}    = $thisintfover->{threshold};
-					$target->{nothreshold}  = "Manual update by nodeConf"
-						if ( NMISNG::Util::getbool( $target->{threshold}, "invert" ) );    # reason
-					NMISNG::Util::info("Manual update of Threshold by nodeConf");
-				}
-			}
-
-			# number of interfaces collected with collect and event on
-			$intfCollect++ if ( NMISNG::Util::getbool( $target->{collect} )
-				&& NMISNG::Util::getbool( $target->{event} ) );
-
-			# save values only iff all interfaces are updated
-			if (not $singleInterface)
-			{
-				$catchall_data->{intfTotal}   = $intfTotal;
-				$catchall_data->{intfCollect} = $intfCollect;
-			}
-
-			# prepare values for web page
-			$V->{interface}{"${index}_event_value"} = $target->{event};
-			$V->{interface}{"${index}_event_title"} = 'Event on';
-
-			$V->{interface}{"${index}_threshold_value"}
-				= !NMISNG::Util::getbool( $NC->{node}{threshold} ) ? 'false' : $target->{threshold};
-			$V->{interface}{"${index}_threshold_title"} = 'Threshold on';
-
-			$V->{interface}{"${index}_collect_value"} = $target->{collect};
-			$V->{interface}{"${index}_collect_title"} = 'Collect on';
-
-			$V->{interface}{"${index}_nocollect_value"} = $target->{nocollect};
-			$V->{interface}{"${index}_nocollect_title"} = 'Reason';
-
-			# collect status
-			if ( NMISNG::Util::getbool( $target->{collect} ) )
-			{
-				NMISNG::Util::info("$target->{ifDescr} ifIndex $index, collect=true");
-			}
-			else
-			{
-				NMISNG::Util::info("$target->{ifDescr} ifIndex $index, collect=false, $target->{nocollect}");
-
-				# if  collect is of then disable event and threshold (clearly not applicable)
-				$target->{threshold} = $V->{interface}{"${index}_threshold_value"} = 'false';
-				$target->{event}     = $V->{interface}{"${index}_event_value"}     = 'false';
-			}
-
-			# get color depending of state
-			# NMISNG - TODO: trying to get the color from something not in the db, problem, causing warning
-			$V->{interface}{"${index}_ifAdminStatus_color"} = Compat::NMIS::getAdminColor( sys => $S, index => $index, data => $target );
-			$V->{interface}{"${index}_ifOperStatus_color"} = Compat::NMIS::getOperColor( sys => $S, index => $index, data => $target );
-
-			# index number of interface
-			$V->{interface}{"${index}_ifIndex_value"} = $index;
-			$V->{interface}{"${index}_ifIndex_title"} = 'ifIndex';
-
-			# at this point every thing is ready for the rrd speed limit enforcement
-			my $desiredlimit = $target->{setlimits};
-
-			# write if inventory data now. the speed limit/checking code requires the entries to exist in order
-			# to correctly find them in parseString/etc
-			#
-			# get the inventory object for this, path_keys required as we don't know what type it will be
-			# if interface descriptions change for existing interfaces, then we MUST NOT create duplicates
-			# so, only the ifdescr may go into the path calculation logic, NOT ifindex
-			my $pathdata = Clone::clone($target);
-			delete $pathdata->{index};
-			my $path = $nmisng_node->inventory_path( concept => 'interface', data => $pathdata, partial => 1 );
-			my $inventory_id;
-			if( ref($path) eq 'ARRAY')
-			{
-				( $inventory, my $error_message ) = $nmisng_node->inventory(
-					concept   => 'interface',
-					path      => $path,
-					create    => 1
-				);
-				$S->nmisng->log->error("Failed to create interface inventory, error:$error_message") && next if ( !$inventory );
-
-				$inventory->data( $target );
-				# regenerate the path, if this thing wasn't new the path may have changed, which is ok
-				# for a new object this must happen AFTER data is set
-				$inventory->path( recalculate => 1 );
-				$path = $inventory->path; # no longer the same - path was partial, now it no longer is
-				$inventory->description( $target->{Description} || $target->{ifDescr} );
-
-				# historic is only set when the index/_id is in the db but not found in the device, we are looping
-				# through things found on the device so it's not historic
-				$inventory->historic(0);
-
-				# if collect is off then this interface is disabled
-				$inventory->enabled(1);
-				if ( NMISNG::Util::getbool( $target->{collect}, "invert" ) )
-				{
-					$inventory->enabled(0);
-				}
-				# enable interfaces for viewing, no columns, someoneelse can define that
-				# disable pkts, for now, no idea
-				$inventory->data_info( subconcept => 'interface', enabled => 1 );
-				$inventory->data_info( subconcept => 'pkts_hc', enabled => 0 );
-				$inventory->data_info( subconcept => 'pkts', enabled => 0 );
-				my ( $op, $error ) = $inventory->save();
-				NMISNG::Util::info( "saved ".join(',', @{$inventory->path})." op: $op");
-				$nmisng->log->error( "Failed to save inventory:" . join( ",", @{$inventory->path} ) . " error:$error" )
-						if ($error);
-
-				# mark as nonhistoric so that we can ditch the actually historic ones...
-				$activeones{$inventory->id} = 1;
-				$inventory_id = $inventory->id;
-			}
-			else
-			{
-				$nmisng->log->error("Failed to create path for inventory, error:$path");
-			}
-
-			# interface now up or down, check and set or clear outstanding event.
-			if (    NMISNG::Util::getbool( $target->{collect} )
-				and $target->{ifAdminStatus} =~ /up|ok/
-				and $target->{ifOperStatus} !~ /up|ok|dormant/ )
-			{
-				if ( NMISNG::Util::getbool( $target->{event} ) )
-				{
-					Compat::NMIS::notify(
-						sys     => $S,
-						event   => "Interface Down",
-						element => $target->{ifDescr},
-						details => $target->{Description},
-						context => {type => "interface"},
-						inventory_id => $inventory_id
-					);
-				}
-			}
-			else
-			{
-				Compat::NMIS::checkEvent(
-					sys     => $S,
-					event   => "Interface Down",
-					level   => "Normal",
-					element => $target->{ifDescr},
-					details => $target->{Description},
-					inventory_id => $inventory_id
-				);
-			}
-
-			# the following don't modify $target so no extra saving required
-
-			# no limit or dud limit or dud speed or non-collected interface?
-			if (   $desiredlimit
-				&& $desiredlimit =~ /^(normal|strict|off)$/
-				&& $target->{ifSpeed}
-				&& NMISNG::Util::getbool( $target->{collect} ) )
-			{
-				NMISNG::Util::info(
-					"performing rrd speed limit tuning for $ifDescr, limit enforcement: $desiredlimit, interface speed is "
-						. NMISNG::Util::convertIfSpeed( $target->{ifSpeed} )
-						. " ($target->{ifSpeed})" );
-
-			# speed is in bits/sec, normal limit: 2*reported speed (in bytes), strict: exactly reported speed (in bytes)
-				my $maxbytes
-					= $desiredlimit eq "off"    ? "U"
-					: $desiredlimit eq "normal" ? int( $target->{ifSpeed} / 4 )
-					:                             int( $target->{ifSpeed} / 8 );
-				my $maxpkts = $maxbytes eq "U" ? "U" : int( $maxbytes / 50 );    # this is a dodgy heuristic
-
-				for (
-					["interface", qr/(ifInOctets|ifHCInOctets|ifOutOctets|ifHCOutOctets)/],
-					[   "pkts",
-						qr/(ifInOctets|ifHCInOctets|ifOutOctets|ifHCOutOctets|ifInUcastPkts|ifInNUcastPkts|ifInDiscards|ifInErrors|ifOutUcastPkts|ifOutNUcastPkts|ifOutDiscards|ifOutErrors)/
-					],
-					[   "pkts_hc",
-						qr/(ifInOctets|ifHCInOctets|ifOutOctets|ifHCOutOctets|ifInUcastPkts|ifInNUcastPkts|ifInDiscards|ifInErrors|ifOutUcastPkts|ifOutNUcastPkts|ifOutDiscards|ifOutErrors)/
-					],
-					)
-				{
-					my ( $datatype, $dsregex ) = @$_;
-
-					# rrd file exists and readable?
-					if ( -r ( my $rrdfile = $S->makeRRDname( graphtype => $datatype,
-																									 index => $index,
-																									 inventory => $inventory ) ) )
-					{
-						my $fileinfo = RRDs::info($rrdfile);
-						for my $matching ( grep /^ds\[.+\]\.max$/, keys %$fileinfo )
-						{
-							# only touch relevant and known datasets
-							next if ( $matching !~ /($dsregex)/ );
-							my $dsname = $1;
-
-							my $curval = $fileinfo->{$matching};
-							$curval = "U" if ( !defined $curval or $curval eq "" );
-
-							# the pkts, discards, errors DS are packet based; the octets ones are bytes
-							my $desiredval = $dsname =~ /octets/i ? $maxbytes : $maxpkts;
-
-							if ( $curval ne $desiredval )
-							{
-								NMISNG::Util::info(
-									"rrd section $datatype, ds $dsname, current limit $curval, desired limit $desiredval: adjusting limit"
-								);
-								RRDs::tune( $rrdfile, "--maximum", "$dsname:$desiredval" );
-							}
-							else
-							{
-								NMISNG::Util::info("rrd section $datatype, ds $dsname, current limit $curval is correct");
-							}
-						}
-					}
-				}
-			}
-		}
-
-		# if checking more than one intf, mark any unknown interfaces as historic
-		# has to happen by inventory id, ifindex can and does change
-		if (!$singleInterface)
-		{
-			my $result = $S->nmisng_node->bulk_update_inventory_historic( active_ids => [keys %activeones],
-																																		concept => 'interface' );
-			$nmisng->log->error("bulk update historic failed: $result->{error}") if ($result->{error});
-			NMISNG::Util::logMsg("$nodename, found intfs alive: $result->{matched_nothistoric}, already historic: $result->{matched_historic}, marked alive: $result->{marked_nothistoric}, marked historic: $result->{marked_historic}");
-		}
-
-		NMISNG::Util::info("Finished");
-	}
-	elsif ( $catchall_data->{ifNumber} > $interface_max_number )
-	{
-		NMISNG::Util::info("Skipping, interface count $catchall_data->{ifNumber} exceeds configured maximum $interface_max_number");
-	}
-	else
-	{
-		NMISNG::Util::info("Skipping, interfaces not defined in Model");
-	}
-
-	return ($singleInterface? $inventory: 1);
-}    # end getIntfInfo
-
-#=========================================================================================
-
-# check and adjust/modify some values of interface
-# args: sys object, index, iftype
-# returns: nothing
-sub checkIntfInfo
-{
-	my %args = @_;
-
-	my $S          = $args{sys};
-	my $index      = $args{index};
-	my $ifTypeDefs = $args{iftype};
-
-	my $target = $args{target};
-	my $V      = $S->view;
-
-	my $thisintf = $target;
-	if ( $thisintf->{ifDescr} eq "" ) { $thisintf->{ifDescr} = "null"; }
-
-	# remove bad chars from interface descriptions
-	$thisintf->{ifDescr}     = NMISNG::Util::rmBadChars( $thisintf->{ifDescr} );
-	$thisintf->{Description} = NMISNG::Util::rmBadChars( $thisintf->{Description} );
-
-	# Try to set the ifType to be something meaningful!!!!
-	if ( exists $ifTypeDefs->{$thisintf->{ifType}}{ifType} )
-	{
-		$thisintf->{ifType} = $ifTypeDefs->{$thisintf->{ifType}}{ifType};
-	}
-
-	# Just check if it is an Frame Relay sub-interface
-	if ( ( $thisintf->{ifType} eq "frameRelay" and $thisintf->{ifDescr} =~ /\./ ) )
-	{
-		$thisintf->{ifType} = "frameRelay-subinterface";
-	}
-	$V->{interface}{"${index}_ifType_value"} = $thisintf->{ifType};
-
-	# get 'ifHighSpeed' if 'ifSpeed' = 4,294,967,295 - refer RFC2863 HC interfaces.
-	# ditto if ifspeed is zero
-	if ( $thisintf->{ifSpeed} == 4294967295 or $thisintf->{ifSpeed} == 0 )
-	{
-		$thisintf->{ifSpeed} = $thisintf->{ifHighSpeed};
-		$thisintf->{ifSpeed} *= 1000000;
-	}
-
-	# final fallback in case SNMP agent is DODGY
-	$thisintf->{ifSpeed} ||= 1000000000;
-
-	$V->{interface}{"${index}_ifSpeed_value"} = NMISNG::Util::convertIfSpeed( $thisintf->{ifSpeed} );
-
-	# convert time integer from ticks to time string
-	# fixme9: unsafe, non-idempotent, broken if function is called more than once, self-referential loopy
-	# trashing of ifLastChange via ifLastChangeSec...
-	$V->{interface}{"${index}_ifLastChange_value"}
-	= $thisintf->{ifLastChange} = NMISNG::Util::convUpTime(
-		$thisintf->{ifLastChangeSec} = int( $thisintf->{ifLastChange} / 100 ) );
-
-}    # end checkIntfInfo
-
-# fixme: this function does not work for wmi-only nodes
-sub checkPIX
-{
-	my %args = @_;
-	my $S    = $args{sys};
-	my $catchall_data = $S->inventory( concept => 'catchall' )->data_live();
-
-	if ( !$S->status->{snmp_enabled} )
-	{
-		NMISNG::Util::info("Not performing PIX Failover check for $S->{name}: SNMP not enabled for this node");
-		return 1;
-	}
-
-	my $V    = $S->view;
-	my $SNMP = $S->snmp;
-	my $result;
-
-	NMISNG::Util::dbg("Starting");
-
-	# PIX failover test
-	# table has six values
-	# [0] primary.cfwHardwareInformation, [1] secondary.cfwHardwareInformation
-	# [2] primary.HardwareStatusValue, [3] secondary.HardwareStatusValue
-	# [4] primary.HardwareStatusDetail, [5] secondary.HardwareStatusDetail
-	# if HardwareStatusDetail is blank ( ne 'Failover Off' ) then
-	# HardwareStatusValue will have 'active' or 'standby'
-
-	if ( $catchall_data->{nodeModel} eq "CiscoPIX" )
-	{
-		NMISNG::Util::dbg("checkPIX, Getting Cisco PIX Failover Status");
-		if ($result = $SNMP->get(
-				'cfwHardwareStatusValue.6',  'cfwHardwareStatusValue.7',
-				'cfwHardwareStatusDetail.6', 'cfwHardwareStatusDetail.7'
-			)
-			)
-		{
-			$result = $SNMP->keys2name($result);    # convert oid in hash key to name
-
-			if ( $result->{'cfwHardwareStatusDetail.6'} ne 'Failover Off' )
-			{
-				if ( $result->{'cfwHardwareStatusValue.6'} == 0 )
-				{
-					$result->{'cfwHardwareStatusValue.6'} = "Failover Off";
-				}
-				elsif ( $result->{'cfwHardwareStatusValue.6'} == 3 ) { $result->{'cfwHardwareStatusValue.6'} = "Down"; }
-				elsif ( $result->{'cfwHardwareStatusValue.6'} == 9 )
-				{
-					$result->{'cfwHardwareStatusValue.6'} = "Active";
-				}
-				elsif ( $result->{'cfwHardwareStatusValue.6'} == 10 )
-				{
-					$result->{'cfwHardwareStatusValue.6'} = "Standby";
-				}
-				else { $result->{'cfwHardwareStatusValue.6'} = "Unknown"; }
-
-				if ( $result->{'cfwHardwareStatusValue.7'} == 0 )
-				{
-					$result->{'cfwHardwareStatusValue.7'} = "Failover Off";
-				}
-				elsif ( $result->{'cfwHardwareStatusValue.7'} == 3 ) { $result->{'cfwHardwareStatusValue.7'} = "Down"; }
-				elsif ( $result->{'cfwHardwareStatusValue.7'} == 9 )
-				{
-					$result->{'cfwHardwareStatusValue.7'} = "Active";
-				}
-				elsif ( $result->{'cfwHardwareStatusValue.7'} == 10 )
-				{
-					$result->{'cfwHardwareStatusValue.7'} = "Standby";
-				}
-				else { $result->{'cfwHardwareStatusValue.7'} = "Unknown"; }
-
-				# fixme unclean access to internal structure
-				# fixme also fails if we've switched to updating this node on the go!
-				if ( !NMISNG::Util::getbool( $S->{update} ) )
-				{
-					if (   $result->{'cfwHardwareStatusValue.6'} ne $catchall_data->{pixPrimary}
-						or $result->{'cfwHardwareStatusValue.7'} ne $catchall_data->{pixSecondary} )
-					{
-						NMISNG::Util::dbg("PIX failover occurred");
-
-						# As this is not stateful, alarm not sent to state table in sub eventAdd
-						Compat::NMIS::notify(
-							sys     => $S,
-							event   => "Node Failover",
-							element => 'PIX',
-							details =>
-								"Primary now: $catchall_data->{pixPrimary}  Secondary now: $catchall_data->{pixSecondary}"
-						);
-					}
-				}
-				$catchall_data->{pixPrimary}   = $result->{'cfwHardwareStatusValue.6'};    # remember
-				$catchall_data->{pixSecondary} = $result->{'cfwHardwareStatusValue.7'};
-
-				$V->{system}{firewall_title} = "Failover Status";
-				$V->{system}{firewall_value} = "Pri: $catchall_data->{pixPrimary} Sec: $catchall_data->{pixSecondary}";
-				if (    $catchall_data->{pixPrimary} =~ /Failover Off|Active/i
-					and $catchall_data->{pixSecondary} =~ /Failover Off|Standby/i )
-				{
-					$V->{system}{firewall_color} = "#00BB00";                           #normal
-				}
-				else
-				{
-					$V->{system}{firewall_color} = "#FFDD00";                           #warning
-
-				}
-			}
-			else
-			{
-				$V->{system}{firewall_title} = "Failover Status";
-				$V->{system}{firewall_value} = "Failover off";
-			}
-		}
-	}
-	NMISNG::Util::dbg("Finished");
-	return 1;
-}
-
-
-# retrieve system health index data from snmp, done during update
-# args: sys (object)
-# returns: 1 if all present sections worked, 0 otherwise
-# note: raises xyz down events if snmp or wmi are down
-sub getSystemHealthInfo
-{
-	my %args = @_;
-	my $S    = $args{sys};    # object
-
-	my $V    = $S->view;
-	my $SNMP = $S->snmp;
-	my $M    = $S->mdl;           # node model table
-	my $C    = NMISNG::Util::loadConfTable();
-	my $catchall_data = $S->inventory( concept => 'catchall' )->data_live();
-
-	# create the node here for now, this should be passed in as a param in the future
-	my $nmisng = $S->nmisng;
-	my $nmisng_node = $S->nmisng_node;
-
-	NMISNG::Util::info("Starting");
-	NMISNG::Util::info("Get systemHealth Info of node $catchall_data->{name}, model $catchall_data->{nodeModel}");
-
-	if ( ref( $M->{systemHealth} ) ne "HASH" )
-	{
-		NMISNG::Util::dbg("No class 'systemHealth' declared in Model.");
-		return 0;
-	}
-	elsif ( !$S->status->{snmp_enabled} && !$S->status->{wmi_enabled} )
-	{
-		NMISNG::Util::logMsg("ERROR: cannot get systemHealth info, neither SNMP nor WMI enabled!");
-		return 0;
-	}
-
-	# get the default (sub)sections from config, model can override
-	my @healthSections = split(
-		",",
-		(   defined( $M->{systemHealth}{sections} )
-			? $M->{systemHealth}{sections}
-			: $C->{model_health_sections}
-		)
-	);
-	for my $section (@healthSections)
-	{
-		next
-			if ( !exists( $M->{systemHealth}->{sys}->{$section} ) ); # if the config provides list but the model doesn't
-
-		my $thissection = $M->{systemHealth}->{sys}->{$section};
-
-		# all systemhealth sections must be indexed by something
-		# this holds the name, snmp or wmi
-		my $index_var;
-
-		# or if you want to use a raw oid instead: use 'index_oid' => '1.3.6.1.4.1.2021.13.15.1.1.1',
-		my $index_snmp;
-
-		# and for obscure SNMP Indexes a more generous snmp index regex can be given:
-		# in the systemHealth section of the model 'index_regex' => '\.(\d+\.\d+\.\d+)$',
-		# attention: FIRST capture group must return the index part
-		my $index_regex = '\.(\d+)$';
-
-		$index_var = $index_snmp = $thissection->{indexed};
-		$index_regex = $thissection->{index_regex} if ( exists( $thissection->{index_regex} ) );
-		$index_snmp  = $thissection->{index_oid}   if ( exists( $thissection->{index_oid} ) );
-		my ($header_info,$description);
-
-		if ( !defined($index_var) or $index_var eq '' )
-		{
-			NMISNG::Util::dbg("No index var found for $section, skipping");
-			next;
-		}
-
-		# determine if this is an snmp- OR wmi-backed systemhealth section
-		# combination of both cannot work, as there is only one index
-		if ( exists( $thissection->{wmi} ) and exists( $thissection->{snmp} ) )
-		{
-			NMISNG::Util::logMsg("ERROR, systemhealth: section=$section cannot have both sources WMI and SNMP enabled!");
-			NMISNG::Util::info("ERROR, systemhealth: section=$section cannot have both sources WMI and SNMP enabled!");
-			next;    # fixme: or is this completely terminal for this model?
-		}
-
-		if ( exists( $thissection->{wmi} ) )
-		{
-			NMISNG::Util::info("systemhealth: section=$section, source WMI, index_var=$index_var");
-			$header_info = NMISNG::Inventory::parse_model_subconcept_headers( $thissection, 'wmi' );
-
-			my $wmiaccessor = $S->wmi;
-			if ( !$wmiaccessor )
-			{
-				NMISNG::Util::info("skipping section $section: source WMI but node $S->{name} not configured for WMI");
-				next;
-			}
-
-			# model broken if it says 'indexed by X' but doesn't have a query section for 'X'
-			if ( !exists( $thissection->{wmi}->{$index_var} ) )
-			{
-				NMISNG::Util::logMsg("ERROR: Model section $section is missing declaration for index_var $index_var!");
-				next;
-			}
-
-			my $wmisection   = $thissection->{wmi};          # the whole section, might contain more than just the index
-			my $indexsection = $wmisection->{$index_var};    # the subsection for the index var
-
-			# query can come from -common- or from the index var's own section
-			my $query = (
-				exists( $indexsection->{query} ) ? $indexsection->{query}
-				: ( ref( $wmisection->{"-common-"} ) eq "HASH"
-						&& exists( $wmisection->{"-common-"}->{query} ) ) ? $wmisection->{"-common-"}->{query}
-				: undef
-			);
-			if ( !$query or !$indexsection->{field} )
-			{
-				NMISNG::Util::logMsg("ERROR: Model section $section is missing query or field for WMI variable  $index_var!");
-				next;
-			}
-
-			# wmi gettable could give us both the indices and the data, but here we want only the different index values
-			my ( $error, $fields, $meta ) = $wmiaccessor->gettable(
-				wql    => $query,
-				index  => $index_var,
-				fields => [$index_var]
-			);
-
-			if ($error)
-			{
-				NMISNG::Util::logMsg("ERROR ($S->{name}) failed to get index table for systemHealth $section: $error");
-				HandleNodeDown(
-					sys     => $S,
-					type    => "wmi",
-					details => "failed to get index table for systemHealth $section: $error"
-				);
-				next;
-			}
-
-			# we need to ditch no longer existent stuff by marking it historic, and for that we
-			# keep track of the live inventory items
-			my @active_indices = keys %$fields;
-			my $res = $S->nmisng_node->bulk_update_inventory_historic(
-				active_indices => \@active_indices,
-				concept => $section );
-			$nmisng->log->error("bulk update historic failed: $res->{error}") if ($res->{error});
-
-
-			# fixme: meta might tell us that the indexing didn't work with the given field, if so we should bail out
-			for my $indexvalue ( @active_indices )
-			{
-				NMISNG::Util::dbg("section=$section index=$index_var, found value=$indexvalue");
-
-				# save the seen index value
-				my $target = {$index_var => $indexvalue};
-
-				# then get all data for this indexvalue
-				# Inventory note: for now Sys will populate the nodeinfo section it cares about
-				# afer successful load we'll delete it. in the future loadinfo should maybe be passed
-				# the location we want the data to go
-				if ($S->loadInfo(
-						class   => 'systemHealth',
-						section => $section,
-						index   => $indexvalue,
-						table   => $section,
-						model   => $model,
-						target  => $target
-					)
-					)
-				{
-					NMISNG::Util::info("section=$section index=$indexvalue read and stored");
-
-					# $index_var is correct but the loading side in S->inventory doesn't know what the key will be in data
-					# so use 'index' for now.
-					# loadInfo always sets {index}
-					# my $path_keys = [$index_var];
-					my $path_keys = ['index'];
-					my $path = $nmisng_node->inventory_path( concept => $section, data => $target, path_keys => $path_keys );
-					my ( $inventory, $error_message ) = $nmisng_node->inventory(
-						concept   => $section,
-						path      => $path,
-						path_keys => $path_keys,
-						create    => 1
-					);
-					$nmisng->log->error("Failed to create inventory, error:$error_message") && next if ( !$inventory );
-					# regenerate the path, if this thing wasn't new the path may have changed, which is ok
-					$inventory->path( recalculate => 1 );
-					$inventory->data($target);
-					$inventory->historic(0);
-					$inventory->enabled(1);
-
-					# set which columns should be displayed
-					$inventory->data_info(
-						subconcept => $section,
-						enabled => 1,
-						display_keys => $header_info
-					);
-					if( @$header_info > 0 )
-					{
-						my @keys = keys (%{$header_info->[0]});
-						# use first key in headers to get description
-						$description = $target->{ $keys[0] };
-						$inventory->description( $description ) if($description);
-					}
-					# the above will put data into inventory, so save
-					my ( $op, $error ) = $inventory->save();
-					NMISNG::Util::info( "saved ".join(',', @$path)." op: $op");
-					$nmisng->log->error(
-						"Failed to save inventory:" . join( ",", @{$inventory->path} ) . " error:$error" )
-						if ($error);
-				}
-				else
-				{
-					my $error = $S->status->{wmi_error};
-					NMISNG::Util::logMsg("ERROR ($S->{name}) failed to get table for systemHealth $section: $error");
-					HandleNodeDown(
-						sys     => $S,
-						type    => "wmi",
-						details => "failed to get table for systemHealth $section: $error"
-					);
-					next;
-				}
-			}
-		}
-		else
-		{
-			NMISNG::Util::info("systemHealth: section=$section, source SNMP, index_var=$index_var, index_snmp=$index_snmp");
-			$header_info = NMISNG::Inventory::parse_model_subconcept_headers( $thissection, 'snmp' );
-			my ( %healthIndexNum, $healthIndexTable );
-
-			# first loop gets the index we want to use out of the oid
-			# so we need to keep a map of index => target
-			# potientially these two loops could be merged.
-			my $targets = {};
-			if ( $healthIndexTable = $SNMP->gettable($index_snmp) )
-			{
-				# NMISNG::Util::dbg("systemHealth: table is ".Dumper($healthIndexTable) );
-				foreach my $oid ( oid_lex_sort( keys %{$healthIndexTable} ) )
-				{
-					my $index = $oid;
-					if ( $oid =~ /$index_regex/ )
-					{
-						$index = $1;
-					}
-					$healthIndexNum{$index} = $index;
-					NMISNG::Util::dbg("section=$section index=$index is found, value=$healthIndexTable->{$oid}");
-					$targets->{$index}{$index_var} = $healthIndexTable->{$oid};
-				}
-			}
-			else
-			{
-				if ( $SNMP->error =~ /is empty or does not exist/ )
-				{
-					NMISNG::Util::info( "SNMP Object Not Present ($S->{name}) on get systemHealth $section index table: "
-							. $SNMP->error );
-				}
-				else
-				{
-					NMISNG::Util::logMsg( "ERROR ($S->{name}) on get systemHealth $section index table: " . $SNMP->error );
-					HandleNodeDown(
-						sys     => $S,
-						type    => "snmp",
-						details => "get systemHealth $section index table: " . $SNMP->error
-					);
-				}
-			}
-
-			# mark historic records
-			my @active_indices = (sort keys %healthIndexNum);
-			my $result = $S->nmisng_node->bulk_update_inventory_historic(
-				active_indices => \@active_indices, concept => $section );
-			$nmisng->log->error("bulk update historic failed: $result->{error}") if ($result->{error});
-
-			# Loop to get information, will be stored in {info}{$section} table
-			foreach my $index ( @active_indices )
-			{
-				my $target = $targets->{$index};
-				# we pass loadInfo a hash to fill in, then put that into the inventory data
-				if( $S->loadInfo(
-						class   => 'systemHealth',
-						section => $section,
-						index   => $index,
-						table   => $section,
-						model   => $model,
-						target  => $target
-				))
-				{
-					NMISNG::Util::info("section=$section index=$index read and stored");
-
-					# get the inventory object for this, path_keys required as we don't know what type it will be
-					NMISNG::Util::TODO("Do we use index or the healthIndextTable value that the loop above grabbed?");
-
-					# $index_var is correct but the loading side in S->inventory doesn't know what the key will be in data
-					# so use 'index' for now.
-					# loadInfo always sets {index}, which is potentially the oid part and not the value of the oid, eg. how fanStatus works
-
-					my $path_keys = ['index'];
-					my $path = $nmisng_node->inventory_path( concept => $section, data => $target, path_keys => $path_keys );
-
-					# NOTE: systemHealth requires {index} => $index to be set, it
-					my ( $inventory, $error_message ) = $nmisng_node->inventory(
-						concept   => $section,
-						path      => $path,
-						path_keys => $path_keys,
-						create    => 1
-					);
-					$nmisng->log->error("Failed to create inventory, error:$error_message") && next if ( !$inventory );
-					# regenerate the path, if this thing wasn't new the path may have changed, which is ok
-					$inventory->path( recalculate => 1 );
-					$inventory->data($target);
-					$inventory->historic(0);
-					$inventory->enabled(1);
-
-					# set which columns should be displayed
-					$inventory->data_info(
-						subconcept => $section,
-						enabled => 1,
-						display_keys => $header_info
-					);
-					if( @$header_info > 0 )
-					{
-						my @keys = keys (%{$header_info->[0]});
-						# use first key in headers to get description
-						$description = $target->{ $keys[0] };
-						$inventory->description( $description ) if($description);
-					}
-
-					# the above will put data into inventory, so save
-					my ( $op, $error ) = $inventory->save();
-					NMISNG::Util::info( "saved ".join(',', @$path)." op: $op");
-					$nmisng->log->error(
-						"Failed to save inventory:" . join( ",", @{$inventory->path} ) . " error:$error" )
-						if ($error);
-				}
-				else
-				{
-					my $error = $S->status->{snmp_error};
-					NMISNG::Util::logMsg("ERROR ($S->{name}) on get systemHealth $section index $index: $error");
-					HandleNodeDown(
-						sys     => $S,
-						type    => "snmp",
-						details => "get systemHealth $section index $index: $error"
-					);
-				}
-			}
-		}
-	}
-	NMISNG::Util::info("Finished");
-	return 1;
-}
-
-# retrieves system health rrd data, and updates relevant rrd database files
-# args: sys (object)
-# returns: 1 if all ok, 0 otherwise
-sub getSystemHealthData
-{
-	my %args = @_;
-	my $S    = $args{sys};    # object
-
-	my $V  = $S->view;
-	my $M  = $S->mdl;         # node model table
-
-	my $C = NMISNG::Util::loadConfTable();
-
-	# create the node here for now, this should be passed in as a param in the future
-	my $nmisng = $S->nmisng;
-	my $nmisng_node = $S->nmisng_node;
-	my $catchall_data = $S->inventory( concept => 'catchall' )->data_live();
-
-	NMISNG::Util::info("Starting");
-	NMISNG::Util::info("Get systemHealth Data of node $catchall_data->{name}, model $catchall_data->{nodeModel}");
-
-	if ( !exists( $M->{systemHealth} ) )
-	{
-		NMISNG::Util::dbg("No class 'systemHealth' declared in Model");
-		return 1;    # nothing there means all ok
-	}
-
-	# config sets default sections, model overrides
-	my @healthSections = split( ",", defined( $M->{systemHealth}{sections} )
-		? $M->{systemHealth}{sections}
-		: $C->{model_health_sections} );
-
-	for my $section (@healthSections)
-	{
-		my $ids = $nmisng_node->get_inventory_ids( concept => $section, filter => { enabled => 1, historic => 0 } );
-
-		# node doesn't have info for this section, so no indices so no fetch,
-		# may be no update yet or unsupported section for this model anyway
-		# OR only sys section but no rrd (e.g. addresstable)
-		next
-			if ( @$ids < 1
-			or !exists( $M->{systemHealth}->{rrd} )
-			or ref( $M->{systemHealth}->{rrd}->{$section} ) ne "HASH" );
-
-		my $thissection = $M->{systemHealth}{sys}{$section};
-		my $index_var   = $thissection->{indexed};
-
-		# that's instance index value
-		foreach my $id (@$ids)
-		{
-			my ( $inventory, $error ) = $nmisng_node->inventory( _id => $id );
-			$nmisng_node->nmisng->log->error("Failed to get inventory with id:$id, error:$error") && next if ( !$inventory );
-
-			my $data = $inventory->data();
-
-			# sanity check the data
-			if (   ref($data) ne "HASH"
-				or !keys %$data
-				or !exists( $data->{index} ) )
-			{
-				my $index = $data->{index} // 'noindex';
-				NMISNG::Util::logMsg(
-					"ERROR invalid data for section $section and index $index, cannot collect systemHealth data for this index!"
-				);
-				NMISNG::Util::info(
-					"ERROR invalid data for section $section and index $index, cannot collect systemHealth data for this index!"
-				);
-
-				# clean it up as well, it's utterly broken as it is.
-				$inventory->delete();
-				next;
-			}
-
-			# value should be in $index_var, loadInfo also puts it in {index} so fall back to that
-			my $index = $data->{index};
-
-			my $rrdData = $S->getData( class => 'systemHealth', section => $section, index => $index, debug => $model );
-			my $howdiditgo = $S->status;
-
-			my $anyerror = $howdiditgo->{error} || $howdiditgo->{snmp_error} || $howdiditgo->{wmi_error};
-
-			# were there any errors?
-			if ( !$anyerror && !$howdiditgo->{skipped} )
-			{
-				my $previous_pit = $inventory->get_newest_timed_data();
-				my $count = 0;
-				foreach my $sect ( keys %{$rrdData} )
-				{
-					my $D = $rrdData->{$sect}->{$index};
-
-					# update retrieved values in node info, too, not just the rrd database
-					for my $item ( keys %$D )
-					{
-						++$count;
-						NMISNG::Util::dbg(      "updating node info $section $index $item: old "
-								. $data->{$item}
-								. " new $D->{$item}{value}" );
-						$data->{$item} = $D->{$item}{value};
-					}
-
-					# RRD Database update and remember filename;
-					# also feed in the section data for filename expansion
-					my $db = $S->create_update_rrd( data   => $D,
-																					type   => $sect,
-																					index  => $index,
-																					extras => $data,
-																					inventory => $inventory );
-					if ( !$db )
-					{
-						NMISNG::Util::logMsg( "ERROR updateRRD failed: " . NMISNG::rrdfunc::getRRDerror() );
-					}
-					else
-					{
-						# convert data into values we can use in pit (eg resolve counters)
-						my $target = {};
-						NMISNG::Inventory::parse_rrd_update_data( $D, $target, $previous_pit, $sect);
-						# get stats
-						my $period = getThresholdPeriod(subconcept => $sect);
-						my $stats = Compat::NMIS::getSubconceptStats(sys => $S, inventory => $inventory,
-																												 subconcept => $sect, start => $period, end => time);
-						$stats //= {};
-						my $error = $inventory->add_timed_data( data => $target, derived_data => $stats, subconcept => $sect,
-																									time => $catchall_data->{last_poll}, delay_insert => 1 );
-						NMISNG::Util::logMsg("ERROR: timed data adding for ". $inventory->concept ." failed: $error") if ($error);
-					}
-				}
-				NMISNG::Util::info("section=$section index=$index read and stored $count values");
-				# technically the path shouldn't change during collect so for now don't recalculate path
-				# put the new values into the inventory and save
-				$inventory->data($data);
-				$inventory->save();
-			}
-			# this allows us to prevent adding data when it wasn't collected (but not an error)
-			elsif( $howdiditgo->{skipped} ) {}
-			else
-			{
-				NMISNG::Util::logMsg("ERROR ($catchall_data->{name}) on getSystemHealthData, $section, $index, $anyerror");
-				NMISNG::Util::info("ERROR ($catchall_data->{name}) on getSystemHealthData, $section, $index, $anyerror");
-				HandleNodeDown( sys => $S, type => "snmp", details => $howdiditgo->{snmp_error} )
-					if ( $howdiditgo->{snmp_error} );
-				HandleNodeDown( sys => $S, type => "wmi", details => $howdiditgo->{wmi_error} )
-					if ( $howdiditgo->{wmi_error} );
-
-				return 0;
-			}
-		}
-	}
-	NMISNG::Util::info("Finished");
-	return 1;
-}
-
-# updates the node info and node view structures with all kinds of stuff
-# this is run ONLY for collect type ops (and if runping succeeded, and if the node is marked for collect)
-# fixme: what good is this as a function? details are lost, exit 1/0 is not really enough
-#
-# returns: 1 if node is up, and at least one source worked for retrieval; 0 if node is down/to be skipped etc.
-sub updateNodeInfo
-{
-	my %args = @_;
-	my $S    = $args{sys};
-	my $V    = $S->view;
-	my $RI   = $S->reach;
-	my $NC   = $S->ndcfg;    # node config
-	my $M    = $S->mdl;
-
-	my $time_marker = $args{time_marker} || time;
-
-	my $result;
-	my $exit = 1;
-	my $catchall_data = $S->inventory( concept => 'catchall' )->data_live();
-
-	NMISNG::Util::info("Starting Update Node Info, node $S->{name}");
-
-	# clear any node reset indication from the last run
-  delete $catchall_data->{admin}->{node_was_reset};
-
-	# save what we need now for check of this node
-	my $sysObjectID  = $catchall_data->{sysObjectID};
-	my $ifNumber     = $catchall_data->{ifNumber};
-	my $sysUpTimeSec = $catchall_data->{sysUpTimeSec};
-	my $sysUpTime    = $catchall_data->{sysUpTime};
-
-	# this returns 0 iff none of the possible/configured sources worked, sets details
-	my $loadsuccess = $S->loadInfo( class => 'system', model => $model, target => $catchall_data );
-
-	# polling policy needs saving regardless of success/failure
-	$catchall_data->{last_polling_policy} = $NC->{node}->{polling_policy} || 'default';
-
-	# handle dead sources, raise appropriate events
-	my $curstate = $S->status;
-	for my $source (qw(snmp wmi))
-	{
-
-		if ($curstate->{"${source}_enabled"})
-		{
-			# ok if enabled and no errors
-			if (!$curstate->{"${source}_error"} )
-			{
-				my $sourcename = uc($source);
-				$RI->{"${source}result"} = 100;
-				HandleNodeDown( sys => $S, type => $source, up => 1, details => "$sourcename ok" );
-
-				# record a _successful_ collect for the different sources,
-				# the collect now-or-later logic needs that, not just attempted at time x
-				$catchall_data->{"last_poll_$source"} = $time_marker;
-
-			}
-			else
-			{
-				HandleNodeDown( sys => $S, type => $source, details => $curstate->{"${source}_error"} );
-				$RI->{"${source}result"} = 0;
-			}
-		}
-		# we don't care about nonenabled sources, sys won't touch them nor set errors, RI stays whatever it was
-	}
-
-	if ($loadsuccess)
-	{
-		# do some checks, and perform only an update-type op if they don't work out
-		# however, ensure this is not attempted if snmp wasn't configured or didn't work anyway
-		if (   $S->status->{snmp_enabled}
-			&& !$S->status->{snmp_error}
-			&& $sysObjectID ne $catchall_data->{sysObjectID} )
-		{
-			# fixme: who not a complete doUpdate?
-			NMISNG::Util::logMsg("INFO ($catchall_data->{name}) Device type/model changed $sysObjectID now $catchall_data->{sysObjectID}");
-			$exit = getNodeInfo( sys => $S );
-			NMISNG::Util::info("Finished with exit=$exit");
-			return $exit;
-		}
-
-		# if ifNumber has changed, then likely an interface has been added or removed.
-
-		# a new control to minimise when interfaces are added,
-		# if disabled {custom}{interface}{ifNumber} eq "false" then don't run getIntfInfo when intf changes
-		my $doIfNumberCheck = (
-			exists( $S->{mdl}->{custom} ) && exists( $S->{mdl}->{custom}->{interface} )    # do not autovivify
-				&& !NMISNG::Util::getbool( $S->{mdl}->{custom}->{interface}->{ifNumber} )
-		);
-
-		if ( $doIfNumberCheck and $ifNumber != $catchall_data->{ifNumber} )
-		{
-			NMISNG::Util::logMsg(
-				"INFO ($catchall_data->{name}) Number of interfaces changed from $ifNumber now $catchall_data->{ifNumber}");
-			getIntfInfo( sys => $S );                                                      # get new interface table
-		}
-
-		my $interface_max_number = $C->{interface_max_number} ? $C->{interface_max_number} : 5000;
-		if ( $ifNumber > $interface_max_number )
-		{
-			NMISNG::Util::info(
-				"INFO ($catchall_data->{name}) has $ifNumber interfaces, no interface data will be collected, to collect interface data increase the configured interface_max_number $interface_max_number, we recommend to test thoroughly"
-			);
-		}
-
-		# make a sysuptime from the newly loaded data for testing
-		makesysuptime($S);
-
-		if ( defined $catchall_data->{snmpUpTime} )
-		{
-			# add processing for SNMP Uptime- handle just like sysUpTime
-			$catchall_data->{snmpUpTimeSec}   = int( $catchall_data->{snmpUpTime} / 100 );
-			$catchall_data->{snmpUpTime}      = NMISNG::Util::convUpTime( $catchall_data->{snmpUpTimeSec} );
-			$V->{system}{snmpUpTime_value} = $catchall_data->{snmpUpTime};
-			$V->{system}{snmpUpTime_title} = 'SNMP Uptime';
-		}
-
-		NMISNG::Util::info("sysUpTime: Old=$sysUpTime New=$catchall_data->{sysUpTime}");
-		if ( $catchall_data->{sysUpTimeSec} && $sysUpTimeSec > $catchall_data->{sysUpTimeSec} )
-		{
-			NMISNG::Util::info("NODE RESET: Old sysUpTime=$sysUpTimeSec New sysUpTime=$catchall_data->{sysUpTimeSec}");
-			Compat::NMIS::notify(
-				sys     => $S,
-				event   => "Node Reset",
-				element => "",
-				details => "Old_sysUpTime=$sysUpTime New_sysUpTime=$catchall_data->{sysUpTime}",
-				context => {type => "node"}
-			);
-
-			# now stash this info in the catchall object, to ensure we insert ONE set of U's into the rrds
-			# so that no spikes appear in the graphs
-			$catchall_data->{admin}->{node_was_reset}=1;
-		}
-
-		$V->{system}{sysUpTime_value} = $catchall_data->{sysUpTime};
-		$V->{system}{sysUpTime_title} = 'Uptime';
-
-		$V->{system}{lastUpdate_value} = NMISNG::Util::returnDateStamp();
-		$V->{system}{lastUpdate_title} = 'Last Update';
-		# that's actually critical for other functions down the track
-		$catchall_data->{last_poll}   = $time_marker;
-		delete $catchall_data->{lastCollectPoll}; # replaced by last_poll
-
-		# get and apply any nodeconf override if such exists for this node
-		my $node = $catchall_data->{name};
-		my ( $errmsg, $override ) = Compat::NMIS::get_nodeconf( node => $node )
-			if ( Compat::NMIS::has_nodeconf( node => $node ) );
-		NMISNG::Util::logMsg("ERROR $errmsg") if $errmsg;
-		$override ||= {};
-
-		# anything to override?
-		if ( $override->{sysLocation} )
-		{
-			$catchall_data->{sysLocation} = $V->{system}{sysLocation_value} = $override->{sysLocation};
-			NMISNG::Util::info("Manual update of sysLocation by nodeConf");
-		}
-		if ( $override->{sysContact} )
-		{
-			$catchall_data->{sysContact} = $V->{system}{sysContact_value} = $override->{sysContact};
-			NMISNG::Util::info("Manual update of sysContact by nodeConf");
-		}
-
-		if ( exists($override->{nodeType}) )
-		{
-			$catchall_data->{nodeType} = $override->{nodeType};
-		}
-
-		checkPIX( sys => $S );    # check firewall if needed
-
-		$V->{system}{status_value} = 'reachable';    # sort-of, at least one source worked
-		$V->{system}{status_color} = '#0F0';
-
-		# conditional on model section to ensure backwards compatibility with different Juniper values.
-		checkNodeConfiguration( sys => $S )
-			if ( exists( $M->{system}{sys}{nodeConfiguration} )
-			or exists( $M->{system}{sys}{juniperConfiguration} ) );
-	}
-	else
-	{
-		$exit = 0;
-
-		if ( NMISNG::Util::getbool( $NC->{node}{ping} ) )
-		{
-			# ping was ok but wmi and snmp were not
-			$V->{system}{status_value} = 'degraded';
-			$V->{system}{status_color} = '#FFFF00';
-		}
-		else
-		{
-			# ping was disabled, so sources wmi/snmp are the only thing that tells us about reachability
-			# note: ping disabled != runping failed
-			$V->{system}{status_value} = 'unreachable';
-			$V->{system}{status_color} = 'red';
-		}
-	}
-
-	# some model testing and debugging options.
-	if ($model)
-	{
-		print
-			"MODEL $S->{name}: nodedown=$catchall_data->{nodedown} sysUpTime=$catchall_data->{sysUpTime} sysObjectID=$catchall_data->{sysObjectID}\n";
-	}
-
-	NMISNG::Util::info("Finished with exit=$exit");
-	return $exit;
-}
-
-# goes through the list of 'parked' alerts in sys, and creates up or down events where applicable
-# sys::getvalues() populates the parked alerts section, this consumes them (but writes back
-# into sys' info->status)
-sub processAlerts
-{
-	my %args   = @_;
-	my $S      = $args{S};
-	my $alerts = $S->{alerts};
-
-	foreach my $alert ( @{$alerts} )
-	{
-		NMISNG::Util::info(
-			"Processing alert: event=Alert: $alert->{event}, level=$alert->{level}, element=$alert->{ds}, details=Test $alert->{test} evaluated with $alert->{value} was $alert->{test_result}"
-		) if $alert->{test_result};
-
-		NMISNG::Util::dbg( "Processing alert " . Dumper($alert), 4 );
-
-		my $tresult      = $alert->{test_result} ? $alert->{level} : "Normal";
-		my $statusResult = $tresult eq "Normal"  ? "ok"            : "error";
-
-		my $details = "$alert->{type} evaluated with $alert->{value} $alert->{unit} as $tresult";
-		if ( $alert->{test_result} )
-		{
-			Compat::NMIS::notify(
-				sys     => $S,
-				event   => "Alert: " . $alert->{event},
-				level   => $alert->{level},
-				element => $alert->{ds},                  # vital part of context, too
-				details => $details,
-				context => {
-					type    => "alert",
-					source  => $alert->{source},
-					section => $alert->{section},
-					name    => $alert->{alert},
-					index   => $alert->{index},
-				}
-			);
-		}
-		else
-		{
-			Compat::NMIS::checkEvent(
-				sys     => $S,
-				event   => "Alert: " . $alert->{event},
-				level   => $alert->{level},
-				element => $alert->{ds},
-				details => $details,
-				inventory_id => $alert->{inventory_id}
-			);
-		}
-
-		### save the Alert result into the Status thingy
-		my $statusKey = "$alert->{event}--$alert->{ds}";
-		$S->compat_nodeinfo->{status}->{$statusKey} = {
-			method   => "Alert",
-			type     => $alert->{type},
-			property => $alert->{test},
-			event    => $alert->{event},
-			index    => undef,             #$args{index},
-			level    => $tresult,
-			status   => $statusResult,
-			element  => $alert->{ds},
-			# name does not exist for simple alerts, let's synthesize it from ds
-      name => $alert->{alert} || $alert->{ds},
-			value    => $alert->{value},
-			updated  => time(),
-			inventory_id => $alert->{inventory_id}
-		};
-	}
-}
-
-#=========================================================================================
-
-# get node values by snmp and store in RRD and some values in reach table
-# inventory for this is the catchall
-sub getNodeData
-{
-	my %args = @_;
-	my $S    = $args{sys};
-	my $inventory = $S->inventory( concept => 'catchall' );
-	my $catchall_data = $inventory->data_live();
-
-	NMISNG::Util::info("Starting Node get data, node $S->{name}");
-
-	my $rrdData    = $S->getData( class => 'system', model => $model );
-	my $howdiditgo = $S->status;
-	my $anyerror   = $howdiditgo->{error} || $howdiditgo->{snmp_error} || $howdiditgo->{wmi_error};
-
-	if ( !$anyerror )
-	{
-		my $previous_pit = $inventory->get_newest_timed_data();
-
-		processAlerts( S => $S );
-		foreach my $sect ( keys %{$rrdData} )
-		{
-			my $D = $rrdData->{$sect};
-			checkNodeHealth( sys => $S, data => $D ) if $sect eq "nodehealth";
-
-			foreach my $ds ( keys %{$D} )
-			{
-				NMISNG::Util::dbg( "rrdData, section=$sect, ds=$ds, value=$D->{$ds}{value}, option=$D->{$ds}{option}", 2 );
-			}
-			my $db = $S->create_update_rrd( inventory => $inventory, data => $D, type => $sect );
-			if ( !$db )
-			{
-				NMISNG::Util::logMsg( "ERROR updateRRD failed: " . NMISNG::rrdfunc::getRRDerror() );
-			}
-			else
-			{
-				my $target = {};
-				NMISNG::Inventory::parse_rrd_update_data( $D, $target, $previous_pit, $sect );
-				my $period = getThresholdPeriod( subconcept => $sect );
-				my $stats = Compat::NMIS::getSubconceptStats(sys => $S, inventory => $inventory,
-																										 subconcept => $sect, start => $period, end => time);
-				$stats //= {};
-				my $error = $inventory->add_timed_data( data => $target, derived_data => $stats, subconcept => $sect,
-																								time => $catchall_data->{last_poll}, delay_insert => 1 );
-				NMISNG::Util::logMsg("ERROR: timed data adding for ". $inventory->concept ." failed: $error") if ($error);
-			}
-		}
-		# NO save on inventory because it's the catchall right now
-	}
-	elsif( $howdiditgo->{skipped} ) {}
-	else
-	{
-		NMISNG::Util::logMsg("ERROR ($catchall_data->{name}) on getNodeData, $anyerror");
-		HandleNodeDown( sys => $S, type => "snmp", details => $howdiditgo->{snmp_error} )
-			if ( $howdiditgo->{snmp_error} );
-		HandleNodeDown( sys => $S, type => "wmi", details => $howdiditgo->{wmi_error} ) if ( $howdiditgo->{wmi_error} );
-		return 0;
-	}
-
-	NMISNG::Util::info("Finished");
-	return 1;
-}
-
-#=========================================================================================
-
-# copy/modify some health values collected by getNodeData
-# nmisdev 13Oct2012 - check if hash key is present before testing value, else key will 'auto vivify', and cause DS errors
-sub checkNodeHealth
-{
-	my %args = @_;
-	my $S    = $args{sys};
-	my $D    = $args{data};
-	my $RI   = $S->reach;
-
-	NMISNG::Util::info("Starting, node $S->{name}");
-
-	# take care of negative values from 6509 MSCF
-	if ( exists $D->{bufferElHit} and $D->{bufferElHit}{value} < 0 )
-	{
-		$D->{bufferElHit}{value} = sprintf( "%u", $D->{bufferElHit}{value} );
-	}
-
-	### 2012-12-13 keiths, fixed this so it would assign!
-	### 2013-04-17 keiths, fixed an autovivification problem!
-	if ( exists $D->{avgBusy5} or exists $D->{avgBusy1} )
-	{
-		$RI->{cpu} = ( $D->{avgBusy5}{value} ne "" ) ? $D->{avgBusy5}{value} : $D->{avgBusy1}{value};
-	}
-	if ( exists $D->{MemoryUsedPROC} )
-	{
-		$RI->{memused} = $D->{MemoryUsedPROC}{value};
-	}
-	if ( exists $D->{MemoryFreePROC} )
-	{
-		$RI->{memfree} = $D->{MemoryFreePROC}{value};
-	}
-	NMISNG::Util::info("Finished");
-	return 1;
-}    # end checkHealth
-
-#=========================================================================================
-
-# poll performance data for all known interfaces for this node
-# this has to handle mogrifying interfaces, ie. reordered/added/removed/transitioned
-# fixme: this function currently does not work for wmi-only nodes!
-# args: sys, modeldebug (default false)
-# returns: 1 if ok
-sub getIntfData
-{
-	my %args = @_;
-	my $S    = $args{sys};
-
-	if ( !$S->status->{snmp_enabled} )
-	{
-		NMISNG::Util::info("Not performing getIntfData for $S->{name}: SNMP not enabled for this node");
-		return 1;
-	}
-
-	my $nodename = $S->{name};
-	NMISNG::Util::info("Starting Interface get data for node $nodename");
-
-	my $nmisng = $S->nmisng;
-	my $nmisng_node = $S->nmisng_node;
-	# get any nodeconf overrides if such exists for this node
-	my $overrides = $nmisng_node->overrides;
-
-
-	# adminstatus only uses 1..3 , operstatus can have all 1..7.
-	my %knownadminstates = ( 1 => 'up',
-													 2 => 'down',
-													 3 => 'testing',
-													 4 => 'unknown',
-													 5 => 'dormant',
-													 6 => 'notPresent',
-													 7 => 'lowerLayerDown' );
-
-	# this is a multi-stage process by necessity:
-	# 1. get the inventory information for all interfaces (index->ifdescr and others)
-	# 2. collect 'cheap' snmp data and stash it locally (strictly by index)
-	# 3. determine which interfaces have shifted indices or have transitioned
-	# 	 or been changed/added/removed, and need getintfinfo() done on them
-	# 4. do getintfinfo for these to determine their true new nature,
-	# 	 and reorganise the inventories accordingly
-	# 5. get the non-cheap modelled data for the interfaces that we know are collectable
-	# 6. determine interface index vs. ifdescr mismatches, ie. reordered interfaces
-	# 	 note: ifdescr is NOT necessarily just the raw snmp ifdescr! must run through getData=model logic!
-	# 7. perform stage 4 for any interfaces that have become collectable because of 6.
-	#
-	# 8. work with the stashed modelleed snmp data, send it to rrd, the inventories etc.
-	# 9. mark any leftover present-but-unwanted inventories as historic (by inventory id!)
-
-	# 1. get the interface inventories for this node, but only the bits we need (so far)
-	my $result = $nmisng_node->get_inventory_model(
-		'concept' => 'interface',
-		fields_hash => {
-			'_id' => 1,
-			'data.collect' => 1,
-			'data.ifAdminStatus' => 1,
-			'data.ifOperStatus' => 1,
-			'data.ifDescr' => 1,
-			'data.ifIndex' => 1,
-			'data.ifLastChangeSec' => 1, # ifLastChange is textual and NO GOOD
-			'data.real' => 1,
-			'enabled' => 1,
-			'historic' => 1
-		} );
-	if (!$result->{success})
-	{
-		$nmisng->log->error("get inventory model failed: $result->{error}");
-		return undef;
-	}
-
-	my (%if_data_map, %leftovers);	# leftovers: 1 is presumed dead, 0 is ok
-
-	# create a map of the inventory state,
-	# by ifindex so we can look them up easily, clone _id into data to make things easier
-	# note that ifdescr is treated as invariant, NOT ifindex.
-	# note also: this includes disabled and historic interfaces, too, IFF their ifIndex is nonclashing
-	# make sure non-historic ones are tackled before historic stuff!
-	for my $maybeevil (sort { $a->{historic} cmp $b->{historic} } @{$result->{model_data}->data()})
-	{
-		$leftovers{ $maybeevil->{_id} } = 1; # everything goes here, clash or noclash
-
-		my $thisindex = $maybeevil->{data}->{ifIndex};
-		if (exists $if_data_map{$thisindex} )
-		{
-			$nmisng->log->warn("clashing inventories for interface index $thisindex!");
-			next;
-		}
-
-		# move these over into data for simplicity
-		for my $thing (qw(_id enabled historic))
-		{
-			$maybeevil->{data}->{$thing} = $maybeevil->{$thing};
-		}
-		$if_data_map{ $thisindex } = $maybeevil->{data};
-	}
-
-	# 2a. get the ifadminstatus, ifoperstatus and iflastchange tables
-	# and add them to our knowledge
-
-	# default for ifAdminStatus-based detection is ON. only off if explicitely set to false.
-	my $dontwanna_ifadminstatus = (ref($S->{mdl}->{custom}) eq "HASH"    # don't autovivify
-																 and ref($S->{mdl}->{custom}->{interface} ) eq "HASH"
-																 # and explicitely set to false
-																 and NMISNG::Util::getbool( $S->{mdl}->{custom}->{interface}->{ifAdminStatus}, "invert"));
-	if (!$dontwanna_ifadminstatus)
-	{
-		# fixme: this cannot work for non-snmp nodes
-		NMISNG::Util::info("Using ifAdminStatus and ifOperStatus for Interface Change Detection");
-
-		# want both or we don't care
-		my $ifAdminTable = $S->snmp->getindex('ifAdminStatus');
-		my $ifOperTable = $S->snmp->getindex('ifOperStatus');
-		if ($ifAdminTable && $ifOperTable)
-		{
-			# index == ifindex
-			for my $index ( keys %{$ifAdminTable} )
-			{
-				# save the textual info; inventory has the same content, but names without _
-				$if_data_map{$index}->{_ifAdminStatus} = $knownadminstates{ $ifAdminTable->{$index} };
-				$if_data_map{$index}->{_ifOperStatus} =  $knownadminstates{ $ifOperTable->{$index} };
-			}
-		}
-	}
-	# default for ifLastChange-based detection is OFF
-	if ((ref( $S->{mdl}{custom} ) eq "HASH"
-			and ref( $S->{mdl}{custom}{interface} ) eq "HASH"
-			and NMISNG::Util::getbool( $S->{mdl}{custom}{interface}{ifLastChange} ) ))
-	{
-		# fixme: this cannot work for non-snmp node
-		NMISNG::Util::info("Using ifLastChange for Interface Change Detection");
-
-		# iflastchange is in 1/100s ticks
-		if ( my $ifLastChangeTable = $S->snmp->getindex('ifLastChange') )
-		{
-			for my $index (keys %$ifLastChangeTable)
-			{
-				$if_data_map{$index}->{_ifLastChangeSec} = int($ifLastChangeTable->{$index} / 100);
-			}
-		}
-	}
-
-	# 3. who needs updating based on what we know so far?
-	for my $index (sort keys %if_data_map)
-	{
-		my $thisif = $if_data_map{$index};
-
-		# fixme what about not collectable? then _ifAdminStatus isn't a/v....
-
-		# new interface, no inventory yet?
-		if (!$thisif->{_id})
-		{
-			$nmisng->log->info("Interface $index is new, needs update");
-			$thisif->{_needs_update} = 1;
-			next;
-		}
-		# removed interface? skippy!
-		elsif (!exists $thisif->{_ifAdminStatus})
-		{
-			# we have to track already dead ones (in if_data_map), but we don't work on them
-			$nmisng->log->info("Interface $index, $thisif->{ifDescr} was removed!")
-					if (!$thisif->{historic});
-
-			delete $if_data_map{$index}; # nothing to do except mark it as historic at the end
-			next;
-		}
-		# disabled interface? skippy, too, but mark as nonhistoric
-		elsif (defined($thisif->{enabled}) && !$thisif->{enabled}) # ie. don't skip if enabled is unknown
-		{
-			$leftovers{$thisif->{_id}} = 0; # it's disabled but it's NOT a historic leftover!
-			next;
-		}
-
-		# admin status changed in a relevant transition?
-		my $curstatus = $thisif->{ifAdminStatus};
-		my $newstate = $thisif->{_ifAdminStatus};
-
-		NMISNG::Util::logMsg("INFO ($S->{name}) no ifAdminStatus for index=$index currently present")
-				if (!defined $curstatus);
-
-		# relevant transition === entering or leaving up state
-		if ((defined $newstate and $newstate eq "up")
-				xor (defined $curstatus and $curstatus eq "up"))
-		{
-			$nmisng->log->info("Interface $index, admin status changed from $curstatus to $newstate, needs update");
-			$thisif->{_needs_update} = 1;
-			next;
-		}
-
-		# or has ifLastChange changed? not enabled by default, must check if it's been loaded
-		if ( defined($thisif->{_ifLastChangeSec}) # we've consulted snmp for it
-				 and ( !defined($thisif->{ifLastChangeSec}) # and we had none before
-							 or $thisif->{ifLastChangeSec} != $thisif->{_ifLastChangeSec}) ) # or the old value is different
-		{
-			$nmisng->log->info("Interface index $index, needs update because of ifLastChange $thisif->{_ifLastChangeSec}s"
-												 . ($thisif->{ifLastChangeSec}? ", was $thisif->{ifLastChangeSec}"
-														: ", new interface"));
-			$thisif->{_needs_update} = 1;
-			# no next, this is the last cheap test
-		}
-	}
-
-	# 4. perform getIntfInfo for the interfaces that need it
-	for my $needsmust (grep($if_data_map{$_}->{_needs_update}, keys %if_data_map))
-	{
-		# all done by index, so far
-		my $thisif = $if_data_map{$needsmust};
-		$nmisng->log->debug("Performing phase 1 getIntfInfo for index $needsmust");
-
-		# this returns an inventory object (or undef on error/nonexistent)...
-		my $maybenew = getIntfInfo( sys => $S, index => $needsmust);
-		if (!defined $maybenew)
-		{
-			$nmisng->log->warn("Interface index $needsmust was removed while trying to update");
-			delete $if_data_map{$needsmust}; # nothing to do except mark it as historic at the end
-			next;
-		}
-		# ...which MAY be different from the one we've got in the if_data_map
-		if (!defined $thisif->{_id} or $maybenew->id ne $thisif->{_id})
-		{
-			$nmisng->log->debug2("Interface index $needsmust "
-													 .(defined($thisif->{_id})? "has changed substantially" : "is new")
-													 . " and has a new inventory");
-
-			# update the if_data_map. index is the same, contents may differ; must keep relevant stuff!
-			$if_data_map{$needsmust} = { %{$maybenew->data},
-																	 _id => $maybenew->id,
-																	 _was_updated => 1, # mark as 'getintfinfo done'
-																	 # if this is a new inventory then it lacks both enabled and historic...
-																	 enabled  => $maybenew->{enabled} // 1,
-																	 historic => $maybenew->{historic} // 0,
-																	 _ifAdminStatus => $maybenew->data->{ifAdminStatus},
-																	 _ifOperStatus => $maybenew->data->{ifOperStatus},
-			};
-		}
-		else
-		{
-			# just mark this interface as updated
-			$if_data_map{$needsmust}->{_was_updated} = 1;
-			delete $if_data_map{$needsmust}->{_needs_update};
-		}
-	}
-
-	# 5. collect modelled data for enabled, nonhistoric, collectable interfaces
-	# and stash it as we don't necessarily know the final inventory target yet
-	NMISNG::Util::info("Collecting Interface Data");
-	for my $index (sort grep($if_data_map{$_}->{enabled} && !$if_data_map{$_}->{historic},
-													 keys %if_data_map))
-	{
-		my $thisif = $if_data_map{$index};
-
-		# only collect on interfaces that are defined, with collection turned on globally,
-		# also don't bother with ones without ifdescr
-		if ( !defined $thisif->{ifDescr}
-				 or $thisif->{ifDescr} eq "" ) # note: 0 would be acceptable
-		{
-			$nmisng->log->debug("NOT collecting: ifIndex=$index: no description");
-			next;
-		}
-
-		# returns undef if no good
-		my $rrdData = $S->getData( class => 'interface', index => $index,
-															 model => $model );
-		my $howdiditgo =$thisif->{_rrd_status} = $S->status;
-
-		# any errors?
-		if (my $anyerror  = $howdiditgo->{error}
-				|| $howdiditgo->{snmp_error}
-				|| $howdiditgo->{wmi_error})
-		{
-			$nmisng->log->error("$nodename failed to get interface data for ifIndex=$index: $anyerror");
-		}
-
-		# 5a. a certain amount of data massaging is required before we can make use of the rrd data,
-		# ie. moving of HC octet counters
-		# that's because the 'special handling for manual interface discovery' needs the ifoctet counters...
-
-		# getdata returns a weird structure: section top, then $index underneath
-		for my $datasection (keys %$rrdData)
-		{
-			my $thisone = $rrdData->{$datasection}->{$index};
-
-			# if HC counters exist then MOVE values to the non-HC names
-			if (ref($thisone->{ifHCInOctets}) eq "HASH")
-			{
-				$nmisng->log->debug("processing HC counters for index $index");
-				for ( ["ifHCInOctets", "ifInOctets"], ["ifHCOutOctets", "ifOutOctets"] )
-				{
-					my ($source, $dest) = @$_;
-
-					if ( $thisone->{$source}->{value} =~ /^\d+$/ )
-					{
-						$thisone->{$dest}->{value}  = $thisone->{$source}->{value};
-						$thisone->{$dest}->{option} = $thisone->{$source}->{option};
-					}
-					delete $thisone->{$source};
-				}
-			}
-			# ...and MOVE these over as well
-			if ( $datasection eq 'pkts' or $datasection eq 'pkts_hc' )
-			{
-				my $debugdone = 0;
-				for ( ["ifHCInUcastPkts",  "ifInUcastPkts"],
-							["ifHCOutUcastPkts", "ifOutUcastPkts"],
-							["ifHCInMcastPkts",  "ifInMcastPkts"],
-							["ifHCOutMcastPkts", "ifOutMcastPkts"],
-							["ifHCInBcastPkts",  "ifInBcastPkts"],
-							["ifHCOutBcastPkts", "ifOutBcastPkts"], )
-				{
-					my ( $source, $dest ) = @$_;
-
-					if ( $thisone->{$source}->{value} =~ /^\d+$/ )
-					{
-						$nmisng->log->debug("process HC counters of $datasection for $index")
-								if ( !$debugdone++ );
-						$thisone->{$dest}->{value}  = $thisone->{$source}->{value};
-						$thisone->{$dest}->{option} = $thisone->{$source}->{option};
-					}
-					delete $thisone->{$source};
-				}
-			}
-		}
-
-		# stash the data for this index
-		$thisif->{_rrd_data} = $rrdData;
-	}
-
-	# 6. figure out if any other interfaces need an update, based on the snmp information now available
-	# this covers reordered interfaces (interface index is not invariant, ifdescr is treated as invariant)
-	# new interfaces should have been handled in 4.
-	for my $index (keys %if_data_map)
-	{
-		my $thisif = $if_data_map{$index};
-
-		next if (!$thisif->{enabled} # we track historic/disabled ones but don't work on them...
-						 or $thisif->{historic}
-						 or !$thisif->{_rrd_data} # no rrd data collectable -> cannot do anything
-						 or ref($thisif->{_rrd_data}->{interface}) ne "HASH"
-						 or $thisif->{_was_updated}); # or if the interface was updated already...
-
-		my $intfsection = $thisif->{_rrd_data}->{interface}->{$index};
-
-		my $newifdescr = NMISNG::Util::rmBadChars( $intfsection->{ifDescr}->{value} );
-		if ($newifdescr ne $thisif->{ifDescr})
-		{
-			$nmisng->log->info("Interface $index, ifDescr changed from $thisif->{ifDescr} to $newifdescr, needs update");
-			$thisif->{_needs_update} = 1;
-			next;
-		}
-
-		# now check the interface operational status for transition, if there are counters
-		# and if the adminstatus check isn't disabled
-		if (!$dontwanna_ifadminstatus
-				&& $intfsection->{ifInOctets} ne ''
-				&& $intfsection->{ifOutOctets} ne '')
-		{
-			my $prevstatus = $thisif->{ifOperStatus}; # that's inventory
-			my $newstatus = $thisif->{_ifOperStatus}; # that's snmp-sourced
-
-			# relevant transition === entering or leaving up state
-			if (($newstatus eq 'down' and $prevstatus =~ /^(up|ok)$/)
-					or ($newstatus !~ /^(up|ok|dormant)$/))
-			{
-				$nmisng->log->info("Interface $index, oper status changed from $prevstatus to $newstatus, needs update");
-				$thisif->{_needs_update} = 1;
-			}
-		}
-	}
-
-	# 7. redo the getIntfInfo exercise from 4. for these other interfaces in need of help
-	# these 'other' interfaces should not be totally new ones, those should have been covered in 4.
-	for my $needsmust (grep($if_data_map{$_}->{_needs_update}, keys %if_data_map))
-	{
-		# all done by index, so far
-		my $thisif = $if_data_map{$needsmust};
-		$nmisng->log->debug("Performing phase 2 getIntfInfo for index $needsmust");
-
-		assert(!$thisif->{_was_updated}, "should getintfinfo-update index $needsmust at most once!");
-
-		# this returns an inventory object (or undef if removed/error)...
-		my $maybenew = getIntfInfo( sys => $S, index => $needsmust);
-		if (!defined $maybenew)
-		{
-			$nmisng->log->warn("Interface index $needsmust was removed while trying to update");
-			delete $if_data_map{$needsmust}; # nothing to do except mark it as historic at the end
-			next;
-		}
-		# ...which MAY be different from the one we've got in the if_data_map
-		if ($maybenew->id ne $thisif->{_id})
-		{
-			$nmisng->log->debug2("Interface index $needsmust has changed substantially and has a new inventory");
-
-			# update the if_data_map. index is the same, contents may differ
-			# we must keep the relevant already collected stuff, especially the rrd data!
-			$if_data_map{$needsmust} = { %{$maybenew->data},
-																	 _id => $maybenew->id,
-																	 _was_updated => 1, # mark as 'getintfinfo done'
-																	 # a new inventory may be lacking both enabled and historic
-																	 enabled  => $maybenew->{enabled} // 1,
-																	 historic => $maybenew->{historic} // 0,
-																	 #
-																	 _ifAdminStatus => $maybenew->data->{ifAdminStatus},
-																	 _ifOperStatus => $maybenew->data->{ifOperStatus},
-																	 _rrd_data => $thisif->{_rrd_data}, # keep
-																	 _rrd_status => $thisif->{_rrd_status} , # keep
-			};
-		}
-		else
-		{
-			# just mark this interface as updated
-			$if_data_map{$needsmust}->{_was_updated} = 1;
-			delete $if_data_map{$needsmust}->{_needs_update};
-		}
-	}
-
-	# 8. do something with the stashed rrd data; now if_data_map should have
-	# the correct inventory id attached for every single interface
-	my $catchall_data = $S->inventory( concept => 'catchall' )->data_live(); # live, no saving needed
-	my $V    = $S->view;
-	my $RI   = $S->reach;
-	$RI->{intfUp} = $RI->{intfColUp} = 0;
-
-	# work on enabled and nonhistoric
-	for my $index (sort grep($if_data_map{$_}->{enabled}
-													 && !$if_data_map{$_}->{historic}, keys %if_data_map))
-	{
-		my $thisif = $if_data_map{$index};
-
-		# instantiate inventory
-		my ($inventory, $error_message) = $nmisng_node->inventory( _id => $thisif->{_id} );
-		if (!$inventory)
-		{
-			$nmisng->log->error("Failed to get interface inventory, _id: $thisif->{_id}: $error_message");
-			next;
-		}
-		$leftovers{$inventory->id} = 0; # clearly an interface we're handling, so not dead
-
-		# r/o, superset of what if_data_map carries, except for _rrd_data
-		my $inventory_data = $inventory->data;
-
-		my $alsoindex = $inventory_data->{ifIndex};
-		assert($index eq $alsoindex, "Interface inventory _id: $thisif->{_id} invalid, says ifindex is $alsoindex but current is $index");
-
-
-		NMISNG::Util::info(
-			"$inventory_data->{ifDescr}: ifIndex=$inventory_data->{ifIndex}, was: OperStatus=$inventory_data->{ifOperStatus}, ifAdminStatus=$inventory_data->{ifAdminStatus}, Collect=$inventory_data->{collect}"
-				);
-
-
-		# was an interface section collectable? certain amounts of massaging required
-		if (ref(my $ifsection = ref($thisif->{_rrd_data}->{interface}) eq "HASH"?
-						$thisif->{_rrd_data}->{interface}->{$index} : undef) eq "HASH")
-		{
-			# update the CURRENT oper and adminstates from snmp-sourced goodies
-			# these are already textualised
-			$thisif->{_ifAdminStatus} = $ifsection->{ifAdminStatus}{value};
-			$thisif->{_ifOperStatus} = $ifsection->{ifOperStatus}{value};
-
-			# special handling for manual interface discovery which does not use getIntfInfo
-			if ($dontwanna_ifadminstatus)
-			{
-				# ifAdminStatus is from inventory, _ifAdminStatus is from snmp, model etc.
-				NMISNG::Util::dbg("handling up/down, now admin=$thisif->{_ifAdminStatus}, oper=$thisif->{_ifOperStatus} was admin=$thisif->{ifAdminStatus}, oper=$thisif->{ifOperStatus}" );
-
-				# interface now up or down, check and set or clear outstanding event.
-				# fixme not quite correct logic, checkevent happens if ifadminstatus is not up/ok...
-				if ($thisif->{_ifAdminStatus} =~ /^(up|ok)$/
-						and $thisif->{_ifOperStatus} !~ /^(up|ok|dormant)$/ )
-				{
-					if ( NMISNG::Util::getbool( $inventory_data->{event} ) )
-					{
-						Compat::NMIS::notify(
-							sys     => $S,
-							event   => "Interface Down",
-							element => $inventory_data->{ifDescr},
-							details => $inventory_data->{Description},
-							context => {type => "interface"},
-							inventory_id => $inventory->id 
-						);
-
-					}
-				}
-				else
-				{
-					Compat::NMIS::checkEvent(
-						sys     => $S,
-						event   => "Interface Down",
-						level   => "Normal",
-						element => $inventory_data->{ifDescr},
-						details => $inventory_data->{Description},
-						inventory_id => $inventory->id 
-					);
-				}
-
-				# synthetic
-				$V->{interface}{"${index}_ifAdminStatus_color"} = Compat::NMIS::getAdminColor(
-					collect       => $inventory_data->{collect},
-					ifAdminStatus => $thisif->{_ifAdminStatus},
-					ifOperStatus  => $thisif->{_ifOperStatus} );
-				$V->{interface}{"${index}_ifOperStatus_color"} = Compat::NMIS::getOperColor(
-					collect       => $inventory_data->{collect},
-					ifAdminStatus => $thisif->{_ifAdminStatus},
-					ifOperStatus  => $thisif->{_ifOperStatus} );
-
-				$V->{interface}{"${index}_ifAdminStatus_value"} = $thisif->{_ifAdminStatus};
-				$V->{interface}{"${index}_ifOperStatus_value"}  = $thisif->{_ifOperStatus};
-			}
-
-			# and update the inventory with state, for saving later
-			$inventory_data->{ifAdminStatus} = $if_data_map{$index}->{_ifAdminStatus};
-			$inventory_data->{ifOperStatus} = $if_data_map{$index}->{_ifOperStatus};
-
-			# other interface section things
-			# cannot store text in rrd, don't need the ifadminstatus
-			delete $ifsection->{ifDescr};
-			delete $ifsection->{ifAdminStatus};
-
-			# convert time 1/100s tics to uptime string, but also save the seconds
-			if (ref($ifsection->{ifLastChange}) eq "HASH"
-					&& defined($ifsection->{ifLastChange}->{value}))
-			{
-				$V->{interface}{"${index}_ifLastChange_value"}
-				= $inventory_data->{ifLastChange}
-				= NMISNG::Util::convUpTime(
-					$inventory_data->{ifLastChangeSec}
-					= int( $ifsection->{ifLastChange}{value} / 100 ) );
-				NMISNG::Util::dbg("last change for index $index time=$inventory_data->{ifLastChange}, timesec=$inventory_data->{ifLastChangeSec}");
-			}
-			delete $ifsection->{ifLastChange};
-
-			# accumulate total number of non-virtual interfaces that are up
-			$RI->{intfUp}++ if ($thisif->{_ifOperStatus} eq "up"
-													and NMISNG::Util::getbool($thisif->{real}));
-			++$RI->{intfTotal};
-
-			# Calculate numeric Operational Status
-			my $operStatus = ( $thisif->{_ifOperStatus} =~ /up|ok|dormant/ ) ? 100 : 0;
-			$ifsection->{ifOperStatus}->{value} = $operStatus;    # can only store numeric value in rrd
-
-			# While updating start calculating the total availability of the node, depends on events set
-			my $opstatus = NMISNG::Util::getbool( $inventory_data->{event} ) ? $operStatus : 100;
-			$RI->{operStatus} = $RI->{operStatus} + $opstatus;
-			++$RI->{operCount};
-
-			# count total number of collected interfaces up ( if events are set on)
-			++$RI->{intfColUp} if ($opstatus && NMISNG::Util::getbool($inventory_data->{event}));
-		} # end of the interface section special stuff
-
-
-		my $previous_pit = $inventory->get_newest_timed_data(); # one needed for the pit updates,
-
-		# now walk all rrd data sections and send them off to rrd
-		for my $sectionname (sort keys %{$thisif->{_rrd_data}})
-		{
-			my $thissection = $thisif->{_rrd_data}->{$sectionname}->{$index};
-			if ( $C->{debug} )
-			{
-				for my $ds (keys %{$thissection})
-				{
-					$nmisng->log->debug2( "rrdData section $sectionname, ds $ds, value=$thissection->{$ds}->{value}, option=$thissection->{$ds}->{option}");
-				}
-			}
-
-			# RRD Database update and remember filename
-			NMISNG::Util::info( "updateRRD type=$sectionname index=$index", 2 );
-			my $db = $S->create_update_rrd( data => $thissection,
-																			type => $sectionname,
-																			index => $index,
-																			inventory => $inventory );
-			if ( !$db )
-			{
-				NMISNG::Util::logMsg( "ERROR updateRRD failed: " . NMISNG::rrdfunc::getRRDerror() );
-			}
-			else
-			{
-				# convert data into values we can use in pit (eg resolve counters)
-				my $target = {};
-
-				NMISNG::Inventory::parse_rrd_update_data($thissection, $target, $previous_pit, $sectionname);
-				my $period = getThresholdPeriod( subconcept => $sectionname );
-				my $stats = Compat::NMIS::getSubconceptStats(sys => $S, inventory => $inventory,
-																										 subconcept => $sectionname,
-																										 start => $period, end => time);
-				# add data and stats
-				$stats //= {};
-				my $error = $inventory->add_timed_data( data => $target, derived_data => $stats,
-																								subconcept => $sectionname,
-																								time => $catchall_data->{last_poll},
-																								delay_insert => 1 );
-				NMISNG::Util::logMsg("ERROR: timed data adding for ". $inventory->concept ." failed: $error")
-						if ($error);
-			}
-		}
-
-		# can't re-use stats here because these run on default 6h, normal stats run on 15m
-		my $period = $C->{interface_util_period} || "-6 hours";    # bsts plus backwards compat
-		my $interface_util_stats = Compat::NMIS::getSubconceptStats(sys => $S,
-																																inventory => $inventory,
-																																subconcept => 'interface',
-																																start => $period,
-																																end => time);
-
-		$V->{interface}{"${index}_operAvail_value"} = $interface_util_stats->{availability} // 'N/A';
-		$V->{interface}{"${index}_totalUtil_value"} = $interface_util_stats->{totalUtil} // 'N/A'; # comment to fix my editor highlighting not finding /
-		$V->{interface}{"${index}_operAvail_color"} = Compat::NMIS::colorHighGood( $interface_util_stats->{availability} );
-		$V->{interface}{"${index}_totalUtil_color"} = Compat::NMIS::colorLowGood( $interface_util_stats->{totalUtil} );
-
-		### 2012-08-14 keiths, logic here to verify an event exists and the interface is up.
-		### this was causing events to be cleared when interfaces were collect true, oper=down, admin=up
-		if ( $S->nmisng_node->eventExist( "Interface Down", $inventory_data->{ifDescr} )
-				 and $inventory_data->{ifOperStatus} =~ /up|ok|dormant/ )
-		{
-			Compat::NMIS::checkEvent(
-				sys     => $S,
-				event   => "Interface Down",
-				level   => "Normal",
-				element => $inventory_data->{ifDescr},
-				details => $inventory_data->{Description},
-				inventory_id => $inventory->id 
-			);
-		}
-
-		# header info of web page
-		$V->{interface}{"${index}_operAvail_title"} = 'Intf. Avail.';
-		$V->{interface}{"${index}_totalUtil_title"} = $C->{interface_util_label} || 'Util. 6hrs';    # backwards compat
-
-		# check escalation if event is on
-		if ( NMISNG::Util::getbool($inventory_data->{event}))
-		{
-
-			my $escalate = 'none';			
-			my ($error,$erec) = $S->nmisng_node->eventLoad(				
-				event => "Interface Down", 
-				element => $inventory_data->{ifDescr},
-				# don't pass this in yet because if we do it will try and filter and may not be set so worn't work
-				# inventory_id => $inventory->id,			 
-				active => 1
-			);
-			if( !$error && $erec )
-			{				
-				$escalate = $erec->{escalate} if ( $erec and defined( $erec->{escalate} ) );
-			}
-			$V->{interface}{"${index}_escalate_title"} = 'Esc.';
-			$V->{interface}{"${index}_escalate_value"} = $escalate;
-		}
-
-		# don't recalculate path, that should happen in update, any place where we find
-		# the interface has changed enough runs update code anyway. I believe not doing this is correct
-		$inventory->data( $inventory_data );
-		$inventory->historic(0);
-		$inventory->enabled(1);
-
-		my ($op, $error) = $inventory->save();
-		$nmisng->log->error("failed to save inventory for $nodename, interface $inventory_data->{ifDescr}: $error")
-				if ($op <= 0);
-
-	}
-
-	# handle accumulated alerts
-	processAlerts( S => $S );
-
-	# done walking the interfaces, now mark as historic what is known unwanted
-	# leftovers holds all observed inventoies, 1 is dead 0 is good
-	my @keep;
-	for my $invid (keys %leftovers)
-	{
-		if ($leftovers{$invid})
-		{
-			# note that leftovers contain already marked historic ones, so that debug isn't super-useful
-			$nmisng->log->debug3("$nodename, (re)marking inventory $invid as historic");
-		}
-		else
-		{
-			push @keep, $invid;
-		}
-	}
-
-	my $nuked = $S->nmisng_node->bulk_update_inventory_historic(
-		active_ids => \@keep, concept => 'interface' );
-	$nmisng->log->error("bulk update historic failed: $nuked->{error}") if ($nuked->{error});
-
-	NMISNG::Util::logMsg("$nodename, found intfs alive: $nuked->{matched_nothistoric}, already historic: $nuked->{matched_historic}, marked alive: $nuked->{marked_nothistoric}, marked historic: $nuked->{marked_historic}");
-
-	NMISNG::Util::info("Finished");
-	return 1;
-}
-
-### Class Based Qos handling
-# this wrapper function performs both type=update and type=collect ops
-# args: sys, update;
-# returns: 1
-sub getCBQoS
-{
-	my %args = @_;
-	my ($S,$isupdate)    = @args{"sys","update"};
-
-	my $NC = $S->ndcfg;
-
-	if ( $NC->{node}{cbqos} !~ /^(true|input|output|both)$/ )
-	{
-		NMISNG::Util::info("no CBQoS collecting ($NC->{node}{cbqos}) for node $S->{name}");
-		return 1;
-	}
-
-	NMISNG::Util::info("Starting for node $S->{name}");
-
-	if ($isupdate)
-	{
-		getCBQoSwalk( sys => $S );    # get indexes
-	}
-	elsif ( !getCBQoSdata( sys => $S ) )
-	{
-		getCBQoSwalk( sys => $S );    # (re)get indexes
-		getCBQoSdata( sys => $S );    # and reget data
-	}
-
-	NMISNG::Util::info("Finished");
-	return 1;
-}
-
-# this function performs a collect-type operation for cbqos
-# note that while this function could theoretically work with wmi,
-# the priming/update function getCBQoSwalk doesn't.
-# returns: 1 if successful, 0 otherwise
-sub getCBQoSdata
-{
-	my (%args)  = @_;
-	my $S     = $args{sys};
-	my $catchall_data = $S->inventory( concept => 'catchall' )->data_live();
-
-	my $happy;
-	foreach my $direction ( "in", "out" )
-	{
-		my $concept = "cbqos-$direction";
-		my $ids = $S->nmisng_node->get_inventory_ids(concept => $concept,
-																								 filter => { enabled => 1, historic => 0 });
-
-		# oke, we have get now the PolicyIndex and ObjectsIndex directly
-		foreach my $id ( @$ids )
-		{
-			my ($inventory,$error_message) = $S->nmisng_node->inventory( _id => $id );
-			$S->nmisng->log->error("Failed to get inventory for id:$id, concept:$concept, error_message:$error_message")
-					&& next if(!$inventory);
-
-			my $data = $inventory->data();
-			# for now ifIndex is stored in the index attribute
-			my $intf = $data->{index};
-			my $CB = $data;
-			my $previous_pit = $inventory->get_newest_timed_data();
-
-			next if ( !exists $CB->{'PolicyMap'}{'Name'} );
-
-			# check if Policymap name contains no collect info
-			if ( $CB->{'PolicyMap'}{'Name'} =~ /$S->{mdl}{system}{cbqos}{nocollect}/i )
-			{
-				NMISNG::Util::dbg("no collect for interface $intf $direction ($CB->{'Interface'}{'Descr'}) by control ($S->{mdl}{system}{cbqos}{nocollect}) at Policymap $CB->{'PolicyMap'}{'Name'}"
-				);
-				next;
-			}
-
-			++$happy;
-
-			my $PIndex = $CB->{'PolicyMap'}{'Index'};
-			foreach my $key ( keys %{$CB->{'ClassMap'}} )
-			{
-				my $CMName = $CB->{'ClassMap'}{$key}{'Name'};
-				my $OIndex = $CB->{'ClassMap'}{$key}{'Index'};
-				NMISNG::Util::info("Interface $intf, ClassMap $CMName, PolicyIndex $PIndex, ObjectsIndex $OIndex");
-				my $subconcept = $CMName;
-
-				# get the number of bytes/packets transfered and dropped
-				my $port = "$PIndex.$OIndex";
-
-				my $rrdData
-					= $S->getData( class => $concept, index => $intf, port => $port, model => $model );
-				my $howdiditgo = $S->status;
-				my $anyerror = $howdiditgo->{error} || $howdiditgo->{snmp_error} || $howdiditgo->{wmi_error};
-
-				# were there any errors?
-				if ( !$anyerror )
-				{
-					processAlerts( S => $S );
-					my $D = $rrdData->{$concept}{$intf};
-
-					if ( $D->{'PrePolicyByte'} eq "noSuchInstance" )
-					{
-						NMISNG::Util::logMsg("ERROR mismatch of indexes in getCBQoSdata, run walk");
-						return;
-					}
-
-					# oke, store the data
-					NMISNG::Util::dbg("bytes transfered $D->{'PrePolicyByte'}{value}, bytes dropped $D->{'DropByte'}{value}");
-					NMISNG::Util::dbg("packets transfered $D->{'PrePolicyPkt'}{value}, packets dropped $D->{'DropPkt'}{value}");
-					NMISNG::Util::dbg("packets dropped no buffer $D->{'NoBufDropPkt'}{value}");
-
-
-					# update RRD, rrd file info comes from inventory,
-					# storage/subconcept: class name == subconcept
-					my $db = $S->create_update_rrd( data  => $D,
-																					type  => $CMName, # subconcept
-#																					index => $intf,		# not needed
-#																					item  => $CMName, # not needed
-																					inventory => $inventory );
-					if ( !$db )
-					{
-						NMISNG::Util::logMsg( "ERROR updateRRD failed: " . NMISNG::rrdfunc::getRRDerror() );
-					}
-					else
-					{
-						my $target = {};
-						NMISNG::Inventory::parse_rrd_update_data( $D, $target, $previous_pit, $CMName );
-						# get stats, subconcept here is too specific, so use concept name, which is what
-						#  stats expects anyway
-						my $period = getThresholdPeriod( subconcept => $concept );
-						# subconcept is completely variable, so we must tell the system where to find the stats
-						my $stats = Compat::NMIS::getSubconceptStats( sys => $S, inventory => $inventory, subconcept => $CMName,
-																													stats_section => $concept, start => $period, end => time );
-						$stats //= {};
-						my $error = $inventory->add_timed_data( data => $target, derived_data => $stats, subconcept => $CMName,
-																										time => $catchall_data->{last_poll}, delay_insert => 1 );
-						NMISNG::Util::logMsg("ERROR: timed data adding for ". $inventory->concept ." failed: $error") if ($error);
-					}
-				}
-				else
-				{
-					NMISNG::Util::logMsg("ERROR ($S->{name}) on getCBQoSdata, $anyerror");
-					HandleNodeDown( sys => $S, type => "snmp", details => $howdiditgo->{snmp_error} )
-						if ( $howdiditgo->{snmp_error} );
-					HandleNodeDown( sys => $S, type => "wmi", details => $howdiditgo->{wmi_error} )
-						if ( $howdiditgo->{wmi_error} );
-
-					return 0;
-				}
-			}
-			# saving is required becuase create_update_rrd can change inventory, setting data not done because
-			# it's not chagned
-			$inventory->save();
-		}
-	}
-	return $happy? 1 : 0;
-}
-
-# collect cbqos overview data from snmp, for update operation
-# this is expected to run AFTER getintfinfo (because that's where overrides are transferred into NI)
-# fixme: this function does not work for wmi-only nodes
-# args: sys
-# returns: 1 if ok
-sub getCBQoSwalk
-{
-	my (%args) = @_;
-	my $S    = $args{sys};
-
-	if ( !$S->status->{snmp_enabled} )
-	{
-		NMISNG::Util::info("Not performing getCBQoSwalk for $S->{name}: SNMP not enabled for this node");
-		return 1;
-	}
-
-	my $NC   = $S->ndcfg;
-	my $SNMP = $S->snmp;
-
-	NMISNG::Util::info("start table scanning");
-
-	# get the qos interface indexes and objects from the snmp table
-	if ( my $ifIndexTable = $SNMP->getindex('cbQosIfIndex') )
-	{
-		# grab all the interface data required to run this function
-		# no writing back to the IF information is done so plain models
-		# are good
-		my $nmisng = $S->nmisng;
-		my $nmisng_node = $S->nmisng_node;
-
-		my $result = $nmisng_node->get_inventory_model(
-			'concept' => 'interface',
-			fields_hash => {
-				'_id' => 1,
-				'data.collect' => 1,
-				'data.ifAdminStatus' => 1,
-				'data.ifDescr' => 1,
-				'data.ifIndex' => 1,
-				'data.ifSpeed' => 1,
-				'data.ifSpeedIn' => 1,
-				'data.ifSpeedOut' => 1,
-				'data.setlimits' => 1,
-				'enabled' => 1,
-				'historic' => 1
-			}
-				);
-		if (!$result->{success})
-		{
-			$nmisng->log->error("get inventory model failed: $result->{error}");
-			next;
-		}
-
-		# create a map by ifindex so we can look them up easily, flatten _id into data to make things easier
-		my $data = $result->{model_data}->data();
-		my %if_data_map = map
-			{
-				$_->{data}{_id} = $_->{_id};
-				$_->{data}{enabled} = $_->{enabled};
-				$_->{data}{historic} = $_->{historic};
-				$_->{data}{ifIndex} => $_->{data};
-			}
-			(@$data);
-
-		my %cbQosTable;
-		foreach my $PIndex ( keys %{$ifIndexTable} )
-		{
-			my $intf = $ifIndexTable->{$PIndex};    # the interface number from the snmp qos table
-			NMISNG::Util::info("CBQoS, scan interface $intf");
-			$nmisng->log->warn("CBQoS ifIndex $intf found which is not in inventory") && next
-				if( !defined($if_data_map{$intf}) );
-			my $if_data = $if_data_map{$intf};
-
-			# skip CBQoS if interface has collection disabled
-			if ( $if_data->{historic} || !$if_data->{enabled} )
-			{
-				NMISNG::Util::dbg("Skipping CBQoS, No collect on interface $if_data->{ifDescr} ifIndex=$intf");
-				next;
-			}
-
-			my $answer = {};
-			my %CMValues;
-
-			# check direction of qos with node table
-			( $answer->{'cbQosPolicyDirection'} ) = $SNMP->getarray("cbQosPolicyDirection.$PIndex");
-			NMISNG::Util::dbg("direction in policy is $answer->{'cbQosPolicyDirection'}, node wants $NC->{node}{cbqos}");
-
-			if (( $answer->{'cbQosPolicyDirection'} == 1 and $NC->{node}{cbqos} =~ /^(input|both)$/ )
-				or ( $answer->{'cbQosPolicyDirection'} == 2 and $NC->{node}{cbqos} =~ /^(output|true|both)$/ ) )
-			{
-				# interface found with QoS input or output configured
-
-				my $direction = ( $answer->{'cbQosPolicyDirection'} == 1 ) ? "in" : "out";
-				NMISNG::Util::info("Interface $intf found, direction $direction, PolicyIndex $PIndex");
-
-				my $ifSpeedIn    = $if_data->{ifSpeedIn}  ? $if_data->{ifSpeedIn}  : $if_data->{ifSpeed};
-				my $ifSpeedOut   = $if_data->{ifSpeedOut} ? $if_data->{ifSpeedOut} : $if_data->{ifSpeed};
-				my $inoutIfSpeed = $direction eq "in"       ? $ifSpeedIn               : $ifSpeedOut;
-
-				# get the policy config table for this interface
-				my $qosIndexTable = $SNMP->getindex("cbQosConfigIndex.$PIndex");
-				NMIS::Util::dbg("qos index table $PIndex: ".Dumper ($qosIndexTable)) if ( $C->{debug} > 5 );
-
-				# the OID will be 1.3.6.1.4.1.9.9.166.1.5.1.1.2.$PIndex.$OIndex = Gauge
-			BLOCK2:
-				foreach my $OIndex ( keys %{$qosIndexTable} )
-				{
-					# look for the Object type for each
-					( $answer->{'cbQosObjectsType'} ) = $SNMP->getarray("cbQosObjectsType.$PIndex.$OIndex");
-					NMISNG::Util::dbg("look for object at $PIndex.$OIndex, type $answer->{'cbQosObjectsType'}");
-					if ( $answer->{'cbQosObjectsType'} eq 1 )
-					{
-						# it's a policy-map object, is it the primairy
-						( $answer->{'cbQosParentObjectsIndex'} )
-							= $SNMP->getarray("cbQosParentObjectsIndex.$PIndex.$OIndex");
-						if ( $answer->{'cbQosParentObjectsIndex'} eq 0 )
-						{
-							# this is the primairy policy-map object, get the name
-							( $answer->{'cbQosPolicyMapName'} )
-								= $SNMP->getarray("cbQosPolicyMapName.$qosIndexTable->{$OIndex}");
-							NMISNG::Util::dbg("policymap - name is $answer->{'cbQosPolicyMapName'}, parent ID $answer->{'cbQosParentObjectsIndex'}"
-							);
-						}
-					}
-					elsif ( $answer->{'cbQosObjectsType'} eq 2 )
-					{
-						# it's a classmap, ask the name and the parent ID
-						( $answer->{'cbQosCMName'}, $answer->{'cbQosParentObjectsIndex'} )
-							= $SNMP->getarray( "cbQosCMName.$qosIndexTable->{$OIndex}",
-							"cbQosParentObjectsIndex.$PIndex.$OIndex" );
-						NMISNG::Util::dbg("classmap - name is $answer->{'cbQosCMName'}, parent ID $answer->{'cbQosParentObjectsIndex'}"
-						);
-
-						$answer->{'cbQosParentObjectsIndex2'} = $answer->{'cbQosParentObjectsIndex'};
-						my $cnt = 0;
-
-					  #KS 2011-10-27 Redundant model object not in use: NMISNG::Util::getbool($M->{system}{cbqos}{collect_all_cm})
-						while ( !NMISNG::Util::getbool( $C->{'cbqos_cm_collect_all'}, "invert" )
-							and $answer->{'cbQosParentObjectsIndex2'} ne 0
-							and $answer->{'cbQosParentObjectsIndex2'} ne $PIndex
-							and $cnt++ lt 5 )
-						{
-							( $answer->{'cbQosConfigIndex'} )
-								= $SNMP->getarray("cbQosConfigIndex.$PIndex.$answer->{'cbQosParentObjectsIndex2'}");
-							if ( $C->{debug} > 5 )
-							{
-								print "Dumping cbQosConfigIndex\n";
-								print Dumper ( $answer->{'cbQosConfigIndex'} );
-							}
-
-							# it is not the first level, get the parent names
-							( $answer->{'cbQosObjectsType2'} )
-								= $SNMP->getarray("cbQosObjectsType.$PIndex.$answer->{'cbQosParentObjectsIndex2'}");
-							if ( $C->{debug} > 5 )
-							{
-								print "Dumping cbQosObjectsType2\n";
-								print Dumper ( $answer->{'cbQosObjectsType2'} );
-							}
-
-							NMISNG::Util::dbg("look for parent of ObjectsType $answer->{'cbQosObjectsType2'}");
-							if ( $answer->{'cbQosObjectsType2'} eq 1 )
-							{
-								# it is a policymap name
-								( $answer->{'cbQosName'}, $answer->{'cbQosParentObjectsIndex2'} )
-									= $SNMP->getarray( "cbQosPolicyMapName.$answer->{'cbQosConfigIndex'}",
-									"cbQosParentObjectsIndex.$PIndex.$answer->{'cbQosParentObjectsIndex2'}" );
-								NMISNG::Util::dbg("parent policymap - name is $answer->{'cbQosName'}, parent ID $answer->{'cbQosParentObjectsIndex2'}"
-								);
-								if ( $C->{debug} > 5 )
-								{
-									print "Dumping cbQosName\n";
-									print Dumper ( $answer->{'cbQosName'} );
-									print "Dumping cbQosParentObjectsIndex2\n";
-									print Dumper ( $answer->{'cbQosParentObjectsIndex2'} );
-								}
-
-							}
-							elsif ( $answer->{'cbQosObjectsType2'} eq 2 )
-							{
-								# it is a classmap name
-								( $answer->{'cbQosName'}, $answer->{'cbQosParentObjectsIndex2'} )
-									= $SNMP->getarray( "cbQosCMName.$answer->{'cbQosConfigIndex'}",
-									"cbQosParentObjectsIndex.$PIndex.$answer->{'cbQosParentObjectsIndex2'}" );
-								NMISNG::Util::dbg("parent classmap - name is $answer->{'cbQosName'}, parent ID $answer->{'cbQosParentObjectsIndex2'}"
-								);
-								if ( $C->{debug} > 5 )
-								{
-									print "Dumping cbQosName\n";
-									print Dumper ( $answer->{'cbQosName'} );
-									print "Dumping cbQosParentObjectsIndex2\n";
-									print Dumper ( $answer->{'cbQosParentObjectsIndex2'} );
-								}
-							}
-							elsif ( $answer->{'cbQosObjectsType2'} eq 3 )
-							{
-								NMISNG::Util::dbg("skip - this class-map is part of a match statement");
-								next BLOCK2;    # skip this class-map, is part of a match statement
-							}
-
-							# concatenate names
-							if ( $answer->{'cbQosParentObjectsIndex2'} ne 0 )
-							{
-								$answer->{'cbQosCMName'} = "$answer->{'cbQosName'}--$answer->{'cbQosCMName'}";
-							}
-						}
-
-						# collect all levels of classmaps or only the first level
-						# KS 2011-10-27: by default collect hierarchical QoS
-						if ( !NMISNG::Util::getbool( $C->{'cbqos_cm_collect_all'}, "invert" )
-							or $answer->{'cbQosParentObjectsIndex'} eq $PIndex )
-						{
-							#
-							$CMValues{"H" . $OIndex}{'CMName'}  = $answer->{'cbQosCMName'};
-							$CMValues{"H" . $OIndex}{'CMIndex'} = $OIndex;
-						}
-					}
-					elsif ( $answer->{'cbQosObjectsType'} eq 4 )
-					{
-						my $CMRate;
-
-						# it's a queueing object, look for the bandwidth
-						(   $answer->{'cbQosQueueingCfgBandwidth'},
-							$answer->{'cbQosQueueingCfgBandwidthUnits'},
-							$answer->{'cbQosParentObjectsIndex'}
-							)
-							= $SNMP->getarray(
-							"cbQosQueueingCfgBandwidth.$qosIndexTable->{$OIndex}",
-							"cbQosQueueingCfgBandwidthUnits.$qosIndexTable->{$OIndex}",
-							"cbQosParentObjectsIndex.$PIndex.$OIndex"
-							);
-						if ( $answer->{'cbQosQueueingCfgBandwidthUnits'} eq 1 )
-						{
-							$CMRate = $answer->{'cbQosQueueingCfgBandwidth'} * 1000;
-						}
-						elsif ($answer->{'cbQosQueueingCfgBandwidthUnits'} eq 2
-							or $answer->{'cbQosQueueingCfgBandwidthUnits'} eq 3 )
-						{
-							$CMRate = $answer->{'cbQosQueueingCfgBandwidth'} * $inoutIfSpeed / 100;
-						}
-						if ( $CMRate eq 0 ) { $CMRate = "undef"; }
-						NMISNG::Util::dbg("queueing - bandwidth $answer->{'cbQosQueueingCfgBandwidth'}, units $answer->{'cbQosQueueingCfgBandwidthUnits'},"
-								. "rate $CMRate, parent ID $answer->{'cbQosParentObjectsIndex'}" );
-						$CMValues{"H" . $answer->{'cbQosParentObjectsIndex'}}{'CMCfgRate'} = $CMRate;
-					}
-					elsif ( $answer->{'cbQosObjectsType'} eq 6 )
-					{
-						# traffic shaping
-						( $answer->{'cbQosTSCfgRate'}, $answer->{'cbQosParentObjectsIndex'} )
-							= $SNMP->getarray( "cbQosTSCfgRate.$qosIndexTable->{$OIndex}",
-							"cbQosParentObjectsIndex.$PIndex.$OIndex" );
-						NMISNG::Util::dbg("shaping - rate $answer->{'cbQosTSCfgRate'}, parent ID $answer->{'cbQosParentObjectsIndex'}"
-						);
-						$CMValues{"H" . $answer->{'cbQosParentObjectsIndex'}}{'CMTSCfgRate'}
-							= $answer->{'cbQosPoliceCfgRate'};
-
-					}
-					elsif ( $answer->{'cbQosObjectsType'} eq 7 )
-					{
-						# police
-						( $answer->{'cbQosPoliceCfgRate'}, $answer->{'cbQosParentObjectsIndex'} )
-							= $SNMP->getarray(
-							"cbQosPoliceCfgRate.$qosIndexTable->{$OIndex}",
-							"cbQosParentObjectsIndex.$PIndex.$OIndex"
-							);
-						NMISNG::Util::dbg("police - rate $answer->{'cbQosPoliceCfgRate'}, parent ID $answer->{'cbQosParentObjectsIndex'}"
-						);
-						$CMValues{"H" . $answer->{'cbQosParentObjectsIndex'}}{'CMPoliceCfgRate'}
-							= $answer->{'cbQosPoliceCfgRate'};
-					}
-
-					NMISNG::Util::dbg(Dumper($answer)) if ( $C->{debug} > 5 );
-				}
-
-				if ( $answer->{'cbQosPolicyMapName'} eq "" )
-				{
-					$answer->{'cbQosPolicyMapName'} = 'default';
-					NMISNG::Util::dbg("policymap - name is blank, so setting to default");
-				}
-				# putting this also in ifDescr so it's easier to programatically find in nodes.pl
-				$cbQosTable{$intf}{$direction}{'ifDescr'} = $if_data->{'ifDescr'};
-				$cbQosTable{$intf}{$direction}{'Interface'}{'Descr'} = $if_data->{'ifDescr'};
-				$cbQosTable{$intf}{$direction}{'PolicyMap'}{'Name'}  = $answer->{'cbQosPolicyMapName'};
-				$cbQosTable{$intf}{$direction}{'PolicyMap'}{'Index'} = $PIndex;
-
-				# combine CM name and bandwidth
-				foreach my $index ( keys %CMValues )
-				{
-					# check if CM name does exist
-					if ( exists $CMValues{$index}{'CMName'} )
-					{
-
-						$cbQosTable{$intf}{$direction}{'ClassMap'}{$index}{'Name'}  = $CMValues{$index}{'CMName'};
-						$cbQosTable{$intf}{$direction}{'ClassMap'}{$index}{'Index'} = $CMValues{$index}{'CMIndex'};
-
-						# lets print the just type
-						if ( exists $CMValues{$index}{'CMCfgRate'} )
-						{
-							$cbQosTable{$intf}{$direction}{'ClassMap'}{$index}{'BW'}{'Descr'} = "Bandwidth";
-							$cbQosTable{$intf}{$direction}{'ClassMap'}{$index}{'BW'}{'Value'}
-								= $CMValues{$index}{'CMCfgRate'};
-						}
-						elsif ( exists $CMValues{$index}{'CMTSCfgRate'} )
-						{
-							$cbQosTable{$intf}{$direction}{'ClassMap'}{$index}{'BW'}{'Descr'} = "Traffic shaping";
-							$cbQosTable{$intf}{$direction}{'ClassMap'}{$index}{'BW'}{'Value'}
-								= $CMValues{$index}{'CMTSCfgRate'};
-						}
-						elsif ( exists $CMValues{$index}{'CMPoliceCfgRate'} )
-						{
-							$cbQosTable{$intf}{$direction}{'ClassMap'}{$index}{'BW'}{'Descr'} = "Police";
-							$cbQosTable{$intf}{$direction}{'ClassMap'}{$index}{'BW'}{'Value'}
-								= $CMValues{$index}{'CMPoliceCfgRate'};
-						}
-						else
-						{
-							$cbQosTable{$intf}{$direction}{'ClassMap'}{$index}{'BW'}{'Descr'} = "Bandwidth";
-							$cbQosTable{$intf}{$direction}{'ClassMap'}{$index}{'BW'}{'Value'} = "undef";
-						}
-
-					}
-					else
-					{
-
-					}
-				}
-			}
-			else
-			{
-				NMISNG::Util::dbg("No collect requested in Node table");
-			}
-		}
-
-		# Finished with SNMP QoS info collection, store inventory info and tune any existing rrds
-
-		# that's an ifindex
-		for my $index ( keys %cbQosTable )
-		{
-			my $thisqosinfo = $cbQosTable{$index};
-
-			# we rely on index to be there for the path key (right now)
-			my $if_data = $if_data_map{$index};
-
-			# don't care about interfaces w/o descr or no speed or uncollected or invalid limit config
-			next if ( ref( $if_data_map{$index} ) ne "HASH"
-								or !$if_data->{ifSpeed}
-								or $if_data->{setlimits} !~ /^(normal|strict|off)$/
-								or !NMISNG::Util::getbool( $if_data->{collect} ) );
-
-			my $thisintf     = $if_data;
-			my $desiredlimit = $thisintf->{setlimits};
-
-			NMISNG::Util::info(
-				"performing rrd speed limit tuning for cbqos on $thisintf->{ifDescr}, limit enforcement: $desiredlimit, interface speed is "
-				. NMISNG::Util::convertIfSpeed( $thisintf->{ifSpeed} )
-				. " ($thisintf->{ifSpeed})" );
-
-			# speed is in bits/sec, normal limit: 2*reported speed (in bytes), strict: exactly reported speed (in bytes)
-			my $maxbytes
-					= $desiredlimit eq "off"    ? "U"
-					: $desiredlimit eq "normal" ? int( $thisintf->{ifSpeed} / 4 )
-					:                             int( $thisintf->{ifSpeed} / 8 );
-			my $maxpkts = $maxbytes eq "U" ? "U" : int( $maxbytes / 50 );    # this is a dodgy heuristic
-
-			for my $direction (qw(in out))
-			{
-				# save the QoS Data, do it before tuning so inventory can be found when looking for name
-				my $data = $thisqosinfo->{$direction};
-				$data->{index} = $index;
-
-				# create inventory entry, data is not changed below so do it here,
-				# add index entry for now, may want to modify this later, or create a specialised Inventory class
-				my $path_keys = ['index'];    # for now use this, loadInfo guarnatees it will exist
-				my $path = $nmisng_node->inventory_path( concept => "cbqos-$direction",
-																								 data => $data, path_keys => $path_keys );
-
-				# only add if we have data, which we may not have in both directions, at this time
-				# i can't see a better way to find out when to skip and setting it to be disabled
-				# does not seem correct as the cbqos info isn't there
-				if( ref($path) eq 'ARRAY' && defined($data->{ClassMap}))
-				{
-					my ( $inventory, $error_message ) = $nmisng_node->inventory(
-						concept   => "cbqos-$direction",
-						path      => $path,
-						path_keys => $path_keys,
-						create    => 1
-					);
-
-					$nmisng->log->error("Failed to create inventory, error:$error_message") && next if ( !$inventory );
-
-					# regenerate the path, if this thing wasn't new the path may have changed, which is ok
-					$inventory->path( recalculate => 1 );
-					$inventory->description("$if_data->{ifDescr} - CBQoS $direction");
-					$inventory->data($data);
-					$inventory->historic(0);
-					$inventory->enabled(1);
-
-					# remove all unwanted storage info - classes that are gone
-					my $knownones = $inventory->storage;
-					my %keepthese = map { ($_->{Name} => 1)	} (values %{$data->{ClassMap}});
-					for my $maybegone (keys %$knownones)
-					{
-						next if ($keepthese{$maybegone});
-						$inventory->set_subconcept_type_storage(type => "rrd",
-																										subconcept => $maybegone,
-																										data => undef);
-					}
-
-					# set up the subconcept/storage infrastructure: one subconcept and rrd file per class (name)
-					for my $class (keys %{$data->{ClassMap}})
-					{
-						my $classname = $data->{ClassMap}->{$class}->{Name};
-						my $dbname = $S->makeRRDname(type => "cbqos-$direction",
-																				 index     => $index,
-																				 item      => $classname,
-																				 relative => 1 );
-
-						$inventory->set_subconcept_type_storage(type => "rrd",
-																										subconcept => $classname,
-																										data => $dbname);
-
-						# does the rrd file already exist?
-						if (-f (my $rrdfile =  $C->{database_root}."/".$dbname))
-						{
-							my $fileinfo = RRDs::info($rrdfile);
-							for my $matching ( grep /^ds\[.+\]\.max$/, keys %$fileinfo )
-							{
-								next if ( $matching
-											 !~ /ds\[(PrePolicyByte|DropByte|PostPolicyByte|PrePolicyPkt|DropPkt|NoBufDropPkt)\]\.max/
-										);
-								my $dsname = $1;
-								my $curval = $fileinfo->{$matching};
-
-								# all DS but the byte ones are packet based
-								my $desiredval = $dsname =~ /byte/i ? $maxbytes : $maxpkts;
-
-								if ( $curval ne $desiredval )
-								{
-									NMISNG::Util::info(
-										"rrd cbqos-$direction-$classname, ds $dsname, current limit $curval, desired limit $desiredval: adjusting limit"
-											);
-									RRDs::tune( $rrdfile, "--maximum", "$dsname:$desiredval" );
-								}
-								else
-								{
-									NMISNG::Util::info("rrd cbqos-$direction-$classname, ds $dsname, current limit $curval is correct");
-								}
-							}
-						}
-						$inventory->data_info( subconcept => $classname, enabled => 0 );
-					}
-
-					my ( $op, $error ) = $inventory->save();
-					NMISNG::Util::info( "saved ".join(',', @$path)." op: $op");
-					$nmisng->log->error( "Failed to save inventory:" . join( ",", @{$inventory->path} ) . " error:$error" )
-							if ($error);
-				}
-			}
-		}
-	}
-	else
-	{
-		NMISNG::Util::dbg("no entries found in QoS table of node $S->{name}");
-	}
-	return 1;
-}
-
-#=========================================================================================
-
-
-
-# fixme: this function does not work for wmi-only nodes, it's also good and nasty
-sub runServer
-{
-	my %args = @_;
-	my $S    = $args{sys};
-	my $catchall_data = $S->inventory( concept => 'catchall' )->data_live();
-
-	if ( !$S->status->{snmp_enabled} )
-	{
-		NMISNG::Util::info("Not performing server collection for $S->{name}: SNMP not enabled for this node");
-		return 1;
-	}
-
-	my $M    = $S->mdl;
-	my $SNMP = $S->snmp;
-
-	my ( $result, %Val, %ValMeM, $hrCpuLoad, $op, $error );
-
-	NMISNG::Util::info("Starting server device/storage collection, node $S->{name}");
-
-	# clean up node file
-	NMISNG::Util::TODO("fixme9 Need a cleanup/historic checker");
-
-	# get cpu info
-	if ( ref( $M->{device} ) eq "HASH" && keys %{$M->{device}} )
-	{
-		# this will put hrCpuLoad into the device_global concept
-		# NOTE: should really be PIT!!!
-		my $overall_target = {};
-		my $deviceIndex = $SNMP->getindex('hrDeviceIndex');
-		# doesn't use device global here, it's only an inventory concept right now
-		$S->loadInfo( class => 'device', model => $model, target => $overall_target );    # get cpu load without index
-
-		my $path = $S->nmisng_node->inventory_path( concept => 'device_global', path_keys => [], data => $overall_target );
-		my ($inventory,$error_message) = $S->nmisng_node->inventory(
-			concept => 'device_global',
-			path => $path,
-			path_keys => [],
-			create => 1
-		);
-		$S->nmisng->log->error("Failed to get inventory for device_global, error_message:$error_message") if(!$inventory);
-		# create is set so we should have an inventory here
-		if($inventory)
-		{
-			# not sure why supplying the data above does not work, needs a test!
-			$inventory->data( $overall_target );
-			$inventory->historic(0);
-			$inventory->enabled(1);
-			# disable for now
-			$inventory->data_info( subconcept => 'device_global', enabled => 0 );
-			($op,$error) = $inventory->save();
-			NMISNG::Util::info( "saved ".join(',', @$path)." op: $op");
-		}
-
-		$S->nmisng->log->error("Failed to save inventory, error_message:$error") if($error);
-
-		foreach my $index ( keys %{$deviceIndex} )
-		{
-			# create a new target for each index
-			my $device_target = {};
-			if ( $S->loadInfo( class => 'device', index => $index, model => $model, target => $device_target ) )
-			{
-				my $D = $device_target;
-				NMISNG::Util::info("device Descr=$D->{hrDeviceDescr}, Type=$D->{hrDeviceType}");
-				if ( $D->{hrDeviceType} eq '1.3.6.1.2.1.25.3.1.3' )
-				{# hrDeviceProcessor
-					( $hrCpuLoad, $D->{hrDeviceDescr} )
-						= $SNMP->getarray( "hrProcessorLoad.${index}", "hrDeviceDescr.${index}" );
-					NMISNG::Util::dbg("CPU $index hrProcessorLoad=$hrCpuLoad hrDeviceDescr=$D->{hrDeviceDescr}");
-
-					### 2012-12-20 keiths, adding Server CPU load to Health Calculations.
-					push( @{$S->{reach}{cpuList}}, $hrCpuLoad );
-
-					$device_target->{hrCpuLoad}
-						= ( $hrCpuLoad =~ /noSuch/i ) ? $overall_target->{hrCpuLoad} : $hrCpuLoad;
-					NMISNG::Util::info("cpu Load=$overall_target->{hrCpuLoad}, Descr=$D->{hrDeviceDescr}");
-					my $D = {};
-					$D->{hrCpuLoad}{value} = $device_target->{hrCpuLoad} || 0;
-
-					# lookup/create inventory before create_update_rrd so it can be passed in
-					my $path = $S->nmisng_node->inventory_path( concept => 'device', path_keys => ['index'], data => $device_target );
-					($inventory,$error_message) = $S->nmisng_node->inventory(
-						concept => 'device',
-						path => $path,
-						path_keys => ['index'],
-						create => 1
-					);
-					$S->nmisng->log->error("Failed to get inventory, error_message:$error_message") if(!$inventory);
-
-					if (! ( my $db = $S->create_update_rrd( data => $D, type => "hrsmpcpu", index => $index, inventory => $inventory ) ) )
-					{
-						NMISNG::Util::logMsg( "ERROR updateRRD failed: " . NMISNG::rrdfunc::getRRDerror() );
-					}
-
-					# save after create_update_rrd so that new storage information is also saved
-					# again, create is set, chances of no inventory very low
-					if($inventory)
-					{
-						$inventory->data($device_target);
-						$inventory->description( $device_target->{hrDeviceDescr} ) if( $device_target->{hrDeviceDescr} );
-						$inventory->historic(0);
-						$inventory->enabled(1);
-						$inventory->data_info( subconcept => 'hrsmpcpu', enabled => 0 );
-
-						my $previous_pit = $inventory->get_newest_timed_data();
-						# shouldn't need to save twice but this all could be optimise
-						my $target = {};
-						NMISNG::Inventory::parse_rrd_update_data( $D, $target, $previous_pit, 'hrsmpcpu' );
-						# get stats
-						my $period = getThresholdPeriod(subconcept => 'hrsmpcpu');
-						my $stats = Compat::NMIS::getSubconceptStats(sys => $S, inventory => $inventory,
-							subconcept => 'hrsmpcpu', start => $period, end => time);
-						$stats //= {};
-						my $error = $inventory->add_timed_data( data => $target, derived_data => $stats, subconcept => 'hrsmpcpu',
-																										time => $catchall_data->{last_poll}, delay_insert => 1 );
-						NMISNG::Util::logMsg("ERROR: timed data adding for ". $inventory->concept ." failed: $error") if ($error);
-
-						($op,$error) = $inventory->save();
-						NMISNG::Util::info( "saved ".join(',', @$path)." op: $op");
-					}
-					$S->nmisng->log->error("Failed to save inventory, error_message:$error") if($error);
-				}
-				else
-				{
-					# don't log this error if not found because it probably doesn't exist
-					$inventory = $S->inventory( concept => 'device', index => $index, nolog => 1);
-					# if this thing already exists in the database, then disable it, historic is not correct
-					# because it is still being reported on the device
-					if($inventory)
-					{
-						$inventory->enabled(0);
-						$inventory->save();
-					}
-				}
-			}
-		}
-		NMISNG::Util::TODO("Need to clean up device/devices here and mark unused historic");
-	}
-	else
-	{
-		NMISNG::Util::dbg("Class=device not defined in model=$catchall_data->{nodeModel}");
-	}
-
-	### 2012-12-20 keiths, adding Server CPU load to Health Calculations.
-	if ( ref( $S->{reach}{cpuList} ) and @{$S->{reach}{cpuList}} )
-	{
-		$S->{reach}{cpu} = mean( @{$S->{reach}{cpuList}} );
-	}
-
-	if ( $M->{storage} ne '' )
-	{
-		my $disk_cnt             = 1;
-		my $storageIndex         = $SNMP->getindex('hrStorageIndex');
-		my $hrFSMountPoint       = undef;
-		my $hrFSRemoteMountPoint = undef;
-		my $fileSystemTable      = undef;
-
-		foreach my $index ( keys %{$storageIndex} )
-		{
-			# look for existing data for this as 'fallback'
-			my $oldstorage;
-			my $inventory = $S->inventory( concept => 'storage', index => $index, nolog => 1);
-			$oldstorage = $inventory->data() if($inventory);
-			my $storage_target = {};
-
-			# this saves any retrieved info in the target
-			my $wasloadable = $S->loadInfo(
-				class  => 'storage',
-				index  => $index,
-				model  => $model,
-				target => $storage_target
-			);
-			if ( $wasloadable )
-			{
-				# create_update_rrd needs an inventory object so create one, we know that index exists now so we have what is needed to
-				# create/search for the path
-				if( !$inventory )
-				{
-					my $path = $S->nmisng_node->inventory_path( concept => 'storage',
-																											path_keys => ['index'],
-																											data => $storage_target );
-					($inventory,$error) = $S->nmisng_node->inventory(
-						concept => 'storage',
-						path => $path,
-						path_keys => ['index'],
-						create => 1
-					);
-					if (!$inventory)
-					{
-						$S->nmisng->log->error("Failed to get storage inventory, error_message:$error");
-						next;
-					}
-				}
-
-				my $D; #used to be %Val
-				my $subconcept; # this will be filled in with the subconcept found
-
-				### 2017-02-13 keiths, handling larger disk sizes by converting to an unsigned integer
-				$storage_target->{hrStorageSize} = unpack( "I", pack( "i", $storage_target->{hrStorageSize} ) );
-				$storage_target->{hrStorageUsed} = unpack( "I", pack( "i", $storage_target->{hrStorageUsed} ) );
-
-				NMISNG::Util::info(
-					"storage $storage_target->{hrStorageDescr} Type=$storage_target->{hrStorageType}, Size=$storage_target->{hrStorageSize}, Used=$storage_target->{hrStorageUsed}, Units=$storage_target->{hrStorageUnits}"
-				);
-
-				$inventory->historic(0); # it still exists
-				$inventory->enabled(1);	# and it seems wanted - maybe not...
-
-				# unwanted? nocollect regex matches or has zero size (matches windows cd, floppy)
-				if (($M->{storage}{nocollect}{Description} ne ''
-						 and $storage_target->{hrStorageDescr} =~ /$M->{storage}{nocollect}{Description}/
-						)
-						or $storage_target->{hrStorageSize} <= 0
-						)
-				{
-					$inventory->enabled(0);
-				}
-				else
-				{
-					if ($storage_target->{hrStorageType} eq '1.3.6.1.2.1.25.2.1.4'        # hrStorageFixedDisk
-							or $storage_target->{hrStorageType} eq '1.3.6.1.2.1.25.2.1.10'    # hrStorageNetworkDisk
-							)
-					{
-						$subconcept = 'hrdisk';
-						my $hrStorageType = $storage_target->{hrStorageType};
-						$D->{hrDiskSize}{value} = $storage_target->{hrStorageUnits} * $storage_target->{hrStorageSize};
-						$D->{hrDiskUsed}{value} = $storage_target->{hrStorageUnits} * $storage_target->{hrStorageUsed};
-
-						### 2012-12-20 keiths, adding Server Disk to Health Calculations.
-						my $diskUtil = $D->{hrDiskUsed}{value} / $D->{hrDiskSize}{value} * 100;
-						NMISNG::Util::dbg("Disk List updated with Util=$diskUtil Size=$D->{hrDiskSize}{value} Used=$D->{hrDiskUsed}{value}",
-															1);
-						push( @{$S->{reach}{diskList}}, $diskUtil );
-
-						$storage_target->{hrStorageDescr} =~ s/,/ /g;    # lose any commas.
-						if ( ( my $db = $S->create_update_rrd( data => $D, type => $subconcept,
-																									 index => $index, inventory => $inventory ) ) )
-						{
-							$storage_target->{hrStorageType}              = 'Fixed Disk';
-							$storage_target->{hrStorageIndex}             = $index;
-							$storage_target->{hrStorageGraph}             = "hrdisk";
-							$disk_cnt++;
-						}
-						else
-						{
-							NMISNG::Util::logMsg( "ERROR updateRRD failed: " . NMISNG::rrdfunc::getRRDerror() );
-						}
-
-						if ( $hrStorageType eq '1.3.6.1.2.1.25.2.1.10' )
-						{
-							# only get this snmp once if we need to, and created an named index.
-							if ( not defined $fileSystemTable )
-							{
-								$hrFSMountPoint       = $SNMP->getindex('hrFSMountPoint');
-								$hrFSRemoteMountPoint = $SNMP->getindex('hrFSRemoteMountPoint');
-								foreach my $fsIndex ( keys %$hrFSMountPoint )
-								{
-									my $mp = $hrFSMountPoint->{$fsIndex};
-									$fileSystemTable->{$mp} = $hrFSRemoteMountPoint->{$fsIndex};
-								}
-							}
-
-							$storage_target->{hrStorageType}        = 'Network Disk';
-							$storage_target->{hrFSRemoteMountPoint} = $fileSystemTable->{$storage_target->{hrStorageDescr}};
-						}
-
-					}
-					### VMware shows Real Memory as HOST-RESOURCES-MIB::hrStorageType.7 = OID: HOST-RESOURCES-MIB::hrStorageTypes.20
-					elsif ($storage_target->{hrStorageType} eq '1.3.6.1.2.1.25.2.1.2'
-								 or $storage_target->{hrStorageType} eq '1.3.6.1.2.1.25.2.1.20' )
-					{
-						# Memory
-						$subconcept = 'hrmem';
-						$D->{hrMemSize}{value} = $storage_target->{hrStorageUnits} * $storage_target->{hrStorageSize};
-						$D->{hrMemUsed}{value} = $storage_target->{hrStorageUnits} * $storage_target->{hrStorageUsed};
-
-						$S->{reach}{memfree} = $D->{hrMemSize}{value} - $D->{hrMemUsed}{value};
-						$S->{reach}{memused} = $D->{hrMemUsed}{value};
-
-						if ( ( my $db = $S->create_update_rrd( data => $D, type => $subconcept, inventory => $inventory ) ) )
-						{
-							$storage_target->{hrStorageType}     = 'Memory';
-							$storage_target->{hrStorageGraph}    = "hrmem";
-						}
-						else
-						{
-							NMISNG::Util::logMsg( "ERROR updateRRD failed: " . NMISNG::rrdfunc::getRRDerror() );
-						}
-					}
-
-					# in net-snmp, virtualmemory is used as type for both swap and 'virtual memory' (=phys + swap)
-					elsif ( $storage_target->{hrStorageType} eq '1.3.6.1.2.1.25.2.1.3' )
-					{    # VirtualMemory
-						my ( $itemname, $typename )
-								= ( $storage_target->{hrStorageDescr} =~ /Swap/i ) ? (qw(hrSwapMem hrswapmem)) : (qw(hrVMem hrvmem));
-						$subconcept = $typename;
-
-						$D->{$itemname . "Size"}{value} = $storage_target->{hrStorageUnits} * $storage_target->{hrStorageSize};
-						$D->{$itemname . "Used"}{value} = $storage_target->{hrStorageUnits} * $storage_target->{hrStorageUsed};
-
-						### 2014-08-07 keiths, adding Other Memory to Health Calculations.
-						$S->{reach}{$itemname . "Free"}
-							= $D->{$itemname . "Size"}{value} - $D->{$itemname . "Used"}{value};
-						$S->{reach}{$itemname . "Used"} = $D->{$itemname . "Used"}{value};
-
-						#print Dumper $S->{reach};
-
-						if ( my $db = $S->create_update_rrd( data => $D, type => $subconcept, inventory => $inventory ) )
-						{
-							$storage_target->{hrStorageType}         = $storage_target->{hrStorageDescr};    # i.e. virtual memory or swap space
-							$storage_target->{hrStorageGraph}        = $typename;
-						}
-						else
-						{
-							NMISNG::Util::logMsg( "ERROR updateRRD failed: " . NMISNG::rrdfunc::getRRDerror() );
-						}
-					}
-
-					# also collect mem buffers and cached mem if present
-					# these are marked as storagetype hrStorageOther but the descr is usable
-					elsif (
-						$storage_target->{hrStorageType} eq '1.3.6.1.2.1.25.2.1.1'    # StorageOther
-						and $storage_target->{hrStorageDescr} =~ /^(Memory buffers|Cached memory)$/i
-							)
-					{
-						my ( $itemname, $typename )
-								= ( $storage_target->{hrStorageDescr} =~ /^Memory buffers$/i )
-							? (qw(hrBufMem hrbufmem))
-							: (qw(hrCacheMem hrcachemem));
-						$subconcept = $typename;
-
-						# for buffers the total size isn't overly useful (net-snmp reports total phsymem),
-						# for cached mem net-snmp reports total size == used cache mem
-						$D->{$itemname . "Size"}{value} = $storage_target->{hrStorageUnits} * $storage_target->{hrStorageSize};
-						$D->{$itemname . "Used"}{value} = $storage_target->{hrStorageUnits} * $storage_target->{hrStorageUsed};
-
-						if ( my $db = $S->create_update_rrd( data => $D, type => $subconcept, inventory => $inventory ) )
-						{
-							$storage_target->{hrStorageType}         = 'Other Memory';
-							$storage_target->{hrStorageGraph}        = $typename;
-						}
-						else
-						{
-							NMISNG::Util::logMsg( "ERROR updateRRD failed: " . NMISNG::rrdfunc::getRRDerror() );
-						}
-					}
-					# storage type not recognized?
-					else
-					{
-						$inventory->enabled(0);
-					}
-				}
-
-				# if a subconcept wasn't assigned don't bother with timed data, subconcept is required
-				if( $subconcept )
-				{
-					my $target = {};
-					my $previous_pit = $inventory->get_newest_timed_data();
-
-					NMISNG::Inventory::parse_rrd_update_data( $D, $target, $previous_pit, $subconcept );
-					# get stats
-					my $period = getThresholdPeriod(subconcept => $subconcept);
-					my $stats = Compat::NMIS::getSubconceptStats(sys => $S, inventory => $inventory,
-						subconcept => $subconcept, start => $period, end => time);
-					$stats //= {};
-					my $error = $inventory->add_timed_data( data => $target, derived_data => $stats, subconcept => $subconcept,
-																									time => $catchall_data->{last_poll}, delay_insert => 1 );
-					NMISNG::Util::logMsg("ERROR: timed data adding for ". $inventory->concept ." failed: $error") if ($error);
-					$inventory->data_info( subconcept => $subconcept, enabled => 0 );
-				}
-
-				# make sure the data is set and save
-				$inventory->data( $storage_target );
-				$inventory->description( $storage_target->{hrStorageDescr} )
-					if( defined($storage_target->{hrStorageDescr}) && $storage_target->{hrStorageDescr});
-
-				($op,$error) = $inventory->save();
-				NMISNG::Util::info( "saved ".join(',', @{$inventory->path})." op: $op");
-				$S->nmisng->log->error("Failed to save storage inventory, op:$op, error_message:$error") if($error);
-			}
-			elsif( $oldstorage )
-			{
-				NMISNG::Util::logMsg("ERROR failed to retrieve storage info for index=$index, $oldstorage->{hrStorageDescr}, continuing with OLD data!");
-				if( $inventory )
-				{
-					$inventory->historic(1);
-					$inventory->save();
-				}
-				# nothing needs to be done here, storage target is the data from last time so it's already in db
-				# maybe mark it historic?
-			}
-		}
-	}
-	else
-	{
-		NMISNG::Util::dbg("Class=storage not defined in Model=$catchall_data->{nodeModel}");
-	}
-
-	### 2012-12-20 keiths, adding Server Disk Usage to Health Calculations.
-	if ( defined $S->{reach}{diskList} and @{$S->{reach}{diskList}} )
-	{
-		#print Dumper $S->{reach}{diskList};
-		$S->{reach}{disk} = mean( @{$S->{reach}{diskList}} );
-	}
-
-	NMISNG::Util::info("Finished");
-}    # end runServer
-
-
-#=========================================================================================
-
-# this function runs all services that are directly associated with a given node
-# args: live sys object for the node in question, and optional snmp (true/false) arg
-#
-# attention: when run with snmp false then snmp-based services are NOT checked!
-# fixme: this function does not support service definitions from wmi!
-sub runServices
-{
-	my %args = @_;
-	my $S    = $args{sys};
-	my $V    = $S->view;
-	my $C    = NMISNG::Util::loadConfTable();
-	my $NT   = Compat::NMIS::loadLocalNodeTable();
-	my $SNMP = $S->snmp;
-	my $catchall_data = $S->inventory( concept => 'catchall' )->data_live();
-
-	# don't attempt anything silly if this is a wmi-only node
-	my $snmp_allowed = NMISNG::Util::getbool( $args{snmp} ) && $S->status->{snmp_enabled};
-
-	my $node = $S->{name};
-
-	NMISNG::Util::info("Starting Services stats, node=$S->{name}, nodeType=$catchall_data->{nodeType}");
-
-	my $cpu;
-	my $memory;
-	my $msg;
-	my %services;    # hash to hold snmp gathered service status.
-
-	my $ST    = Compat::NMIS::loadGenericTable("Services");
-	my $timer = Compat::Timing->new;
-
-	my $nmisng = $S->nmisng;
-	my $nmisng_node = $S->nmisng_node();
-
-	# do an snmp service poll first, regardless of whether any specific services being enabled or not
-	my %snmpTable;
-	my $timeout = 3;
-	my ( $snmpcmd, @ret, $var, $i );
-	my $write = 0;
-
-	# do we have snmp-based services and are we allowed to check them? ie node active and collect on
-	# if so, then do the collection here
-	if ( $snmp_allowed
-			 and NMISNG::Util::getbool( $NT->{$node}{active} )
-			 and NMISNG::Util::getbool( $NT->{$node}{collect} )
-			 and grep( exists( $ST->{$_} ) && $ST->{$_}->{Service_Type} eq "service",
-								 split( /,/, $NT->{$node}->{services} ) )
-			)
-	{
-		NMISNG::Util::info("node has SNMP services to check");
-
-		NMISNG::Util::dbg("get index of hrSWRunName by snmp, then get some data");
-		my $hrIndextable;
-
-		# get the process parameters by column, allowing efficient bulk requests
-		# but possibly running into bad agents at times, which gettable/getindex
-		# compensates for by backing off and retrying.
-		for my $var (
-			qw(hrSWRunName hrSWRunPath hrSWRunParameters hrSWRunStatus
-			hrSWRunType hrSWRunPerfCPU hrSWRunPerfMem)
-			)
-		{
-			if ( $hrIndextable = $SNMP->getindex($var) )
-			{
-				foreach my $inst ( keys %{$hrIndextable} )
-				{
-					my $value   = $hrIndextable->{$inst};
-					my $textoid = NMISNG::MIB::oid2name( NMISNG::MIB::name2oid($var) . "." . $inst );
-					$value = snmp2date($value) if ( $textoid =~ /date\./i );
-					( $textoid, $inst ) = split /\./, $textoid, 2;
-					$snmpTable{$textoid}{$inst} = $value;
-					NMISNG::Util::dbg( "Indextable=$inst textoid=$textoid value=$value", 2 );
-				}
-			}
-
-			# SNMP failed, so mark SNMP down so code below handles results properly
-			else
-			{
-				NMISNG::Util::logMsg("$node SNMP failed while collecting SNMP Service Data");
-				HandleNodeDown( sys => $S, type => "snmp", details => "get SNMP Service Data: " . $SNMP->error );
-				$snmp_allowed = 0;
-				last;
-			}
-		}
-
-		# are we still good to continue?
-		# don't do anything with the (incomplete and unusable) snmp data if snmp failed just now
-		if ($snmp_allowed)
-		{
-			# prepare service list for all observed services, but ditch 'invalid' == zombies
-			for my $pid ( keys %{$snmpTable{hrSWRunName}} )
-			{
-				# nmis keys services by name:pid (*sigh*)
-				my $newkey = "$snmpTable{hrSWRunName}{$pid}:$pid";
-				my %newrecord = ( pid => $pid, # cleaner/more useful
-													hrSWRunName => $newkey, # name mangling is bad
-													map { ($_ => $snmpTable{$_}->{$pid}) } (qw(hrSWRunPath hrSWRunParameters
-hrSWRunPerfCPU hrSWRunPerfMem)) );
-				$newrecord{hrSWRunType} = ( '', 'unknown', 'operatingSystem',
-																		'deviceDriver', 'application' )[ $snmpTable{hrSWRunType}->{$pid}];
-				$newrecord{hrSWRunStatus} = ( '', 'running', 'runnable',
-																			'notRunnable', 'invalid' )[ $snmpTable{hrSWRunStatus}->{$pid}];
-				if ($newrecord{hrSWRunStatus} eq "invalid")
-				{
-					NMISNG::Util::dbg("skipping process in state 'invalid': ".
-														Data::Dumper->new([\%newrecord])->Terse(1)->Indent(0)->Pair("=")->Dump, 3);
-					next;
-				}
-
-				$services{$newkey} = \%newrecord;
-				NMISNG::Util::dbg("Found process: ".Data::Dumper->new([\%newrecord])->Terse(1)->Indent(0)->Pair("=")->Dump, 2);
-			}
-
-			# keep all processes for display, not rrd - park this as timed-data
-			# for 'snmp_services' - fixme rename the concept?
-			my $procinv_path = $nmisng_node->inventory_path(concept => "snmp_services", path_keys => [], data => {});
-			die "failed to create path for snmp_services: $procinv_path\n" if (!ref($procinv_path));
-			my ( $processinventory, $error)  = $nmisng_node->inventory( concept => "snmp_services",
-																																 path => $procinv_path,
-																																 path_keys => [],
-																																 create => 1);
-			die "failed to create or load inventory for snmp_services: $error\n" if (!$processinventory);
-			# i think disabled here makes sense
-			$processinventory->data_info( subconcept => 'snmp_services', enabled => 0 );
-			(my $op, $error) = $processinventory->save();
-			die "failed to save inventory for snmp_services: $error\n" if ($error);
-			$error = $processinventory->add_timed_data(data => \%services, derived_data => {}, subconcept => 'snmp_services');
-			NMISNG::Util::logMsg("ERROR: snmp_services timed data saving failed: $error") if ($error);
-
-			# now clear events that applied to processes that no longer exist
-			my $event_ret = $nmisng_node->get_events_model( filter => { event => 'regex:process memory' } );
-			NMISNG::Util::logMsg("ERROR: snmp_services error getting events: $event_ret->{error}") if ($event_ret->{error});
-			for my $thisevent ( @{$event_ret->{model_data}->data} )
-			{
-			  # fixme NMIS-73: this should be tied to both the element format and a to-be-added 'service' field of the event
-			  # until then we trigger on the element format plus event name
-				if ( $thisevent->{element} =~ /^\S+:\d+$/ && !exists $services{$thisevent->{element}} )
-				{
-					NMISNG::Util::dbg(      "clearing event $thisevent->{event} for node $thisevent->{node_name} as process "
-							. $thisevent->{element}
-							. " no longer exists" );
-					Compat::NMIS::checkEvent(
-						sys     => $S,
-						event   => $thisevent->{event},
-						level   => $thisevent->{level},
-						element => $thisevent->{element},
-						details => $thisevent->{details},
-						inventory_id => $processinventory->id 
-					);
-				}
-			}
-		}
-	}
-
-	# find and mark as historic any services no longer configured for this host
-	my %desiredservices = map { ($_ => 1) } (split /,/, $NT->{$S->{name}}{services} );
-
-
-	my $result = $nmisng_node->get_inventory_model(concept => "service",
-																								 filter => { historic => 0 },
-																								 fields_hash => { "data.service" => 1,
-																																	_id => 1, });
-	# fixme: better error handling
-	if ($result->{success} && $result->{model_data}->count)
-	{
-		my %oldservice = map { ($_->{data}->{service} => $_->{_id}) } (@{$result->{model_data}->data});
-		for my $maybedead (keys %oldservice)
-		{
-			next if ($desiredservices{$maybedead});
-			NMISNG::Util::dbg("marking as historic inventory record for service $maybedead");
-			my ( $invobj, $error) = $nmisng_node->inventory(_id => $oldservice{$maybedead});
-			die "cannot instantiate inventory object: $error\n" if ($error or !ref($invobj));
-			$invobj->historic(1);
-			$error = $invobj->save();
-			NMISNG::Util::logMsg("ERROR failed to save historic inventory object for service $maybedead: $error") if ($error);
-		}
-	}
-
-	# specific services to be tested are saved in a list - these are rrd-collected, too.
-	# note that this also covers the snmp-based services
-	for my $service (sort keys %desiredservices)
-	{
-		my $thisservice = $ST->{$service};
-
-		# check for invalid service table data
-		next if ( !$service
-							or $service =~ m!^n\/a$!i
-							or $thisservice->{Service_Type} =~ m!^n\/a$!i );
-
-		my ($name, $servicename, $servicetype)
-				= @{$thisservice}{"Name","Service_Name","Service_Type"};
-
-		# are we supposed to run this service now?
-		# load the service inventory, most recent point-in-time data and check the last run time
-		my $inventorydata = {
-			service     => $service, # == key in Services.nmis, primary identifier
-			# AND ensure the service has a uuid, a recreatable V5 one from config'd namespace+cluster_id+service+node's uuid
-			uuid        => NMISNG::Util::getComponentUUID( $C->{cluster_id}, $service,
-																									 $catchall_data->{uuid} ),
-			description => $thisservice->{Description},
-			display_name => $name, # logic-free, no idea why/how that can differ from $service
-			node => $node, # backwards-compat
-		};
-
-		my $path_keys = [ 'service' ];
-		my $path = $nmisng_node->inventory_path( concept => 'service',
-																						 data => $inventorydata,
-																						 path_keys => $path_keys );
-		die "failed to create path for service: $path\n" if (!ref($path));
-
-		my ($inventory, $error) = $nmisng_node->inventory(
-			concept => "service",
-			path => $path,
-			path_keys => $path_keys,
-			create  => 1,
-		);
-		die "failed to create or load inventory for $service: $error\n" if (!$inventory);
-
-		# when was this service checked last?
-		my $lastrun = ref($inventory->data) eq "HASH"? $inventory->data->{last_run} : 0;
-
-
-		my $serviceinterval = $thisservice->{Poll_Interval} || 300;                       # 5min
-		my $msg = "Service $service on $node (interval \"$serviceinterval\") last ran at "
-			. NMISNG::Util::returnDateStamp($lastrun) . ", ";
-		if ( $serviceinterval =~ /^\s*(\d+(\.\d+)?)([mhd])$/ )
-		{
-			my ( $rawvalue, $unit ) = ( $1, $3 );
-			$serviceinterval = $rawvalue * ( $unit eq 'm' ? 60 : $unit eq 'h' ? 3600 : 86400 );
-		}
-
-		# we don't run the service exactly at the same time in the collect cycle,
-		# so allow up to 10% underrun
-		# note that force overrules the timing  policy
-		if ( !NMISNG::Util::getbool($nvp{force})
-				 && $lastrun
-				 && ( ( time - $lastrun ) < $serviceinterval * 0.9 ) )
-		{
-			$msg .= "skipping this time.";
-			if ( $nvp{info} or $C->{debug} )
-			{
-				NMISNG::Util::info($msg);
-				NMISNG::Util::logMsg("INFO: $msg");
-			}
-			next;
-		}
-		else
-		{
-			$msg .= "must be checked this time.";
-			if ( $nvp{info} or $C->{debug} )
-			{
-				NMISNG::Util::info($msg);
-				NMISNG::Util::logMsg("INFO: $msg");
-			}
-		}
-
-		# make sure that the rrd heartbeat is suitable for the service interval!
-		my $serviceheartbeat = ( $serviceinterval * 3 ) || 300 * 3;
-
-		# make sure this gets reinitialized for every service!
-		my $gotMemCpu = 0;
-		my (%Val, %status);
-
-		# log that we're checking (or why not)
-		NMISNG::Util::info(
-			($servicetype eq "service" && !$snmp_allowed)? "Not checking name=$name, no SNMP available"
-			: "Checking service_type=$servicetype name=$name service_name=$servicename" );
-
-
-		my $ret      = 0;
-		# record the service response time, more precisely the time it takes us testing the service
-		$timer->resetTime;
-		my $responsetime;    # blank the responsetime
-
-		# DNS: lookup whatever Service_name contains (fqdn or ip address),
-		# nameserver being the host in question
-		if ( $servicetype eq "dns" )
-		{
-			use Net::DNS;
-			my $lookfor = $servicename;
-			if ( !$lookfor )
-			{
-				NMISNG::Util::dbg("Service_Name for $catchall_data->{host} must be a FQDN or IP address");
-				NMISNG::Util::logMsg(
-					"ERROR, ($S->{name}) Service_name for service=$service must contain an FQDN or IP address"
-				);
-				next;
-			}
-			my $res = Net::DNS::Resolver->new;
-			$res->nameserver( $catchall_data->{host} );
-			$res->udp_timeout(10);    # don't waste more than 10s on dud dns
-			$res->usevc(0);           # force to udp (default)
-			$res->debug(1) if $C->{debug} > 3;    # set this to 1 for debug
-
-			my $packet = $res->search($lookfor);  # resolver figures out what to look for
-			if ( !defined $packet )
-			{
-				$ret = 0;
-				NMISNG::Util::dbg("ERROR Unable to lookup $lookfor on DNS server $catchall_data->{host}");
-			}
-			else
-			{
-				$ret = 1;
-				NMISNG::Util::dbg( "DNS data for $lookfor from $catchall_data->{host} was " . $packet->string );
-			}
-		}    # end DNS
-
-		# now the 'port' service checks, which rely on nmap
-		# - tcp would be easy enough to do with a plain connect, but udp accessible-or-closed needs extra smarts
-		elsif ( $servicetype eq "port" )
-		{
-			$msg = '';
-			my ( $scan, $port ) = split ':', $thisservice->{Port};
-
-			my $nmap = (
-				$scan =~ /^udp$/i
-				? "nmap -sU --host_timeout 3000 -p $port -oG - $catchall_data->{host}"
-				: "nmap -sT --host_timeout 3000 -p $port -oG - $catchall_data->{host}"
-			);
-
-			# fork and read from pipe
-			my $pid = open( NMAP, "$nmap 2>&1 |" );
-			if ( !defined $pid )
-			{
-				my $errmsg = "ERROR, Cannot fork to execute nmap: $!";
-				NMISNG::Util::logMsg($errmsg);
-				NMISNG::Util::info($errmsg);
-			}
-			while (<NMAP>)
-			{
-				$msg .= $_;    # this retains the newlines
-			}
-			close(NMAP);
-			my $exitcode = $?;
-
-			# if the pipe close doesn't wait until the child is gone (which it may do...)
-			# then wait and collect explicitely
-			if ( waitpid( $pid, 0 ) == $pid )
-			{
-				$exitcode = $?;
-			}
-			if ($exitcode)
-			{
-				NMISNG::Util::logMsg( "ERROR, NMAP ($nmap) returned exitcode " . ( $exitcode >> 8 ) . " (raw $exitcode)" );
-				NMISNG::Util::info( "$nmap returned exitcode " .                 ( $exitcode >> 8 ) . " (raw $exitcode)" );
-			}
-			if ( $msg =~ /Ports: $port\/open/ )
-			{
-				$ret = 1;
-				NMISNG::Util::info("NMAP reported success for port $port: $msg");
-				NMISNG::Util::logMsg("INFO, NMAP reported success for port $port: $msg") if ( $C->{debug} or $C->{info} );
-			}
-			else
-			{
-				$ret = 0;
-				NMISNG::Util::info("NMAP reported failure for port $port: $msg");
-				NMISNG::Util::logMsg("INFO, NMAP reported failure for port $port: $msg") if ( $C->{debug} or $C->{info} );
-			}
-		}
-
-		# now the snmp services - but only if snmp is on and if it did work.
-		elsif ( $servicetype eq "service"
-						and NMISNG::Util::getbool($NT->{$node}{collect}) )
-		{
-			# snmp not allowed also includes the case of snmp having failed just now
-			# in which case we cannot and must not say anything about this service
-			next if (!$snmp_allowed);
-
-			my $wantedprocname = $servicename;
-			my $parametercheck = $thisservice->{Service_Parameters};
-
-			if ( !$wantedprocname and !$parametercheck )
-			{
-				NMISNG::Util::info("ERROR, Both Service_Name and Service_Parameters are empty");
-				NMISNG::Util::logMsg(
-					"ERROR, ($S->{name}) service=$service Service_Name and Service_Parameters are empty!");
-				next;
-			}
-
-			# one of the two blank is ok
-			$wantedprocname ||= ".*";
-			$parametercheck ||= ".*";
-
-			# lets check the service status from snmp for matching process(es)
-			# it's common to have multiple processes with the same name on a system,
-			# heuristic: one or more living processes -> service is ok,
-			# no living ones -> down.
-			# living in terms of host-resources mib = runnable or running;
-			# interpretation of notrunnable is not clear.
-			# invalid is for (short-lived) zombies, which should be ignored.
-
-			# we check: the process name, against regex from Service_Name definition,
-			# AND the process path + parameters, against regex from Service_Parameters
-			# services list is keyed by "name:pid"
-			my @matchingpids = grep( ( /^$wantedprocname:\d+$/
-																 && ( $services{$_}->{hrSWRunPath} . " " . $services{$_}->{hrSWRunParameters} )
-																 =~ /$parametercheck/
-															 ),
-															 keys %services );
-			my @livingpids = grep ( $services{$_}->{hrSWRunStatus} =~ /^(running|runnable)$/i, @matchingpids );
-
-			NMISNG::Util::dbg(      "runServices: found "
-															. scalar(@matchingpids)
-															. " total and "
-															. scalar(@livingpids)
-															. " live processes for process '$wantedprocname', parameters '$parametercheck', live processes: "
-															. join( " ", @livingpids) );
-
-			if ( !@livingpids )
-			{
-				$ret       = 0;
-				$cpu       = 0;
-				$memory    = 0;
-				$gotMemCpu = 1;
-
-				NMISNG::Util::logMsg("INFO, service $name is down, "
-														 . ( @matchingpids? "only non-running processes" : "no matching processes" ));
-			}
-			else
-			{
-				# return the average values for cpu and mem
-				$ret       = 1;
-				$gotMemCpu = 1;
-
-				# cpu is in centiseconds, and a running counter. rrdtool wants integers for counters.
-				# memory is in kb, and a gauge.
-				$cpu = int( mean( map { $services{$_}->{hrSWRunPerfCPU} } (@livingpids) ) );
-				$memory = mean( map { $services{$_}->{hrSWRunPerfMem} } (@livingpids) );
-
-				#					NMISNG::Util::dbg("cpu: ".join(" + ",map { $services{$_}->{hrSWRunPerfCPU} } (@livingpids)) ." = $cpu");
-				#					NMISNG::Util::dbg("memory: ".join(" + ",map { $services{$_}->{hrSWRunPerfMem} } (@livingpids)) ." = $memory");
-
-				NMISNG::Util::info(
-					"INFO, service $name is up, " . scalar(@livingpids) . " running process(es)" );
-			}
-		}
-
-		# now the sapi 'scripts' (similar to expect scripts)
-		elsif ( $servicetype eq "script" )
-		{
-			# OMK-3237, use sensible and non-clashing config source:
-			# now service_name sets the script file name, temporarily falling back to $service
-			my $scriptfn = $C->{script_root}."/". ($servicename || $service);
-			# try conf/scripts, fallback to conf-default/scripts
-			$scriptfn = $C->{script_root_default}. "/". ($servicename || $service) if (!-e  $scriptfn);
-			if (!open(F, $scriptfn))
-			{
-				NMISNG::Util::dbg("ERROR, can't open script file $scriptfn for $service: $!");
-			}
-			else
-			{
-				my $scripttext = join( "", <F> );
-				close(F);
-
-				my $timeout = ( $thisservice->{Max_Runtime} > 0 ) ? $thisservice->{Max_Runtime} : 3;
-
-				( $ret, $msg ) = NMISNG::Sapi::sapi( $catchall_data->{host}, $thisservice->{Port}, $scripttext, $timeout );
-				NMISNG::Util::dbg("Results of $service is $ret, msg is $msg");
-			}
-		}
-
-		# 'real' scripts, or more precisely external programs
-		# which also covers nagios plugins - https://nagios-plugins.org/doc/guidelines.html
-		elsif ( $servicetype =~ /^(program|nagios-plugin)$/ )
-		{
-			$ret = 0;
-			my $svc = $thisservice;
-			if ( !$svc->{Program} or !-x $svc->{Program} )
-			{
-				NMISNG::Util::info("ERROR, service $service defined with no working Program to run!");
-				NMISNG::Util::logMsg("ERROR service $service defined with no working Program to run!");
-				next;
-			}
-
-			# exit codes and output handling differ
-			my $flavour_nagios = ( $svc->{Service_Type} eq "nagios-plugin" );
-
-			# check the arguments (if given), substitute node.XYZ values
-			my $finalargs;
-			if ( $svc->{Args} )
-			{
-				$finalargs = $svc->{Args};
-
-				# don't touch anything AFTER a node.xyz, and only subst if node.xyz is the first/only thing,
-				# or if there's a nonword char before node.xyz.
-				$finalargs =~ s/(^|\W)(node\.([a-zA-Z0-9_-]+))/$1$catchall_data->{$3}/g;
-				NMISNG::Util::dbg("external program args were $svc->{Args}, now $finalargs");
-			}
-
-			my $programexit = 0;
-
-			# save and restore any previously running alarm,
-			# but don't bother subtracting the time spent here
-			my $remaining = alarm(0);
-			NMISNG::Util::dbg("saving running alarm, $remaining seconds remaining");
-			my $pid;
-			eval {
-				my @responses;
-				my $svcruntime = defined( $svc->{Max_Runtime} ) && $svc->{Max_Runtime} > 0 ? $svc->{Max_Runtime} : 0;
-
-				local $SIG{ALRM} = sub { die "alarm\n"; };
-				alarm($svcruntime) if ($svcruntime);    # setup execution timeout
-
-			# run given program with given arguments and possibly read from it
-			# program is disconnected from stdin; stderr goes into a tmpfile and is collected separately for diagnostics
-				my $stderrsink = File::Temp::mktemp(File::Spec->tmpdir()."/nmis.XXXXXX");		# good enough, no atomic open required
-				NMISNG::Util::dbg(      "running external program '$svc->{Program} $finalargs', "
-						. ( NMISNG::Util::getbool( $svc->{Collect_Output} ) ? "collecting" : "ignoring" )
-						. " output" );
-				$pid = open( PRG, "$svc->{Program} $finalargs </dev/null 2>$stderrsink |" );
-				if ( !$pid )
-				{
-					alarm(0) if ($svcruntime);       # cancel any timeout
-					NMISNG::Util::info("ERROR, cannot start service program $svc->{Program}: $!");
-					NMISNG::Util::logMsg("ERROR: cannot start service program $svc->{Program}: $!");
-				}
-				else
-				{
-					@responses = <PRG>;              # always check for output but discard it if not required
-					close PRG;
-					$programexit = $?;
-					alarm(0) if ($svcruntime);       # cancel any timeout
-
-					NMISNG::Util::dbg( "service exit code is " . ( $programexit >> 8 ) );
-
-					# consume and warn about any stderr-output
-					if ( -f $stderrsink && -s $stderrsink )
-					{
-						open( UNWANTED, $stderrsink );
-						my $badstuff = join( "", <UNWANTED> );
-						chomp($badstuff);
-						NMISNG::Util::logMsg(
-							"WARNING: Service program $svc->{Program} returned unexpected error output: \"$badstuff\"");
-						NMISNG::Util::info("Service program $svc->{Program} returned unexpected error output: \"$badstuff\"");
-						close(UNWANTED);
-					}
-					unlink($stderrsink);
-
-					if ( NMISNG::Util::getbool( $svc->{Collect_Output} ) )
-					{
-						# nagios has two modes of output *sigh*, |-as-newline separator and real newlines
-						# https://nagios-plugins.org/doc/guidelines.html#PLUGOUTPUT
-						if ($flavour_nagios)
-						{
-							# ditch any whitespace around the |
-							my @expandedresponses = map { split /\s*\|\s*/ } (@responses);
-
-							@responses = ( $expandedresponses[0] );    # start with the first line, as is
-							   # in addition to the | mode, any subsequent lines can carry any number of
-							   # 'performance measurements', which are hard to parse out thanks to a fairly lousy format
-							for my $perfline ( @expandedresponses[1 .. $#expandedresponses] )
-							{
-								while ( $perfline =~ /([^=]+=\S+)\s*/g )
-								{
-									push @responses, $1;
-								}
-							}
-						}
-
-						# now determine how to save the values in question
-						for my $idx ( 0 .. $#responses )
-						{
-							my $response = $responses[$idx];
-							chomp $response;
-
-							# the first line is special; it sets the textual status
-							if ( $idx == 0 )
-							{
-								NMISNG::Util::dbg("service status text is \"$response\"");
-								$status{status_text} = $response;
-								next;
-							}
-
-							# normal expectation: values reported are unit-less, ready for final use
-							# expectation not guaranteed by nagios
-							my ( $k, $v ) = split( /=/, $response, 2 );
-							my $rescaledv;
-
-							if ($flavour_nagios)
-							{
-								# some nagios plugins report multiple metrics, e.g. the check_disk one
-								# but the format for passing performance data is pretty ugly
-								# https://nagios-plugins.org/doc/guidelines.html#AEN200
-
-								$k = $1 if ( $k =~ /^'(.+)'$/ );    # nagios wants single quotes if a key has spaces
-
-								# a plugin can report levels for warning and crit thresholds
-								# and also optionally report possible min and max values;
-								my ( $value_with_unit, $lwarn, $lcrit, $lmin, $lmax ) = split( /;/, $v, 5 );
-
-								# any of those could be set to zero
-								if ( defined $lwarn or defined $lcrit or defined $lmin or defined $lmax )
-								{
-									# note that putting this in status, ie. timed_data, isn't quite perfect
-									# could go into inventory BUT might change on every poll, hence hard to track in inventory
-									$status{limits}->{$k} = {
-										warning  => $lwarn,
-										critical => $lcrit,
-										min      => $lmin,
-										max      => $lmax
-									};
-								}
-
-								# units: s,us,ms = seconds, % percentage, B,KB,MB,TB bytes, c a counter
-								if ( $value_with_unit =~ /^([0-9\.]+)(s|ms|us|%|B|KB|MB|GB|TB|c)$/ )
-								{
-									my ( $numericval, $unit ) = ( $1, $2 );
-									NMISNG::Util::dbg("performance data for label '$k': raw value '$value_with_unit'");
-
-									# imperfect storage location, pit vs inventory
-									$status{units}->{$k} = $unit;    # keep track of the input unit
-									$v = $numericval;
-
-									# massage the value into a number for rrd
-									my %factors = (
-										'ms' => 1e-3,
-										'us' => 1e-6,
-										'KB' => 1e3,
-										'MB' => 1e6,
-										'GB' => 1e9,
-										'TB' => 1e12
-									);                                           # decimal here
-									$rescaledv = $v * $factors{$unit} if ( defined $factors{$unit} );
-								}
-							}
-							NMISNG::Util::dbg( "collected response '$k' value '$v'"
-									. ( defined $rescaledv ? " rescaled '$rescaledv'" : "" ) );
-
-							# for rrd storage, but only numeric values can be stored!
-							# k needs sanitizing for rrd: only a-z0-9_ allowed
-							my $rrdsafekey = $k;
-							$rrdsafekey =~ s/[^a-zA-Z0-9_]/_/g;
-							$rrdsafekey = substr( $rrdsafekey, 0, 19 );
-							$Val{$rrdsafekey} = {
-								value => defined($rescaledv) ? $rescaledv : $v,
-								option => "GAUGE,U:U,$serviceheartbeat"
-							};
-
-							# record the relationship between extra readings and the DS names they're stored under
-							# imperfect storage location, pit vs inventory
-							$status{ds}->{$k} = $rrdsafekey;
-
-							if ( $k eq "responsetime" )    # response time is handled specially
-							{
-								$responsetime = NMISNG::Util::numify($v);
-							}
-							else
-							{
-								$status{extra}->{$k} = NMISNG::Util::numify($v);
-							}
-
-						}
-					}
-				}
-			};
-
-			if ( $@ and $@ eq "alarm\n" )
-			{
-				kill('TERM', $pid);    # get rid of the service tester, it ran over time...
-				NMISNG::Util::info(
-					"ERROR, service program $svc->{Program} exceeded Max_Runtime of $svc->{Max_Runtime}s, terminated.");
-				NMISNG::Util::logMsg(
-					"ERROR: service program $svc->{Program} exceeded Max_Runtime of $svc->{Max_Runtime}s, terminated.");
-				$ret = 0;
-				kill( "KILL", $pid );
-			}
-			else
-			{
-				# now translate the exit code into a service value (0 dead .. 100 perfect)
-				# if the external program died abnormally we treat this as 0=dead.
-				if ( WIFEXITED($programexit) )
-				{
-					$programexit = WEXITSTATUS($programexit);
-					NMISNG::Util::dbg("external program terminated with exit code $programexit");
-
-					# nagios knows four states: 0 ok, 1 warning, 2 critical, 3 unknown
-					# we'll map those to 100, 50 and 0 for everything else.
-					if ($flavour_nagios)
-					{
-						$ret = $programexit == 0 ? 100 : $programexit == 1 ? 50 : 0;
-					}
-					else
-					{
-						$ret = $programexit > 100 ? 100 : $programexit;
-					}
-				}
-				else
-				{
-					NMISNG::Util::logMsg("WARNING: service program $svc->{Program} terminated abnormally!");
-					$ret = 0;
-				}
-			}
-			alarm($remaining) if ($remaining);    # restore previously running alarm
-			NMISNG::Util::dbg("restored alarm, $remaining seconds remaining");
-		}    # end of program/nagios-plugin service type
-		else
-		{
-			# no service type found
-			NMISNG::Util::logMsg("ERROR: skipping service $service, invalid service type!");
-			next;    # just do the next one - no alarms
-		}
-
-		# let external programs set the responsetime if so desired
-		$responsetime = $timer->elapTime if ( !defined $responsetime );
-		$status{responsetime} = NMISNG::Util::numify($responsetime);
-		my $thisrun = time;
-
-		# external programs return 0..100 directly, rest has 0..1
-		my $serviceValue = ( $servicetype =~ /^(program|nagios-plugin)$/ ) ? $ret : $ret * 100;
-		$status{status} = NMISNG::Util::numify($serviceValue);
-
-		#NMISNG::Util::logMsg("Updating $node Service, $name, $ret, gotMemCpu=$gotMemCpu");
-		$V->{system}{"${service}_title"} = "Service $name";
-		$V->{system}{"${service}_value"} = $serviceValue == 100 ? 'running' : $serviceValue > 0 ? "degraded" : 'down';
-		$V->{system}{"${service}_color"} = $serviceValue == 100 ? 'white' : $serviceValue > 0 ? "orange" : 'red';
-
-		$V->{system}{"${service}_responsetime"} = $responsetime;
-		$V->{system}{"${service}_cpumem"} = $gotMemCpu ? 'true' : 'false';
-
-		# now points to the per-service detail view. note: no widget info a/v at this time!
-		delete $V->{system}->{"${service}_gurl"};
-		$V->{system}{"${service}_url"}
-			= "$C->{'<cgi_url_base>'}/services.pl?conf=$C->{conf}&act=details&node="
-			. uri_escape($node)
-			. "&service="
-			. uri_escape($service);
-
-		# let's raise or clear service events based on the status
-		if ( $serviceValue == 100 )    # service is fully up
-		{
-			NMISNG::Util::dbg("$servicetype $name is available ($serviceValue)");
-
-			# all perfect, so we need to clear both degraded and down events
-			Compat::NMIS::checkEvent(
-				sys     => $S,
-				event   => "Service Down",
-				level   => "Normal",
-				element => $name,
-				details => ( $status{status_text} || "" ),
-				inventory_id => $inventory->id
-			);
-
-			Compat::NMIS::checkEvent(
-				sys     => $S,
-				event   => "Service Degraded",
-				level   => "Warning",
-				element => $name,
-				details => ( $status{status_text} || "" ),
-				inventory_id => $inventory->id
-			);
-		}
-		elsif ( $serviceValue > 0 )    # service is up but degraded
-		{
-			NMISNG::Util::dbg("$servicetype $name is degraded ($serviceValue)");
-
-			# is this change towards the better or the worse?
-			# we clear the down (if one exists) as it's not totally dead anymore...
-			Compat::NMIS::checkEvent(
-				sys     => $S,
-				event   => "Service Down",
-				level   => "Fatal",
-				element => $name,
-				details => ( $status{status_text} || "" ),
-				inventory_id => $inventory->id
-			);
-
-			# ...and create a degraded
-			Compat::NMIS::notify(
-				sys     => $S,
-				event   => "Service Degraded",
-				level   => "Warning",
-				element => $name,
-				details => ( $status{status_text} || "" ),
-				context => {type => "service"},
-				inventory_id => $inventory->id
-			);
-		}
-		else    # Service is down
-		{
-			NMISNG::Util::dbg("$servicetype $name is down");
-
-			# clear the degraded event
-			# but don't just eventDelete, so that no state engines downstream of nmis get confused!
-			Compat::NMIS::checkEvent(
-				sys     => $S,
-				event   => "Service Degraded",
-				level   => "Warning",
-				element => $name,
-				details => ( $status{status_text} || "" ),
-				inventory_id => $inventory->id
-			);
-
-			# and now create a down event
-			Compat::NMIS::notify(
-				sys     => $S,
-				event   => "Service Down",
-				level   => "Fatal",
-				element => $name,
-				details => ( $status{status_text} || "" ),
-				context => {type => "service"},
-				inventory_id => $inventory->id
-			);
-		}
-
-		# figure out which graphs to offer
-		# every service has these; cpu+mem optional, and totally custom extra are possible, too.
-		my @servicegraphs = (qw(service service-response));
-
-		# save result for availability history - one rrd file per service per node
-		$Val{service} = {
-			value  => $serviceValue,
-			option => "GAUGE,0:100,$serviceheartbeat"
-		};
-
-		$cpu = -$cpu if ( $cpu < 0 );
-		$Val{responsetime} = {
-			value  => $responsetime,                  # might be a NOP
-			option => "GAUGE,0:U,$serviceheartbeat"
-		};
-		if ($gotMemCpu)
-		{
-			$Val{cpu} = {
-				value  => $cpu,
-				option => "COUNTER,U:U,$serviceheartbeat"
-			};
-			$Val{memory} = {
-				value  => $memory,
-				option => "GAUGE,U:U,$serviceheartbeat"
-			};
-
-			# cpu is a counter, need to get the delta(counters)/period from rrd
-			$status{memory} = NMISNG::Util::numify($memory);
-
-			# fixme: should we omit the responsetime graph for snmp-based services??
-			# it doesn't say too much about the service itself...
-			push @servicegraphs, (qw(service-mem service-cpu));
-		}
-
-		my $fullpath = $S->create_update_rrd( data => \%Val,
-																					type => "service",
-																					item => $service,
-																					inventory => $inventory );
-		NMISNG::Util::logMsg( "ERROR updateRRD failed: " . NMISNG::rrdfunc::getRRDerror() ) if (!$fullpath);
-
-		# known/available graphs go into storage, as subconcept => rrd => fn
-		# rrd file for this should now be present and a/v, we want relative path,
-		# not $fullpath as returned by create_update_rrd...
-		my $dbname = $inventory->find_subconcept_type_storage(subconcept => "service",
-																													type => "rrd");
-
-		# check what custom graphs exist for this service
-		# file naming scheme: Graph-service-custom-<servicename>-<sometag>.nmis,
-		# and servicename gets lowercased and reduced to [a-z0-9\._]
-		# note: this schema is known here, and in cgi-bin/services.pl
-		my $safeservice = lc($service);
-		$safeservice =~ s/[^a-z0-9\._]//g;
-
-		opendir( D, $C->{'<nmis_models>'} ) or die "cannot open models dir: $!\n";
-		my @cands = grep( /^Graph-service-custom-$safeservice-[a-z0-9\._-]+\.nmis$/, readdir(D) );
-		closedir(D);
-
-		map { s/^Graph-(service-custom-[a-z0-9\._]+-[a-z0-9\._-]+)\.nmis$/$1/; } (@cands);
-		NMISNG::Util::dbg( "found custom graphs for service $service: " . join( " ", @cands ) ) if (@cands);
-
-		push @servicegraphs, @cands;
-
-		# now record the right storage subconcept-to-filename set in the inventory
-		my $knownones = $inventory->storage; # there's at least the main subconcept 'service'
-		for my $maybegone (keys %$knownones)
-		{
-			next if ($maybegone eq "service" # that must remain
-							 or grep($_ eq $maybegone, @servicegraphs)); # or a known one
-			# ditch
-			$inventory->set_subconcept_type_storage(type => "rrd", subconcept => $maybegone, data => undef);
-		}
-		for my $maybenew (@servicegraphs)
-		{
-			# add or update
-			$inventory->set_subconcept_type_storage(type => "rrd", subconcept => $maybenew, data => $dbname);
-		}
-
-		if ($gotMemCpu)
-		{
-			# cpu is a counter! need to pull the most recent cpu value from timed data, and compute the delta(counters)/period
-			# to do that we need to either query rrd (inefficient) or store both cpu_raw and cpu (cooked, average centiseconds per real second)
-			my $newest = $inventory->get_newest_timed_data();
-
-			# autovivifies but no problem
-			my $prevcounter = ($newest->{success} && exists($newest->{data}->{service}->{cpu_raw}))? $newest->{data}->{service}->{cpu_raw} : 0;
-
-			$status{cpu_raw} = $cpu;	# the counter
-			# never done or done just now? zero
-			$status{cpu} = ($lastrun && $thisrun != $lastrun)? (($cpu - $prevcounter) / ($thisrun - $lastrun)) : 0;
-		}
-
-		# update the inventory data, use what was created above
-		# add in last_run
-		$inventorydata->{last_run} = $thisrun;
-		$inventory->data($inventorydata);
-		$inventory->enabled(1);
-		$inventory->historic(0);
-
-		# TODO: enable this? needs to know some things to show potentially
-		$inventory->data_info( subconcept => 'service', enabled => 0 );
-		( my $op, $error ) = $inventory->save();
-		NMISNG::Util::logMsg("ERROR: service status saving inventory failed: $error") if ($error);
-
-		# and add a new point-in-time record for this service
-		# must provide datasets info as status info is pretty deep
-		my %dspresent = (status => 1,  responsetime => 1 ); # standard
-		# optional semi-standard
-		for my $maybe (qw(memory cpu))
-		{
-			$dspresent{$maybe} = 1  if (exists $status{$maybe});
-		}
-
-		# extras collected from a program
-		map { $dspresent{$_} =1 } (values %{$status{ds}})
-				if (ref($status{ds}) eq "HASH");
-
-		$error = $inventory->add_timed_data(data => \%status,
-																				derived_data => {},
-																				time => NMISNG::Util::numify($thisrun),
-																				datasets => { "service" => \%dspresent },
-																				subconcept => "service" );
-		NMISNG::Util::logMsg("ERROR: service timed data saving failed: $error") if ($error);
-	}
-
-	NMISNG::Util::info("Finished");
-}    # end runServices
-
-#=========================================================================================
-
-# fixme: the CVARn evaluation function should be integrated into and handled by sys::parseString
-# fixme: this function works ONLY for indexed/systemhealth sections!
-sub runAlerts
-{
-	my %args = @_;
-	my $S    = $args{sys};
-	my $M    = $S->mdl;
-	my $CA   = $S->alerts;
-
-	my $result;
-	my %Val;
-	my %ValMeM;
-	my $hrCpuLoad;
-
-	NMISNG::Util::info("Running Custom Alerts for node $S->{name}");
-
-	foreach my $sect ( keys %{$CA} )
-	{
-		# get the inventory instances that are relevant for this section,
-		# ie. only enabled and nonhistoric ones
-		my $ids = $S->nmisng_node->get_inventory_ids( concept => $sect, filter => { enabled => 1, historic => 0 } );
-		NMISNG::Util::info("Custom Alerts for $sect");
-		foreach my $id ( @$ids )
-		{
-			my ($inventory,$error_message) = $S->nmisng_node->inventory( _id => $id );
-			$S->nmisng->log->error("Failed to get inventory, concept:$sect, _id:$id, error_message:$error_message") && next
-				if(!$inventory);
-			my $data = $inventory->data();
-			my $index = $data->{index};
-			foreach my $alrt ( keys %{$CA->{$sect}} )
-			{
-				if ( defined( $CA->{$sect}{$alrt}{control} ) and $CA->{$sect}{$alrt}{control} ne '' )
-				{
-					my $control_result = $S->parseString(
-						string => "($CA->{$sect}{$alrt}{control}) ? 1:0",
-						index  => $index,
-						type   => $sect,
-						sect   => $sect,
-						extras => $data, # <- this isn't really needed, it's going to look this up for cvars anyway
-						eval => 1
-					);
-					NMISNG::Util::dbg("control_result sect=$sect index=$index control_result=$control_result");
-					next if not $control_result;
-				}
-
-				# perform CVARn substitution for these two types of ops
-				NMISNG::Util::TODO("Why can't this run through parseString?");
-				if ( $CA->{$sect}{$alrt}{type} =~ /^(test$|threshold)/ )
-				{
-					my ( $test, $value, $alert, $test_value, $test_result );
-
-					# do this for test and value
-					for my $thingie ( ['test', \$test_result], ['value', \$test_value] )
-					{
-						my ( $key, $target ) = @$thingie;
-
-						my $origexpr = $CA->{$sect}{$alrt}{$key};
-						my ( $rebuilt, @CVAR );
-
-						# rip apart expression, rebuild it with var substitutions
-						while ( $origexpr =~ s/^(.*?)(CVAR(\d)=(\w+);|\$CVAR(\d))// )
-						{
-							$rebuilt .= $1;    # the unmatched, non-cvar stuff at the begin
-							my ( $varnum, $decl, $varuse ) = ( $3, $4, $5 );    # $2 is the whole |-group
-
-							if ( defined $varnum )                              # cvar declaration
-							{
-								$CVAR[$varnum] = $data->{$decl};
-								NMISNG::Util::logMsg(   "ERROR: CVAR$varnum references unknown object \"$decl\" in \""
-										. $CA->{$sect}{$alrt}{$key}
-										. '"' )
-									if ( !exists $data->{$decl} );
-							}
-							elsif ( defined $varuse )                           # cvar use
-							{
-								NMISNG::Util::logMsg(   "ERROR: CVAR$varuse used but not defined in test \""
-										. $CA->{$sect}{$alrt}{$key}
-										. '"' )
-									if ( !exists $CVAR[$varuse] );
-
-								$rebuilt .= $CVAR[$varuse];                     # sub in the actual value
-							}
-							else                                                # shouldn't be reached, ever
-							{
-								NMISNG::Util::logMsg( "ERROR: CVAR parsing failure for \"" . $CA->{$sect}{$alrt}{$key} . '"' );
-								$rebuilt = $origexpr = '';
-								last;
-							}
-						}
-						$rebuilt .= $origexpr;    # and the non-CVAR-containing remainder.
-
-						$$target = eval { eval $rebuilt; };
-						NMISNG::Util::dbg("substituted $key sect=$sect index=$index, orig=\""
-								. $CA->{$sect}{$alrt}{$key}
-								. "\", expr=\"$rebuilt\", result=$$target",
-							2
-						);
-					}
-
-					if ( $test_value =~ /^[\+-]?\d+\.\d+$/ )
-					{
-						$test_value = sprintf( "%.2f", $test_value );
-					}
-
-					my $level = $CA->{$sect}{$alrt}{level};
-
-					# check the thresholds, in appropriate order
-					# report normal if below level for warning (for threshold-rising, or above for threshold-falling)
-					# debug-warn and ignore a level definition for 'Normal' - overdefined and buggy!
-					if ( $CA->{$sect}{$alrt}{type} =~ /^threshold/ )
-					{
-						NMISNG::Util::dbg("Warning: ignoring deprecated threshold level Normal for alert \"$alrt\"!")
-								if (defined($CA->{$sect}->{$alrt}->{threshold}->{'Normal'}));
-
-						my @matches;
-						# to disable particular levels, set their value to the same as the desired one
-						# comparison code looks for all matches and picks the worst/highest severity match
-						if ( $CA->{$sect}{$alrt}{type} eq "threshold-rising" )
-						{
-							# from not-bad to very-bad, for skipping skippable levels
-							@matches = grep( $test_value >= $CA->{$sect}->{$alrt}->{threshold}->{$_},
-															 (qw(Warning Minor Major Critical Fatal)));
-						}
-						elsif ( $CA->{$sect}{$alrt}{type} eq "threshold-falling" )
-						{
-							# from not-bad to very bad, again, same rationale
-							@matches = grep($test_value <= $CA->{$sect}->{$alrt}->{threshold}->{$_},
-															(qw(Warning Minor Major Critical Fatal)));
-						}
-						else
-						{
-							NMISNG::Util::logMsg("ERROR: skipping unknown alert type \"$CA->{$sect}{$alrt}{type}\"!");
-							next;
-						}
-
-						# no matches for above threshold (for rising)? then "Normal"
-						# ditto for matches below threshold (for falling)
-						if (!@matches)
-						{
-							$level = "Normal";
-							$test_result = 0;
-						}
-						else
-						{
-							$level = $matches[-1]; # we want the highest severity/worst matching one
-							$test_result = 1;
-						}
-						NMISNG::Util::info("alert result: test_value=$test_value test_result=$test_result level=$level",2);
-					}
-
-					# and now save the result, for both tests and thresholds (source of level is the only difference)
-					$alert->{type}  = $CA->{$sect}{$alrt}{type};    # threshold or test or whatever
-					$alert->{test}  = $CA->{$sect}{$alrt}{value};
-					$alert->{name}  = $S->{name};                   # node name, not much good here
-					$alert->{unit}  = $CA->{$sect}{$alrt}{unit};
-					$alert->{event} = $CA->{$sect}{$alrt}{event};
-					$alert->{level} = $level;
-					$alert->{ds}          = $data->{ $CA->{$sect}{$alrt}{element} };
-					$alert->{test_result} = $test_result;
-					$alert->{value}       = $test_value;
-
-					# also ensure that section, index and alertkey are known for the event context
-					$alert->{section} = $sect;
-					$alert->{alert}   = $alrt;                      # the key, good enough
-					$alert->{index}   = $index;
-
-					push( @{$S->{alerts}}, $alert );
-				}
-			}
-		}
-
-	}
-
-	processAlerts( S => $S );
-
-	NMISNG::Util::info("Finished");
-}    # end runAlerts
-
-# check model sections (but only under sys!), look for 'check' properties,
-# and if a known check type is seen, run the appropriate function
-# args: sys
-# returns: nothing
-sub runCheckValues
-{
-	my %args = @_;
-	my $S    = $args{sys};
-	my $M    = $S->mdl;
-	my $catchall_data = $S->inventory( concept => 'catchall' )->data_live();
-
-	my $C = NMISNG::Util::loadConfTable();
-
-	if ( NMISNG::Util::getbool( $catchall_data->{nodedown} ) )    #  don't bother with dead nodes
-	{
-		NMISNG::Util::dbg("Node $S->{name} is down, not looking for check values");
-		return;
-	}
-
-	for my $sect ( keys %{$M->{system}->{sys}} )
-	{
-		if ( my $control = $M->{system}{sys}{$sect}{control} )    # check if skipped by control
-		{
-			NMISNG::Util::dbg( "control=$control found for section=$sect", 2 );
-			if ( !$S->parseString( string => "($control) ? 1:0", sect => $sect, eval => 1 ) )
-			{
-				NMISNG::Util::dbg("checkvalues of section $sect skipped by control=$control");
-				next;
-			}
-			my $thissection = $M->{system}->{sys}->{$sect};
-
-			for my $source (qw(wmi snmp))
-			{
-				next if ( ref( $thissection->{$source} ) ne "HASH" );
-
-				for my $attr ( keys %{$thissection->{$source}} )
-				{
-					my $thisattr = $thissection->{$source}->{$attr};
-					if ( my $checktype = $thisattr->{check} )
-					{
-						if ( $checktype eq 'checkPower' )
-						{
-							checkPower( sys => $S, attr => $attr );
-						}
-						else
-						{
-							NMISNG::Util::logMsg(
-								"ERROR ($S->{name}) unknown check method=$checktype in section $sect, source $source");
-						}
-					}
-				}
-			}
-		}
-	}
-	NMISNG::Util::dbg("Finished");
-}
-
-# create event: node has <something> down, or clear said event (and state)
-# args: sys, type (both required), details (optional),
-# up (optional, set to clear event, default is create)
-#
-# currently understands snmp, wmi, node (=the whole node)
-# also updates <something>down flag in node info
-#
-# returns: nothing
-sub HandleNodeDown
-{
-	my %args = @_;
-	my ( $S, $typeofdown, $details, $goingup) = @args{"sys", "type", "details", "up"};
-	return if ( ref($S) ne "NMISNG::Sys" or $typeofdown !~ /^(snmp|wmi|node)$/ );
-	my $catchall_data = $S->inventory( concept => 'catchall' )->data_live();
-
-	$goingup = NMISNG::Util::getbool($goingup);
-
-	my %eventnames = (
-		'snmp' => "SNMP Down",
-		'wmi'  => "WMI Down",
-		'node' => "Node Down"
-	);
-	my $eventname = $eventnames{$typeofdown};
-	$details ||= "$typeofdown error";
-
-	my $eventfunc = ( $goingup ? \&Compat::NMIS::checkEvent : \&Compat::NMIS::notify );
-	&$eventfunc(
-		sys     => $S,
-		event   => $eventname,
-		element => '',
-		details => $details,
-		level   => ( $goingup ? 'Normal' : undef ),
-		context => {type => "node"},
-		inventory_id => $S->inventory( concept => 'catchall' )
-	);
-
-	$catchall_data->{"${typeofdown}down"} = $goingup ? 'false' : 'true';
-
-	return;
-}
-
-
-# performs various node health status checks
-# optionally! updates rrd
-# args: sys, delayupdate (default: 0),
-# if delayupdate is set, this DOES NOT update the type 'health' rrd (to be done later, with total polltime)
-#
-# returns: reachability data (hashref)
-sub runReach
-{
-	my %args           = @_;
-	my $S              = $args{sys};                      # system object
-	my $donotupdaterrd = $args{delayupdate};
-
-	my $RI = $S->reach;                                   # reach info
-	my $C  = NMISNG::Util::loadConfTable();
-	my $catchall_inventory = $S->inventory( concept => 'catchall' );
-	my $catchall_data = $catchall_inventory->data_live();
-
-	my $cpuWeight;
-	my $diskWeight;
-	my $memWeight;
-	my $swapWeight = 0;
-	my $responseWeight;
-	my $interfaceWeight;
-	my $intf;
-	my $inputUtil;
-	my $outputUtil;
-	my $totalUtil;
-	my $reportStats;
-	my @tmparray;
-	my @tmpsplit;
-	my %util;
-	my $intcount;
-	my $intsummary;
-	my $intWeight;
-	my $index;
-
-	my $reachabilityHealth = 0;
-	my $availabilityHealth = 0;
-	my $responseHealth     = 0;
-	my $cpuHealth          = 0;
-
-	my $memHealth  = 0;
-	my $intHealth  = 0;
-	my $swapHealth = 0;
-	my $diskHealth = 0;
-
-	my $reachabilityMax = 100 * $C->{weight_reachability};
-	my $availabilityMax = 100 * $C->{weight_availability};
-	my $responseMax     = 100 * $C->{weight_response};
-	my $cpuMax          = 100 * $C->{weight_cpu};
-	my $memMax          = 100 * $C->{weight_mem};
-	my $intMax          = 100 * $C->{weight_int};
-
-	my $swapMax = 0;
-	my $diskMax = 0;
-
-	my %reach;
-
-	NMISNG::Util::info("Starting node $S->{name}, type=$catchall_data->{nodeType}");
-
-	# Math hackery to convert Foundry CPU memory usage into appropriate values
-	$RI->{memused} = ( $RI->{memused} - $RI->{memfree} ) if $catchall_data->{nodeModel} =~ /FoundrySwitch/;
-
-	if ( $catchall_data->{nodeModel} =~ /Riverstone/ )
-	{
-		# Math hackery to convert Riverstone CPU memory usage into appropriate values
-		$RI->{memfree} = ( $RI->{memfree} - $RI->{memused} );
-		$RI->{memused} = $RI->{memused} * 16;
-		$RI->{memfree} = $RI->{memfree} * 16;
-	}
-
-	if ( $RI->{memfree} == 0 or $RI->{memused} == 0 )
-	{
-		$RI->{mem} = 100;
-	}
-	else
-	{
-		#'hrSwapMemFree' => 4074844160,
-		#'hrSwapMemUsed' => 220114944,
-		my $mainMemWeight = 1;
-		my $extraMem      = 0;
-
-		if (    defined $RI->{hrSwapMemFree}
-			and defined $RI->{hrSwapMemUsed}
-			and $RI->{hrSwapMemFree}
-			and $RI->{hrSwapMemUsed} )
-		{
-			$RI->{swap} = ( $RI->{hrSwapMemFree} * 100 ) / ( $RI->{hrSwapMemUsed} + $RI->{hrSwapMemFree} );
-		}
-		else
-		{
-			$RI->{swap} = 0;
-		}
-
-		# calculate mem
-		if ( $RI->{memfree} > 0 and $RI->{memused} > 0 )
-		{
-			$RI->{mem} = ( $RI->{memfree} * 100 ) / ( $RI->{memused} + $RI->{memfree} );
-		}
-		else
-		{
-			$RI->{mem} = "U";
-		}
-	}
-
-	# copy stashed results (produced by runPing and getnodeinfo)
-	my $pingresult = $RI->{pingresult};
-	$reach{responsetime} = $RI->{pingavg};
-	$reach{loss}         = $RI->{pingloss};
-
-	my $snmpresult = $RI->{snmpresult};
-
-	$reach{cpu} = $RI->{cpu};
-	$reach{mem} = $RI->{mem};
-	if ( $RI->{swap} )
-	{
-		$reach{swap} = $RI->{swap};
-	}
-	$reach{disk} = 0;
-	if ( defined $RI->{disk} and $RI->{disk} > 0 )
-	{
-		$reach{disk} = $RI->{disk};
-	}
-	$reach{operStatus} = $RI->{operStatus};
-	$reach{operCount}  = $RI->{operCount};
-
-	# number of interfaces
-	$reach{intfTotal}   = $catchall_data->{intfTotal} eq 0 ? 'U' : $catchall_data->{intfTotal};    # from run update
-	$reach{intfCollect} = $catchall_data->{intfCollect};                                        # from run update
-	$reach{intfUp}      = $RI->{intfUp} ne '' ? $RI->{intfUp} : 0;                           # from run collect
-	$reach{intfColUp}   = $RI->{intfColUp};                                                  # from run collect
-
-# new option to set the interface availability to 0 (zero) when node is Down, default is "U" config interface_availability_value_when_down
-	my $intAvailValueWhenDown
-		= defined $C->{interface_availability_value_when_down} ? $C->{interface_availability_value_when_down} : "U";
-	NMISNG::Util::dbg("availability using interface_availability_value_when_down=$C->{interface_availability_value_when_down} intAvailValueWhenDown=$intAvailValueWhenDown"
-	);
-
-	# Things which don't do collect get 100 for availability
-	if ( $reach{availability} eq "" and !NMISNG::Util::getbool( $catchall_data->{collect} ) )
-	{
-		$reach{availability} = "100";
-	}
-	elsif ( $reach{availability} eq "" ) { $reach{availability} = $intAvailValueWhenDown; }
-
-	my ( $outage, undef ) = NMISNG::Outage::outageCheck( node => $S->nmisng_node, time => time() );
-	NMISNG::Util::dbg("Outage for $S->{name} is ". ($outage || "<none>"));
-
-	$reach{outage} = $outage eq "current"? 1 : 0;
-	# raise a planned outage event, or close it
-	if ($outage eq "current")
-	{
-		Compat::NMIS::notify(sys=>$S,
-												 event=> "Planned Outage Open",
-												 level => "Warning",
-												 element => "",
-												 details=> "",                          # filled in by notify
-												 context => { type => "node" },
-												 inventory_id => $catchall_inventory->id );
-
-	}
-	else
-	{
-		Compat::NMIS::checkEvent(sys=>$S, event=>"Planned Outage Open",
-														 level=> "Normal",
-														 element=> "",
-														 details=> "",
-														 inventory_id => $catchall_inventory->id );
-	}
-
-	# Health should actually reflect a combination of these values
-	# ie if response time is high health should be decremented.
-	if ( $pingresult == 100 and $snmpresult == 100 )
-	{
-
-		$reach{reachability} = 100;
-		if ( $reach{operCount} > 0 )
-		{
-			$reach{availability} = sprintf( "%.2f", $reach{operStatus} / $reach{operCount} );
-		}
-
-		if ( $reach{reachability} > 100 ) { $reach{reachability} = 100; }
-		( $reach{responsetime}, $responseWeight ) = weightResponseTime( $reach{responsetime} );
-
-		if ( NMISNG::Util::getbool( $catchall_data->{collect} ) and $reach{cpu} ne "" )
-		{
-			if    ( $reach{cpu} <= 10 )  { $cpuWeight = 100; }
-			elsif ( $reach{cpu} <= 20 )  { $cpuWeight = 90; }
-			elsif ( $reach{cpu} <= 30 )  { $cpuWeight = 80; }
-			elsif ( $reach{cpu} <= 40 )  { $cpuWeight = 70; }
-			elsif ( $reach{cpu} <= 50 )  { $cpuWeight = 60; }
-			elsif ( $reach{cpu} <= 60 )  { $cpuWeight = 50; }
-			elsif ( $reach{cpu} <= 70 )  { $cpuWeight = 35; }
-			elsif ( $reach{cpu} <= 80 )  { $cpuWeight = 20; }
-			elsif ( $reach{cpu} <= 90 )  { $cpuWeight = 10; }
-			elsif ( $reach{cpu} <= 100 ) { $cpuWeight = 1; }
-
-			if ( $reach{disk} )
-			{
-				if    ( $reach{disk} <= 10 )  { $diskWeight = 100; }
-				elsif ( $reach{disk} <= 20 )  { $diskWeight = 90; }
-				elsif ( $reach{disk} <= 30 )  { $diskWeight = 80; }
-				elsif ( $reach{disk} <= 40 )  { $diskWeight = 70; }
-				elsif ( $reach{disk} <= 50 )  { $diskWeight = 60; }
-				elsif ( $reach{disk} <= 60 )  { $diskWeight = 50; }
-				elsif ( $reach{disk} <= 70 )  { $diskWeight = 35; }
-				elsif ( $reach{disk} <= 80 )  { $diskWeight = 20; }
-				elsif ( $reach{disk} <= 90 )  { $diskWeight = 10; }
-				elsif ( $reach{disk} <= 100 ) { $diskWeight = 1; }
-
-				NMISNG::Util::dbg("Reach for Disk disk=$reach{disk} diskWeight=$diskWeight");
-			}
-
-			# Very aggressive swap weighting, 11% swap is pretty healthy.
-			if ( $reach{swap} )
-			{
-				if    ( $reach{swap} >= 95 ) { $swapWeight = 100; }
-				elsif ( $reach{swap} >= 89 ) { $swapWeight = 95; }
-				elsif ( $reach{swap} >= 70 ) { $swapWeight = 90; }
-				elsif ( $reach{swap} >= 50 ) { $swapWeight = 70; }
-				elsif ( $reach{swap} >= 30 ) { $swapWeight = 50; }
-				elsif ( $reach{swap} >= 10 ) { $swapWeight = 30; }
-				elsif ( $reach{swap} >= 0 )  { $swapWeight = 1; }
-
-				NMISNG::Util::dbg("Reach for Swap swap=$reach{swap} swapWeight=$swapWeight");
-			}
-
-			if    ( $reach{mem} >= 40 ) { $memWeight = 100; }
-			elsif ( $reach{mem} >= 35 ) { $memWeight = 90; }
-			elsif ( $reach{mem} >= 30 ) { $memWeight = 80; }
-			elsif ( $reach{mem} >= 25 ) { $memWeight = 70; }
-			elsif ( $reach{mem} >= 20 ) { $memWeight = 60; }
-			elsif ( $reach{mem} >= 15 ) { $memWeight = 50; }
-			elsif ( $reach{mem} >= 10 ) { $memWeight = 40; }
-			elsif ( $reach{mem} >= 5 )  { $memWeight = 25; }
-			elsif ( $reach{mem} >= 0 )  { $memWeight = 1; }
-		}
-		elsif ( NMISNG::Util::getbool( $catchall_data->{collect} ) and $catchall_data->{nodeModel} eq "Generic" )
-		{
-			$cpuWeight = 100;
-			$memWeight = 100;
-			### ehg 16 sep 2002 also make interface aavilability 100% - I dont care about generic switches interface health !
-			$reach{availability} = 100;
-		}
-		else
-		{
-			$cpuWeight = 100;
-			$memWeight = 100;
-			### 2012-12-13 keiths, removed this stoopid line as availability was allways 100%
-			### $reach{availability} = 100;
-		}
-
-		# Added little fix for when no interfaces are collected.
-		if ( $reach{availability} !~ /\d+/ )
-		{
-			$reach{availability} = "100";
-		}
-
-		# Makes 3Com memory health weighting always 100, and CPU, and Interface availibility
-		if ( $catchall_data->{nodeModel} =~ /SSII 3Com/i )
-		{
-			$cpuWeight           = 100;
-			$memWeight           = 100;
-			$reach{availability} = 100;
-
-		}
-
-		# Makes CatalystIOS memory health weighting always 100.
-		# Add Baystack and Accelar
-		if ( $catchall_data->{nodeModel} =~ /CatalystIOS|Accelar|BayStack|Redback|FoundrySwitch|Riverstone/i )
-		{
-			$memWeight = 100;
-		}
-
-		NMISNG::Util::info(
-			"REACH Values: reachability=$reach{reachability} availability=$reach{availability} responsetime=$reach{responsetime}"
-		);
-		NMISNG::Util::info("REACH Values: CPU reach=$reach{cpu} weight=$cpuWeight, MEM reach=$reach{mem} weight=$memWeight");
-
-		if ( NMISNG::Util::getbool( $catchall_data->{collect} ) and defined $S->{mdl}{interface}{nocollect}{ifDescr} )
-		{
-			NMISNG::Util::dbg("Getting Interface Utilisation Health");
-			$intcount   = 0;
-			$intsummary = 0;
-			my $ids = $S->nmisng_node->get_inventory_ids( concept => 'interface', filter => { enabled => 1, historic => 0 } );
-
-			# get all collected interfaces
-			foreach my $id (@$ids)
-			{
-				my ($intf_inventory,$error) = $S->nmisng_node->inventory( _id => $id );
-				# stats have already been run on the interface, just look them up
-				my $latest_ret = $intf_inventory->get_newest_timed_data();
-				if( !$latest_ret->{success} )
-				{
-					NMISNG::Util::dbg("Faild to get_newest_timed_data for interface");
-					next;
-				}
-				# stats data is derived, stored by subconcept
-				my $util = $latest_ret->{derived_data}{interface};
-				if ( $util->{inputUtil} eq 'NaN' or $util->{outputUtil} eq 'NaN' )
-				{
-					NMISNG::Util::dbg("SummaryStats for interface=$index of node $S->{name} skipped because value is NaN");
-					next;
-				}
-
-				# lets make the interface metric the largest of input or output
-				my $intUtil = $util->{inputUtil};
-				if ( $intUtil < $util->{outputUtil} )
-				{
-					$intUtil = $util->{outputUtil};
-				}
-
-				# only add interfaces with utilisation above metric_int_utilisation_above configuration option
-				if ( $intUtil > $C->{'metric_int_utilisation_above'} or $C->{'metric_int_utilisation_above'} eq "" )
-				{
-					$intsummary = $intsummary + ( 100 - $intUtil );
-					++$intcount;
-					NMISNG::Util::info(
-						"Intf Summary util=$intUtil in=$util->{inputUtil} out=$util->{outputUtil} intsumm=$intsummary count=$intcount"
-					);
-				}
-
-			}    # FOR LOOP
-			if ( $intsummary != 0 )
-			{
-				$intWeight = sprintf( "%.2f", $intsummary / $intcount );
-			}
-			else
-			{
-				$intWeight = "NaN";
-			}
-		}
-		else
-		{
-			$intWeight = 100;
-		}
-
-		# if the interfaces are unhealthy and lost stats, whack a 100 in there
-		if ( $intWeight eq "NaN" or $intWeight > 100 ) { $intWeight = 100; }
-
-		# Would be cool to collect some interface utilisation bits here.
-		# Maybe thresholds are the best way to handle that though.  That
-		# would pickup the peaks better.
-
-		# keeping the health values for storing in the RRD
-		$reachabilityHealth = ( $reach{reachability} * $C->{weight_reachability} );
-		$availabilityHealth = ( $reach{availability} * $C->{weight_availability} );
-		$responseHealth     = ( $responseWeight * $C->{weight_response} );
-		$cpuHealth          = ( $cpuWeight * $C->{weight_cpu} );
-		$memHealth          = ( $memWeight * $C->{weight_mem} );
-		$intHealth          = ( $intWeight * $C->{weight_int} );
-		$swapHealth         = 0;
-		$diskHealth         = 0;
-
-		# the minimum value for health should always be 1
-		$reachabilityHealth = 1 if $reachabilityHealth < 1;
-		$availabilityHealth = 1 if $availabilityHealth < 1;
-		$responseHealth     = 1 if $responseHealth < 1;
-		$cpuHealth          = 1 if $cpuHealth < 1;
-
-		# overload the int and mem with swap and disk
-		if ( $reach{swap} )
-		{
-			$memHealth  = ( $memWeight * $C->{weight_mem} ) / 2;
-			$swapHealth = ( $swapWeight * $C->{weight_mem} ) / 2;
-			$memMax     = 100 * $C->{weight_mem} / 2;
-			$swapMax    = 100 * $C->{weight_mem} / 2;
-
-			# the minimum value for health should always be 1
-			$memHealth  = 1 if $memHealth < 1;
-			$swapHealth = 1 if $swapHealth < 1;
-		}
-
-		if ( $reach{disk} )
-		{
-			$intHealth  = ( $intWeight *  ( $C->{weight_int} / 2 ) );
-			$diskHealth = ( $diskWeight * ( $C->{weight_int} / 2 ) );
-			$intMax     = 100 * $C->{weight_int} / 2;
-			$diskMax    = 100 * $C->{weight_int} / 2;
-
-			# the minimum value for health should always be 1
-			$intHealth  = 1 if $intHealth < 1;
-			$diskHealth = 1 if $diskHealth < 1;
-		}
-
-		# Health is made up of a weighted values:
-		### AS 16 Mar 02, implemented weights in nmis.conf
-		$reach{health}
-			= (   $reachabilityHealth
-				+ $availabilityHealth
-				+ $responseHealth
-				+ $cpuHealth
-				+ $memHealth
-				+ $intHealth
-				+ $diskHealth
-				+ $swapHealth );
-
-		NMISNG::Util::info("Calculation of health=$reach{health}");
-		if ( lc $reach{health} eq 'nan' )
-		{
-			NMISNG::Util::dbg("Values Calc. reachability=$reach{reachability} * $C->{weight_reachability}");
-			NMISNG::Util::dbg("Values Calc. intWeight=$intWeight * $C->{weight_int}");
-			NMISNG::Util::dbg("Values Calc. responseWeight=$responseWeight * $C->{weight_response}");
-			NMISNG::Util::dbg("Values Calc. availability=$reach{availability} * $C->{weight_availability}");
-			NMISNG::Util::dbg("Values Calc. cpuWeight=$cpuWeight * $C->{weight_cpu}");
-			NMISNG::Util::dbg("Values Calc. memWeight=$memWeight * $C->{weight_mem}");
-			NMISNG::Util::dbg("Values Calc. swapWeight=$swapWeight * $C->{weight_mem}");
-		}
-	}
-
-	# the node is collect=false and was pingable
-	elsif ( !NMISNG::Util::getbool( $catchall_data->{collect} ) and $pingresult == 100 )
-	{
-		$reach{reachability} = 100;
-		$reach{availability} = 100;
-		$reach{intfTotal}    = 'U';
-		( $reach{responsetime}, $responseWeight ) = weightResponseTime( $reach{responsetime} );
-		$reach{health} = ( $reach{reachability} * 0.9 ) + ( $responseWeight * 0.1 );
-	}
-
-	# there is a current outage for this node
-	elsif ( ( $pingresult == 0 or $snmpresult == 0 ) and $outage eq 'current' )
-	{
-		$reach{reachability} = "U";
-		$reach{availability} = "U";
-		$reach{intfTotal}    = 'U';
-		$reach{responsetime} = "U";
-		$reach{health}       = "U";
-		$reach{loss}         = "U";
-	}
-
-	# ping is working but SNMP is Down
-	elsif ( $pingresult == 100 and $snmpresult == 0 )
-	{
-		$reach{reachability} = 80;                       # correct ? is up and degraded
-		$reach{availability} = $intAvailValueWhenDown;
-		$reach{intfTotal}    = 'U';
-		$reach{health}       = "U";
-	}
-
-	# node is Down
-	else
-	{
-		NMISNG::Util::dbg("Node is Down using availability=$intAvailValueWhenDown");
-		$reach{reachability} = 0;
-		$reach{availability} = $intAvailValueWhenDown;
-		$reach{responsetime} = "U";
-		$reach{intfTotal}    = 'U';
-		$reach{health}       = 0;
-	}
-
-	NMISNG::Util::dbg("Reachability and Metric Stats Summary");
-	NMISNG::Util::dbg("collect=$catchall_data->{collect} (Node table)");
-	NMISNG::Util::dbg("ping=$pingresult (normalised)");
-	NMISNG::Util::dbg("cpuWeight=$cpuWeight (normalised)");
-	NMISNG::Util::dbg("memWeight=$memWeight (normalised)");
-	NMISNG::Util::dbg("swapWeight=$swapWeight (normalised)") if $swapWeight;
-	NMISNG::Util::dbg("intWeight=$intWeight (100 less the actual total interface utilisation)");
-	NMISNG::Util::dbg("diskWeight=$diskWeight");
-	NMISNG::Util::dbg("responseWeight=$responseWeight (normalised)");
-
-	NMISNG::Util::info("Reachability KPI=$reachabilityHealth/$reachabilityMax");
-	NMISNG::Util::info("Availability KPI=$availabilityHealth/$availabilityMax");
-	NMISNG::Util::info("Response KPI=$responseHealth/$responseMax");
-	NMISNG::Util::info("CPU KPI=$cpuHealth/$cpuMax");
-	NMISNG::Util::info("MEM KPI=$memHealth/$memMax");
-	NMISNG::Util::info("Int KPI=$intHealth/$intMax");
-	NMISNG::Util::info("Disk KPI=$diskHealth/$diskMax") if $diskHealth;
-	NMISNG::Util::info("SWAP KPI=$swapHealth/$swapMax") if $swapHealth;
-
-	NMISNG::Util::info("total number of interfaces=$reach{intfTotal}");
-	NMISNG::Util::info("total number of interfaces up=$reach{intfUp}");
-	NMISNG::Util::info("total number of interfaces collected=$reach{intfCollect}");
-	NMISNG::Util::info("total number of interfaces coll. up=$reach{intfColUp}");
-
-	for $index ( sort keys %reach )
-	{
-		NMISNG::Util::dbg("$index=$reach{$index}");
-	}
-
-	$reach{health} = ( $reach{health} > 100 ) ? 100 : $reach{health};
-
-		# massaged result with rrd metadata
-	my %reachVal;
-	$reachVal{outage} =  { value => $reach{outage},
-												 option => "gauge,0:1" };
-	$reachVal{reachability}{value} = $reach{reachability};
-	$reachVal{availability}{value} = $reach{availability};
-	$reachVal{responsetime}{value} = $reach{responsetime};
-	$reachVal{health}{value}       = $reach{health};
-
-	$reachVal{reachabilityHealth}{value} = $reachabilityHealth;
-	$reachVal{availabilityHealth}{value} = $availabilityHealth;
-	$reachVal{responseHealth}{value}     = $responseHealth;
-	$reachVal{cpuHealth}{value}          = $cpuHealth;
-	$reachVal{memHealth}{value}          = $memHealth;
-	$reachVal{intHealth}{value}          = $intHealth;
-	$reachVal{diskHealth}{value}         = $diskHealth;
-	$reachVal{swapHealth}{value}         = $swapHealth;
-
-	$reachVal{loss}{value}          = $reach{loss};
-	$reachVal{intfTotal}{value}     = $reach{intfTotal};
-	$reachVal{intfUp}{value}        = $reach{intfTotal} eq 'U' ? 'U' : $reach{intfUp};
-	$reachVal{intfCollect}{value}   = $reach{intfTotal} eq 'U' ? 'U' : $reach{intfCollect};
-	$reachVal{intfColUp}{value}     = $reach{intfTotal} eq 'U' ? 'U' : $reach{intfColUp};
-	$reachVal{reachability}{option} = "gauge,0:100";
-	$reachVal{availability}{option} = "gauge,0:100";
-	### 2014-03-18 keiths, setting maximum responsetime to 30 seconds.
-	$reachVal{responsetime}{option} = "gauge,0:30000";
-	$reachVal{health}{option}       = "gauge,0:100";
-
-	$reachVal{reachabilityHealth}{option} = "gauge,0:100";
-	$reachVal{availabilityHealth}{option} = "gauge,0:100";
-	$reachVal{responseHealth}{option}     = "gauge,0:100";
-	$reachVal{cpuHealth}{option}          = "gauge,0:100";
-	$reachVal{memHealth}{option}          = "gauge,0:100";
-	$reachVal{intHealth}{option}          = "gauge,0:100";
-	$reachVal{diskHealth}{option}         = "gauge,0:100";
-	$reachVal{swapHealth}{option}         = "gauge,0:100";
-
-	$reachVal{loss}{option}        = "gauge,0:100";
-	$reachVal{intfTotal}{option}   = "gauge,0:U";
-	$reachVal{intfUp}{option}      = "gauge,0:U";
-	$reachVal{intfCollect}{option} = "gauge,0:U";
-	$reachVal{intfColUp}{option}   = "gauge,0:U";
-
-	# update the rrd or leave it to a caller?
-	if ( !$donotupdaterrd )
-	{
-		# goes into catchall/general
-		my $db = $S->create_update_rrd( data => \%reachVal, type => "health", inventory => $catchall_data );    # database name is normally 'reach'
-		if ( !$db )
-		{
-			NMISNG::Util::logMsg( "ERROR updateRRD failed: " . NMISNG::rrdfunc::getRRDerror() );
-		}
-		else
-		{
-			my $pit = {};
-			my $previous_pit = $catchall_data->get_newest_timed_data();
-			NMISNG::Inventory::parse_rrd_update_data( \%reachVal, $pit, $previous_pit, "health" );
-			my $stats = nodeSummaryStats(C => $C,S => $S, inventory => $catchall_inventory );
-			my $error = $catchall_data->add_timed_data( data => $pit, derived_data => $stats, subconcept => "health",
-																									time => $catchall_data->{last_poll}, delay_insert => 1 );
-			NMISNG::Util::logMsg("ERROR: timed data adding for ". $catchall_data->concept ." failed: $error") if ($error);
-			# $inventory->data($data);
-			$catchall_data->save();
-		}
-	}
-	NMISNG::Util::info("Finished");
-
-	return \%reachVal;
-}
-
-
-# calculate the summary8 and summary16 data like it used to be, this will be stored in the db as
-# derived data
-# NB: in the future this can be removed, summary8/16 should be calculatable from the PIT data, there
-#   really is no need to do this. aggregations or something should be able to pull this off.
-sub nodeSummaryStats
-{
-	my %args = (@_);
-	my $S = $args{S};
-	my $C = $args{C};
-	my $inventory = $args{inventory};
-
-	my $section = 'health';
-	my $metricsFirstPeriod  = $C->{'metric_comparison_first_period'} // "-8 hours";
-	my $metricsSecondPeriod	= $C->{'metric_comparison_second_period'} // "-16 hours";
-
-	my $stats8  = Compat::NMIS::getSubconceptStats(
-		sys => $S,
-		inventory => $inventory,
-		subconcept => $section,
-		start => $metricsFirstPeriod,
-		end => time
-	);
-	my $stats16 = Compat::NMIS::getSubconceptStats(
-		sys => $S,
-		inventory => $inventory,
-		subconcept => $section,
-		start => $metricsSecondPeriod,
-		end => $metricsFirstPeriod
-	);
-
-	# map all stats into one package for derived, don't know if we want to keep it this way
-	my %allstats = ();
-	map { $allstats{'08_'.$_} = $stats8->{$_} } (keys %$stats8);
-	map { $allstats{'16_'.$_} = $stats8->{$_} } (keys %$stats16);
-	return \%allstats;
-}
-#=========================================================================================
-
-# this generates the data for nmis-interfaces.json,
-# NOTE: this should not be required for NMISNG
-sub getIntfAllInfo
-{
-	my $index;
-	my $tmpDesc;
-	my $intHash;
-	my %interfaceInfo;
-
-	### 2013-08-30 keiths, restructured to avoid creating and loading large Interface summaries
-	if ( NMISNG::Util::getbool( $C->{disable_interfaces_summary} ) )
-	{
-		NMISNG::Util::logMsg("getIntfAllInfo disabled with disable_interfaces_summary=$C->{disable_interfaces_summary}");
-		return;
-	}
-
-	NMISNG::Util::dbg("Starting");
-
-	NMISNG::Util::dbg("Getting Interface Info from all nodes");
-
-	my $nmisng = Compat::NMIS::new_nmisng();
-	my $get_node_uuids = $nmisng->get_node_uuids( filter => { cluster_id => $C->{cluster_id} } );
-	# Write a node entry for each node
-	foreach my $node_uuid ( sort @$get_node_uuids )
-	{
-
-		my $nmisng_node = $nmisng->node( uuid => $node_uuid );
-		my $node_name = $nmisng_node->name();
-		my $configuration = $nmisng_node->configuration;
-		if ( NMISNG::Util::getbool( $configuration->{active} ) and NMISNG::Util::getbool( $configuration->{collect} ) )
-		{
-			# ony grab active interfaces
-			my $ids = $nmisng_node->get_inventory_ids(concept => 'interface', filter => { enabled => 1, historic => 0});
-			NMISNG::Util::dbg( "ADD node=$node_name", 3 );
-			NMISNG::Util::logMsg("INFO empty interface info file of node $node_name") if(!$ids || @$ids < 1);
-			foreach my $id ( @$ids )
-			{
-				my ($inventory,$error_message) = $nmisng_node->inventory( _id => $id );
-
-				$nmisng->log->error("Failed to get inventory, error_message:$error_message") && next
-					if(!$inventory);
-
-				my $data = $inventory->data();
-				$tmpDesc = &NMISNG::Util::convertIfName( $data->{ifDescr} );
-
-				$intHash = "$node_name-$tmpDesc";
-
-				NMISNG::Util::dbg( "$node_name $tmpDesc hash=$intHash $data->{ifDescr}", 3 );
-
-				if ( $data->{ifDescr} ne "" )
-				{
-					NMISNG::Util::dbg( "Add node=$node_name interface=$data->{ifDescr}", 2 );
-					my $source = $data;
-					my $dest = $interfaceInfo{$intHash} ||= {};
-
-					$dest->{node} = $node_name;
-					# TODO: revive this if we still need this function
-					# $dest->{sysName} = $info->{system}->{sysName};
-
-					for my $copyme (
-						qw(ifIndex ifDescr collect real ifType ifSpeed ifAdminStatus
-						ifOperStatus ifLastChange Description display_name portModuleIndex portIndex portDuplex portIfIndex
-						portSpantreeFastStart vlanPortVlan portAdminSpeed)
-						)
-					{
-						$dest->{$copyme} = $source->{$copyme};
-					}
-
-					my $cnt = 1;
-					while ( defined( $source->{"ipAdEntAddr$cnt"} ) )
-					{
-						for my $copymeprefix (qw(ipAdEntAddr ipAdEntNetMask ipSubnet ipSubnetBits))
-						{
-							my $copyme = $copymeprefix . $cnt;
-							$dest->{$copyme} = $source->{$copyme};
-						}
-						$cnt++;
-					}
-				}
-			}
-
-		}
-	}    # foreach $linkname
-	     # Write the interface table out.
-	NMISNG::Util::dbg("Writing Interface Info from all nodes");
-	NMISNG::Util::writeTable( dir => 'var', name => "nmis-interfaces", data => \%interfaceInfo );
-	NMISNG::Util::dbg("Finished");
-}
-
-#=========================================================================================
-
-
-
-#=========================================================================================
-
-sub weightResponseTime
-{
-	my $rt             = shift;
-	my $responseWeight = 0;
-
-	if ( $rt eq "" )
-	{
-		$rt             = "U";
-		$responseWeight = 0;
-	}
-	elsif ( $rt !~ /^[0-9]/ )
-	{
-		$rt             = "U";
-		$responseWeight = 0;
-	}
-	elsif ( $rt == 0 )
-	{
-		$rt             = 1;
-		$responseWeight = 100;
-	}
-	elsif ( $rt >= 1500 ) { $responseWeight = 0; }
-	elsif ( $rt >= 1000 ) { $responseWeight = 10; }
-	elsif ( $rt >= 900 )  { $responseWeight = 20; }
-	elsif ( $rt >= 800 )  { $responseWeight = 30; }
-	elsif ( $rt >= 700 )  { $responseWeight = 40; }
-	elsif ( $rt >= 600 )  { $responseWeight = 50; }
-	elsif ( $rt >= 500 )  { $responseWeight = 60; }
-	elsif ( $rt >= 400 )  { $responseWeight = 70; }
-	elsif ( $rt >= 300 )  { $responseWeight = 80; }
-	elsif ( $rt >= 200 )  { $responseWeight = 90; }
-	elsif ( $rt >= 0 )    { $responseWeight = 100; }
-	return ( $rt, $responseWeight );
-}
-
-#=========================================================================================
-
-
-### Added escalate 0, to allow fast escalation and to implement
-### consistent policies for notification.  This also helps to get rid of flapping
-### things, ie if escalate0 = 5 then an interface goes down, no alert sent, next
-### poll interface goes up and event cancelled!  Downside is a little longer before
-### receiving first notification, so it depends on what the support SLA is.
-
-### 11-Nov-11, keiths, update to this, changed the escalation so that through policy you can
-### wait for 5 mins or just notify now, so Ecalation0 is 0 seconds, Escalation1 is 300 seconds
-### then in Ecalations.xxxx, core devices might notify at Escalation0 while others at Escalation1
-sub runEscalate
-{
-	my %args = @_;
-
-	my $pollTimer = Compat::Timing->new;
-
-	my $C  = NMISNG::Util::loadConfTable();
-	my $NT = Compat::NMIS::loadLocalNodeTable();
-
-	my $nmisng = Compat::NMIS::new_nmisng();
-
-	my $outage_time;
-	my $planned_outage;
-	my $event_hash;
-	my %location_data;
-	my $time;
-	my $escalate;
-	my $event_age;
-	my $esc_key;
-	my $event;
-	my $index;
-	my $group;
-	my $role;
-	my $type;
-	my $details;
-	my @x;
-	my $k;
-	my $level;
-	my $contact;
-	my $target;
-	my $field;
-	my %keyhash;
-	my $ifDescr;
-	my %msgTable;
-	my $serial    = 0;
-	my $serial_ns = 0;
-	my %seen;
-
-
-	NMISNG::Util::dbg("Starting");
-	NMISNG::Util::update_operations_stamp( type => "escalate", start => $starttime, stop => undef )
-		if ( $type eq "escalate" );    # not if part of collect
-	my $CT = Compat::NMIS::loadGenericTable("Contacts");
-
-	# load the escalation policy table
-	my $EST = Compat::NMIS::loadGenericTable("Escalations");
-
-	### 2013-08-07 keiths, taking to long when MANY interfaces e.g. > 200,000
-	# load the interface file to later check interface collect status.
-	#my $II = Compat::NMIS::loadInterfaceInfo();
-
-	my $LocationsTable = Compat::NMIS::loadGenericTable("Locations");
-
-	### keiths, work around for extra tables.
-	my $ServiceStatusTable;
-	my $useServiceStatusTable = 0;
-	if ( Compat::NMIS::tableExists('ServiceStatus') )
-	{
-		$ServiceStatusTable    = Compat::NMIS::loadGenericTable('ServiceStatus');
-		$useServiceStatusTable = 1;
-	}
-
-	my $BusinessServicesTable;
-	my $useBusinessServicesTable = 0;
-	if ( Compat::NMIS::tableExists('BusinessServices') )
-	{
-		$BusinessServicesTable    = Compat::NMIS::loadGenericTable('BusinessServices');
-		$useBusinessServicesTable = 1;
-	}
-
-	# the events configuration table, controls active/notify/logging for each known event
-	my $events_config = NMISNG::Util::loadTable( dir => 'conf', name => 'Events' );
-
-	# add a full format time string for emails and message notifications
-	# pull the system timezone and then the local time
-	my $msgtime = NMISNG::Util::get_localtime();
-
-	# first load all non-historic events for all nodes
-	my $active_ret    = $nmisng->events->get_events_model( filter => { historic => 0, active => 1 });
-	my $inactive_ret = $nmisng->events->get_events_model( filter => { historic => 0, active => 0 });
-
-	print STDERR "a_error:".Dumper($active_ret->{error}) if ($active_ret->{error});
-	print STDERR "inactive_error:".Dumper($inactive_ret->{error}) if ($inactive_ret->{error});
-	# then send UP events to all those contacts to be notified as part of the escalation procedure
-	# this loop skips ALL marked-as-active events!
-	# active flag in event means: DO NOT TOUCH IN ESCALATE, STILL ALIVE AND ACTIVE
-	# we might rename that transition t/f, and have this function handle only the ones with transition true.
-	
-	for( my $i = 0; $i < $inactive_ret->{model_data}->count; $i++)
-	{
-		my $event_obj = $inactive_ret->{model_data}->object($i);
-		my $event_data = $event_obj->data(); # for easier string printing
-		# if the event is configured for no notify, do nothing
-		my $thisevent_control = $events_config->{$event_obj->event}
-			|| {Log => "true", Notify => "true", Status => "true"};
-
-		# in case of Notify being off for this event, we don't have to check/walk/handle any notify fields at all
-		# as we're deleting the record after the loop anyway.
-		if ( NMISNG::Util::getbool( $thisevent_control->{Notify} ) )
-		{
-			foreach my $field ( split( ',', $event_obj->notify ) )    # field = type:contact
-			{
-				$target = "";
-				my @x    = split /:/, $field;
-				my $type = shift @x;                                    # netsend, email, or pager ?
-				NMISNG::Util::dbg("Escalation type=$type contact=$contact");
-
-				if ( $type =~ /email|ccopy|pager/ )
-				{
-					foreach $contact (@x)
-					{
-						if ( exists $CT->{$contact} )
-						{
-							if ( Compat::NMIS::dutyTime( $CT, $contact ) )
-							{                                           # do we have a valid dutytime ??
-								if ( $type eq "pager" )
-								{
-									$target = $target ? $target . "," . $CT->{$contact}{Pager} : $CT->{$contact}{Pager};
-								}
-								else
-								{
-									$target = $target ? $target . "," . $CT->{$contact}{Email} : $CT->{$contact}{Email};
-								}
-							}
-						}
-						else
-						{
-							NMISNG::Util::dbg("Contact $contact not found in Contacts table");
-						}
-					}    #foreach
-
-# no email targets found, and if default contact not found, assume we are not covering 24hr dutytime in this slot, so no mail.
-# maybe the next levelx escalation field will fill in the gap
-					if ( !$target )
-					{
-						if ( $type eq "pager" )
-						{
-							$target = $CT->{default}{Pager};
-						}
-						else
-						{
-							$target = $CT->{default}{Email};
-						}
-						NMISNG::Util::dbg("No $type contact matched (maybe check DutyTime and TimeZone?) - looking for default contact $target"
-						);
-					}
-
-					if ($target)
-					{
-						foreach my $trgt ( split /,/, $target )
-						{
-							my $message;
-							my $priority;
-							if ( $type eq "pager" )
-							{
-								$msgTable{$type}{$trgt}{$serial_ns}{message}
-									= "NMIS: UP Notify $event_data->{node_name} Normal $event_data->{event} $event_data->{element}";
-								$serial_ns++;
-							}
-							else
-							{
-								if ( $type eq "ccopy" )
-								{
-									$message  = "FOR INFORMATION ONLY\n";
-									$priority = &Compat::NMIS::eventToSMTPPri("Normal");
-								}
-								else
-								{
-									$priority = &Compat::NMIS::eventToSMTPPri( $event_obj->level );
-								}
-								$event_age = NMISNG::Util::convertSecsHours( time - $event_obj->startdate );
-
-								$message
-									.= "Node:\t$event_data->{node_name}\nUP Event Notification\nEvent Elapsed Time:\t$event_age\nEvent:\t$event_data->{event}\nElement:\t$event_data->{element}\nDetails:\t$event_data->{details}\n\n";
-
-								if ( NMISNG::Util::getbool( $C->{mail_combine} ) )
-								{
-									$msgTable{$type}{$trgt}{$serial}{count}++;
-									$msgTable{$type}{$trgt}{$serial}{subject}
-										= "NMIS Escalation Message, contains $msgTable{$type}{$trgt}{$serial}{count} message(s), $msgtime";
-									$msgTable{$type}{$trgt}{$serial}{message} .= $message;
-									if ( $priority gt $msgTable{$type}{$trgt}{$serial}{priority} )
-									{
-										$msgTable{$type}{$trgt}{$serial}{priority} = $priority;
-									}
-								}
-								else
-								{
-									$msgTable{$type}{$trgt}{$serial}{subject}
-										= "$event_data->{node_name} $event_data->{event} - $event_data->{element} - $event_data->{details} at $msgtime";
-									$msgTable{$type}{$trgt}{$serial}{message}  = $message;
-									$msgTable{$type}{$trgt}{$serial}{priority} = $priority;
-									$msgTable{$type}{$trgt}{$serial}{count}    = 1;
-									$serial++;
-								}
-							}
-						}
-
-						# log the meta event, ONLY if both Log (and Notify) are enabled
-						$nmisng->events->logEvent(
-							node_name    => $event_obj->node_name,
-							event   => "$type to $target UP Notify",
-							level   => "Normal",
-							element => $event_obj->element,
-							details => $event_obj->details
-						) if ( NMISNG::Util::getbool( $thisevent_control->{Log} ) );
-
-						NMISNG::Util::dbg("Escalation $type UP Notification node=$event_data->{node_name} target=$target level=$event_data->{level} event=$event_data->{event} element=$event_data->{element} details=$event_data->{details} group=$NT->{$event_data->{node_name}}{group}"
-						);
-					}
-				}    # end email,ccopy,pager
-				     # now the netsends
-				elsif ( $type eq "netsend" )
-				{
-					my $message
-						= "UP Event Notification $event_data->{node_name} Normal $event_data->{event} $event_data->{element} $event_data->{details} at $msgtime";
-					foreach my $trgt (@x)
-					{
-						$msgTable{$type}{$trgt}{$serial_ns}{message} = $message;
-						$serial_ns++;
-						NMISNG::Util::dbg("NetSend $message to $trgt");
-
-						# log the meta event, ONLY if both Log (and Notify) are enabled
-						$nmisng->events->logEvent(
-							node_name    => $event_obj->node_name,
-							event   => "NetSend $message to $trgt UP Notify",
-							level   => "Normal",
-							element => $event_obj->element,
-							details => $event_obj->details
-						) if ( NMISNG::Util::getbool( $thisevent_control->{Log} ) );
-					}    #foreach
-				}    # end netsend
-				elsif ( $type eq "syslog" )
-				{
-					if ( NMISNG::Util::getbool( $C->{syslog_use_escalation} ) )    # syslog action
-					{
-						my $timenow = time();
-						my $message
-							= "NMIS_Event::$C->{server_name}::$timenow,$event_data->{node_name},$event_data->{event},$event_data->{level},$event_data->{element},$event_data->{details}";
-						my $priority = NMISNG::Notify::eventToSyslog( $event_obj->level );
-
-						foreach my $trgt (@x)
-						{
-							$msgTable{$type}{$trgt}{$serial_ns}{message}  = $message;
-							$msgTable{$type}{$trgt}{$serial_ns}{priority} = $priority;
-							$serial_ns++;
-							NMISNG::Util::dbg("syslog $message");
-						}    #foreach
-					}
-				}    # end syslog
-				elsif ( $type eq "json" )
-				{
-					# log the event as json file, AND save those updated bits back into the
-					# soon-to-be-deleted/archived event record.
-					my $node = $NT->{$event_obj->node_name};
-					$event_obj->custom_data( 'nmis_server', $C->{server_name} );
-					$event_obj->custom_data( 'customer', $node->{customer} );
-					$event_obj->custom_data( 'location', $LocationsTable->{$node->{location}}{Location} );
-					$event_obj->custom_data( 'geocode', $LocationsTable->{$node->{location}}{Geocode} );
-
-					if ($useServiceStatusTable)
-					{
-						$event_obj->custom_data( 'serviceStatus', $ServiceStatusTable->{$node->{serviceStatus}}{serviceStatus} );
-						$event_obj->custom_data( 'statusPriority', $ServiceStatusTable->{$node->{serviceStatus}}{statusPriority} );
-					}
-
-					if ($useBusinessServicesTable)
-					{
-						$event_obj->custom_data( 'businessService',
-							$BusinessServicesTable->{$node->{businessService}}{businessService} );
-						$event_obj->custom_data( 'businessPriority',
-							$BusinessServicesTable->{$node->{businessService}}{businessPriority} );
-					}
-
-					# Copy the fields from nodes to the event
-					my @nodeFields = split( ",", $C->{'json_node_fields'} );
-					foreach my $field (@nodeFields)
-					{
-						$event_obj->custom_data( $field, $node->{$field} );
-					}
-
-					NMISNG::Notify::logJsonEvent( event => $event_data, dir => $C->{'json_logs'} );
-
-					# may sound silly to update-then-archive but i'd rather have the historic event record contain
-					# the full story
-					if ( my $err = event_obj->save( update => 1 ) )
-					{
-						NMISNG::Util::logMsg("ERROR $err");
-					}
-				}    # end json
-				     # any custom notification methods?
-				else
-				{
-					if ( NMISNG::Util::checkPerlLib("Notify::$type") )
-					{
-						NMISNG::Util::dbg("Notify::$type $contact");
-
-						my $timenow = time();
-						my $datenow = NMISNG::Util::returnDateStamp();
-						my $message
-							= "$datenow: $event_data->{node_name}, $event_data->{event}, $event_data->{level}, $event_data->{element}, $event_data->{details}";
-						foreach $contact (@x)
-						{
-							if ( exists $CT->{$contact} )
-							{
-								if ( Compat::NMIS::dutyTime( $CT, $contact ) )
-								{    # do we have a valid dutytime ??
-									    # check if UpNotify is true, and save with this event
-									    # and send all the up event notifies when the event is cleared.
-									if ( NMISNG::Util::getbool( $EST->{$esc_key}{UpNotify} )
-										and $event_obj->event =~ /$C->{upnotify_stateful_events}/i )
-									{
-										my $ct = "$type:$contact";
-										my @l = split( ',', $event_obj->notify );
-										if ( not grep { $_ eq $ct } @l )
-										{
-											push @l, $ct;
-											$event_obj->notify( join( ',', @l )) ;   # note: updated only for msgtable below, NOT saved!
-										}
-									}
-
-									#$serial
-									$msgTable{$type}{$contact}{$serial_ns}{message} = $message;
-									$msgTable{$type}{$contact}{$serial_ns}{contact} = $CT->{$contact};
-									$msgTable{$type}{$contact}{$serial_ns}{event}   = $event_data;
-									$serial_ns++;
-								}
-							}
-							else
-							{
-								NMISNG::Util::dbg("Contact $contact not found in Contacts table");
-							}
-						}
-					}
-					else
-					{
-						NMISNG::Util::dbg("ERROR runEscalate problem with escalation target unknown at level$event_data->{escalate} $level type=$type"
-						);
-					}
-				}
-			}
-		}
-
-		# now remove this event
-		if ( my $err = $event_obj->delete() )
-		{
-			NMISNG::Util::logMsg("ERROR $err");
-		}		
-	}
-
-	#===========================================
-	my $stateless_event_dampening = $C->{stateless_event_dampening} || 900;
-
-	# now handle the actual escalations; only events marked-as-current are left now.
-LABEL_ESC:
-	for(my $i = 0; $i < $active_ret->{model_data}->count; $i++) 
-	{
-		my $event_obj = $active_ret->{model_data}->object($i);
-		# we must tell the object it's already loaded or whenever load is called
-		# (which save does call) will clober any changes made before it's called
-		$event_obj->loaded( 1 );
-		my $nmisng_node = $nmisng->node(uuid => $event_obj->node_uuid);
-		# get the data in the event as a hash so it's easier to print
-		my $event_data = $event_obj->data();
-	
-		my $mustupdate = undef;                   # live changes to thisevent are ok, but saved back ONLY if this is set
-		
-		NMISNG::Util::dbg("processing event $event_data->{event}");
-
-		# checking if event is stateless and dampen time has passed.
-		if ( $event_obj->stateless and time() > $event_obj->startdate + $stateless_event_dampening )
-		{
-			# yep, remove the event completely.
-			NMISNG::Util::dbg("stateless event $event_data->{event} has exceeded dampening time of $stateless_event_dampening seconds."
-			);
-			$event_obj->delete();			
-		}
-
-		# set event control to policy or default=enabled.
-		my $thisevent_control = $events_config->{$event_obj->event}
-			|| {Log => "true", Notify => "true", Status => "true"};
-
-		my $node_name = $event_obj->node_name;
-
-		# lets start with checking that we have a valid node - the node may have been deleted.
-		# note: Compat::NMIS::loadAllEvents() doesn't return events for vanished nodes (but for inactive ones it does)
-		if ( !$NT->{$node_name} or !$nmisng_node->configuration->{active} )
-		{
-			if (    NMISNG::Util::getbool( $thisevent_control->{Log} )
-				and NMISNG::Util::getbool( $thisevent_control->{Notify} ) )    # meta-events are subject to both Notify and Log
-			{
-				$nmisng->events->logEvent(
-					node_name    => $node_name,
-					node_uuid => $nmisng_node->uuid,
-					event   => "Deleted Event: ".$event_obj->event,
-					level   => $event_obj->level,
-					element => $event_obj->element,
-					details => $event_obj->details
-				);
-
-				my $timenow = time();
-				my $message
-					= "NMIS_Event::$C->{server_name}::$timenow,$event_data->{node_name},Deleted Event: $event_data->{event},$event_data->{level},$event_data->{element},$event_data->{details}";
-				my $priority = NMISNG::Notify::eventToSyslog( $event_obj->{level} );
-				NMISNG::Notify::sendSyslog(
-					server_string => $C->{syslog_server},
-					facility      => $C->{syslog_facility},
-					message       => $message,
-					priority      => $priority
-				);
-			}
-
-			NMISNG::Util::logMsg("INFO ($node_name) Node not active, deleted Event=$event_data->{event} Element=$event_data->{element}");
-			$event_obj->delete();			
-
-			next LABEL_ESC;
-		}
-
-		### 2013-08-07 keiths, taking too long when MANY interfaces e.g. > 200,000
-		if ( $event_obj->event =~ /interface/i && !$event_obj->is_proactive )
-		{
-			### load the interface information and check the collect status.
-			my $S = NMISNG::Sys->new;    # node object
-			if ( $S->init( name => $node_name, snmp => 'false' ) )
-			{                    # get cached info of node only
-				my $IFD = $S->ifDescrInfo();    # interface info indexed by ifDescr
-				if ( !NMISNG::Util::getbool( $IFD->{$event_obj->element}{collect} ) )
-				{
-					# meta events are subject to both Log and Notify controls
-					if ( NMISNG::Util::getbool( $thisevent_control->{Log} ) and NMISNG::Util::getbool( $thisevent_control->{Notify} ) )
-					{
-						$S->nmisng_node->eventLog(
-							event   => "Deleted Event: $event_data->{event}",
-							level   => $event_obj->level,
-							element => " no matching interface or no collect Element=$event_data->{element}"
-						);
-					}
-					NMISNG::Util::logMsg(
-						"INFO ($event_data->{node_name}) Interface not active, deleted Event=$event_data->{event} Element=$event_data->{element}"
-					);
-					$event_obj->delete();					
-					next LABEL_ESC;
-				}
-			}
-		}
-
-		# if a planned outage is in force, keep writing the start time of any unack event to the current start time
-		# so when the outage expires, and the event is still current, we escalate as if the event had just occured		
-		my ( $outage, undef ) = NMISNG::Outage::outageCheck( node => $nmisng_node, time => time() );
-		NMISNG::Util::dbg("Outage status for $event_data->{node_name} is ". ($outage || "<none>"));
-		if ( $outage eq "current" and !$event_obj->ack )
-		{
-			$event_obj->startdate(time());
-			if ( my $err = $event_obj->save(update => 1) )
-			{
-				NMISNG::Util::logMsg("ERROR $err");
-			}
-		}
-
-		# set the current outage time
-		$outage_time = time() - $event_obj->startdate;
-
-		# if we are to escalate, this event must not be part of a planned outage and un-ack.
-		if ( $outage ne "current" and !$event_obj->ack )
-		{
-			# we have list of nodes that this node depends on in $NT->{$runnode}{depend}
-			# if any of those have a current Node Down alarm, then lets just move on with a debug message
-			# should we log that we have done this - maybe not....
-
-			if ( $nmisng_node->configuration->{depend} ne '' )
-			{
-				foreach my $node_depend ( split /,/, $nmisng_node->configuration->{depend} )
-				{
-					next if $node_depend eq "N/A";                 # default setting
-					next if $node_depend eq $event_obj->node_name;    # remove the catch22 of self dependancy.
-					                                               #only do dependancy if node is active.
-					my $node_depend_rec = $nmisng_node->configuration;
-					if ( defined $node_depend_rec->{active} )
-					{
-						my ($error,$erec) = $nmisng->events->eventLoad( 
-							node_uuid => $node_depend_rec->{uuid}, 
-							event => "Node Down", 
-							active => 1 
-						);
-						if (!$error && ref($erec) eq "HASH" )
-						{
-							NMISNG::Util::dbg("NOT escalating $event_data->{node_name} $event_data->{event} as dependant $node_depend is reported as down"
-							);
-							next LABEL_ESC;
-						}
-						
-					}
-				}
-			}
-
-			undef %keyhash;    # clear this every loop
-			$escalate = $event_obj->escalate;    # save this as a flag
-
-			# now depending on the event escalate the event up a level or so depending on how long it has been active
-			# now would be the time to notify as to the event. node down every 15 minutes, interface down every 4 hours?
-			# maybe a deccreasing run 15,30,60,2,4,etc
-			# proactive events would be escalated daily
-			# when escalation hits 10 they could auto delete?
-			# core, distrib and access could escalate at different rates.
-			
-			$nmisng->log->error("Failed to get node for event, node:$event_data->{node_name}") && next
-				if(!$nmisng_node);
-			my ($catchall_inventory,$error_message) = $nmisng_node->inventory( concept => "catchall" );
-			$nmisng->log->error("Failed to get catchall inventory for node:$event_data->{node_name}, error_message:$error_message") && next
-				if(!$catchall_inventory);
-			# in this case we have no guarantee that we have catchall and if we don't creating it is pointless.
-			my $catchall_data = $catchall_inventory->data_live();
-			$group = lc( $catchall_data->{group} );
-			$role  = lc( $catchall_data->{roleType} );
-			$type  = lc( $catchall_data->{nodeType} );
-			$event = lc( $event_obj->event );
-
-			NMISNG::Util::dbg("looking for Event to Escalation Table match for Event[ Node:$event_data->{node_name} Event:$event Element:$event_data->{element} ]"
-			);
-			NMISNG::Util::dbg("and node values node=$event_data->{node_name} group=$group role=$role type=$type");
-
-			# Escalation_Key=Group:Role:Type:Event
-			my @keylist = (
-				$group . "_" . $role . "_" . $type . "_" . $event,
-				$group . "_" . $role . "_" . $type . "_" . "default",
-				$group . "_" . $role . "_" . "default" . "_" . $event,
-				$group . "_" . $role . "_" . "default" . "_" . "default",
-				$group . "_" . "default" . "_" . $type . "_" . $event,
-				$group . "_" . "default" . "_" . $type . "_" . "default",
-				$group . "_" . "default" . "_" . "default" . "_" . $event,
-				$group . "_" . "default" . "_" . "default" . "_" . "default",
-				"default" . "_" . $role . "_" . $type . "_" . $event,
-				"default" . "_" . $role . "_" . $type . "_" . "default",
-				"default" . "_" . $role . "_" . "default" . "_" . $event,
-				"default" . "_" . $role . "_" . "default" . "_" . "default",
-				"default" . "_" . "default" . "_" . $type . "_" . $event,
-				"default" . "_" . "default" . "_" . $type . "_" . "default",
-				"default" . "_" . "default" . "_" . "default" . "_" . $event,
-				"default" . "_" . "default" . "_" . "default" . "_" . "default"
-			);
-
-			# lets allow all possible keys to match !
-			# so one event could match two or more escalation rules
-			# can have specific notifies to one group, and a 'catch all' to manager for example.
-
-			foreach my $klst (@keylist)
-			{
-				foreach my $esc ( keys %{$EST} )
-				{
-					my $esc_short = lc "$EST->{$esc}{Group}_$EST->{$esc}{Role}_$EST->{$esc}{Type}_$EST->{$esc}{Event}";
-
-					$EST->{$esc}{Event_Node} = ( $EST->{$esc}{Event_Node} eq '' ) ? '.*' : $EST->{$esc}{Event_Node};
-					$EST->{$esc}{Event_Element}
-						= ( $EST->{$esc}{Event_Element} eq '' ) ? '.*' : $EST->{$esc}{Event_Element};
-					$EST->{$esc}{Event_Node} =~ s;/;;g;
-					$EST->{$esc}{Event_Element} =~ s;/;\\/;g;
-					if (    $klst eq $esc_short
-						and $event_obj->node_name =~ /$EST->{$esc}{Event_Node}/i
-						and $event_obj->element =~ /$EST->{$esc}{Event_Element}/i )
-					{
-						$keyhash{$esc} = $klst;
-						NMISNG::Util::dbg("match found for escalation key=$esc");
-					}
-					else
-					{
-						#NMISNG::Util::dbg("no match found for escalation key=$esc, esc_short=$esc_short");
-					}
-				}
-			}
-
-			my $cnt_hash = keys %keyhash;
-			NMISNG::Util::dbg("$cnt_hash match(es) found for $event_data->{node_name}");
-
-			foreach $esc_key ( keys %keyhash )
-			{
-				NMISNG::Util::dbg("Matched Escalation Table Group:$EST->{$esc_key}{Group} Role:$EST->{$esc_key}{Role} Type:$EST->{$esc_key}{Type} Event:$EST->{$esc_key}{Event} Event_Node:$EST->{$esc_key}{Event_Node} Event_Element:$EST->{$esc_key}{Event_Element}"
-				);
-				NMISNG::Util::dbg("Pre Escalation : $event_data->{node_name} Event $event_data->{event} is $outage_time seconds old escalation is $event_data->{escalate}"
-				);
-
-				# default escalation for events
-				# 28 apr 2003 moved times to nmis.conf
-				for my $esclevel ( reverse( 0 .. 10 ) )
-				{
-					if ( $outage_time >= $C->{"escalate$esclevel"} )
-					{
-						$mustupdate = 1 if ( $event_obj->escalate != $esclevel );    # if level has changed
-						$event_obj->escalate( $esclevel );
-						last;
-					}
-				}
-
-				NMISNG::Util::dbg("Post Escalation: $event_data->{node_name} Event $event_data->{event} is $outage_time seconds old, escalation is $event_data->{escalate}"
-				);
-				if ( $C->{debug} and $escalate == $event_obj->escalate )
-				{
-					my $level = "Level" . ( $event_obj->escalate + 1 );
-					NMISNG::Util::dbg("Next Notification Target would be $level");
-					NMISNG::Util::dbg( "Contact: " . $EST->{$esc_key}{$level} );
-				}
-
-				# send a new email message as the escalation again.
-				# ehg 25oct02 added win32 netsend message type (requires SAMBA on this host)
-				if ( $escalate != $event_obj->escalate )
-				{
-					$event_age = NMISNG::Util::convertSecsHours( time - $event_obj->startdate );
-					$time      = &NMISNG::Util::returnDateStamp;
-
-					# get the string of type email:contact1:contact2,netsend:contact1:contact2,\
-					# pager:contact1:contact2,email:sysContact
-					$level = lc( $EST->{$esc_key}{'Level' . $event_obj->escalate} );
-
-					if ( $level ne "" )
-					{
-						# Now we have a string, check for multiple notify types
-						foreach $field ( split ",", $level )
-						{
-							$target = "";
-							@x      = split /:/, lc $field;
-							$type   = shift @x;               # first entry is email, ccopy, netsend or pager
-
-							NMISNG::Util::dbg("Escalation type=$type");
-
-							if ( $type =~ /email|ccopy|pager/ )
-							{
-								foreach $contact (@x)
-								{
-									my $contactLevelSend = 0;
-									my $contactDutyTime  = 0;
-
-									# if sysContact, use device syscontact as key into the contacts table hash
-									if ( $contact eq "syscontact" )
-									{
-										if ( $catchall_data->{sysContact} ne '' )
-										{
-											$contact = lc $catchall_data->{sysContact};
-											NMISNG::Util::dbg("Using node $event_data->{node_name} sysContact $catchall_data->{sysContact}");
-										}
-										else
-										{
-											$contact = 'default';
-										}
-									}
-
-									### better handling of upnotify for certain notification types.
-									if ( $type !~ /email|pager/ )
-									{
-										# check if UpNotify is true, and save with this event
-										# and send all the up event notifies when the event is cleared.
-										if (    NMISNG::Util::getbool( $EST->{$esc_key}{UpNotify} )
-											and $event_obj->event =~ /$C->{upnotify_stateful_events}/i
-											and NMISNG::Util::getbool( $thisevent_control->{Notify} ) )
-										{
-											my $ct = "$type:$contact";
-											my @l = split( ',', $event_obj->notify );
-											if ( not grep { $_ eq $ct } @l )
-											{
-												push @l, $ct;
-												$event_obj->notify( join( ',', @l ) );
-												$mustupdate = 1;
-											}
-										}
-									}
-
-									if ( exists $CT->{$contact} )
-									{
-										if ( Compat::NMIS::dutyTime( $CT, $contact ) )
-										{    # do we have a valid dutytime ??
-											$contactDutyTime = 1;
-
-											# Duty Time is OK check level match
-											if ( $CT->{$contact}{Level} eq "" )
-											{
-												NMISNG::Util::dbg("SEND Contact $contact no filtering by Level defined");
-												$contactLevelSend = 1;
-											}
-											elsif ( $event_obj->level =~ /$CT->{$contact}{Level}/i )
-											{
-												NMISNG::Util::dbg("SEND Contact $contact filtering by Level: $CT->{$contact}{Level}, event level is $event_data->{level}"
-												);
-												$contactLevelSend = 1;
-											}
-											elsif ( $event_obj->level !~ /$CT->{$contact}{Level}/i )
-											{
-												NMISNG::Util::dbg("STOP Contact $contact filtering by Level: $CT->{$contact}{Level}, event level is $event_data->{level}"
-												);
-												$contactLevelSend = 0;
-											}
-										}
-
-										if ( $contactDutyTime and $contactLevelSend )
-										{
-											if ( $type eq "pager" )
-											{
-												$target
-													= $target
-													? $target . "," . $CT->{$contact}{Pager}
-													: $CT->{$contact}{Pager};
-											}
-											else
-											{
-												$target
-													= $target
-													? $target . "," . $CT->{$contact}{Email}
-													: $CT->{$contact}{Email};
-											}
-
-											# check if UpNotify is true, and save with this event
-											# and send all the up event notifies when the event is cleared.
-											if (    NMISNG::Util::getbool( $EST->{$esc_key}{UpNotify} )
-												and $event_obj->event =~ /$C->{upnotify_stateful_events}/i
-												and NMISNG::Util::getbool( $thisevent_control->{Notify} ) )
-											{
-												my $ct = "$type:$contact";
-												my @l = split( ',', $event_obj->notify );
-												if ( not grep { $_ eq $ct } @l )
-												{
-													push @l, $ct;
-													$event_obj->notify( join( ',', @l ) );
-													$mustupdate = 1;
-												}
-											}
-										}
-										else
-										{
-											NMISNG::Util::dbg("STOP Contact duty time: $contactDutyTime, contact level: $contactLevelSend"
-											);
-										}
-									}
-									else
-									{
-										NMISNG::Util::dbg("Contact $contact not found in Contacts table");
-									}
-								}    #foreach
-
-								# no email targets found, and if default contact not found, assume we are not
-								# covering 24hr dutytime in this slot, so no mail.
-								# maybe the next levelx escalation field will fill in the gap
-								if ( !$target )
-								{
-									if ( $type eq "pager" )
-									{
-										$target = $CT->{default}{Pager};
-									}
-									else
-									{
-										$target = $CT->{default}{Email};
-									}
-									NMISNG::Util::dbg("No $type contact matched (maybe check DutyTime and TimeZone?) - looking for default contact $target"
-									);
-								}
-								else    # have target
-								{
-									foreach my $trgt ( split /,/, $target )
-									{
-										my $message;
-										my $priority;
-										if ( $type eq "pager" )
-										{
-											if ( NMISNG::Util::getbool( $thisevent_control->{Notify} ) )
-											{
-												$msgTable{$type}{$trgt}{$serial_ns}{message}
-													= "NMIS: Esc. $event_data->{escalate} $event_age $event_data->{node_name} $event_data->{level} $event_data->{event} $event_data->{details}";
-												$serial_ns++;
-											}
-										}
-										else
-										{
-											if ( $type eq "ccopy" )
-											{
-												$message  = "FOR INFORMATION ONLY\n";
-												$priority = &Compat::NMIS::eventToSMTPPri("Normal");
-											}
-											else
-											{
-												$priority = &Compat::NMIS::eventToSMTPPri( $event_obj->level );
-											}
-
-											###2013-10-08 arturom, keiths, Added link to interface name if interface event.
-											$C->{nmis_host_protocol} = "http" if $C->{nmis_host_protocol} eq "";
-											$message
-												.= "Node:\t$event_data->{node_name}\nNotification at Level$event_data->{escalate}\nEvent Elapsed Time:\t$event_age\nSeverity:\t$event_data->{level}\nEvent:\t$event_data->{event}\nElement:\t$event_data->{element}\nDetails:\t$event_data->{details}\nLink to Node: $C->{nmis_host_protocol}://$C->{nmis_host}$C->{network}?act=network_node_view&widget=false&node=$event_data->{node_name}\n";
-											if ( $event_obj->event =~ /Interface/ )
-											{
-												my $ifIndex = undef;
-												my $S       = NMISNG::Sys->new;    # sys accessor object
-												if ( ( $S->init( name => $event_obj->node_name, snmp => 'false' ) ) )
-												{                          # get cached info of node only
-													my $IFD = $S->ifDescrInfo();    # interface info indexed by ifDescr
-													if ( NMISNG::Util::getbool( $IFD->{$event_obj->element}{collect} ) )
-													{
-														$ifIndex = $IFD->{$event_obj->element}{ifIndex};
-														$message
-															.= "Link to Interface:\t$C->{nmis_host_protocol}://$C->{nmis_host}$C->{network}?act=network_interface_view&widget=false&node=$event_data->{node_name}&intf=$ifIndex\n";
-													}
-												}
-											}
-											$message .= "\n";
-
-											if ( NMISNG::Util::getbool( $thisevent_control->{Notify} ) )
-											{
-												if ( NMISNG::Util::getbool( $C->{mail_combine} ) )
-												{
-													$msgTable{$type}{$trgt}{$serial}{count}++;
-													$msgTable{$type}{$trgt}{$serial}{subject}
-														= "NMIS Escalation Message, contains $msgTable{$type}{$trgt}{$serial}{count} message(s), $msgtime";
-													$msgTable{$type}{$trgt}{$serial}{message} .= $message;
-													if ( $priority gt $msgTable{$type}{$trgt}{$serial}{priority} )
-													{
-														$msgTable{$type}{$trgt}{$serial}{priority} = $priority;
-													}
-												}
-												else
-												{
-													$msgTable{$type}{$trgt}{$serial}{subject}
-														= "$event_data->{node_name} $event_data->{event} - $event_data->{element} - $event_data->{details} at $msgtime";
-													$msgTable{$type}{$trgt}{$serial}{message}  = $message;
-													$msgTable{$type}{$trgt}{$serial}{priority} = $priority;
-													$msgTable{$type}{$trgt}{$serial}{count}    = 1;
-													$serial++;
-												}
-											}
-										}
-									}
-
-									# meta-events are subject to Notify and Log
-									$nmisng->events->logEvent(
-										node_name    => $event_obj->node_name,
-										event   => "$type to $target Esc$event_data->{escalate} $event_data->{event}",
-										level   => $event_obj->level,
-										element => $event_obj->element,
-										details => $event_obj->details									
-										)
-										if (NMISNG::Util::getbool( $thisevent_control->{Notify} )
-										and NMISNG::Util::getbool( $thisevent_control->{Log} ) );
-
-									NMISNG::Util::dbg("Escalation $type Notification node=$event_data->{node_name} target=$target level=$event_data->{level} event=$event_data->{event} element=$event_data->{element} details=$event_data->{details} group=".$nmisng_node->configuration->{group});
-								}    # if $target
-							}    # end email,ccopy,pager
-
-							# now the netsends
-							elsif ( $type eq "netsend" )
-							{
-								if ( NMISNG::Util::getbool( $thisevent_control->{Notify} ) )
-								{
-									my $message
-										= "Escalation $event_data->{escalate} $event_data->{node_name} $event_data->{level} $event_data->{event} $event_data->{element} $event_data->{details} at $msgtime";
-									foreach my $trgt (@x)
-									{
-										$msgTable{$type}{$trgt}{$serial_ns}{message} = $message;
-										$serial_ns++;
-										NMISNG::Util::dbg("NetSend $message to $trgt");
-
-										# meta-events are subject to both
-										$nmisng->events->logEvent(
-											node_name    => $event_obj->node_name,
-											event   => "NetSend $message to $trgt $event_data->{event}",
-											level   => $event_obj->level,
-											element => $event_obj->element,
-											details => $event_obj->details
-										) if ( NMISNG::Util::getbool( $thisevent_control->{Log} ) );
-									}    #foreach
-								}
-							}    # end netsend
-							elsif ( $type eq "syslog" )
-							{
-								# check if UpNotify is true, and save with this event
-								# and send all the up event notifies when the event is cleared.
-								if (    NMISNG::Util::getbool( $EST->{$esc_key}{UpNotify} )
-									and $event_obj->event =~ /$C->{upnotify_stateful_events}/i
-									and NMISNG::Util::getbool( $thisevent_control->{Notify} ) )
-								{
-									my $ct = "$type:server";
-									my @l = split( ',', $event_obj->notify );
-									if ( not grep { $_ eq $ct } @l )
-									{
-										push @l, $ct;
-										$event_obj->notify( join( ',', @l ) );
-										$mustupdate = 1;
-									}
-								}
-
-								if ( NMISNG::Util::getbool( $thisevent_control->{Notify} ) )
-								{
-									my $timenow = time();
-									my $message
-										= "NMIS_Event::$C->{server_name}::$timenow,$event_data->{node_name},$event_data->{event},$event_data->{level},$event_data->{element},$event_data->{details}";
-									my $priority = NMISNG::Notify::eventToSyslog( $event_obj->level );
-									if ( NMISNG::Util::getbool( $C->{syslog_use_escalation} ) )
-									{
-										foreach my $trgt (@x)
-										{
-											$msgTable{$type}{$trgt}{$serial_ns}{message} = $message;
-											$msgTable{$type}{$trgt}{$serial}{priority}   = $priority;
-											$serial_ns++;
-											NMISNG::Util::dbg("syslog $message");
-										}    #foreach
-									}
-								}
-							}    # end syslog
-							elsif ( $type eq "json" )
-							{
-								if (    NMISNG::Util::getbool( $EST->{$esc_key}{UpNotify} )
-									and $event_obj->event =~ /$C->{upnotify_stateful_events}/i
-									and NMISNG::Util::getbool( $thisevent_control->{Notify} ) )
-								{
-									my $ct = "$type:server";
-									my @l = split( ',', $event_obj->notify );
-									if ( not grep { $_ eq $ct } @l )
-									{
-										push @l, $ct;
-										$event_obj->notify( join( ',', @l ) );
-										$mustupdate = 1;
-									}
-								}
-
-								# amend the event - attention: this changes the live event,
-								# and will be saved back!
-								$mustupdate = 1;
-								my $node = $nmisng_node->configuration;
-								$event_obj->custom_data( 'nmis_server', $C->{server_name} );
-								$event_obj->custom_data( 'customer', $node->{customer} );
-								$event_obj->custom_data( 'location', $LocationsTable->{$node->{location}}{Location} );
-								$event_obj->custom_data( 'geocode' , $LocationsTable->{$node->{location}}{Geocode} );
-
-								if ($useServiceStatusTable)
-								{
-									$event_obj->custom_data( 'serviceStatus',
-										$ServiceStatusTable->{$node->{serviceStatus}}{serviceStatus} );
-									$event_obj->custom_data( 'statusPriority',
-										$ServiceStatusTable->{$node->{serviceStatus}}{statusPriority} );
-								}
-
-								if ($useBusinessServicesTable)
-								{
-									$event_obj->custom_data( 'businessService',
-										$BusinessServicesTable->{$node->{businessService}}{businessService} );
-									$event_obj->custom_data( 'businessPriority',
-										$BusinessServicesTable->{$node->{businessService}}{businessPriority} );
-								}
-
-								# Copy the fields from nodes to the event
-								my @nodeFields = split( ",", $C->{'json_node_fields'} );
-								foreach my $field (@nodeFields)
-								{
-									$event_obj->custom_data( $field, $node->{$field} );
-								}
-
-								NMISNG::Notify::logJsonEvent( event => $event_obj, dir => $C->{'json_logs'} )
-									if ( NMISNG::Util::getbool( $thisevent_control->{Notify} ) );
-							}    # end json
-							elsif ( NMISNG::Util::getbool( $thisevent_control->{Notify} ) )
-							{
-								if ( NMISNG::Util::checkPerlLib("Notify::$type") )
-								{
-									NMISNG::Util::dbg("Notify::$type $contact");
-									my $timenow = time();
-									my $datenow = NMISNG::Util::returnDateStamp();
-									my $message
-										= "$datenow: $event_data->{node_name}, $event_data->{event}, $event_data->{level}, $event_data->{element}, $event_data->{details}";
-									foreach $contact (@x)
-									{
-										if ( exists $CT->{$contact} )
-										{
-											if ( Compat::NMIS::dutyTime( $CT, $contact ) )
-											{    # do we have a valid dutytime ??
-												    # check if UpNotify is true, and save with this event
-												    # and send all the up event notifies when the event is cleared.
-												if ( NMISNG::Util::getbool( $EST->{$esc_key}{UpNotify} )
-													and $event_obj->event =~ /$C->{upnotify_stateful_events}/i )
-												{
-													my $ct = "$type:$contact";
-													my @l = split( ',', $event_obj->notify );
-													if ( not grep { $_ eq $ct } @l )
-													{
-														push @l, $ct;
-														$event_obj->notify( join( ',', @l ) );    # fudged up
-														$mustupdate = 1;
-													}
-												}
-
-												#$serial
-												$msgTable{$type}{$contact}{$serial_ns}{message} = $message;
-												$msgTable{$type}{$contact}{$serial_ns}{contact} = $CT->{$contact};
-												$msgTable{$type}{$contact}{$serial_ns}{event}   = $event_data;
-												$serial_ns++;
-											}
-										}
-										else
-										{
-											NMISNG::Util::dbg("Contact $contact not found in Contacts table");
-										}
-									}
-								}
-								else
-								{
-									NMISNG::Util::dbg("ERROR runEscalate problem with escalation target unknown at level$event_data->{escalate} $level type=$type"
-									);
-								}
-							}
-						}    # foreach field
-					}    # endif $level
-				}    # if escalate
-			}    # foreach esc_key
-		}    # end of outage check
-
-		# now we're done with this event, let's update it if we have to
-		if ( $mustupdate )
-		{
-			if ( my $err = $event_obj->save( update => 1 ) )
-			{
-				NMISNG::Util::logMsg("ERROR $err");
-				print "event:".Dumper($event_obj->data);
-			}
-		}
-	}
-
-	# Cologne, send the messages now
-	sendMSG( data => \%msgTable );
-	NMISNG::Util::dbg("Finished");
-	if ( defined $C->{log_polling_time} and NMISNG::Util::getbool( $C->{log_polling_time} ) )
-	{
-		my $polltime = $pollTimer->elapTime();
-		NMISNG::Util::logMsg("Poll Time: $polltime");
-	}
-	NMISNG::Util::update_operations_stamp(
-		type  => "escalate",
-		start => $starttime,
-		stop  => Time::HiRes::time()
-	) if ( $type eq "escalate" );    # not if part of collect
-}    # end runEscalate
-
-#=========================================================================================
-
-#
-# structure of the hash:
-# device name => email, ccopy, netsend, pager
-#	target
-#  		serial
-#			subject
-#			message
-#			priority
-# Cologne.
-
-sub sendMSG
-{
-	my %args     = @_;
-	my $msgTable = $args{data};
-	my $C        = NMISNG::Util::loadConfTable();    # get ref
-
-	my $target;
-	my $serial;
-	NMISNG::Util::dbg("Starting");
-
-	foreach my $method ( keys %$msgTable )
-	{
-		NMISNG::Util::dbg("Method $method");
-		if ( $method eq "email" )
-		{
-			# fixme: this is slightly inefficient as the new sendEmail can send to multiple targets in one go
-			foreach $target ( keys %{$msgTable->{$method}} )
-			{
-				foreach $serial ( keys %{$msgTable->{$method}{$target}} )
-				{
-					next if $C->{mail_server} eq '';
-
-					my ( $status, $code, $errmsg ) = NMISNG::Notify::sendEmail(
-
-						# params for connection and sending
-						sender     => $C->{mail_from},
-						recipients => [$target],
-
-						mailserver => $C->{mail_server},
-						serverport => $C->{mail_server_port},
-						hello      => $C->{mail_domain},
-						usetls     => $C->{mail_use_tls},
-						ipproto    => $C->{mail_server_ipproto},
-
-						username => $C->{mail_user},
-						password => $C->{mail_password},
-
-						# and params for making the message on the go
-						to       => $target,
-						from     => $C->{mail_from},
-						subject  => $$msgTable{$method}{$target}{$serial}{subject},
-						body     => $$msgTable{$method}{$target}{$serial}{message},
-						priority => $$msgTable{$method}{$target}{$serial}{priority},
-					);
-
-					if ( !$status )
-					{
-						NMISNG::Util::logMsg("Error: Sending email to $target failed: $code $errmsg");
-					}
-					else
-					{
-						NMISNG::Util::dbg("Escalation Email Notification sent to $target");
-					}
-				}
-			}
-		}    # end email
-		### Carbon copy notifications - no action required - FYI only.
-		elsif ( $method eq "ccopy" )
-		{
-			# fixme: this is slightly inefficient as the new sendEmail can send to multiple targets in one go
-			foreach $target ( keys %{$msgTable->{$method}} )
-			{
-				foreach $serial ( keys %{$msgTable->{$method}{$target}} )
-				{
-					next if $C->{mail_server} eq '';
-
-					my ( $status, $code, $errmsg ) = NMISNG::Notify::sendEmail(
-
-						# params for connection and sending
-						sender     => $C->{mail_from},
-						recipients => [$target],
-
-						mailserver => $C->{mail_server},
-						serverport => $C->{mail_server_port},
-						hello      => $C->{mail_domain},
-						usetls     => $C->{mail_use_tls},
-						ipproto    => $C->{mail_server_ipproto},
-
-						username => $C->{mail_user},
-						password => $C->{mail_password},
-
-						# and params for making the message on the go
-						to       => $target,
-						from     => $C->{mail_from},
-						subject  => $$msgTable{$method}{$target}{$serial}{subject},
-						body     => $$msgTable{$method}{$target}{$serial}{message},
-						priority => $$msgTable{$method}{$target}{$serial}{priority},
-					);
-
-					if ( !$status )
-					{
-						NMISNG::Util::logMsg("Error: Sending email to $target failed: $code $errmsg");
-					}
-					else
-					{
-						NMISNG::Util::dbg("Escalation CC Email Notification sent to $target");
-					}
-				}
-			}
-		}    # end ccopy
-		elsif ( $method eq "netsend" )
-		{
-			foreach $target ( keys %{$msgTable->{$method}} )
-			{
-				foreach $serial ( keys %{$msgTable->{$method}{$target}} )
-				{
-					NMISNG::Util::dbg("netsend $$msgTable{$method}{$target}{$serial}{message} to $target");
-
-					# read any stdout messages and throw them away
-					if ( $^O =~ /win32/i )
-					{
-						# win32 platform
-						my $dump = `net send $target $$msgTable{$method}{$target}{$serial}{message}`;
-					}
-					else
-					{
-						# Linux box
-						my $dump = `echo $$msgTable{$method}{$target}{$serial}{message}|smbclient -M $target`;
-					}
-				}    # end netsend
-			}
-		}
-
-		# now the syslog
-		elsif ( $method eq "syslog" )
-		{
-			foreach $target ( keys %{$msgTable->{$method}} )
-			{
-				foreach $serial ( keys %{$msgTable->{$method}{$target}} )
-				{
-					NMISNG::Util::dbg(" sendSyslog to $target");
-					NMISNG::Notify::sendSyslog(
-						server_string => $C->{syslog_server},
-						facility      => $C->{syslog_facility},
-						message       => $$msgTable{$method}{$target}{$serial}{message},
-						priority      => $$msgTable{$method}{$target}{$serial}{priority}
-					);
-				}    # end syslog
-			}
-		}
-
-		# now the pagers
-		elsif ( $method eq "pager" )
-		{
-			foreach $target ( keys %{$msgTable->{$method}} )
-			{
-				foreach $serial ( keys %{$msgTable->{$method}{$target}} )
-				{
-					next if $C->{snpp_server} eq '';
-					NMISNG::Util::dbg(" SendSNPP to $target");
-					NMISNG::Notify::sendSNPP(
-						server  => $C->{snpp_server},
-						pagerno => $target,
-						message => $$msgTable{$method}{$target}{$serial}{message}
-					);
-				}
-			}    # end pager
-		}
-
-		# now the extensible stuff.......
-		else
-		{
-
-			my $class       = "Notify::$method";
-			my $classMethod = $class . "::sendNotification";
-			if ( NMISNG::Util::checkPerlLib($class) )
-			{
-				eval "require $class";
-				NMISNG::Util::logMsg($@) if $@;
-				NMISNG::Util::dbg("Using $classMethod to send notification to $$msgTable{$method}{$target}{$serial}{contact}->{Contact}"
-				);
-				my $function = \&{$classMethod};
-				foreach $target ( keys %{$msgTable->{$method}} )
-				{
-					foreach $serial ( keys %{$msgTable->{$method}{$target}} )
-					{
-						NMISNG::Util::dbg( "Notify method=$method, target=$target, serial=$serial message="
-								. $$msgTable{$method}{$target}{$serial}{message} );
-						if ( $target and $$msgTable{$method}{$target}{$serial}{message} )
-						{
-							$function->(
-								message  => $$msgTable{$method}{$target}{$serial}{message},
-								event    => $$msgTable{$method}{$target}{$serial}{event},
-								contact  => $$msgTable{$method}{$target}{$serial}{contact},
-								priority => $$msgTable{$method}{$target}{$serial}{priority},
-								C        => $C
-							);
-						}
-					}
-				}
-			}
-			else
-			{
-				NMISNG::Util::dbg("ERROR unknown device $method");
-			}
-		}    # end sms
-	}
-	NMISNG::Util::dbg("Finished");
-}
-
-#=========================================================================================
-
-### Adding overall network metrics collection and updates
-sub runMetrics
-{
-	my %args = @_;
-	my $S    = $args{sys};
-
-	my $GT = Compat::NMIS::loadGroupTable();
-
-	my %groupSummary;
-	my $data;
-	my $group;
-	my $status;
-
-	my $pollTimer = Compat::Timing->new;
-
-	NMISNG::Util::dbg("Starting");
-
-	# Doing the whole network - this defaults to -8 hours span
-	my $groupSummary = Compat::NMIS::getGroupSummary();
-	$status                      = Compat::NMIS::overallNodeStatus;
-	$status                      = Compat::NMIS::statusNumber($status);
-	$data->{reachability}{value} = $groupSummary->{average}{reachable};
-	$data->{availability}{value} = $groupSummary->{average}{available};
-	$data->{responsetime}{value} = $groupSummary->{average}{response};
-	$data->{health}{value}       = $groupSummary->{average}{health};
-	$data->{status}{value}       = $status;
-	$data->{intfCollect}{value}  = $groupSummary->{average}{intfCollect};
-	$data->{intfColUp}{value}    = $groupSummary->{average}{intfColUp};
-	$data->{intfAvail}{value}    = $groupSummary->{average}{intfAvail};
-
->>>>>>> d11b9670
+
 	# RRD options
 	$data->{reachability}{option} = "gauge,0:100";
 	$data->{availability}{option} = "gauge,0:100";
@@ -8081,699 +954,6 @@
 	$data->{intfCollect}{option}  = "gauge,0:U";
 	$data->{intfColUp}{option}    = "gauge,0:U";
 	$data->{intfAvail}{option}    = "gauge,0:U";
-<<<<<<< HEAD
-=======
-
-	NMISNG::Util::dbg("Doing Network Metrics database reach=$data->{reachability}{value} avail=$data->{availability}{value} resp=$data->{responsetime}{value} health=$data->{health}{value} status=$data->{status}{value}"
-	);
-
-	my $db = $S->create_update_rrd( data => $data, type => "metrics", item => 'network' );
-	if ( !$db )
-	{
-		NMISNG::Util::logMsg( "ERROR updateRRD failed: " . NMISNG::rrdfunc::getRRDerror() );
-	}
-
-	foreach $group ( sort keys %{$GT} )
-	{
-		$groupSummary = Compat::NMIS::getGroupSummary( group => $group );
-		$status                      = Compat::NMIS::overallNodeStatus( group => $group );
-		$status                      = Compat::NMIS::statusNumber($status);
-		$data->{reachability}{value} = $groupSummary->{average}{reachable};
-		$data->{availability}{value} = $groupSummary->{average}{available};
-		$data->{responsetime}{value} = $groupSummary->{average}{response};
-		$data->{health}{value}       = $groupSummary->{average}{health};
-		$data->{status}{value}       = $status;
-		$data->{intfCollect}{value}  = $groupSummary->{average}{intfCollect};
-		$data->{intfColUp}{value}    = $groupSummary->{average}{intfColUp};
-		$data->{intfAvail}{value}    = $groupSummary->{average}{intfAvail};
-
-		NMISNG::Util::dbg("Doing group=$group Metrics database reach=$data->{reachability}{value} avail=$data->{availability}{value} resp=$data->{responsetime}{value} health=$data->{health}{value} status=$data->{status}{value}"
-		);
-		#
-		$db = $S->create_update_rrd( data => $data, type => "metrics", item => $group );
-		if ( !$db )
-		{
-			NMISNG::Util::logMsg( "ERROR updateRRD failed: " . NMISNG::rrdfunc::getRRDerror() );
-		}
-	}
-	NMISNG::Util::dbg("Finished");
-
-	NMISNG::Util::logMsg( "Poll Time: " . $pollTimer->elapTime() )
-		if ( defined $C->{log_polling_time} and NMISNG::Util::getbool( $C->{log_polling_time} ) );
-
-}    # end runMetrics
-
-#=========================================================================================
-
-sub runLinks
-{
-	my %subnets;
-	my $links;
-	my $C = NMISNG::Util::loadConfTable();
-	my $II;
-	my $ipAddr;
-	my $subnet;
-	my $cnt;
-
-	if ( NMISNG::Util::getbool( $C->{disable_interfaces_summary} ) )
-	{
-		NMISNG::Util::logMsg("runLinks disabled with disable_interfaces_summary=$C->{disable_interfaces_summary}");
-		return;
-	}
-
-	NMISNG::Util::dbg("Start");
-	my $nmisng = Compat::NMIS::new_nmisng();
-
-	if ( !( $II = Compat::NMIS::loadInterfaceInfo() ) )
-	{
-		NMISNG::Util::logMsg("ERROR reading all interface info");
-		return;
-	}
-
-	$links = NMISNG::Util::loadTable( dir => 'conf', name => 'Links' );
-
-	my $link_ifTypes = $C->{link_ifTypes} ne '' ? $C->{link_ifTypes} : '.';
-	my $qr_link_ifTypes = qr/$link_ifTypes/i;
-
-	my %catchall;
-
-	NMISNG::Util::dbg("Auto Generating Links file");
-	foreach my $intHash ( sort keys %{$II} )
-	{
-		$cnt = 1;
-		while ( defined $II->{$intHash}{"ipSubnet$cnt"} )
-		{
-			$ipAddr = $II->{$intHash}{"ipAdEntAddr$cnt"};
-			$subnet = $II->{$intHash}{"ipSubnet$cnt"};
-			if (    $ipAddr ne ""
-				and $ipAddr ne "0.0.0.0"
-				and $ipAddr !~ /^127/
-				and NMISNG::Util::getbool( $II->{$intHash}{collect} )
-				and $II->{$intHash}{ifType} =~ /$qr_link_ifTypes/ )
-			{
-				my $neednode = $II->{$intHash}{node};
-				if (!$catchall{$neednode})
-				{
-					my $nodeobj = $nmisng->node(name => $neednode);
-					die "No node named $neednode exists!\n" if (!$nodeobj); # fixme9: better option?
-
-					my ($inventory,$error) = $nodeobj->inventory(concept => "catchall");
-					die "Failed to retrieve $neednode inventory: $error\n" if ($error);
-					$catchall{$neednode} = ref($inventory)? $inventory->data : {};
-				}
-
-				if ( !exists $subnets{$subnet}{subnet} )
-				{
-					$subnets{$subnet}{subnet}      = $subnet;
-					$subnets{$subnet}{address1}    = $ipAddr;
-					$subnets{$subnet}{count}       = 1;
-					$subnets{$subnet}{description} = $II->{$intHash}{Description};
-					$subnets{$subnet}{mask}        = $II->{$intHash}{"ipAdEntNetMask$cnt"};
-					$subnets{$subnet}{ifSpeed}     = $II->{$intHash}{ifSpeed};
-					$subnets{$subnet}{ifType}      = $II->{$intHash}{ifType};
-					$subnets{$subnet}{net1}        = $catchall{$neednode}->{netType};
-					$subnets{$subnet}{role1}       = $catchall{$neednode}->{roleType};
-					$subnets{$subnet}{node1}       = $II->{$intHash}{node};
-					$subnets{$subnet}{ifDescr1}    = $II->{$intHash}{ifDescr};
-					$subnets{$subnet}{ifIndex1}    = $II->{$intHash}{ifIndex};
-				}
-				else
-				{
-					++$subnets{$subnet}{count};
-					if ( !defined $subnets{$subnet}{description} )
-					{    # use node2 description if node1 description did not exist.
-						$subnets{$subnet}{description} = $II->{$intHash}{Description};
-					}
-					$subnets{$subnet}{net2}     = $catchall{$neednode}->{netType};
-					$subnets{$subnet}{role2}    = $catchall{$neednode}->{roleType};
-					$subnets{$subnet}{node2}    = $II->{$intHash}{node};
-					$subnets{$subnet}{ifDescr2} = $II->{$intHash}{ifDescr};
-					$subnets{$subnet}{ifIndex2} = $II->{$intHash}{ifIndex};
-
-				}
-			}
-			if ( $C->{debug} > 2 )
-			{
-				for my $i ( keys %{$subnets{$subnet}} )
-				{
-					NMISNG::Util::dbg("subnets $i=$subnets{$subnet}{$i}");
-				}
-			}
-			$cnt++;
-		}
-	}
-	foreach my $subnet ( sort keys %subnets )
-	{
-		if ( $subnets{$subnet}{count} == 2 )
-		{
-			# skip subnet for same node-interface in link table
-			next
-				if grep {
-				        $links->{$_}{node1} eq $subnets{$subnet}{node1}
-					and $links->{$_}{ifIndex1} eq $subnets{$subnet}{ifIndex1}
-				} keys %{$links};
-
-			# form a key - use subnet as the unique key, same as read in, so will update any links with new information
-			if (    defined $subnets{$subnet}{description}
-				and $subnets{$subnet}{description} ne 'noSuchObject'
-				and $subnets{$subnet}{description} ne "" )
-			{
-				$links->{$subnet}{link} = $subnets{$subnet}{description};
-			}
-			else
-			{
-				# label the link as the subnet if no description
-				$links->{$subnet}{link} = $subnet;
-			}
-			$links->{$subnet}{subnet}  = $subnets{$subnet}{subnet};
-			$links->{$subnet}{mask}    = $subnets{$subnet}{mask};
-			$links->{$subnet}{ifSpeed} = $subnets{$subnet}{ifSpeed};
-			$links->{$subnet}{ifType}  = $subnets{$subnet}{ifType};
-
-			# define direction based on wan-lan and core-distribution-access
-			# selection weights cover the most well-known types
-			# fixme: this is pretty ugly and doesn't use $C->{severity_by_roletype}
-			my %netweight = ( wan => 1, lan => 2, _ => 3, );
-			my %roleweight = ( core => 1, distribution => 2, _ => 3, access => 4 );
-
-			my $netweight1
-				= defined( $netweight{$subnets{$subnet}->{net1}} )
-				? $netweight{$subnets{$subnet}->{net1}}
-				: $netweight{"_"};
-			my $netweight2
-				= defined( $netweight{$subnets{$subnet}->{net2}} )
-				? $netweight{$subnets{$subnet}->{net2}}
-				: $netweight{"_"};
-
-			my $roleweight1
-				= defined( $roleweight{$subnets{$subnet}->{role1}} )
-				? $roleweight{$subnets{$subnet}->{role1}}
-				: $roleweight{"_"};
-			my $roleweight2
-				= defined( $roleweight{$subnets{$subnet}->{role2}} )
-				? $roleweight{$subnets{$subnet}->{role2}}
-				: $roleweight{"_"};
-
-			my $k
-				= ( ( $netweight1 == $netweight2 && $roleweight1 > $roleweight2 ) || $netweight1 > $netweight2 )
-				? 2
-				: 1;
-
-			$links->{$subnet}{net}  = $subnets{$subnet}{"net$k"};
-			$links->{$subnet}{role} = $subnets{$subnet}{"role$k"};
-
-			$links->{$subnet}{node1}      = $subnets{$subnet}{"node$k"};
-			$links->{$subnet}{interface1} = $subnets{$subnet}{"ifDescr$k"};
-			$links->{$subnet}{ifIndex1}   = $subnets{$subnet}{"ifIndex$k"};
-
-			$k = $k == 1 ? 2 : 1;
-			$links->{$subnet}{node2}      = $subnets{$subnet}{"node$k"};
-			$links->{$subnet}{interface2} = $subnets{$subnet}{"ifDescr$k"};
-			$links->{$subnet}{ifIndex2}   = $subnets{$subnet}{"ifIndex$k"};
-
-			# dont overwrite any manually configured dependancies.
-			if ( !exists $links->{$subnet}{depend} ) { $links->{$subnet}{depend} = "N/A" }
-
-			NMISNG::Util::dbg("Adding link $links->{$subnet}{link} for $subnet to links");
-		}
-	}
-	$links = {} if !$links;
-	NMISNG::Util::writeTable( dir => 'conf', name => 'Links', data => $links );
-	NMISNG::Util::logMsg("Check table Links and update link names and other entries");
-
-	NMISNG::Util::dbg("Finished");
-}
-
-#=========================================================================================
-
-# starts up fpingd and/or opslad if desired and none present
-# args: none
-# returns: nothing
-sub runDaemons
-{
-	my $C = NMISNG::Util::loadConfTable();
-
-	# nothing to do, let's not waste any time on checking
-	return  if (!NMISNG::Util::getbool($C->{daemon_fping_active})
-							&& !NMISNG::Util::getbool($C->{daemon_ipsla_active}));
-
-	NMISNG::Util::dbg("Starting");
-
-	# check process table for presence of either
-	my ($fpingd_found, $ipslad_found);
-
-	my $pt = new Proc::ProcessTable();
-	foreach my $pentry (@{$pt->table})
-	{
-		# fpingd is identifyable only by cmdline
-		$fpingd_found = 1 if ($pentry->cmndline =~ $C->{daemon_fping_filename});
-		$ipslad_found = 1 if ($pentry->fname eq $C->{daemon_ipsla_filename});
-		last if ($fpingd_found && $ipslad_found);
-	}
-
-
-  # start fast ping daemon if desired and none is running,
-	# or if the one that is running is in bad shape
-	if (NMISNG::Util::getbool($C->{daemon_fping_active}))
-	{
-		my $fping_data_age = NMISNG::Util::mtimeFile(dir => 'var', name => 'nmis-fping');
-		my $staleafter = $C->{daemon_fping_maxage} || 900; # nothing in 15 minutes?
-		my $data_too_old = (time - $fping_data_age) > $staleafter;
-
-		if ($data_too_old or !$fpingd_found)
-		{
-			NMISNG::Util::logMsg( !$fpingd_found? "INFO no $C->{daemon_fping_filename} running, will start one"
-														: "INFO $C->{daemon_fping_filename} seems dead, last file update at $fping_data_age, will restart");
-
-			my $fpingpath  = $C->{'<nmis_bin>'}."/".$C->{daemon_fping_filename};
-			if (!-x $fpingpath)
-			{
-				NMISNG::Util::logMsg("ERROR cannot start fpingd, $fpingpath not executable!");
-			}
-			else
-			{
-				system($fpingpath, "restart=true");
-				NMISNG::Util::logMsg("INFO launched $C->{daemon_fping_filename} daemon");
-			}
-		}
-	}
-
-	# ipsla daemon desired and in need of being started?
-	if ( NMISNG::Util::getbool($C->{daemon_ipsla_active}) && !$ipslad_found)
-	{
-    if ( -x "$C->{'<nmis_bin>'}/$C->{daemon_ipsla_filename}" )
-		{
-			system("$C->{'<nmis_bin>'}/$C->{daemon_ipsla_filename}");
-			NMISNG::Util::logMsg("INFO launched $C->{daemon_ipsla_filename} as daemon");
-		}
-		else
-		{
-			NMISNG::Util::logMsg("ERROR cannot run daemon $C->{'<nmis_bin>'}/$C->{daemon_ipsla_filename},$!");
-		}
-	}
-
-	NMISNG::Util::dbg("Finished");
-}
-
-#=========================================================================================
-
-
-
-
-#=========================================================================================
-
-# run threshold calculation operation on all or one node, in a single loop
-# args:
-#   node - (optional),
-#   running_independently - set to 1 if not in collect/outer loop that will do saves
-# returns: nothing
-# fixme9: needs to be taught to run for N nodes which are not all and not just a single one!
-sub runThreshold
-{
-	my ($node,$running_independently) = @_;
-
-	# check global_threshold not explicitely set to false
-	if ( !NMISNG::Util::getbool( $C->{global_threshold}, "invert" ) )
-	{
-		my $node_select;
-		if ($node)
-		{
-			die "Invalid node=$node: No node of that name\n"
-				if ( !( $node_select = Compat::NMIS::checkNodeName($node) ) );
-		}
-		doThresholdsAndCreateStatus( name => $node_select, table => doSummaryBuild( name => $node_select ), running_independently => $running_independently );
-	}
-	else
-	{
-		NMISNG::Util::dbg("Skipping runThreshold with configuration 'global_threshold' = $C->{'global_threshold'}");
-	}
-}
-
-# collects (using getSummaryStats) and returns summary stats
-# for one or all nodes, also writes two debug files.
-#
-# args: name (optional), sys (optional, only if name is given)
-# returns: summary stats hash
-sub doSummaryBuild
-{
-	my (%args) = @_;
-	my $node = $args{name};
-	my $S    = $node && $args{sys} ? $args{sys} : undef;    # use given sys object only with this node
-
-	NMISNG::Util::dbg("Start of Summary Build");
-
-	my $NT = Compat::NMIS::loadLocalNodeTable();
-	my %stshlth;
-	my %stats;
-	my %stsintf;
-
-	foreach my $nd ( sort keys %{$NT} )
-	{
-		next if $node ne "" and $node ne $nd;
-		if ( NMISNG::Util::getbool( $NT->{$nd}{active} ) and NMISNG::Util::getbool( $NT->{$nd}{collect} ) )
-		{
-			if ( !$S )
-			{
-				# get cached info of node, iff required
-				$S = NMISNG::Sys->new;
-				next if ( !$S->init( name => $nd, snmp => 'false' ) );
-			}
-
-			my $M  = $S->mdl;       # model ref
-			my $catchall_data = $S->inventory( concept => 'catchall' )->data_live();
-
-			next if NMISNG::Util::getbool( $catchall_data->{nodedown} );
-
-			# oke, look for requests in summary of Model
-			foreach my $tp ( keys %{$M->{summary}{statstype}} )
-			{
-				next if ( !exists $M->{system}->{rrd}->{$tp}->{threshold} );
-				my $threshold_period = getThresholdPeriod( subconcept => $tp );
-
-				# check whether this is an indexed section, ie. whether there are multiple instances with
-				# their own indices
-				# fixme: this is wrong, $tp should be either graphtype OR section
-				my @instances = $S->getTypeInstances( graphtype => $tp, section => $tp );
-				if (@instances)
-				{
-					foreach my $i (@instances)
-					{
-						my $sts = Compat::NMIS::getSummaryStats(
-							sys   => $S,
-							type  => $tp,
-							start => $threshold_period,
-							end   => 'now',
-							index => $i
-						);
-
-						# save all info from %sts for threshold run
-						foreach ( keys %{$sts->{$i}} ) { $stats{$nd}{$tp}{$i}{$_} = $sts->{$i}{$_}; }
-
-						foreach my $nm ( keys %{$M->{summary}{statstype}{$tp}{sumname}} )
-						{
-							$stshlth{ $catchall_data->{nodeType} }{$nd}{$nm}{$i}{Description}
-								=  "WHAT GOES HERE? NI->label makes no sense";#$NI->{label}{$tp}{$i};    # descr
-							    # check if threshold level available, thresholdname must be equal to type
-							if ( exists $M->{threshold}{name}{$tp} )
-							{
-								( $stshlth{ $catchall_data->{nodeType} }{$nd}{$nm}{$i}{level}, undef, undef )
-									= getThresholdLevel( sys => $S, thrname => $tp, stats => $sts, index => $i );
-							}
-
-							# save values
-							foreach my $stsname ( @{$M->{summary}{statstype}{$tp}{sumname}{$nm}{stsname}} )
-							{
-								$stshlth{ $catchall_data->{nodeType} }{$nd}{$nm}{$i}{$stsname} = $sts->{$i}{$stsname};
-								NMISNG::Util::dbg("stored summary health node=$nd type=$tp name=$stsname index=$i value=$sts->{$i}{$stsname}"
-								);
-							}
-						}
-					}
-				}
-
-				# non-indexed
-				else
-				{
-					my $dbname = $S->makeRRDname( graphtype => $tp );
-					if ( $dbname && -r $dbname )
-					{
-						my $sts = Compat::NMIS::getSummaryStats( sys => $S, type => $tp, start => $threshold_period, end => 'now' );
-
-						# save all info from %sts for threshold run
-						foreach ( keys %{$sts} ) { $stats{$nd}{$tp}{$_} = $sts->{$_}; }
-
-						# check if threshold level available, thresholdname must be equal to type
-						if ( exists $M->{threshold}{name}{$tp} )
-						{
-							( $stshlth{ $catchall_data->{nodeType} }{$nd}{"${tp}_level"}, undef, undef )
-								= getThresholdLevel( sys => $S, thrname => $tp, stats => $sts, index => '' );
-						}
-						foreach my $nm ( keys %{$M->{summary}{statstype}{$tp}{sumname}} )
-						{
-							foreach my $stsname ( @{$M->{summary}{statstype}{$tp}{sumname}{$nm}{stsname}} )
-							{
-								$stshlth{ $catchall_data->{nodeType} }{$nd}{$stsname} = $sts->{$stsname};
-								NMISNG::Util::dbg("stored summary health node=$nd type=$tp name=$stsname value=$sts->{$stsname}");
-							}
-						}
-					}
-				}
-
-				# reset the threshold period, may have been changed to threshold_period-<something>
-				my $tp = "interface";
-				$threshold_period = getThresholdPeriod( subconcept => $tp );
-
-				# this could maybe use the model and get collect right away as that's
-				# all it seems to be used for right now
-				my $ids = $S->nmisng_node->get_inventory_ids( concept => 'interface', filter => { enabled => 1, historic => 0 } );
-				# get all collected interfaces
-				foreach my $id (@$ids)
-				{
-					my ($intf_inventory,$intf_error) = $S->nmisng_node->inventory( _id => $id );
-					my $data = $intf_inventory->data();
-					my $index = $data->{index};
-
-					my $sts = Compat::NMIS::getSummaryStats(
-						sys   => $S,
-						type  => $tp,
-						start => $threshold_period,
-						end   => time(),
-						index => $index
-					);
-					foreach ( keys %{$sts->{$index}} )
-					{
-						$stats{$nd}{interface}{$index}{$_} = $sts->{$index}{$_};
-					}    # save for threshold
-
-					# copy all stats into the stsintf info.
-					foreach ( keys %{$sts->{$index}} ) { $stsintf{"${index}.$S->{name}"}{$_} = $sts->{$index}{$_}; }
-				}
-			}
-		}
-
-		# use a new sys object for every node
-		undef $S;
-	}
-
-	# these two tables are produced ONLY for debugging, they're not used by nmis
-	NMISNG::Util::writeTable( dir => 'var', name => "nmis-summaryintf15m",   data => \%stsintf );
-	NMISNG::Util::writeTable( dir => 'var', name => "nmis-summaryhealth15m", data => \%stshlth );
-	NMISNG::Util::dbg("Finished");
-
-	return \%stats;    # input for threshold process
-}
-
-# figures out which threshold alerts need to be run for one (or all) nodes, based on model
-# delegates the evaluation work to applyThresholdToInventory, then updates info structures.
-#
-# args: name (optional), table (required, must be hash ref but may be empty),
-# sys (optional, only used if name is given)
-#
-# note: writes node info file if run as part of type=threshold
-# returns: nothing
-sub doThresholdsAndCreateStatus
-{
-	my %args = @_;
-	my $name = $args{name};
-	my $sts  = $args{table};    # pointer to data built up by doSummaryBuild
-	my $S    = $args{sys};
-	my $running_independently = $args{running_independently};
-
-	my $nmisng = Compat::NMIS::new_nmisng();
-
-	NMISNG::Util::dbg("Starting");
-
-	NMISNG::Util::update_operations_stamp( type => "threshold", start => $starttime, stop => undef )
-		if( $running_independently );
-
-	my $pollTimer = Compat::Timing->new;
-
-	my $events_config = NMISNG::Util::loadTable( dir => 'conf', name => 'Events' );
-	my $node_model_data = $nmisng->get_nodes_model( name => $name, filter => { active => 'true', threshold => 'true' }, sort => { name => 1 } );
-
-	for my $onenode (@{$node_model_data->data})
-	{
-		if ( $node_model_data->count() > 1 || !$S )
-		{
-			my $C = NMISNG::Util::loadConfTable();    # config table from cache
-			$S = NMISNG::Sys->new;
-			# Using cluster_id here so we can only run this on local nodes
-			# to make this work on all nodes (do we ever need that?) this
-			# needs to take a node uuid instead of node name
-			next if ( !$S->init( name => $onenode->{name}, cluster_id => $C->{cluster_id}, snmp => 'false' ) );
-		}
-
-		my $M  = $S->mdl;       # pointer to Model table
-		my $catchall_inventory = $S->inventory( concept => 'catchall' );
-		my $catchall_data = $catchall_inventory->data_live();
-
-		# fixme9 one of the few spots that still require nodeinfo
-		my $statusinfo = $S->compat_nodeinfo->{status};
-
-		# skip if node down
-		if ( NMISNG::Util::getbool( $catchall_data->{nodedown} ) )
-		{
-			NMISNG::Util::info("Node down, skipping thresholding for $S->{name}");
-			next;
-		}
-		NMISNG::Util::info("Starting Thresholding node=$S->{name}");
-
-		# first the standard thresholds
-		my $thrname = [qw(response reachable available)];
-		applyThresholdToInventory( sys => $S, table => $sts, type => 'health', thrname => $thrname, inventory => $catchall_inventory );
-
-		# search for threshold names in Model of this node
-		foreach my $s ( keys %{$M} )    # section name
-		{
-			# thresholds live ONLY under rrd, other 'types of store' don't interest us here
-			my $ts = 'rrd';
-			foreach my $type ( keys %{$M->{$s}{$ts}} )    # name/type of subsection
-			{
-				my $thissection = $M->{$s}->{$ts}->{$type};
-
-				if ( !$thissection->{threshold} )
-				{
-					NMISNG::Util::dbg( "section $s, type $type has no threshold" );
-					next;     # nothing to do
-				}
-				NMISNG::Util::dbg( "section $s, type $type has a threshold" );
-
-
-				# get commasep string of threshold name(s), turn it into an array, unless it's already an array
-				$thrname = ( ref($thissection->{threshold}) ne 'ARRAY' )
-					? [ split( /,/, NMISNG::Util::stripSpaces($thissection->{threshold}) ) ]
-					: $thissection->{threshold};
-
-				# attention: control expressions for indexed section must be run per instance,
-				# and no more getbool possible (see below for reason)
-				my $control = $thissection->{control};
-				NMISNG::Util::dbg( "control found:$control for section=$s type=$type", 1 ) if($control);
-
-				# find all instances of this subconcept and try and run thresholding for them, doesn't matter if indexed
-				# or not, this will run them all
-				# cbqos stores subconcepts for classes, searching for subconcept here can't work, have to use concept
-				my %callargs = ($type =~ /cbqos/)? (concept => $type, filter => { enabled => 1, historic => 0 })
-						: (filter => { subconcepts => $type, enabled => 1, historic => 0 });
-
-				# pass the modeldata object enough info to figure out what object to instantiate
-				$callargs{nmisng} = $nmisng;
-				$callargs{class_name} = { "concept" => \&NMISNG::Inventory::get_inventory_class };
-				my $result = $S->nmisng_node->get_inventory_model(%callargs);
-
-				if (!$result->{success})
-				{
-					$nmisng->log->error("get inventory model failed: $result->{error}");
-					return undef;
-				}
-				my $inventory_model = $result->{model_data};
-
-				NMISNG::Util::dbg( "threshold=".join(",",@$thrname)." found in section=$s type=$type indexed=$thissection->{indexed}, count=".$inventory_model->count() );
-
-				# turn the 'models' into objects so that parseString can use it if required
-				my $objectresult = $inventory_model->objects;
-				if (!$objectresult->{success})
-				{
-					$nmisng->log->error("object access failed: $objectresult->{error}");
-					return undef;
-				}
-				# these are now objects
-				foreach my $inventory (@{$objectresult->{objects}})
-				{
-					my $data = $inventory->data;
-					my $index = $data->{index} // undef;
-
-					if ( $control && !$S->parseString( string => "($control) ? 1:0", sect => $type, index => $index,
-																						 eval => 1, inventory => $inventory ) )
-					{
-						NMISNG::Util::dbg("threshold of type:$type, index:$index skipped by control=$control");
-						next;
-					}
-					if( $data->{threshold} && !NMISNG::Util::getbool( $data->{threshold} ) )
-					{
-						NMISNG::Util::dbg("skipping disabled threshold type:$type for index:$index");
-						next;
-					}
-					applyThresholdToInventory(
-						sys     => $S,
-						table   => $sts,
-						type    => $type,
-						thrname => $thrname,
-						index   => $index,
-						inventory => $inventory
-					);
-				}
-			}
-		}
-
-		## process each status and have it decay the overall node status......
-		#"High TCP Connection Count--tcpCurrEstab" : {
-		#   "status" : "ok",
-		#   "value" : "1",
-		#   "event" : "High TCP Connection Count",
-		#   "element" : "tcpCurrEstab",
-		#   "index" : null,
-		#   "level" : "Normal",
-		#   "type" : "test",
-		#   "updated" : 1423619108,
-		#   "method" : "Alert",
-		#   "property" : "$r > 250"
-		#},
-		my $count   = 0;
-		my $countOk = 0;
-		foreach my $statusKey ( sort keys %$statusinfo )
-		{
-			my $eventKey = $statusinfo->{$statusKey}{event};
-			$eventKey = "Alert: $S->{info}{status}{$statusKey}{event}"
-				if $statusinfo->{$statusKey}{method} eq "Alert";
-
-			# event control is as configured or all true.
-			my $thisevent_control = $events_config->{$eventKey} || {Log => "true", Notify => "true", Status => "true"};
-
-			# if this is an alert and it is older than 1 full poll cycle, delete it from status.
-			if ( $statusinfo->{$statusKey}{updated} < time - 500 )
-			{
-				delete $statusinfo->{$statusKey};
-			}
-
-			# in case of Status being off for this event, we don't have to include it in the calculations
-			elsif ( not NMISNG::Util::getbool( $thisevent_control->{Status} ) )
-			{
-				NMISNG::Util::dbg("Status Summary Ignoring: event=$statusinfo->{$statusKey}{event}, Status=$thisevent_control->{Status}",
-					1
-				);
-				$statusinfo->{$statusKey}{status} = "ignored";
-				++$count;
-				++$countOk;
-			}
-			else
-			{
-				++$count;
-				if ( $statusinfo->{$statusKey}{status} eq "ok" )
-				{
-					++$countOk;
-				}
-			}
-		}
-		if ( $count and $countOk )
-		{
-			my $perOk = sprintf( "%.2f", $countOk / $count * 100 );
-			NMISNG::Util::info("Status Summary = $perOk, $count, $countOk\n");
-			$catchall_data->{status_summary} = $perOk;
-			$catchall_data->{status_updated} = time();
-
-			# cache the current nodestatus for use in the dash
-			my $nodestatus = Compat::NMIS::nodeStatus( node => $S->nmisng_node, catchall_data => $catchall_data );
-			$catchall_data->{nodestatus} = "reachable";
-			if ( not $nodestatus )
-			{
-				$catchall_data->{nodestatus} = "unreachable";
-			}
-			elsif ( $nodestatus == -1 )
-			{
-				$catchall_data->{nodestatus} = "degraded";
-			}
-		}
->>>>>>> d11b9670
 
 	NMISNG::Util::dbg("Doing Network Metrics database reach=$data->{reachability}{value} avail=$data->{availability}{value} resp=$data->{responsetime}{value} health=$data->{health}{value} status=$data->{status}{value}"
 	);
