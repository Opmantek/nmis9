#!/usr/bin/perl
#
#  Copyright 1999-2014 Opmantek Limited (www.opmantek.com)
#
#  ALL CODE MODIFICATIONS MUST BE SENT TO CODE@OPMANTEK.COM
#
#  This file is part of Network Management Information System ("NMIS").
#
#  NMIS is free software: you can redistribute it and/or modify
#  it under the terms of the GNU General Public License as published by
#  the Free Software Foundation, either version 3 of the License, or
#  (at your option) any later version.
#
#  NMIS is distributed in the hope that it will be useful,
#  but WITHOUT ANY WARRANTY; without even the implied warranty of
#  MERCHANTABILITY or FITNESS FOR A PARTICULAR PURPOSE.  See the
#  GNU General Public License for more details.
#
#  You should have received a copy of the GNU General Public License
#  along with NMIS (most likely in a file named LICENSE).
#  If not, see <http://www.gnu.org/licenses/>
#
#  For further information on NMIS or for a license other than GPL please see
#  www.opmantek.com or email contact@opmantek.com
#
#  User group details:
#  http://support.opmantek.com/users/
#
# *****************************************************************************
use strict;
our $VERSION = "9.4.2.1";


use FindBin;
use lib "$FindBin::Bin/../lib";

use POSIX qw();
use File::Basename;
use Getopt::Long;
use File::Spec;
use Data::Dumper;
use Term::ReadKey;
use Time::Local;								# report stuff - fixme needs rework!
use Time::HiRes;

# this imports the LOCK_ *constants (eg. LOCK_UN, LOCK_EX), also the stat modes
use Fcntl qw(:DEFAULT :flock :mode);
use Errno qw(EAGAIN ESRCH EPERM);

use NMISNG;
use NMISNG::Log;
use NMISNG::Util;
use NMISNG::Outage;
use NMISNG::Auth;

use Compat::NMIS;

my $PROGNAME = basename($0);
my $debugsw = -1;
my $helpsw = 0;
my $quietsw = 0;
my $usagesw = 0;
my $verbosesw = 0;
my $versionsw = 0;

 die unless (GetOptions('debug:i'    => \$debugsw,
                        'help'       => \$helpsw,
                        'quiet'      => \$quietsw,
                        'usage'      => \$usagesw,
                        'verbose'    => \$verbosesw,
                        'version'    => \$versionsw));

# --debug or -d returns 0, so we have to fix the handling.
if ($debugsw == 0)
{
	$debugsw = 1;
}
elsif ($debugsw == -1)
{
	$debugsw = 0;
}

# For the Version mode, just print it and exit.
if (${versionsw}) {
	print "$PROGNAME version=$NMISNG::VERSION\n";
	exit (0);
}
if ($helpsw) {
   help();
   exit(0);
}

my $usage       = "Usage: $PROGNAME [option=value...] <act=command>

 act=check-eos
 act=disable-eos
 act=enable-eos
 act=is-eos-available

 act=fixperms
 act=gettmp (or act=gettemp)
 act=config-backup
 act=ensure-indexes [drop_unwanted=<[0|t]/[1|f]>]
 act=noderefresh
 act=remove-duplicate-events [dryrun=<[0|t]/[1|f]>]
 act=daemon-status (or act=status)

 act=schedule [at=time] <job.type=activity> [job.priority=0..1] [job.X=....]
 act=schedule-help for more detailed help
 act=list-schedules [verbose=t|f] [only=active|queued] [job.X=...]
 act=delete-schedule id=<schedule_id|ALL> [job.X=...]
 act=abort id=<schedule_id>

 act=purge [simulate=t|f] [info=t|f]
 act=dbcleanup [simulate=t|f] [info=t|f] [use_performance_query=t|f]

 act=run-reports period=<day|week|month> type=<all|times|health|top10|outage|response|avail|port>

 act=list-outages [filter=<filter> ...]
 act=create-outage [outage.A=B... outage.X.Y=Z...]
 act=update-outage id=<outid> [outage.A=B... outage.X.Y=Z...]
 act={delete-outage|show-outage} id=<outid>
 act=check-outages [node=<nodename>|uuid=<uuid>] [time=<time>]
 act=outage-help for more detailed help
 act=collect-performance-data 
 act=collect-top-data
 
 act=clean-sessions user=<username>
 act=get-sessions user=<username>
 act=set-last-login user=<username> last_login=<last_login>
 act=unlock-user user=<username>
 
<<<<<<< HEAD
 act=notify event=<event> <node|uuid>=<instance> [element=<element> details=<details> level=<level>]

=======
 \033[1m For additional information run '$PROGNAME -h' \033[0m
>>>>>>> 355a0419
\n";


my $scheduleusage = qq|Job Scheduling:

act=list-schedules: displays overview of pending and active jobs;
  verbose=t causes job arguments to be displayed fully.
  only=queued shows pending jobs only,
  only=active shows only jobs that are in progress.

act=delete-schedule: removes a schedule record from the database
act=abort: like delete-schedule but also terminates any worker process that is
  processing that job.

  if id=ALL is given, then additional job.X properties can be used
  to select particular schedule records.

act=schedule: inserts a new job record into the database.

Supported Arguments for Schedule Creation:

at: optional time argument for the job to commence, default is now.
  Time format is described in man at

job.type: job type, required, one of: collect update update_links
  services thresholds escalations metrics configbackup purge
  dbcleanup selftest permission_test or plugins delete edit 

job.priority: optional number between 0 (lowest) and 1 (highest) job priority.
 default is 1 for manually scheduled jobs

For collect/update/services:
job.node: node name
job.uuid: node uuid
job.group: group name
  All three are optional and can be repeated. If none are given,
  all active nodes are chosen.

For collect:
job.wantsnmp, job.wantwmi: optional, default is 1.

For plugins:
job.phase: required, one of update or collect
job.uuid: required, one or more node uuids to operate on

job.force: optional, if set to 1 certain job types ignore scheduling policies
 and bypass any cached data.
job.verbosity: optional, verbosity level for just this one job.
 must be one of 1..9, debug, info, warn, error or fatal.
job.output: optional,  if given as /path/name_prefix or name_prefix
 then all log output for this job is saved in a separate file.
 path is relative to log directory, and actual file is
 name_prefix-<timestamp>.log.
job.tag: somerandomvalue
 Optional, used for post-operation plugin grouping.

|;

my $outageusage = qq|Outage Management:

list-outages: shows overview of selected outage schedules
show-outage: displays the details for one outage instance

create-outage: creates new outage schedule
update-oudage: updates existing outage schedule
 only the given outage.A, outage.X.Y properties are changed.

check-outage: reports which outages would apply at the given time
 (or now) and  for one node (if given) or all nodes

Supported Arguments for Outage Creation:

outage.description: free-form textual description.
outage.change_id: change management ticket identifier, used for event tagging

outage.frequency: one of 'once', 'daily', 'weekly' or 'monthly'
outage.start, outage.end: date and time of outage start and end,
 format depends on frequency
  daily: "HH:MM" or "HH:MM:SS". 24:00 is allowed for end.
  weekly: "MDAY HH:MM" or "MDAY HH:MM:SS", MDAY one of 'Mon', 'Tue' etc.
  monthly: "D HH:MM:SS", "-D HH:MM:SS", "D HH:MM", "-D HH:MM"
   D is the numeric day of the month, 1..31.  -D counts from the end of the month,
   -1 is the last day of the month, -2 the second to last etc.
  once: ISO8601 date time recommended,
   e.g. 2017-10-31T03:04:26+0000

outage.options: optional key=values to adjust NMIS' behaviour during an outage
outage.selector: any number of criteria for selecting devices for this outage
  selector keys: node.X or config.Y, node config or global config properties
  selector values: single string, /regex string/ or array or single strings.
  arrays must be given as separate indexed entries.
  all selectors must match for a node to be subject to the outage.

example: $PROGNAME act=create-outage \\
outage.description='certain nodes are busy each month start' \\
outage.change_id='ticket #42' \\
outage.frequency=monthly outage.start="1 12:00" outage.end="1 13:30" \\
outage.selector.node.group.0="busybodies" \\
outage.selector.node.group.1="alsobad"\n\n|;

my $Q = NMISNG::Util::get_args_multi_quiet(@ARGV);
if ($Q->{__parse_error__})
{
	foreach (@{$Q->{__parse_error__}})
	{
		print STDERR "$_";
	}
	die "Command failed!\n";
}

if ($usagesw) {
   print($usage);
   exit(0);
}

if (!@ARGV)
{
    print($usage);
    exit(0);
}

if (!$Q->{act})
{
	print STDERR "\033[1mAn Action must be specified!\033[0m\n";
    help(2);
    exit(0);
}

my $debug   = $debugsw;
my $quiet   = $quietsw;
my $verbose = $verbosesw;
$debug      = $Q->{debug}                                            if (exists($Q->{debug}));   # Backwards compatibility
$quiet      = NMISNG::Util::getbool_cli("quiet", $Q->{quiet}, 0)     if (exists($Q->{quiet}));   # Backwards compatibility
$verbose    = NMISNG::Util::getbool_cli("verbose", $Q->{verbose}, 0) if (exists($Q->{verbose})); # Backwards compatibility

my $customconfdir = $Q->{dir}? $Q->{dir}."/conf" : undef;
my $C      = NMISNG::Util::loadConfTable(dir => $customconfdir,
																				 debug => $debug);
die "no config available!\n" if (ref($C) ne "HASH" or !keys %$C);

# the db config needs adjusting before dbcleanup is attempted: the aggregations
# often take longer than the default 5s...and that param cannot be set on live connections.
if ($Q->{act} eq "dbcleanup")
{
	$C->{db_query_timeout} = 1000*300;	# 5 minutes max
}

# log to stderr if debug is given
my $logfile = $C->{'<nmis_logs>'} . "/cli.log";
my $error = NMISNG::Util::setFileProtDiag(file => $logfile) if (-f $logfile);
warn "failed to set permissions: $error\n" if ($error);

# use debug, or info arg, or configured log_level
my $logger = NMISNG::Log->new( level => NMISNG::Log::parse_debug_level(
																 debug => $debug ) // $C->{log_level},
																 path  => ($debug > 0)? undef : $logfile);

# Get temporary directory
my $tmp = NMISNG::Util::getTmpDir();

############################################
# Run BEFORE getting a database connection #
############################################
# Disable Encryption of Secrets
# returns 1 if successful, and 0 if failed!
if ($Q->{act} =~ /^disable[-_]eos$/)
{
	if ( $< != 0)
	{
		die "This action requires root privilege.\n";
	}
	else
	{
		my $rc = NMISNG::Util::disableEOS();
		exit($rc);
	}
}
# Enable Encryption of Secrets
# returns 1 if successful, and 0 if failed!
elsif ($Q->{act} =~ /^enable[-_]eos$/)
{
	if ( $< != 0)
	{
		die "This action requires root privilege.\n";
	}
	else
	{
		if (NMISNG::Util::isEOSAvailable() && NMISNG::Util::testEncryption())
		{
			my $rc = NMISNG::Util::enableEOS();
			exit($rc);
		}
		else
		{
			print("Encryption is not supported or not working, EOS cannot be enabled.\n");
			exit(0);
		}
	}
}
##################################################################
# Run the above two actions BEFORE getting a database connection #
##################################################################

# this opens a database connection
my $nmisng = NMISNG->new(
	config => $C,
       log => $logger,
);

# for audit logging
my ($thislogin) = getpwuid($<); # only first field is of interest

# Check if EOS is available.
# returns 1 if EOS is available 0 if not.
if ($Q->{act} =~ /^is[-_]eos[-_]available$/)
{
    exit(NMISNG::Util::isEOSAvailable());
}
# Check Encryption of Secrets
# returns 1 if eos is eenabled, and 0 if not.
elsif ($Q->{act} =~ /^check[-_]eos$/)
{
	if (NMISNG::Util::checkEOS())
	{
		print("Encryption is enabled.\n");
		exit 1;
	}
	else
	{
		print("Encryption is disabled.\n");
		exit 0;
	}
}
# show the daemon status
elsif ($Q->{act} =~ /^(daemon[-_])?status$/)
{
	my $pt = Proc::ProcessTable->new(enable_ttys => 0);
	# opcharts 3 'nmisd' calls itself 'nmisd',
	# 'nmisd worker' or 'nmisd collector <something>' - exclude these
	my %ours = ( map { ($_->pid => $_) }
							 (grep($_->cmndline =~ /^nmisd\.(fping|scheduler|worker).*$/,
										 @{$pt->table})));
	die "No NMIS9 daemons running!\n" if (!keys %ours);

	my $fmt = (-t \*STDOUT? "%-16s%-48s\n" : "%s\t%s\n");
	printf($fmt,"PID","Daemon Role") if (-t \*STDOUT);
	for my $pid (sort keys %ours)
	{
		printf($fmt, $pid, $ours{$pid}->cmndline);
	}
	exit 0;
}
elsif ($Q->{act} =~ /^schedule[_-]help$/)
{
	print $scheduleusage;
	exit 0;
}
# scheduling of actions, overriding/augmenting what nmisd automatically schedules
elsif ($Q->{act} eq "schedule")
{
	# no args at all? print help
	my $what = $Q->{"job.type"};
	if (!defined $what)
	{
		print $scheduleusage;
		exit 1;
	}
	my $priority = $Q->{"job.priority"} // 1; # default assumption is non-automatic custom job, hence max priority
	my $verbosity = $Q->{"job.verbosity"};
	my $customlog = $Q->{"job.output"};
	my $sharedtag = $Q->{"job.tag"}; # optional, for collect or update

	# at=time or now
	my $when = $Q->{at}? NMISNG::Util::parseDateTime($Q->{at}) || NMISNG::Util::getUnixTime($Q->{at}) : Time::HiRes::time;
	die "Invalid time specification \"$Q->{at}\"!\n" if (!$when);

	my %jobargs;
	for my $match (grep(/^job\..+$/, keys %$Q))
	{
		next if ($match =~ /^job\.(type|priority|verbosity|output|tag|data|keeprrds)$/); # these don't go into the job args
		my $argument = $match;
		$argument =~ s/^job\.//;
		$jobargs{$argument} = (($argument eq "force") # for force we'd need 1/0
                                                     ? NMISNG::Util::getbool_cli("force", $Q->{$match}, 1)
                                                     : $Q->{$match});
	}

	# perform any necessary arg conversions and expansions
	# collect/services/update, find the nodes implied and schedule a separate job for each
	# post-update/collect plugins require a list of node uuids - should normally be left to the daemon to schedule
	if ($what =~ /^(collect|update|services|plugins)$/)
	{
		my @filters;
		
		for my $filterable (qw(node name group uuid)) # job.node === job.name === node name
		{
			my $thisjob = $jobargs{$filterable};
			my @arr = split(",", $thisjob);
			my @inputs = ref(\@arr) eq "ARRAY"? @arr: $jobargs{$filterable} // ();
			map { push @filters, { ($filterable eq "node"? "name" :
															$filterable =~ /^(name|uuid)$/?
															$filterable : "configuration.$filterable") => $_ }; } (@inputs);
		}
		my $possibles = $nmisng->expand_node_selection(@filters);

		die "Failed to query nodes: ".$possibles->error."\n" if ($possibles->error);
		die "No nodes found matching your selectors!\n" if (!$possibles->count);

		map { delete $jobargs{$_} } (qw(name node group)); # no longer needed, uuid is what counts
		if ($what eq "collect")
		{
			$jobargs{wantwmi} = NMISNG::Util::getbool_cli("job.wantwmi", $Q->{"job.wantwmi"}, 1);
			$jobargs{wantsnmp} = NMISNG::Util::getbool_cli("job.wantsnmp", $Q->{"job.wantsnmp"}, 1);
		}

		if ($what eq "plugins")			# one combined job with the node uuids passed in
		{
			$jobargs{uuid} = [ map { $_->{uuid} } (@{$possibles->data}) ];

			my ($error,$jobid) = $nmisng->update_queue(
				jobdata => {
					type => $what,
					time => $when,
					priority => $priority,
					verbosity => $verbosity,
					output => $customlog,
					in_progress => 0,					# somebody else is to work on this
					args => \%jobargs });
			die "Failed to add schedule: $error\n" if ($error);
			print "Job $jobid created for type $what and ".$possibles->count." nodes.\n" if (!$quiet);
		} 
		# collect/update/update_links/services need separate scheduling for each node
		else
		{
			for my $onenode (@{$possibles->data})
			{
				$jobargs{uuid} = $onenode->{uuid};

				my ($error,$jobid) = $nmisng->update_queue(
					jobdata => {
						type => $what,
						time => $when,
						priority => $priority,
						verbosity => $verbosity,
						output => $customlog,
						in_progress => 0,					# somebody else is to work on this
						tag => $sharedtag,
						args => \%jobargs });
				die "Failed to add schedule: $error\n" if ($error);
				print "Job $jobid created for node $onenode->{name} ($onenode->{uuid}) and type $what.\n" if (!$quiet);
			}
		}
	}
	# none of these take any job arguments
	elsif ($what =~ /^(update_links|selftest|permission_test|configbackup|purge|dbcleanup|escalations|metrics|thresholds)$/)
	{
		my ($error,$jobid) = $nmisng->update_queue(
			jobdata => {
				type => $what,
				time => $when,
				priority => $priority,
				verbosity => $verbosity,
				output => $customlog,
				in_progress => 0,					# somebody else is to work on this
			});
		die "Failed to add schedule: $error\n" if ($error);
		print "Job $jobid created for type $what.\n" if (!$quiet);
	}
	else
	{
		die "Unrecognized job type \"$what\"!\n";
	}

	exit 0;
}
# print in-progess and queued jobs, and automatically scheduled stuff
# shorten the args unless verbose=true
# also supports job.X=... selectors
elsif ($Q->{act} =~ /^list[_-]schedules?$/)
{
	my %queryargs = (sort => { time => 1 });
	for my $match (grep(/^job\..+$/, keys %$Q))
	{
		my $what = $Q->{$match};
		my $where = ($match =~ /^job\.(type|priority|verbosity|output|tag)$/)?  # these don't go into args.X
				$1 : ($match =~ s/^job\./args./ && $match); # the rest does
		$queryargs{$where} = $what;
	}

	my $queued = $nmisng->get_queue_model(%queryargs);
	if (my $fault = $queued->error)
	{
		die "Failed to search queue: $fault\n";
	}

	my $queuedjobs = $queued->data;
	if (!@$queuedjobs)
	{
		print STDERR "No activities scheduled or in-progress.\n" if (!$quiet);
	}
	else
	{
		if (!defined($Q->{only}) or $Q->{only} eq "active")
		{
			my $fmt = "%-26s%-26s%-58s%-45s%s\n";
			printf("Active Jobs:\n$fmt",
						 "Id","When","Status","What",
						 "Parameters");

			my $some;
			for my $active (grep($_->{in_progress}, @$queuedjobs))
			{
				$some = 1;

				my $nodenames = $nmisng->get_node_names( uuid => $active->{args}->{uuid} );
				my $nodename  = $nodenames->[0] // "UNKNOWN";    # can that happen?
				my $printable = $active->{args}?
					Data::Dumper->new([$active->{args}])->Terse(1)->Indent(0)->Pair("=")->Dump :  "";
				$printable = "<output truncated, too long>"
						if (!$verbose && length($printable) > 64);

				printf($fmt,
							 $active->{_id},
							 scalar(localtime($active->{time})),
							 ("In Progress since "
								.localtime($active->{in_progress})
								. ($verbose? " (Worker $active->{status}->{pid}) " : "")),
							 "$active->{type} for $nodename",
							 $printable);
			}
			print "No active jobs at this time.\n" if (!$some);
			print "\n";
		}

		if (!defined($Q->{only}) or $Q->{only} eq "queued")
		{
			my $fmt = "%-26s%-26s%-12s%-45s%s\n";
			printf("Queued Jobs:\n$fmt",
						 "Id","When","Priority","What","Parameters");

			my $some;
			for my $sched (grep(!$_->{in_progress}, @$queuedjobs))
			{
				$some = 1;

				my $nodenames = $nmisng->get_node_names( uuid => $sched->{args}->{uuid} );
				my $nodename  = $nodenames->[0] // "UNKNOWN";    # can that happen?
				my $printable = $sched->{args}?
						Data::Dumper->new([$sched->{args}])->Terse(1)->Indent(0)->Pair("=")->Dump :  "";
				$printable = "<output truncated, too long>"
						if (!$verbose && length($printable) > 64);

				printf($fmt,
							 $sched->{_id},
							 scalar(localtime($sched->{time})),
							 $sched->{priority},
							 "$sched->{type} for $nodename",
							 $printable);
			}

			print "No queued jobs at this time.\n" if (!$some);
			print "\n";
		}
	}

	if (!defined $Q->{only})
	{
		# show the scheduled periods for the known automatic actions
		my $fmt = "%-30s%s\n";
		printf("\nAutomatic Schedule:\n$fmt", "Operation","Frequency");
		for ( [ "escalations", "Escalations" ],
					[ "thresholds", "Threshold Computations" ],
					[ "metrics", "Metrics Computation" ],
					[ "configbackup", "Configuration Backup"],
					[ "purge", "Old File Purging"],
					[ "dbcleanup", "Database Cleanup"],
					[ "selftest", "Selftest" ],
					[ "permission_test", "File Permission Test" ],
				)
		{
			my ($key, $label) = @$_;
			# thresholds are usually computed during a node's collect operation
			next if ($key eq "thresholds"
							 and
							 (!NMISNG::Util::getbool($C->{global_threshold}) # totally disabled
								or NMISNG::Util::getbool($C->{threshold_poll_node}))); # or done with node

			my $freq = defined($C->{"schedule_$key"}) && $C->{"schedule_$key"} > 0?
					NMISNG::Util::period_friendly($C->{"schedule_$key"}) : "Disabled";

			printf($fmt,$label, $freq);
		}
	}

	exit 0;
}
# delete-schedule removes one or more specific scheduled job entry (if identified by id),
# or many/all if given the id=ALL and any number of job.XYZ filters.
#
# abort does that and terminates the worker process that is working on that job
elsif ($Q->{act} =~ /^(delete[_-]schedule|abort)$/)
{
	my $wantabort = ($1 eq "abort");
	my @todo;

	# by filter or wholesale?
	if ($Q->{id} eq "ALL")
	{
		# look for any job.* values and try and filter by themn
		my %queryargs;
		foreach my $key (keys %$Q)
		{
			if( $key =~ /^job\.(.*)$/)
			{
				$queryargs{$1} = $Q->{$key};
			}
		}
		my $jobs = $nmisng->get_queue_model(%queryargs);
		my $count = $jobs->count;
		print("Working on ALL count: $count \n)");
		if (my $fault = $jobs->error)
		{
			die "Failed to lookup schedule: $fault\n";
		}
		@todo = map { $_->{_id}->{value} } (@{$jobs->data()});
	}
	elsif ($Q->{id})
	{
		@todo = ref($Q->{id}) eq "ARRAY"? @{$Q->{id}}: $Q->{id};
	}
	else
	{
		die "No schedule ID given!\n";
	}

	for my $id (@todo)
	{
		if ($wantabort)
		{
			my $job = $nmisng->get_queue_model(id => $id);
			if (my $fault = $job->error)
			{
				die "Failed to lookup schedule: $fault\n";
			}
			die "No matching schedule exists!\n" if ($job->count != 1);

			my $thejob = $job->data->[0]; 	# we want the first and only schedule entry
			if ($thejob->{in_progress}
					&& ref($thejob->{status}) eq "HASH"
					&& defined($thejob->{status}->{pid})
					&& $thejob->{status}->{pid} > 1
					&& kill(0,$thejob->{status}->{pid}))
			{
				my $shootme = $thejob->{status}->{pid};
				# let's be careful: is it an nmis process?
				my $pt = Proc::ProcessTable->new(enable_ttys => 0);
				my %bypid = map { ($_->pid => $_) } (@{$pt->table});

				if (defined $bypid{$shootme}
						&& $bypid{$shootme}->cmndline =~ /^nmisd worker/)
				{
					print STDERR "Terminating process $shootme (".$bypid{$shootme}->cmndline.") which owns job $id\n";
					kill("TERM", $shootme);	 # polite
					Time::HiRes::sleep(0.5);
					kill(0,$shootme) && kill("KILL", $shootme); # then firm if required
				}
			}
		}

		my $error = $nmisng->remove_queue(id => $id) if ($id);
		# Don't die, continue the loop
		print "$error\n" if ($error);
		print "Removed job with id $id \n" if (!$error);
	}
	exit 0;
}

# outage management
elsif ($Q->{act} =~ /^outage[_-]help$/)
{
	print $outageusage;
	exit 0;
}
# overview of all or selected outages
elsif ($Q->{act} =~ /^list[_-]outages$/)
{
	my %filter;
	for my $maybe (keys %$Q)
	{
		next if ($maybe !~ /^(id|description|change_id|frequency|start|end|options\.nostats|selector.(config|node).[^=]+)$/);

		if ($Q->{$maybe} =~ m!^/(.*)/(i)?$!)
		{
			my ($re,$options) = ($1,$2);
			$filter{$maybe} = ($options? qr{$re}i : qr{$re});
		}
		else
		{
			$filter{$maybe} =  $Q->{$maybe};
		}
	}

	my $res = NMISNG::Outage::find_outages(filter => \%filter);
	die "Error: failed to find outages: $res->{error}\n" if (!$res->{success});

	if (!@{$res->{outages}})
	{
		print STDERR "No matching outages.\n" if (!$quiet);
		exit 0;
	}

	# uuids are 36c wide, align only if output is to tty
	my $fmt = (-t \*STDOUT? "%36s\t%16s\t%30s\t\%10s\t%20s\t%20s\n" : "%s\t%s\t%s\t%s\t%s\t%s\n");
	# header only if tty
	printf($fmt, "ID", "Change ID", "Description",
				 "Frequency", "Start", "End") if (-t \*STDOUT);

	for my $orec (@{$res->{outages}})
	{
		printf($fmt,
					 $orec->{id},
					 $orec->{change_id},
					 $orec->{description},
					 $orec->{frequency},
					 ($orec->{frequency} eq "once" && $orec->{start} =~ /^\d+(\.\d+)?$/?
						POSIX::strftime("%Y-%m-%dT%H:%M:%S", localtime($orec->{start})) : $orec->{start}),
					 ($orec->{frequency} eq "once" && $orec->{end} =~ /^\d+(\.\d+)?$/?
						POSIX::strftime("%Y-%m-%dT%H:%M:%S", localtime($orec->{end})) : $orec->{end})
					 , );

	}
}
# remove one outage by id
elsif ($Q->{act} =~ /^delete[_-]outage$/)
{
	my $outid = $Q->{"id"};
	die "Error: Cannot delete outage without id argument!\n\n$outageusage\n" if (!$outid);

	my $res = NMISNG::Outage::remove_outage(id => $outid, meta => { user => $thislogin });
	die "Error: failed to remove outage: $res->{error}\n" if (!$res->{success});
}
# show one outage structure in flattened form
elsif ($Q->{act} =~ /^show[_-]outage$/)
{
	my $outid = $Q->{"id"};
	die "Error: Cannot show outage without id argument!\n\n$outageusage\n" if (!$outid);

	my $res = NMISNG::Outage::find_outages(filter => { id => $outid });
	die "Error: Failed to lookup outage: $res->{error}" if (!$res->{success});
	# there can be at most one with this id
	my $theoneandonly = $res->{outages}->[0];
	die "Error: No outage with id $outid exists!\n" if (!$theoneandonly);

	my ($error, %flatearth) = NMISNG::Util::flatten_dotfields($theoneandonly);
	for my $k (sort keys %flatearth)
	{
		my $val = $flatearth{$k};
		print "$k=$flatearth{$k}\n";
	}
	exit 0;
}
elsif ($Q->{act} =~ /^update[_-]outage$/)
{
	# update: id required
	my $outid = $Q->{id};

	die "Error: Cannot update outage without id argument!\n\n$outageusage\n"
			if (!$outid);

	# look it up, amend with given values
	my $res = NMISNG::Outage::find_outages(filter => { id => $outid });
	die "Error: Failed to lookup outage: $res->{error}" if (!$res->{success});
	# there can be at most one with this id
	my $updateme = $res->{outages}->[0];
	die "Error: No outage with id $outid exists!\n" if (!$updateme);

	my $dosomething;
	for my $name (grep(/^outage\./, keys %$Q))
	{
		my $dotted = $name; $dotted =~ s/^outage\.//;
		$updateme->{$dotted} = (defined($Q->{$name}) && $Q->{$name} ne "")?
				$Q->{$name} : undef;
		++$dosomething;

		my $error = NMISNG::Util::translate_dotfields($updateme);
		die "Error: translation of arguments failed: $error\n" if ($error);
	}
	die "Error: No changes for outage \"$outid\"!\n" if (!$dosomething);

	$updateme->{id} = $outid;			# bsts...
	$res = NMISNG::Outage::update_outage(%$updateme, meta => { user => $thislogin });
	die "Error: Failed to update \"$outid\": $res->{error}\n" if (!$res->{success});
}
elsif ($Q->{act} =~ /^create[_-]outage$/)
{
	# create w/o args? show help
	die "Error: Cannot create outage without arguments!\n\n$outageusage\n"
			if (!grep(/^outage\./, keys %$Q));

	my ($addables,%createme);
	for my $name (grep(/^outage\./, keys %$Q))
	{
		my $dotted = $name; $dotted =~ s/^outage\.//;
		$createme{$dotted} = (defined($Q->{$name}) && $Q->{$name} ne "")?
				$Q->{$name} : undef;
		++$addables;

		my $error = NMISNG::Util::translate_dotfields(\%createme);
		die "Error: translation of arguments failed: $error\n" if ($error);
	}
	die "Error: No valid arguments for creating an outage!\n\n$outageusage\n" if (!$addables);
	# make sure the user doesn't pass a clashing id arg!
	$createme{id} //= $Q->{id} if (defined $Q->{id});
	if ($createme{id})
	{
		my $clash = NMISNG::Outage::find_outages(filter => { id => $createme{id} });
		die "Error: Failed to lookup outage: $clash->{error}" if (!$clash->{success});
		die "Error: Cannot create outage with id \"$createme{id}\": already exists!\n"
				if (@{$clash->{outages}});
	}

	my $res = NMISNG::Outage::update_outage(%createme, meta => { user => $thislogin });
	die "Error: Failed to create: $res->{error}\n" if (!$res->{success});

	# print the created id if not quiet, and without fluff if not tty
	print((-t \*STDOUT? "Created outage \"$res->{id}\"\n" : $res->{id}."\n"))
			if (!$quiet);
	exit 0;
}
elsif ($Q->{act} =~ /^check[_-]outages$/)
{
	my $nodeobj;									# particular node?

	if (my $nodename = $Q->{node} or my $uuid = $Q->{uuid})
	{
		my %nodesel;
		$nodesel{name} = $nodename if ($nodename);
		$nodesel{uuid} = $uuid if ($uuid);

		$nodeobj = $nmisng->node(%nodesel);
		die "Invalid node/uuid arguments, no matching node exists!\n"
				if (!$nodeobj);
	}

	my $when = $Q->{time} || time;
	if ($when !~ /^\d+(\.\d+)?$/)
	{
		$when = NMISNG::Util::parseDateTime($when) || NMISNG::Util::getUnixTime($when);
	}


	my $res = NMISNG::Outage::check_outages( node => $nodeobj, nmisng => $nmisng, time => $when);
	die "Failed to check outages: $res->{error}\n" if (!$res->{success});


	print "\nRelevant outages"
			.($nodeobj? (" for node ".$nodeobj->name.", "):"")
			." at time "
			.localtime($when).":\n";

	for (["Past:", "past"], ["Future:", "future"], ["Current: ", "current" ])
	{
		my ($tag, $source) = @$_;

		if (!@{$res->{$source}})
		{
			print "$tag None\n";
		}
		else
		{
			my @output;
			for my $match (@{$res->{$source}})
			{
				my $msg = "\n\t\"$match->{description}\" ($match->{id})\n\t$match->{frequency} from '"
						. ($match->{start} =~ /^\d+(\.\d+)?$/? scalar(localtime($match->{start})) : $match->{start})
						."' to '"
						. ($match->{end} =~ /^\d+(\.\d+)?$/? scalar(localtime($match->{end})) : $match->{end})."'";
				$msg .= "\n\t(actual '".localtime($match->{actual_start}). "' to '".localtime($match->{actual_end})."')"
						if ($match->{actual_start});
				push @output, $msg;
			}
			print "$tag ".join("\n\n", @output)."\n";
		}
	}
	print "\n";
	exit 0;
}

elsif ($Q->{act} =~ /^run[_-]reports$/)
{
	my ($period, $reporttype) = @{$Q}{"period","type"};

	if ($period !~ /^(day|week|month)$/i) {
		print "\033[1mUnknown date period selected! ('period=$period')\033[0m\n\n";
		help(3);
		exit(255);
	}
	if ($reporttype !~ /^(all|times|health|top10|outage|response|avail|port)$/) {
		print "\033[1mUnknown report type selected! ('type=$reporttype')\033[0m\n\n";
		help(3);
		exit(255);
	}

	my $reportdir = $C->{report_root};
	NMISNG::Util::createDir($reportdir) if (!-d $reportdir);
	my ($start, $end, $outfile);
	my $time = time();

	# fixme9: is this warning still applicable at all?
	# attention: the file naming logic here must match purge_files() in cgi-bin/reports.pl,
	# or unwanted ancient reports will be left behind!
	if ($period eq 'day')
	{
		my ($s,$m,$h) = (localtime($time))[0..2];
		$end = $time-($s+($m*60)+($h*60*60));
		$start = $end - (60*60*24); # yesterday

		$outfile= POSIX::strftime("day-%d-%m-%Y-%a.html",localtime($start));
	}
	elsif ($period eq 'week')
	{
		my ($s,$m,$h,$wd) = (localtime($time))[0..2,6];
		$end = $time-($s+($m*60)+($h*60*60)+($wd*60*60*24));
		$start = $end - (60*60*24*7); # last weekend

		$outfile = POSIX::strftime("week-%d-%m-%Y-%a.html",localtime($start));
	}
	elsif ($period eq 'month')
	{
		my ($m,$y) = (localtime($time))[4,5];
		$end = timelocal(0,0,0,1,$m,$y);
		$m -= 1;
		if ($m < 0) {
			$m = 11; $y -= 1;
		}
		$start = timelocal(0,0,0,1,$m,$y);

		$outfile =  POSIX::strftime("month-%m-%Y.html",localtime($start));
	}

	my @todos = ($reporttype eq "all"? (qw(times health top10 outage response avail port)) : $reporttype);
	for my $thisreport (@todos)
	{
		my $file = "$reportdir/${thisreport}-${outfile}";
		my $status = system("$C->{'<nmis_cgi>'}/reports.pl", "report=$thisreport",
												"start=$start", "end=$end", "outfile=$file") >> 8;
		$nmisng->log->error("generating report=$thisreport file=$file failed: $!")
				if ($status);
		NMISNG::Util::setFileProtDiag(file =>$file) if (-f $file);
	}
}
elsif ($Q->{act} =~ /^config[_-]backup$/)
{
	my $res = $nmisng->config_backup;
	die "$res->{error}\n" if (!$res->{success});

	print "Configuration Backup saved as \"$res->{file}\".\n" if ($Q->{info});
}
elsif ($Q->{act} eq 'purge')
{
	my $simulate = NMISNG::Util::getbool_cli("simulate", $Q->{simulate}, 0);
	my $info = NMISNG::Util::getbool_cli("info", $Q->{info}, 0);
	my $res = $nmisng->purge_old_files(simulate => $simulate);
	die "$res->{error}\n" if (!$res->{success});
	print join("\n", @{$res->{info}}),"\n" if ($Q->{info} or $simulate);

	$res = NMISNG::Outage::purge_outages(nmisng => $nmisng,
																			 simulate => $simulate);
	die "$res->{error}\n" if (!$res->{success});
	if ($res->{message} eq 'No outages exist.')
	{
		print $res->{message} . "\n";
	} else {
		print join("\n", @{$res->{info}}),"\n" if ($info or $simulate);
	}	
}
elsif ($Q->{act} eq "dbcleanup")
{
	my $simulate = NMISNG::Util::getbool_cli("simulate", $Q->{simulate}, 0);
	my $info = NMISNG::Util::getbool_cli("info", $Q->{info}, 0);
	my $use_performance_query = NMISNG::Util::getbool_cli("use_performance_query", $Q->{use_performance_query}, 0);
	my $res;
	if ($use_performance_query) {
		$res = $nmisng->dbcleanup(simulate => $simulate, use_performance_query => $use_performance_query);
	}
	else {
		$res = $nmisng->dbcleanup(simulate => $simulate);
	}

	print join("\n", @{$res->{info}}),"\n" if ($info or $simulate);
}
elsif ($Q->{act} eq 'noderefresh')
{
	noderefresh();
}
elsif ($Q->{act} =~ /collect[-_]performance[-_]data/)
{
	collectPerformanceData();
}
elsif ($Q->{act} =~ /collect[-_]top[-_]data/)
{
	collectTopData();
}
elsif ($Q->{act} =~ /ensure[_-]indexes/)
{
    my $drop_unwanted = NMISNG::Util::getbool_cli("drop_unwanted", $Q->{drop_unwanted}, 0 );
	print $nmisng->ensure_indexes($drop_unwanted);
}
elsif ($Q->{act} eq "gettmp" || $Q->{act} eq "gettemp")
{
	print "$tmp\n";
}
elsif ($Q->{act} eq "fixperms")
{
	if ($verbose)
	{
		print "Fixing the permissions for NMIS9 based on the configuration $C->{configfile}\nOperating on base directory: $C->{'<nmis_base>'}\nSetting owner to $C->{nmis_user}, group $C->{nmis_group}\n";
	}

	if ( $< != 0)
	{
		print STDERR "\nWARNING: Not running with root privileges, so this operation may not succeed entirely!\n\n";
	}
	else
	{
		system("chown","-R","$C->{nmis_user}:$C->{nmis_group}", $C->{'<nmis_base>'});
		system("chmod","-R","g+rw", $C->{'<nmis_base>'});

		if ( $C->{'<nmis_base>'} ne $C->{'<nmis_data>'} )
		{
			system("chown","-R", "$C->{nmis_user}:$C->{nmis_group}",
						 $C->{'<nmis_data>'});

			system("chmod","-R","g+rw", $C->{'<nmis_data>'});
		}
	}

	# single depth directories
	my %done;
	for my $location ($C->{'<nmis_data>'}, # commonly same as base
										$C->{'<nmis_base>'},
										$C->{'<nmis_admin>'}, $C->{'<nmis_bin>'}, $C->{'<nmis_cgi>'},
										$C->{'<nmis_models>'},
										$C->{'<nmis_default_models>'},
										$C->{'<nmis_logs>'},
										$C->{'log_root'}, # should be the same as nmis_logs
										$C->{'config_logs'},
										$C->{'json_logs'},
										$C->{'<menu_base>'},
										$C->{'report_root'},
										$C->{'script_root'}, # commonly under nmis_conf
										$C->{'plugin_root'}, # ditto
 )
	{
		next if ($done{$location});

		if (!-d $location)
		{
			print "Creating missing directory $location\n" if ($verbose);
			NMISNG::Util::createDir($location);
		}
		NMISNG::Util::setFileProtDirectory($location, "false");

		$done{$location} = 1;
	}

	# deeper dirs with recursion
	%done = ();
	for my $location ($C->{'<nmis_base>'}."/lib",
										$C->{'<nmis_conf>'},
										$C->{'<nmis_var>'},
										$C->{'<nmis_menu>'},
										$C->{'mib_root'},
										$C->{'database_root'},
										$C->{'web_root'}, )
	{
		next if ($done{$location});

		if (!-d $location)
		{
			print "Creating missing directory $location\n" if ($verbose);
			NMISNG::Util::createDir($location);
		}
		NMISNG::Util::setFileProtDirectory($location, "true");

		$done{$location} = 1;
	}

	# remove the selftest cache file to ensure it's regenerated;
	# otherwise we may show stale warnings about permissions that were already fixed
	unlink($C->{'<nmis_var>'}."/nmis_system/selftest.json");
}
elsif ($Q->{act} eq "groupsync")
{
	die "groupsync is no longer supported or necessary.\n";
}
# do sanitary checking on inventory
elsif ($Q->{act} =~ /^check[_-]inventory$/)
{
	my ($entries,$error) = NMISNG::Inventory::check_inventory_for_bad_things($nmisng,$Q->{min_size});
	if( $error )
	{
		print "Error: ".Dumper($error);
	}
	else
	{
		print "Result: ".Dumper($entries);
	}
}
elsif ($Q->{act} =~ /clean[-_]sessions/)
{
	my $user = $Q->{user};
	clean_sessions(user => $user);
}
elsif ($Q->{act} =~ /get[-_]sessions/)
{
	my $user = $Q->{user};
	get_sessions(user => $user);
}
elsif ( $Q->{act} =~ /remove[-_]duplicate[-_]events/ ) {

    my $dryrun = NMISNG::Util::getbool_cli("dryrun", $Q->{dryrun}, 0 );
    my ($entries, undef, $error) = NMISNG::DB::aggregate(
                collection => $nmisng->events_collection,
                pre_count_pipeline => [
                        { '$group' => { '_id' => { 'node_uuid' => '$node_uuid', 'event' => '$event',
									'element' => '$element', 'active' => '$active' },
								'full_events' => { '$push' => '$$ROOT' }, 'count' => { '$sum' => 1 }}},
                        { '$match' => { 'count' => {'$gt' =>1 }, 'full_events.historic' => 0 }},
                        { '$sort' =>  { 'full_events.startdate' => -1 }}]);
    die "Cannot aggregate on event collection: $error" if ($error);

    my $totalCount   = scalar( @{$entries} );
    my $foundCount   = 0;
    my $updatedCount = 0;
    if ( $totalCount > 0 ) {
        foreach my $record ( @{$entries} ) {
            my $count   = $record->{count};
            my @events  = @{$record->{full_events}};
            for (my $i=1; $i<$count; $i++) {
			    my $eachEvent = $events[$i];
                my $historic = $eachEvent->{historic};
			    next if ($historic);
			    if ($Q->{debug} >1) {
			        if ($dryrun) {
			            print("Record would have been archived: " . Dumper($eachEvent) . "\n");
                        $foundCount++;
					} else {
			            print("Archiving Record: " . Dumper($eachEvent) . "\n");
				    }
				}
			    next if ($dryrun);
                my $id = $eachEvent->{_id};
                my $record = { historic => 1, enabled => 0, _made_historic_by => "node_admin" };
                my $result = NMISNG::DB::update(
                    collection => $nmisng->events_collection,
                    query      => NMISNG::DB::get_query(
                        and_part => { _id => $id },
                        no_regex => 1
                    ),
                    record   => $record,
                    freeform => 1
                );
                if ($result->{success}) {
                    print("Duplicate event '$id' was archived successfully.\n") if ($Q->{debug} >1);
                    $updatedCount++;
			    } else {
                    print("Error updating duplicate event record '$id', error type: $result->{error_type}, $result->{error} \n") if ($result->{error} );
                }
		    }
        }
        if ($dryrun) {
            print("'$foundCount' duplicate events would have been archived.\n");
        } else {
            print("'$updatedCount' duplicate events were archived successfully.\n");
        }
    }
    else {
        print("No duplicate events were found.\n");
    }
}
elsif ($Q->{act} =~ /set[-_]last[-_]login/)
{
	my $user = $Q->{user};
	my $last_login = $Q->{last_login};
	set_last_login(user => $user, last_login => $last_login);
}
elsif ($Q->{act} =~ /unlock[-_]user/)
{
	my $user = $Q->{user};
	unlock_user(user => $user);
}
elsif ($Q->{act} =~ /notify/)
{
	my $nodeobj;
	my $nodename = $Q->{node};
	my $uuid = $Q->{uuid};
	my $event = $Q->{event};

	my %nodesel;
	$nodesel{name} = $nodename if ($nodename);
	$nodesel{uuid} = $uuid if ($uuid);

	$nodeobj = $nmisng->node(%nodesel);
	die "Invalid node/uuid arguments, no matching node exists!\n"
			if (!$nodeobj);

	die "event must be set\n"
			if (!$event);

	my $S = NMISNG::Sys->new;
	$S->init(node=>$nodeobj,snmp=>'false');

	my %eventargs;
	$eventargs{sys} = $S;
	$eventargs{event} = $event;
	$eventargs{element} = $Q->{element} if( $Q->{element} );
	$eventargs{details} = $Q->{details} if( $Q->{details} );
	$eventargs{level} = $Q->{level} // "Normal";

	#if level is normal we assume we are back up so we checkEvent which really clears the event
	#otherwise we we assume there is an issue and we notify
	#the notify system was built around polling a node and is not really meant for general stateful events
	#but at this point we dont have a better system for, "there is a problem" let the operator know.
	if ($eventargs{level} eq "Normal")
	{

		#check event doesnt return anything useful unlike notify
		Compat::NMIS::checkEvent(%eventargs);
	}
	else
	{
		my $maybe = Compat::NMIS::notify(%eventargs);
		if( my $error = $maybe->load() )
		{
			die "event error: $error\n";
		}
	}
}
else
{
	print "\033[1mUnrecognized action! ('act=$Q->{act}')\033[0m\n\n";
	help(3);
	exit(255);
}
exit 0;


# resave nodes, forces lastupdate to be new and all validation to be run
sub noderefresh
{
	my $updated = 0;

	# get all nodes (or just one, not documented)
	my $md = $nmisng->get_nodes_model( name => $Q->{node} );
	if (my $error = $md->error)
	{
		die "Failed to lookup nodes: $error\n";
	}

	if (!$md->count)
	{
		print STDERR "No matching nodes.\n";
		exit 0;
	}

	for my $nth (0..($md->count-1))
	{
		my $rawdata = $md->data->[$nth];
		my ($insterror, $node) = $md->object($nth);
		die "Failed to instantiate node object: $insterror\n" if ($insterror);

		# first, check if the db data needs the configuration to be moved,
		# so that the record's top level holds only the known few properties
		if (!exists($rawdata->{configuration}))
		{
			my %newconfig;

			# only these may remain: _id, uuid, cluster_id, name, activated, lastupdate,
			# overrides, configuration, aliases, addresses
			for my $moveme (grep($_ !~ /^(_id|uuid|cluster_id|name|activated|lastupdate|overrides)$/,
													 keys %$rawdata))
			{
				$newconfig{$moveme} = $rawdata->{$moveme};
				delete $rawdata->{$moveme};
			}
			$node->configuration(\%newconfig); # which makes the node dirty

			# the first two top-level keepers are set on new, but nothing else is
			for my $mustset (qw(cluster_id name))
			{
				$node->$mustset($rawdata->{$mustset}) if (defined($rawdata->{$mustset}));
				delete $rawdata->{$mustset};
			}
			# these two must be hashes
			for my $mustset (qw(activated overrides))
			{
				$node->$mustset($rawdata->{$mustset}) if (ref($rawdata->{$mustset}) eq "HASH");
				delete $rawdata->{$mustset};
			}
		}

		# now retrigger config validation and saving
		$node->configuration( $node->configuration );
		$node->_dirty(1,"forcing a save");
		my ($op,$error) = $node->save();
		if( $op < 1 || $error )
		{
			print "Error saving: ".$node->name.", op:$op, error: $error"
		}
		else
		{
			$updated++;
		}
	}
	print "total nodes: ".$md->count.", updated: $updated\n";
}

# Collect performance data
sub collectPerformanceData
{
	my $output_folder = $C->{'system_performance'} // $C->{'<nmis_var>'}.'/system_performance';

	my $expandeddir = NMISNG::Util::getDir(dir => "conf"); # expands dirs like 'conf' or 'logs' into full location
	my $conf_file = "$expandeddir/performance";
	my ($data, $fh) = NMISNG::Util::readFiletoHash(file => $conf_file);
	# Try with 'conf-default' directory: in NMISNG::Util::getDir() we use 'dir => "conf_default"' to match '<nmis_conf_default>'

	if ( ref($data) ne "HASH") {
		print "Failed to read file $conf_file: $!\n";
		$expandeddir = NMISNG::Util::getDir(dir => "conf_default"); # expands dirs like 'conf' or 'logs' into full location
		$conf_file = "$expandeddir/performance";
		print "Reading file $conf_file ...\n";
		($data, $fh) = NMISNG::Util::readFiletoHash(file => $conf_file);
		if ( ref($data) ne "HASH") {
			print "Failed to read file $conf_file: $!\n";
		}
	}
	$data //= {};
	
	# Check output directory
	if (!-e $output_folder) 
	{
		mkdir $output_folder;
		$nmisng->log->info("Creating output folder $output_folder")
	} else {
		$nmisng->log->debug("Output folder setup in $output_folder")
	}
	
	if (ref($data) eq "HASH") {
		foreach my $key (keys %$data) {
			print "Running $key ... \n";
	
			# Run output
			my $cmd = $data->{$key}->{'command'};
			my $output = `$cmd 2>&1`;
			#print $output;
			if ($output) {
				# Create output file
				my $file = $output_folder . "/$key-". time . ".txt";
				open(FH, '>', $file) or die $!;
				print FH $output;
				close(FH);
				
				my $user = $C->{nmis_user};
				my $group = $C->{nmis_group};
				
				system("chown","-R", "$user:$group", $file);
				system("chmod","-R","g+rw", $file);
	
			} else {
				print "\t No command output for $key \n";
			}
		}
	}
}

# Collect performance data
# top - 17:29:46 up 75 days,  7:12,  5 users,  load average: 0.36, 0.17, 0.11
# Tasks: 166 total,   1 running, 164 sleeping,   0 stopped,   1 zombie
# %Cpu(s): 16.1 us,  1.7 sy,  0.0 ni, 81.8 id,  0.2 wa,  0.0 hi,  0.3 si,  0.0 st
# KiB Mem :  6115260 total,   592752 free,  1343404 used,  4179104 buff/cache
# KiB Swap:  8388604 total,  8353224 free,    35380 used.  4473640 avail Mem
# date,cpuUser,cpuSys,cpuNice,cpuIdle,cpuWaitIO,cpuHi,cpuSi,cpuSt,memTotal,memFree,memUsed,membuff/cache,swaptotal,swapfree,swapused,memAvail
# 20210302T17:45,3.4,0.6,0.0,95.8,0.0,0.0,0.0,0.0,6115260,503084,1419156,4193020,8388604,8353224,35380,4397888
sub collectTopData
{
	my $output_folder = $C->{'system_performance'} // $C->{'<nmis_var>'}.'/system_performance';	
	my $ymd = sub{sprintf '%04d%02d%02d', $_[5]+1900, $_[4]+1, $_[3]}->(localtime);
	my $file = "$output_folder/$ymd.csv";
	my $tmpfile = "$tmp/tmp-topn-".time.".txt";
	
	# Check output directory
	if (!-e $output_folder) 
	{
		mkdir $output_folder;
		$nmisng->log->info("Creating output folder $output_folder")
	} else {
		$nmisng->log->debug("Output folder setup in $output_folder")
	}
	
	my $output = `top -b -n 1 | head -n 5`;
	
	# Proccess output
	open my $OUTPUT, '>', $tmpfile or die "Couldn't open temp file: $!\n";
	print $OUTPUT $output;
	close $OUTPUT;
	unlink $tmpfile or warn "Could not unlink $tmpfile: $!";

	my %data;
	my @header = qw /date users load cpuUser cpuSys cpuNice cpuIdle cpuWaitIO cpuHi cpuSi cpuSt memTotal memFree memUsed membuff swaptotal swapfree swapused memAvail/;
	
	#my $time = localtime($time->epoch);
	#my($year, $mon, $day, $hour, $min) = $date =~ /^(\d{4}) (\d{2}) (\d{2})\ (\d{2}):(\d{2})$/x;
	my ($sec,$min,$hour,$mday,$mon,$year,$wday,$yday,$isdst) = localtime(time);
	
	$year += 1900;
	#$data{date} = "$year/$mon/$mday $hour:$min:$sec";	
	my $local_date = sprintf "%d/%02d/%02d %02d:%02d:%02d\n", $year, $mon, $mday, $hour, $min, $sec;
	$data{date} = $local_date;
	$data{date} =~ s/\n//;
	foreach my $line (split /[\r\n]+/, $output) {
	  
	  if ( $line =~ /top - (\d+\:\d+\:\d+) up (\d+) days,\s+(\d+\:\d+),\s+(\d+) users?,\s+load average: (\d+\.\d+), (\d+\.\d+), (\d+\.\d+)/ ) {
		  $data{load} = $5;
		  $data{users} = $4;
	  }
	  elsif ( $line =~ /top - (\d+\:\d+\:\d+) up\s+(\d+\:\d+),\s+(\d+) users?,\s+load average: (\d+\.\d+), (\d+\.\d+), (\d+\.\d+)/ ) {
		  $data{load} = $5;
		  $data{users} = $4;
	  }
	  ## Regular expression magic to grab what you want
	  # 			    %Cpu(s):  0.2 us,  0.0 sy,  0.0 ni, 99.7 id,  0.0 wa,  0.0 hi,  0.2 si,  0.0 st
	  elsif ( $line =~ /%Cpu\(s\):\s+(\d+\.\d+) us,\s+(\d+\.\d+) sy,\s+(\d+\.\d+) ni,\s*(\d+\.\d+) id,\s+(\d+\.\d+) wa,\s+(\d+\.\d+) hi,\s+(\d+\.\d+) si,\s+(\d+\.\d+) st/ ) {
		  $data{cpuUser} = $1;
		  $data{cpuSys} = $2;
		  $data{cpuNice} = $3;
		  $data{cpuIdle} = $4;
		  $data{cpuWaitIO} = $5;
		  $data{cpuHi} = $6;
		  $data{cpuSi} = $7;
		  $data{cpuSt} = $8;
	  }
	  elsif ( $line =~ /[MK]iB Mem :\s+(\d+\.?\d*) total,\s+(\d+\.?\d*) free,\s+(\d+\.?\d*) used,\s+(\d+\.?\d*) buff\/cache/ ) {
		  $data{memTotal} = $1;
		  $data{memFree} = $2;
		  $data{memUsed} = $3;
		  $data{membuff} = $4;
	  }
	  elsif ( $line =~ /[MK]iB Swap:\s+(\d+\.?\d*) total,\s+(\d+\.?\d*) free,\s+(\d+\.?\d*) used.\s+(\d+\.?\d*) avail Mem/ ) {
		  $data{swaptotal} = $1;
		  $data{swapfree} = $2;
		  $data{swapused} = $3;
		  $data{memAvail} = $4;
	  }
	}

	
	# Write file
	my $exists = 0;
	$exists = 1 if (-f $file);
	
	open(FH, '>>', $file) or die $!;
	print FH join(',', @header), "\n" if ($exists == 0);
	foreach my $val (@header) {
		print FH $data{$val}, ",";
	}
	print FH "\n";
	close(FH);
	
	my $user = $C->{nmis_user};
	my $group = $C->{nmis_group};
			
	system("chown","-R", "$user:$group", $file);
	system("chmod","-R","g+rw", $file);
}

# Clean user sessions
sub clean_sessions
{
	my %args = @_;
	my $user = $args{user};
	
	die "Needs a user to remove the sessions!\n" if (!$user);
	my $auth = new NMISNG::Auth;
	my ($error, $count) = $auth->get_live_session_counter(user => $user, remove_all => 1);
	print "$error \n" if ($error);
	print "$count sessions left for $user " if ($count);
}

# Get user sessions
sub get_sessions
{
	my %args = @_;

	my $auth = new NMISNG::Auth;
	my $all = $auth->get_all_live_session_counter();
	foreach my $user (keys %{$all}) {
		print " $user: ". $all->{$user}->{sessions} . "\n"; 
	}
}

# Set last login
sub set_last_login
{
	my %args = @_;
	my $user = $args{user};
	my $lastlogin = $args{lastlogin};
	
	die "Needs a user or last login to set last login!\n" if (!$user or !$lastlogin);
	
	my $auth = new NMISNG::Auth;
	my ($success, $error) = $auth->update_last_login(user => $user, lastlogin => $lastlogin);
	if ($error) {
		if ($error =~ /Permission/) {
			print "Must be run as root \n";
		} else {
			print "$error"; 
		}
		
	} else {
		print "set_last_login. Done \n"; 
	}
	
}

# Set last login
sub unlock_user
{
	my %args = @_;
	my $user = $args{user};
	die "Needs a user or last login to set last login!\n" if (!$user);
	
	my $auth = new NMISNG::Auth;
	my ($success, $error) = $auth->update_last_login(user => $user, remove => 1);
	if ($error) {
		if ($error =~ /Permission/) {
			print "Must be run as root \n";
		} else {
			print "$error \n"; 
		}
		
	} else {
		print "unlock_user $user. Done \n"; 
	}
	
}


###########################################################################
#  Help Function
###########################################################################
sub help
{
   my(${currRow}) = @_;
   my @{lines};
   my ${workLine};
   my ${line};
   my ${key};
   my ${cols};
   my ${rows};
   my ${pixW};
   my ${pixH};
   my ${i};
   my $IN;
   my $OUT;

   if ((-t STDERR) && (-t STDOUT)) {
      if (${currRow} == "")
      {
         ${currRow} = 0;
      }
      if ($^O =~ /Win32/i)
      {
         sysopen($IN,'CONIN$',O_RDWR);
         sysopen($OUT,'CONOUT$',O_RDWR);
      } else
      {
         open($IN,"</dev/tty");
         open($OUT,">/dev/tty");
      }
      ($cols, $rows, $pixW, $pixH) = Term::ReadKey::GetTerminalSize $OUT;
   }
   STDOUT->autoflush(1);
   STDERR->autoflush(1);

   push(@lines, "\n\033[1mNAME\033[0m\n");
   push(@lines, "       $PROGNAME -  NMIS Command Line Interface.\n");
   push(@lines, "\n");
   push(@lines, "\033[1mSYNOPSIS\033[0m\n");
   push(@lines, "       $PROGNAME [options...] act=<command> <command-parameters>...\n");
   push(@lines, "\n");
   push(@lines, "\033[1mDESCRIPTION\033[0m\n");
   push(@lines, "       The $PROGNAME program provides a command line interface for the NMIS\n");
   push(@lines, "       application. The program always expects an 'action' parameter specifying\n");
   push(@lines, "       what action is requested. Each action requires unique parameters\n");
   push(@lines, "       depending on the requirements of the action. There are also global\n");
   push(@lines, "       options accepted by all actions.\n");
   push(@lines, "\n");
   push(@lines, "\033[1mOPTIONS\033[0m\n");
   push(@lines, " --debug[1-9]             - global option to print detailed messages\n");
   push(@lines, " --help                   - display command line usage\n");
   push(@lines, " --quiet                  - display no output\n");
   push(@lines, " --usage                  - display a brief overview of command syntax\n");
   push(@lines, " --verbose                - display verbose output\n");
   push(@lines, " --version                - print a version message and exit\n");
   push(@lines, "\n");
   push(@lines, "\033[1mARGUMENTS\033[0m\n");
   push(@lines, "     act=<command>        - The action command to invoke.  Each is described below.\n");
   push(@lines, "     <command-parameters> - One of more command parameters depending on the command.\n");
   push(@lines, "     [debug=<true|false|yes|no|info|warn|error|fatal|verbose|0-9>]\n");
   push(@lines, "     [verbose=<true|false|yes|no|1|0>]\n");
   push(@lines, "     [quiet=<true|false|yes|no|1|0>]\n");
   push(@lines, "\n");
   push(@lines, "\033[1mEXIT STATUS\033[0m\n");
   push(@lines, "     The following exit values are returned:\n");
   push(@lines, "     0 Success\n");
   push(@lines, "     215 Failure\n\n");
   push(@lines, "\033[1mACTIONS\033[0m\n");
   push(@lines, "  -- TUTORIAL ACTIONS --\n");
   push(@lines, "     act=outage-help\n");
   push(@lines, "                     This provides a tutorial on outage actions.\n");
   push(@lines, "     act=schedule-help\n");
   push(@lines, "                     This provides a tutorial on schelule actions.\n");
   push(@lines, "  -- GENERAL ACTIONS --\n");
   push(@lines, "     act=config-backup\n");
   push(@lines, "                     This action backs up the NMIS configurations, including\n");
   push(@lines, "                     The Configuration Models, and CRON directories. It should be\n");
   push(@lines, "                     be run as root!\n");
   push(@lines, "     act=daemon-status (or act=status)\n");
   push(@lines, "                     This action displays the status of the NMIS daemon.\n");
   push(@lines, "     act=ensure-indexes [drop_unwanted=<true|false|yes|no|1|0>]\n");
   push(@lines, "                     This action fixes incorrect database indices.\n");
   push(@lines, "                     'drop_unwanted' drops any index not included\n");
   push(@lines, "                     in the standard install. (Default False)\n");
   push(@lines, "     act=fixperms\n");
   push(@lines, "                     This action fixes incorrect file permissions in the NMIS\n");
   push(@lines, "                     installation. It should be run as root!\n");
   push(@lines, "     act=gettmp (or act=gettemp)\n");
   push(@lines, "                     This action simply returns the configured temporary directory\n");
   push(@lines, "                     for this installation.\n");
   push(@lines, "     act=noderefresh\n");
   push(@lines, "                     This action Walks the list of nodes causing an internal\n");
   push(@lines, "                     Node refresh of each.\n");
   push(@lines, "     act=remove-duplicate-events [dryrun=<true|false|yes|no|1|0>]\n");
   push(@lines, "                     This action finds and removes duplicate events.\n");
   push(@lines, "                     This is something that should not occur, but running\n");
   push(@lines, "                     multiple occurrances of the NMIS daemon has been known\n");
   push(@lines, "                     to create the condition. 'dryrun' reviews the events and\n");
   push(@lines, "                     simply reports what was found, but does not make any\n");
   push(@lines, "                     changes.\n");
   push(@lines, "     act=notify event=<event> <node|uuid>=<instance> [element=<element> details=<details> level=<level>]\n");
   push(@lines, "                     This action submits a new event.\n");
   push(@lines, "\n");
   push(@lines, "  -- ENCRYPTION OF SECRETS ACTIONS --\n");
   push(@lines, "     act=check-eos\n");
   push(@lines, "                     This action reports whether Encryption of Secrets.\n");
   push(@lines, "                     is enabled or disabled. It returns 1 if EOS is\n");
   push(@lines, "                     enabled, and 0 if not.\n");
   push(@lines, "     act=disable-eos\n");
   push(@lines, "                     This action disables Encryption of Secrets.\n");
   push(@lines, "                     This must be run as root, and it will stop all\n");
   push(@lines, "                     processes for both NMIS and OMK, enable EOS and\n");
   push(@lines, "                     then start the processes. It returns 1 if EOS is\n");
   push(@lines, "                     successfully disabled, and 0 if not.\n");
   push(@lines, "     act=enable-eos\n");
   push(@lines, "                     This action enables Encryption of Secrets.\n");
   push(@lines, "                     This must be run as root, and it will stop all\n");
   push(@lines, "                     processes for both NMIS and OMK, enable EOS and\n");
   push(@lines, "                     then start the processes. It returns 1 if EOS is\n");
   push(@lines, "                     successfully enabled, and 0 if not.\n");
   push(@lines, "     act=is-eos-available\n");
   push(@lines, "                     This action checks Encryption of Secrets to determine\n");
   push(@lines, "                     if it meets all of the requirements for support.\n");
   push(@lines, "                     It will report any issues, and return 1 if EOS can be\n");
   push(@lines, "                     enabled and 0 if not.\n");
   push(@lines, "\n");
   push(@lines, "  -- SCHEDULING ACTIONS --\n");
   push(@lines, "     act=schedule [at=time] <job.type=<activity>> [job.priority=0..1]\n");
   push(@lines, "                            [job.<node|uuid|group>=<instance> ...]\n");
   push(@lines, "                            [job.wantsnmp=<true|false|yes|no|1|0>]\n");
   push(@lines, "                            [job.wantwmi=<true|false|yes|no|1|0>]\n");
   push(@lines, "                            [job.phase=<update|collect>]\n");
   push(@lines, "                            [job.uuid=<uuid>]\n");
   push(@lines, "                            [job.force=<true|false|yes|no|1|0>]\n");
   push(@lines, "                            [job.verbosity=<1..9|debug|info|warn|error|fatal>]\n");
   push(@lines, "                            [job.output=<path>]\n");
   push(@lines, "                            [job.tag=<string>]\n");
   push(@lines, "                     This action inserts a new job record into the database.\n");
   push(@lines, "                        Supported Arguments for Schedule Creation:\n");
   push(@lines, "\n");
   push(@lines, "                        at=<time>: (Optional) time argument for the job to\n");
   push(@lines, "                           commence. Default is now.\n");
   push(@lines, "                           Time format is described below. Additional\n");
   push(@lines, "                           details can be found by running 'man at' on a Linux system.\n");
   push(@lines, "\n");
   push(@lines, "                        job.type=<activity>: (Required) One of: 'collect',\n");
   push(@lines, "                           'update', 'update_links', 'services','thresholds',\n");
   push(@lines, "                           'escalations', 'metrics', 'configbackup', 'purge',\n");
   push(@lines, "                           'dbcleanup' 'selftest', 'permission_test', or\n");
   push(@lines, "                           'plugins'\n");
   push(@lines, "\n");
   push(@lines, "                        job.priority=<0..1>: (Optional) Number between 0\n");
   push(@lines, "                           0 (lowest) and 1 (highest) job priority.\n");
   push(@lines, "                           Default is 1 for manually scheduled jobs\n");
   push(@lines, "\n");
   push(@lines, "                        job.<node|uuid|group>=<instance>: (Optional)\n");
   push(@lines, "                           For 'collect', 'update', or 'services':\n");
   push(@lines, "                             This argument can be repeated. If none are given,\n");
   push(@lines, "                             all active nodes are included.\n");
   push(@lines, "\n");
   push(@lines, "                        job.wantsnmp=<true|false|yes|no|1|0> (Optional)\n");
   push(@lines, "                             For 'collection'. Default is true.\n");
   push(@lines, "                        job.wantwmi=<true|false|yes|no|1|0> (Optional)\n");
   push(@lines, "                             For 'collection'. Default is true.\n");
   push(@lines, "\n");
   push(@lines, "                        job.phase=<update|collect> (Required for 'plugins')\n");
   push(@lines, "                             Specifies which phase to schedule.\n");
   push(@lines, "                        job.uuid=<uuid> (Required for 'plugins')\n");
   push(@lines, "                             Specifies the uuid to act on. This argument can be\n");
   push(@lines, "                             repeated.\n");
   push(@lines, "                        job.force=<true|false|yes|no|1|0> (Optional) Causes certain job\n");
   push(@lines, "                             types to ignore scheduling policies and bypass any\n");
   push(@lines, "                             cached data. Default is false.\n");
   push(@lines, "                        job.verbosity=<1..9|debug|info|warn|error|fatal>:\n");
   push(@lines, "                             (Optional) Specifies verbosity level for just this\n");
   push(@lines, "                             one job.\n");
   push(@lines, "                        job.output=<path>: (Optional) If given as name_prefix\n");
   push(@lines, "                             or /path/name_prefix then all log output for this\n");
   push(@lines, "                             job is saved in a separate file. The path is\n");
   push(@lines, "                             relative to the log directory, and actual file is\n");
   push(@lines, "                             <name_prefix>-<timestamp>.log.\n");
   push(@lines, "                        job.tag=<string>: (Optional) The name can any random\n");
   push(@lines, "                             string and is is used for post-operation plugin\n");
   push(@lines, "                             grouping.\n");
   push(@lines, "     act=list-schedules [verbose=<true|false|yes|no|1|0>] [only=active|queued]\n");
   push(@lines, "                            [job.<queued|active>=<schedule_id> ...]\n");
   push(@lines, "                     This action displays an overview of pending and active jobs;\n");
   push(@lines, "                        verbose=<true|false|yes|no|1|0> (Optional) Causes job arguments\n");
   push(@lines, "                              to be displayed fully.\n");
   push(@lines, "                        only=<queued|active>: (Optional) 'queued' shows pending\n");
   push(@lines, "                              jobs only. 'active' shows only jobs that are in\n");
   push(@lines, "                              progress.\n");
   push(@lines, "                        job.<queued|active>=<schedule_id>: (Optional) Shows a\n");
   push(@lines, "                              particular job progress. This argument can be\n");
   push(@lines, "                              repeated.\n");
   push(@lines, "     act=delete-schedule id=<schedule_id|ALL> [job.X=...]\n");
   push(@lines, "                     This action removes a schedule record from the database\n");
   push(@lines, "                        id=<schedule_id|ALL>: (Required) Specifies the specific\n");
   push(@lines, "                              schedule to delete, or 'ALL' to delete all\n");
   push(@lines, "                              schedules.\n");
   push(@lines, "                        job.<queued|active>=<schedule_id>: (Optional) Deletes a\n");
   push(@lines, "                              particular jobs. This argument can be repeated.\n");
   push(@lines, "     act=abort id=<schedule_id>\n");
   push(@lines, "                     This action works like delete-schedule but also terminates\n");
   push(@lines, "                     any worker process that is processing that job.\n");
   push(@lines, "                       if id=ALL is given, then additional job.X properties can be used\n");
   push(@lines, "                       to select particular schedule records.\n");
   push(@lines, "     \n");
   push(@lines, "  -- CLEANUP ACTIONS --\n");
   push(@lines, "     act=purge [simulate=<true|false|yes|no|1|0>] [info=<true|false|yes|no|1|0>]\n");
   push(@lines, "                     This action removes past none-recurring outages after a\n");
   push(@lines, "                     configurable timeperiod.\n");
   push(@lines, "                        simulate=<true|false|yes|no|1|0> (Optional) If this option is\n");
   push(@lines, "                             selected, the purge only prints out what\n");
   push(@lines, "                             would have been purged. Default is false.\n");
   push(@lines, "                        info=<true|false|yes|no|1|0> (Optional) If this option is\n");
   push(@lines, "                             selected, the purge prints out what\n");
   push(@lines, "                             is being purged. Default is false.\n");
   push(@lines, "     act=dbcleanup [simulate=<true|false|yes|no|1|0>] [info=<true|false|1|0>]\n");
   push(@lines, "                            [use_performance_query=<true|false|yes|no|1|0>]\n");
   push(@lines, "                     This action runs a thorough database cleanup routine.\n");
   push(@lines, "                     It will audit and remove:\n");
   push(@lines, "                      * All inventory entries whose node is gone,\n");
   push(@lines, "                      * All inventory entries whose node AND cluster is gone,\n");
   push(@lines, "                      * All events entries whose node AND cluster is gone,\n");
   push(@lines, "                      * All status entries whose node AND cluster is gone,\n");
   push(@lines, "                      * All latest_data entries whose node AND cluster is gone,\n");
   push(@lines, "                        and all timed data whose inventory is gone.\n");
   push(@lines, "                        simulate=<true|false|yes|no|1|0> (Optional) If this option is\n");
   push(@lines, "                             selected, the purge only prints out what\n");
   push(@lines, "                             would have been purged. Default is false.\n");
   push(@lines, "                        info=<true|false|yes|no|1|0> (Optional) If this option is\n");
   push(@lines, "                             selected, the purge prints out what\n");
   push(@lines, "                             is being purged. Default is false.\n");
   push(@lines, "                        use_performance_query=<true|false|yes|no|1|0> (Optional)\n");
   push(@lines, "                             If this option is true, the query will work from\n");
   push(@lines, "                             nodes. if false, the query will corelate all\n");
   push(@lines, "                             inventory to the parent node.  Default is to use\n");
   push(@lines, "                             the setting from the configuration filee.\n");
   push(@lines, "     \n");
   push(@lines, "  -- REPORTING ACTIONS --\n");
   push(@lines, "     act=run-reports period=<day|week|month>\n");
   push(@lines, "                            type=<all|times|health|top10|outage|response|avail|port>\n");
   push(@lines, "                     This action runs the specified reports.\n");
   push(@lines, "                        period=<string>: (Required) The period to run.  One of\n");
   push(@lines, "                              day, week, or month.\n");
   push(@lines, "                        type=<string>: (Required) The type of reposts to be\n");
   push(@lines, "                              run.  'All' runs all of the other reports..\n");
   push(@lines, "     \n");
   push(@lines, "  -- PERFORMANCE ACTIONS --\n");
   push(@lines, "     act=collect-performance-data \n");
   push(@lines, "                      This action collects performance data as specified in\n");
   push(@lines, "                      the 'performance.nmis' file. This data usually includes\n");
   push(@lines, "                      output from 'iostat', 'df', etc. The command sholuld be\n");
   push(@lines, "                      run as the 'nmis' user.\n");
   push(@lines, "     act=collect-top-data\n");
   push(@lines, "                      This action runs a 'top' command and collects CPU metrics.\n");
   push(@lines, "                      The command sholuld be run as the 'nmis' user.\n");
   push(@lines, "  -- OUTAGE ACTIONS --\n");
   push(@lines, "     act=create-outage ...\n");
   push(@lines, "                     This action creates new outage schedule.\n");
   push(@lines, "                        outage.description=<string>: (Optional) free-form textual\n");
   push(@lines, "                              description.\n");
   push(@lines, "                        outage.change_id: (Optional) Change management ticket\n");
   push(@lines, "                              identifier, used for event tagging.\n");
   push(@lines, "                        outage.frequency: (Optional) One of 'once', 'daily',\n");
   push(@lines, "                              'weekly' or 'monthly'.\n");
   push(@lines, "                        outage.start: (Optional) Date and time of outage start.\n");
   push(@lines, "                        outage.end: (Optional) Date and time of outage end.\n");
   push(@lines, "                               Format depends on frequency:\n");
   push(@lines, "                                 * daily: \"HH:MM\" or \"HH:MM:SS\". 24:00 is\n");
   push(@lines, "                                   allowed for end.\n");
   push(@lines, "                                 * weekly: \"MDAY HH:MM\" or \"MDAY HH:MM:SS\",\n");
   push(@lines, "                                   MDAY one of 'Mon', 'Tue' etc.\n");
   push(@lines, "                                 * monthly: \"D HH:MM:SS\", \"-D HH:MM:SS\",\n");
   push(@lines, "                                   \"D HH:MM\", \"-D HH:MM\" D is the numeric day of\n");
   push(@lines, "                                   the month, 1..31.  -D counts from the end of\n");
   push(@lines, "                                   the month, -1 is the last day of the month,\n");
   push(@lines, "                                   -2 the second to last etc.\n");
   push(@lines, "                                 * once: ISO8601 date time recommended,\n");
   push(@lines, "                                   e.g. 2017-10-31T03:04:26+0000\n");
   push(@lines, "                        outage.options: (Optional) key=values to adjust NMIS'\n");
   push(@lines, "                                 behaviour during an outage.\n");
   push(@lines, "                        outage.selector: (Optional) Any number of criteria for\n");
   push(@lines, "                                 selecting devices for this outage\n");
   push(@lines, "                                 selector keys: node.X or config.Y, node config\n");
   push(@lines, "                                    or global config properties.\n");
   push(@lines, "                                 selector values: single string, /regex string/,\n");
   push(@lines, "                                    array, or single strings.\n");
   push(@lines, "                                    Note: Arrays must be given as separate\n");
   push(@lines, "                                           indexed entries.\n");
   push(@lines, "                                          All selectors must match for a node to\n");
   push(@lines, "                                           be subject to the outage.\n");
   push(@lines, "     act=check-outages [node=<name>|uuid=<outage_id>] [time=<time>]\n");
   push(@lines, "                      This action reports which outages would apply at the given\n");
   push(@lines, "                      time (or now) and  for one node (if given) or all nodes\n");
   push(@lines, "     act=delete-outage id=<outage_id>\n");
   push(@lines, "                      This action deletes a specified outage record.\n");
   push(@lines, "     act=list-outages [filter=<filter> ...]\n");
   push(@lines, "                     This action shows overview of selected outage schedules.\n");
   push(@lines, "                        filter=<filtername>: (Optional) The name of a filter to\n");
   push(@lines, "                              include. This argument can be repeated.\n");
   push(@lines, "     act=show-outage\n");
   push(@lines, "                     This action displays the details for one outage instance.\n");
   push(@lines, "     act=update-oudage\n");
   push(@lines, "                      This action updates an existing outage schedule.\n");
   push(@lines, "                      only the given outage.A, outage.X.Y properties are changed.\n");
   push(@lines, "\n");
   push(@lines, "  -- SESSION ACTIONS --\n");
   push(@lines, "     act=clean-sessions user=<username>\n");
   push(@lines, "                      This action deletes all sessions from the specified user.\n");
   push(@lines, "     act=get-sessions\n");
   push(@lines, "                      This action lists all sessions from all users\n");
   push(@lines, "     act=set-last-login user=<username> last_login=<last_login>\n");
   push(@lines, "                      This action sets the Last login from the specified user.\n");
   push(@lines, "                      The command sholuld be run as the 'root' user.\n");
   push(@lines, "     act=unlock-user user=<username>\n");
   push(@lines, "                      This action unlocks the specified user's account..\n");
   push(@lines, "                      The command sholuld be run as the 'root' user.\n");
   push(@lines, "   Notes:\n");
   push(@lines, "        * Time Format: These include both absolute time and date formats like\n");
   push(@lines, "          the ISO 8601 type \"2016-05-20T14:40\", as well as very handy relative\n");
   push(@lines, "          formats like \"now + 45 minutes\" or \"tomorrow midnight\".\n");
   push(@lines, "          More Information:\n");
   push(@lines, "          https://community.opmantek.com/display/opCommon/Supported+Time+Formats.\n");
   push(@lines, "\033[1mEXAMPLES\033[0m\n");
   push(@lines, "   act=create-outage \n");
   push(@lines, "      outage.description='certain nodes are busy each month start' \n");
   push(@lines, "      outage.change_id='ticket #42' \n");
   push(@lines, "      outage.frequency=monthly outage.start=\"1 12:00\" outage.end=\"1 13:30\" \n");
   push(@lines, "      outage.selector.node.group.0=\"busybodies\" \n");
   push(@lines, "      outage.selector.node.group.1=\"alsobad\"\n");
   push(@lines, "\n");
   push(@lines, "\n");
   print(STDERR "                       $PROGNAME - ${VERSION}\n");
   print(STDERR "\n");
   ${currRow} += 2;
   foreach (@lines)
   {
      if ((-t STDERR) && (-t STDOUT)) {
         ${i} = tr/\n//;  # Count the newlines in this string
         ${currRow} += ${i};
         if (${currRow} >= ${rows})
         {
            print(STDERR "Press any key to continue.");
            ReadMode 4, $IN;
            ${key} = ReadKey 0, $IN;
            ReadMode 0, $IN;
            print(STDERR "\r                          \r");
            if (${key} =~ /q/i)
            {
               print(STDERR "Exiting per user request. \n");
               return;
            }
            if ((${key} =~ /\r/) || (${key} =~ /\n/))
            {
               ${currRow}--;
            } else
            {
               ${currRow} = 1;
            }
         }
      }
      print(STDERR "$_");
   }
}
<|MERGE_RESOLUTION|>--- conflicted
+++ resolved
@@ -130,13 +130,11 @@
  act=set-last-login user=<username> last_login=<last_login>
  act=unlock-user user=<username>
  
-<<<<<<< HEAD
  act=notify event=<event> <node|uuid>=<instance> [element=<element> details=<details> level=<level>]
-
-=======
+ 
  \033[1m For additional information run '$PROGNAME -h' \033[0m
->>>>>>> 355a0419
-\n";
+ 
+ \n";
 
 
 my $scheduleusage = qq|Job Scheduling:
