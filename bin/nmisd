--- conflicted
+++ resolved
@@ -1534,18 +1534,11 @@
 			my $thisstate = $state{ $statekey } ||= {
 				name => $noderec->{name},
 				uuid => $noderec->{uuid},
-				host => $noderec->{host},       # this is either the  primary or the secondary host/ip
-				policy => $noderec->{polling_policy} || 'default',
+				host => $noderec->{configuration}->{host},       # this is either the  primary or the secondary host/ip
+				policy => $noderec->{configuration}->{polling_policy} || 'default',
 			};
 			$thisstate->{has_sibling} = $thisstate->{uuid}
 			if (exists($multihomed{$thisstate->{uuid}})); # temporary property is present for both
-
-<<<<<<< HEAD
-			# what needs filling in, what could change between poll cycles?
-			$thisstate->{host} = $noderec->{configuration}->{host};
-			$thisstate->{policy} = $noderec->{configuration}->{polling_policy} || 'default';
-=======
->>>>>>> a47a4da9
 
 			# honor fixed ip address given
 			# fixme: fping doesn't do ipv6, we would have to use fping6 for that.
