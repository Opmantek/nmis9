#!/usr/bin/perl
#
## $Id: nmis.pl,v 8.52 2012/12/03 07:47:26 keiths Exp $
#
#  Copyright 1999-2011 Opmantek Limited (www.opmantek.com)
#  
#  ALL CODE MODIFICATIONS MUST BE SENT TO CODE@OPMANTEK.COM
#  
#  This file is part of Network Management Information System ("NMIS").
#  
#  NMIS is free software: you can redistribute it and/or modify
#  it under the terms of the GNU General Public License as published by
#  the Free Software Foundation, either version 3 of the License, or
#  (at your option) any later version.
#  
#  NMIS is distributed in the hope that it will be useful,
#  but WITHOUT ANY WARRANTY; without even the implied warranty of
#  MERCHANTABILITY or FITNESS FOR A PARTICULAR PURPOSE.  See the
#  GNU General Public License for more details.
#  
#  You should have received a copy of the GNU General Public License
#  along with NMIS (most likely in a file named LICENSE).  
#  If not, see <http://www.gnu.org/licenses/>
#  
#  For further information on NMIS or for a license other than GPL please see
#  www.opmantek.com or email contact@opmantek.com 
#  
#  User group details:
#  http://support.opmantek.com/users/
#  
# *****************************************************************************

package main;

# Auto configure to the <nmis-base>/lib
use FindBin;
use lib "$FindBin::Bin/../lib";
# 
# ****** Shouldn't be anything else to customise below here *******************
# best to customise in the nmis.conf file.
#
require 5.008_000;

use Time::HiRes;
use strict;
use csv;				# local
use rrdfunc; 			# createRRD, updateRRD etc.
use NMIS;				# local
use NMIS::Connect;
use func;				# local
use ip;					# local
use sapi;				# local
use ping;				# local
use Socket;
use notify;
use Net::SNMP qw(oid_lex_sort);
use Mib;				# local
use Sys;				# local
use Proc::ProcessTable; # from CPAN
use Proc::Queue ':all'; # from CPAN
use Data::Dumper; 
use DBfunc;				# local
use Statistics::Lite qw(mean);

Data::Dumper->import();
$Data::Dumper::Indent = 1;

# this imports the LOCK_ *constants (eg. LOCK_UN, LOCK_EX)
use Fcntl qw(:DEFAULT :flock);
use Errno qw(EAGAIN ESRCH EPERM);

# Variables for command line munging
my %nvp = getArguements(@ARGV);

# load configuration table
my $C = loadConfTable(conf=>$nvp{conf},debug=>$nvp{debug});

# check for global collection off or on 
# useful for disabling nmis poll for server maintenance
if ($C->{global_collect} eq "false") { print "\n!!Global Collect set to false !!\n"; exit(0); }

# all arguments are now stored in nvp (name value pairs)
my $type		= lc $nvp{type};
my $node		= lc $nvp{node};
my $rmefile		= $nvp{rmefile};
my $runGroup	= $nvp{group};

### 2012-12-03 keiths, adding some model testing and debugging options.
my $model		= lc $nvp{model};
if ( $model =~ /true|1/ ) {
	$model = 1;
}

# store multithreading arguments in nvp
my $mthread		=$nvp{mthread};
my $mthreadDebug=$nvp{mthreaddebug};
my $maxThreads	=$nvp{maxthreads}||1;

Proc::Queue::size($maxThreads); # changing limit of concurrent processes
Proc::Queue::trace(0); # trace mode on
Proc::Queue::debug(0); # debug is off
Proc::Queue::delay(0.02); # set 20 milliseconds as minimum delay between fork calls, reduce to speed collect times

# if no type given, just run the command line options
if ( $type eq "" ) {
	print "No runtime option type= on command line\n\n";
	checkArgs();
	exit(1);
} 

print qq/
NMIS Copyright (C) 1999-2011 Opmantek Limited (www.opmantek.com)
This program comes with ABSOLUTELY NO WARRANTY;
This is free software licensed under GNU GPL, and you are welcome to 
redistribute it under certain conditions; see www.opmantek.com or email
contact\@opmantek.com

NMIS version $NMIS::VERSION

/ if $C->{debug};


if ($type =~ /collect|update/) {
	runThreads(type=>$type,node=>$node,mthread=>$mthread,mthreadDebug=>$mthreadDebug);
}
elsif ( $type eq "escalate") { runEscalate(); } # included in type=collect
elsif ( $type eq "config" ) { checkConfig(change => "true"); }
elsif ( $type eq "audit" ) { checkConfig(audit => "true", change => "false"); }
elsif ( $type eq "links" ) { runLinks(); } # included in type=update
elsif ( $type eq "apache" ) { printApache(); }
elsif ( $type eq "crontab" ) { printCrontab(); }
elsif ( $type eq "summary" ) { nmisSummary(); } # included in type=collect
elsif ( $type eq "rme" ) { loadRMENodes($rmefile); }
elsif ( $type eq "threshold" ) { runThreshold($node); } # included in type=collect
elsif ( $type eq "master" ) { nmisMaster(); } # included in type=collect
else { checkArgs(); }

exit;

#=========================================================================================

sub	runThreads {
	my %args = @_;
	my $type = $args{type};
	my $node_select = $args{'node'};
	my $mthread = getbool($args{mthread});
	my $mthreadDebug = getbool($args{mthreadDebug});
	my $debug_watch;

	dbg("Starting");

	# load all the files we need here
	loadEnterpriseTable() if $type eq 'update'; # load in cache
	dbg("table Enterprise loaded",2);

	loadNodeConfTable(); # load in cache
	dbg("table Node Config loaded",2);

	if ($C->{db_events_sql} ne 'true') {
		loadEventStateNoLock(); # load in cache
		dbg("table Event loaded",2);
	}

	my $NT = loadLocalNodeTable(); 	# only local nodes
	dbg("table Local Node loaded",2);

	my $C = loadConfTable();		# config table from cache

	if ($C->{daemon_fping_active} eq 'true') {
		my $pt = loadTable(dir=>'var',name=>'nmis-fping'); # load fping table in cache
		my $nt = loadNodeConfTable();
		my $cnt_pt = keys %{$pt};
		my $cnt_nt = keys %{$nt};
		# missing more then 10 entries ?
		if ($cnt_pt+10 < $cnt_nt) {
			logMsg("ERROR fping table missing to many entries, count fping=$cnt_pt count nodes=$cnt_nt");
			$C->{deamon_fping_failed} = 'true'; # remember for runPing
		}
	}

	dbg("tables loaded");

	my $debug_global = $C->{debug};
	my $debug = $C->{debug};
	my $PIDFILE;
	my $pid;

	# used for plotting major events on world map in 'Current Events' display
	$C->{netDNS} = 0;
	if ( $C->{DNSLoc} eq "true" ) {
		# decide if Net::DNS is available to us or not
		if ( eval "require Net::DNS") {
					$C->{netDNS} = 1;
					require Net::DNS;
		}
		else {
			print "Perl Module Net::DNS not found, Can't use DNS LOC records for Geo info, will try sysLocation\n" if $debug;
		}
	}

	# Find kernel name
	my $kernel;
	if (defined $C->{os_kernelname} and $C->{os_kernelname} ne "") {
		$kernel = $C->{os_kernelname};
	} elsif ($^O !~ /linux/i) {
		$kernel = $^O;
	} else {
		chomp($kernel = lc `uname -s`);
	}
	$C->{kernel} = $kernel; # global
	dbg("Kernel name of NMIS server is $kernel");

	runDaemons(); # start daemon processes


#==============================================

	### test if we are still running, or zombied, and cron will email somebody if we are
	### not for updates - they can run past 5 mins
	### collects should not run past 5mins - if they do we have a problem
	###

	if ( $type eq 'collect' and !$debug and !$mthreadDebug ) {
		
		$PIDFILE = getPidFileName();
				
		if (-f $PIDFILE) {
			open(F, "<",$PIDFILE);
			$pid = <F>;
			close(F);
			chomp $pid;
			if ($pid != $$) {
				print "Error: nmis.pl, previous pidfile exists, killing the process $pid check your process run-time\n";
				logMsg("ERROR previous pidfile exists, killing the process $pid check your process run-time");
				kill 15, $pid;
				unlink($PIDFILE);
				dbg("pidfile $PIDFILE deleted");
			}
		}
		# Announce our presence via a PID file
		open(PID, ">",$PIDFILE) or warn "\t Could not create $PIDFILE: $!\n";
		print PID $$ or warn "\t Could not write: $!\n"; close(PID);
		print "\t pidfile $PIDFILE created\n" if $debug;
	
		# Perform a sanity check. If the current PID file is not the same as
		# our PID then we have become detached somehow, so just exit
		open(PID, "<$PIDFILE") or warn "\t Could not open $PIDFILE: $!\n";
		$pid = <PID>; close(PID);
		chomp $pid;
		if ( $pid != $$ ) {
			print "\t pid $pid != $$, we have detached somehow - exiting\n";
			goto END_runThreads;
		}
	}

	# setup a trap for fatal signals.
	$SIG{INT} =  \&catch_zap;
	$SIG{TERM} =  \&catch_zap;
	$SIG{HUP} = \&catch_zap;

	my $nodecount = 0;

	# select the method we will run
	local *meth;
	if ($type eq "update") {
		*meth = \&doUpdate;
		logMsg("INFO start of update process");
	} else {
		*meth = \&doCollect;
	}

	if ($node_select eq "") {
		# multithreading
		# sorting the nodes so we get consistent polling cycles
		# sort could be more sophisticated if we like, eg sort by core, dist, access or group
		foreach my $onenode (sort keys %{$NT}) {
			# This will allow debugging to be turned on for a  
			# specific node where there is a problem
			if ( $onenode eq "$debug_watch" ) { 
				$debug = "true"; 
			} else { $debug = $debug_global; }

			# KS 16 Mar 02, implementing David Gay's requirement for deactiving
			# a node, ie keep a node in nodes.csv but no collection done.
			# also if $runGroup set, only do the nodes for that group.
			if ( $runGroup eq "" or $NT->{$onenode}{group} eq $runGroup ) {
				if ( $NT->{$onenode}{active} eq 'true') {
					++$nodecount;
					# One thread for each node until maxThreads is reached.
					# This loop is entered only if the commandlinevariable mthread=true is used!
					if ($mthread) {
						my $pid=fork;
						if ( defined ($pid) and $pid==0) {
		
							# this will be run only by the child
							if ($mthreadDebug) {
								print "CHILD $$-> I am a CHILD with the PID $$ processing $onenode\n";
							}
							# lets change our name, so a ps will report who we are
							$0 = "nmis.pl.$type.$onenode";
		
							meth(name=>$onenode);
		
							# all the work in this thread is done now this child will die.
		
							if ($mthreadDebug) {
								print "CHILD $$-> $onenode will now exit\n";
							}
		
							# killing child
							exit 0;
						} # end of child
		
						# Father is forced to wait here unless number of childs is less than maxthreads.

					# will be run if mthread is false (no multithreading)
					} else {
						meth(name=>$onenode); 
					}
				} #if active
				else {
					 dbg("Skipping as $onenode is marked 'inactive'");
				}
			} #if runGroup
		} # foreach $onenode

		# only do the cleanup if we have mthread enabled 
		if ($mthread) {
			# cleanup
			# wait this will block until childs done
			1 while wait != -1;
		}
	} else {
		if ( (my $node = checkNodeName($node_select))) { # ignore lc & uc
			if ( $NT->{$node}{active} eq 'true') {
				++$nodecount;
				meth(name=>$node);
			}
			else {
				 dbg("Skipping as $node_select is marked 'inactive'");
			}
		}
		else {
			print "\t Invalid node $node_select No node of that name!\n";
			return;
		}
	}

	dbg("### continue normally ###");

	if ($C->{debug} == 1) {
		dbg("=== debug output suppressed with debug=1 ===");
		$C->{debug} = 0;
	}

	$C->{collecttime} = time();

	# if an update, 
	if ( $type eq "update" ) { 
		getIntfAllInfo(); # concatencate all the interface info in <nmis_var>/nmis-interfaces.nmis
		getNodeAllInfo(); # store node info in <nmis_var>/nmis-nodeinfo.nmis
		runLinks();
	}

	# Couple of post processing things.
	### 2012-04-25 keiths, skipping extra processing if running onenode!
	if ( $type eq "collect" and $node_select eq "" ) {
		my $S = Sys::->new; # object nmis-system
		$S->init();
		my $NI = $S->ndinfo;
		delete $NI->{graphtype}; # rebuild at node nmis-system
		delete $NI->{database};
		
		### 2011-12-29 keiths, adding a general purpose master control thing, run reliably every poll cycle.
		dbg("Starting nmisMaster");
		nmisMaster() if getbool($C->{server_master});	# do some masterly type things.

		if ( $C->{'nmis_summary_poll_cycle'} eq "true" or $C->{'nmis_summary_poll_cycle'} ne "false" ) {
			dbg("Starting nmisSummary");
			nmisSummary() if getbool($C->{cache_summary_tables});	# calculate and cache the summary stats
		}
		else {
			dbg("Skipping nmisSummary with configuration 'nmis_summary_poll_cycle' = $C->{'nmis_summary_poll_cycle'}");
		}

		dbg("Starting runMetrics");
		runMetrics(sys=>$S); 

		### 2013-02-22 keiths, disable thresholding on the poll cycle only.
		if ( $C->{threshold_poll_cycle} eq "true" or $C->{threshold_poll_cycle} ne "false" ) {
			dbg("Starting runThreshold");
			runThreshold($node_select);
		}
		else {
			dbg("Skipping runThreshold with configuration 'threshold_poll_cycle' = $C->{'threshold_poll_cycle'}");
		}

		dbg("Starting runEscalate");
		runEscalate();
		
		# optional post processing routines
		if ( -r "$C->{'<nmis_base>'}/bin/nmis_post_proc.pl") {
			require "$C->{'<nmis_base>'}/bin/nmis_post_proc.pl";
			dbg("start of post processing package");
			if (!pp::doPP()) {
				logMsg("ERROR running post processing routine");
			}
		}
		# nmis collect runtime and save
		my $D;
		$D->{collect}{value} = $C->{collecttime} - $C->{starttime};
		$D->{collect}{option} = 'gauge,0:1200';
		$D->{total}{value} = time() - $C->{starttime};
		$D->{total}{option} = 'gauge,0:1200';
		if (( my $db = updateRRD(data=>$D,sys=>$S,type=>"nmis"))) {
			$NI->{database}{nmis} = $db;
			$NI->{graphtype}{nmis} = 'nmis';
		}
		$S->writeNodeInfo; # var/nmis-system.nmis, the base info system
		#
	}

	if ( $type eq "update" ) {
		logMsg("INFO end of update process");
	}

	if ($debug or $mthreadDebug) {
		my $endTime = time() - $C->{starttime};
		print "\n".returnTime ." End of $0 Processed $nodecount nodes ran for $endTime seconds.\n\n";
	}

END_runThreads:
	if ( $type eq 'collect' and !$debug and !$mthreadDebug) {
		unlink($PIDFILE);
		dbg("pidfile $PIDFILE deleted");
	}
	dbg("Finished");
	return;
}

#==============

sub catch_zap {
	my $rs = $_[0];
	my $PIDFILE = getPidFileName();
	logMsg("INFO I (nmis.pl conf=$C->{conf}) was killed by $rs");
	unlink $PIDFILE if (-f $PIDFILE);
	die "I (nmis.pl conf=$C->{conf}) was killed by $rs\n";
}



#====================================================================================

sub doUpdate {
	my %args = @_;
	my $name = $args{name};
	my $C = loadConfTable();

	dbg("================================");
	dbg("Starting, node $name");

	my $S = Sys::->new; # create system object
	$S->init(name=>$name,update=>'true'); # load old node info
	# nmisdev Apr2011 Copy all to catch problem with nodeType coming through blank
	$S->copyModelCfgInfo(type=>'all');					# copy standard/running model info in node info table
	my $NI = $S->ndinfo;
	my $NC = $S->ndcfg;
	$S->{doupdate} = 'true'; # flag what is running
	$S->readNodeView; # from prev. run  
	if (runPing(sys=>$S)) {
		if ($S->open(timeout => $C->{snmp_timeout}, retries => $C->{snmp_retries}, max_msg_size => $C->{snmp_max_msg_size})) {
			if (getNodeInfo(sys=>$S)) {
				if ( $NC->{node}{collect} eq 'true') {
					if (getIntfInfo(sys=>$S)) {
						#print Dumper($S)."\n";
						# print what we are
						dbg("node=$S->{name} role=$NI->{system}{roleType} type=$NI->{system}{nodeType}");
						dbg("vendor=$NI->{system}{nodeVendor} model=$NI->{system}{nodeModel} interfaces=$NI->{system}{ifNumber}");

						### 2012-12-03 keiths, adding some model testing and debugging options.
						if ( $model ) {
							print "MODEL $S->{name}: role=$NI->{system}{roleType} type=$NI->{system}{nodeType} sysObjectID=$NI->{system}{sysObjectID} sysObjectName=$NI->{system}{sysObjectName}\n";
							print "MODEL $S->{name}: sysDescr=$NI->{system}{sysDescr}\n";
							print "MODEL $S->{name}: vendor=$NI->{system}{nodeVendor} model=$NI->{system}{nodeModel} interfaces=$NI->{system}{ifNumber}\n";
						}

						getEnvInfo(sys=>$S);
						getCBQoS(sys=>$S); # do walk
						getCalls(sys=>$S); # do walk
					}
				} else {
					dbg("no node info collected");
				}
			}
			else {
				### 2012-10-24 keiths, fixing nodes loosing config when down during an update
				$NI->{system}{nodeModel} = 'Generic' if $NI->{system}{nodeModel} eq "";	# nmisdev Dec2010 first time model seen, collect, but no snmp answer
				$NI->{system}{nodeType} = 'generic' if $NI->{system}{nodeType} eq "";
			}
			$S->close; # close snmp session
		}
	} else {		# no ping, no snmp, no type
		$NI->{system}{nodeModel} = 'Generic' if $NI->{system}{nodeModel} eq "";		# nmisdev Dec2010 first time model seen, collect, but no snmp answer
		$NI->{system}{nodeType} = 'generic' if $NI->{system}{nodeType} eq "";
	}
	#print Dumper($S)."\n";
	runReach(sys=>$S);
	$S->writeNodeView;  # save node view info in file var/$NI->{name}-view.nmis
	$S->writeNodeInfo; # save node info in file var/$NI->{name}-node.nmis
	dbg("Finished");
	return;
} # end runUpdate

#=========================================================================================

sub doCollect {
	my %args = @_;
	my $name = $args{name};

	dbg("================================");
	dbg("Starting, node $name");

	my $S = Sys::->new; # create system object
	### 2013-02-25 keiths, fixing down node refreshing......
	#if (! $S->init(name=>$name) || $S->{info}{system}{nodedown} eq 'true') {
	#dbg("no info available of node $name or node was down, nodedown=$S->{info}{system}{nodedown}, refresh it");
	if (! $S->init(name=>$name) ) {
		dbg("no info available of node $name, refresh it");
		doUpdate(name=>$name);
		dbg("Finished");
		return; # next run to collect
	}

	my $NI = $S->ndinfo;
	my $NC = $S->ndcfg;
	$S->{docollect} = 'true'; # flag what is running
	$S->readNodeView; # from prev. run
	# print what we are
	dbg("node=$NI->{system}{name} role=$NI->{system}{roleType} type=$NI->{system}{nodeType}");
	dbg("vendor=$NI->{system}{nodeVendor} model=$NI->{system}{nodeModel} interfaces=$NI->{system}{ifNumber}");

	if (runPing(sys=>$S)) {
		if ($S->open(timeout => $C->{snmp_timeout}, retries => $C->{snmp_retries}, max_msg_size => $C->{snmp_max_msg_size})) {
			# oke, node reachable
			if ( $NC->{node}{collect} eq 'true') {
				if (updateNodeInfo(sys=>$S)) {
					# snmp oke
					if ( $C->{snmp_stop_polling_on_error} eq "" ) {
						$C->{snmp_stop_polling_on_error} = "false";
					}
					### 2012-03-28 keiths, improving handling of transient SNMP sessions on bad links
					if ( $C->{snmp_stop_polling_on_error} eq "true" and $NI->{system}{snmpdown} eq "true") {
						logMsg("SNMP Polling stopped for $NI->{system}{name} because SNMP had errors, snmpdown=$NI->{system}{snmpdown} snmp_stop_polling_on_error=$C->{snmp_stop_polling_on_error}");	
					}
					else {
						
						### 2012-12-03 keiths, adding some model testing and debugging options.
						if ( $model ) {
							print "MODEL $S->{name}: role=$NI->{system}{roleType} type=$NI->{system}{nodeType} sysObjectID=$NI->{system}{sysObjectID} sysObjectName=$NI->{system}{sysObjectName}\n";
							print "MODEL $S->{name}: sysDescr=$NI->{system}{sysDescr}\n";
							print "MODEL $S->{name}: vendor=$NI->{system}{nodeVendor} model=$NI->{system}{nodeModel} interfaces=$NI->{system}{ifNumber}\n";
						}

						# get node data and store in rrd					
						getNodeData(sys=>$S);
						
						# get intf data and store in rrd
						getIntfData(sys=>$S) if defined $S->{info}{interface};
		
						getEnvData(sys=>$S);
	
						getCBQoS(sys=>$S);
	
						getCalls(sys=>$S);
	
						getPVC(sys=>$S);
						
						### server collection
						runServer(sys=>$S);
					}
				}
			}
		}
	}
	
	### 2012-09-11 keiths, running services even if node down.
	# Need to poll services even if no ping!
	# run service avail even if no collect
	runServices(sys=>$S);

	runCheckValues(sys=>$S);
	runReach(sys=>$S);
	$S->writeNodeView;
	$S->writeNodeInfo; # save node info in file var/$NI->{name}-node.nmis
	$S->close; 
	dbg("Finished");
	return;
} # end runCollect

#=========================================================================================

#
# normaly a daemon fpingd.pl is running (if set in NMIS config) and stores the result in var/fping.nmis
# if node info missing then ping.pm is used
#
sub runPing {
	my %args = @_;
	my $S = $args{sys};
	my $NI = $S->ndinfo;	# node info
	my $V =  $S->view;		# web view
	my $RI = $S->reach;		# reach table
	my $M = $S->mdl;		# model table
	my $NC = $S->ndcfg;		# node config
	my ($ping_min,$ping_avg,$ping_max,$ping_loss,$pingresult);
	my $exit = 0; # preset failure
	my $PT;

	$S->{snmpdown_org} = $NI->{system}{snmpdown}; # remember state for log filter in getNodeInfo

	# preset view of node status
	$V->{system}{status_value} = 'unknown';
	$V->{system}{status_title} = 'Node Status';
	$V->{system}{status_color} = '#0F0';

	if ($NC->{node}{ping} eq 'true') {
		# use fastping info if available
		if ($C->{daemon_fping_active} eq 'true') {
			$PT = loadTable(dir=>'var',name=>'nmis-fping'); # load ping results (from cache) from daemon fpingd
		}
		if ($C->{daemon_fping_active} eq 'true' and exists $PT->{$NC->{node}{name}}{loss}) {
			# copy values
			$ping_avg = $PT->{$NC->{node}{name}}{avg};
			$ping_loss = $PT->{$NC->{node}{name}}{loss};
			dbg("INFO ($S->{name}) PING min/avg/max = $ping_min/$ping_avg/$ping_max ms loss=$ping_loss%");
			#
			# notify and checkevent are handled by fpingd
			if ($ping_loss < 100) {
				# up
				$RI->{pingavg} = $ping_avg; # results for sub runReach
				$RI->{pingresult} = 100;
				$RI->{pingloss} = $ping_loss;
				$exit = 1;	# ok
				# info for web page
				$V->{system}{lastUpdate_value} = returnDateStamp();
				$V->{system}{lastUpdate_title} = 'Last Update';
				$NI->{system}{lastUpdateSec} = time();
			} else {
				# down
				$RI->{pingloss} = $ping_loss;
				$RI->{pingresult} = 0;
			}
		} else {
			# fallback to OLD system
			logMsg("INFO ($S->{name}) standard ping system using, no ping info of daemon fpingd") 
					if $C->{daemon_fping_active} eq 'true' and $C->{deamon_fping_failed} ne 'true' and $S->{doupdate} ne 'true';
			my $retries = $C->{ping_retries} ? $C->{ping_retries} : 3;
			my $timeout = $C->{ping_timeout} ? $C->{ping_timeout} : 300 ;
			my $packet = $C->{ping_packet} ? $C->{ping_packet} : 56 ;
			my $host = $NC->{node}{host};			# ip name/adress of node

			dbg("Starting $S->{name} ($host) with timeout=$timeout retries=$retries packet=$packet");

			if ( $< and getKernelName() !~ /linux/i ) { # not root and update, assume called from www interface
				$pingresult = 100;
				dbg("SKIPPING Pinging as we are NOT running with root priviliges");
			} else {
				( $ping_min, $ping_avg, $ping_max, $ping_loss) = ext_ping($host, $packet, $retries, $timeout );
				$pingresult = defined $ping_min ? 100 : 0;		# ping_min is undef if unreachable.
			}	
	
			if ( $pingresult != 100 ) {
				# Node is down
				$RI->{pingloss} = 100;
				$RI->{pingresult} = $pingresult;
				dbg("Pinging Failed $S->{name} is NOT REACHABLE");
				logMsg("ERROR ($S->{name}) ping failed") if $NI->{system}{nodedown} ne 'true';

				notify(sys=>$S,event=>"Node Down",element=>"",details=>"Ping failed");
			} else {
				# Node is UP!
				$RI->{pingavg} = $ping_avg; # results for sub runReach
				$RI->{pingresult} = $pingresult;
				$RI->{pingloss} = $ping_loss;
				dbg("$S->{name} is PINGABLE min/avg/max = $ping_min/$ping_avg/$ping_max ms loss=$ping_loss%");
	
				# reset event only if snmp was not the reason of down
				if ($NI->{system}{snmpdown} ne 'true' ) {
					checkEvent(sys=>$S,event=>"Node Down",level=>"Normal",element=>"",details=>"Ping failed");
				}
				$exit = 1;
				# info for web page
				$V->{system}{lastUpdate_value} = returnDateStamp();
				$V->{system}{lastUpdate_title} = 'Last Update';
				$NI->{system}{lastUpdateSec} = time();
			}
		}
	} else {
		dbg("$S->{name} ping not requested");
		$RI->{pingresult} = 100; # results for sub runReach
		$RI->{pingavg} = 0;
		$RI->{pingloss} = 0;
		$exit = 1;
	}
	if ($exit) {
		$V->{system}{status_value} = 'reachable' if $NC->{node}{ping} eq 'true';
		$V->{system}{status_color} = '#0F0';
		$NI->{system}{nodedown} =  'false';
	} else {
		$V->{system}{status_value} = 'unreachable';
		$V->{system}{status_color} = 'red';
		$NI->{system}{nodedown} = 'true';
	}

	dbg("Finished with exit=$exit, nodedown=$NI->{system}{nodedown}");
	return $exit;
} # end runPing

#=========================================================================================
#
# get node info by snmp, define Model of node
#
sub getNodeInfo {
	my %args = @_;
	my $S = $args{sys}; 	# node object
	my $NI = $S->ndinfo;	# node info table
	my $RI = $S->reach;	# reach table
	my $V =  $S->view;	# web view
	my $M  = $S->mdl;	# model table
	my $NC = $S->ndcfg;		# node config
	my $SNMP = $S->snmp;	# snmp object
	my $C = loadConfTable();	# system config

	my $exit = 0; # preset failure
	$RI->{snmpresult} = 0; # preset failure

	dbg("Starting");

	# cleanups
	delete $V->{interface}  if $S->{doupdate} eq 'true' and $NC->{node}{collect} ne 'true'; # rebuild small
	delete $NI->{graphtype} if $S->{doupdate} eq 'true' and $NC->{node}{collect} ne 'true'; # rebuild small

	########################
	# nmisdev 16Sep2011
	# update nodeConf with manual overides regardless of collect or snmp status
	# code copied here for test
	
	my $NCT = loadNodeConfTable();

		
	if ($NC->{node}{collect} eq 'true') {

		# if node already down then no snmp logging of node down
		$SNMP->logFilterOut("no response from") if $S->{snmpdown_org} eq 'true';
	
		# get node info by snmp: sysDescr, sysObjectID, sysUpTime etc. and store in $NI table
		if ($S->loadNodeInfo()) {

			my $enterpriseTable = loadEnterpriseTable(); # table is already cached
	
			# Only continue processing if at least a couple of entries are valid.
			if ($NI->{system}{sysDescr} ne "" and $NI->{system}{sysObjectID} ne "" ) {
	
				# if the vendors product oid file is loaded, this will give product name.
				$NI->{system}{sysObjectName} = oid2name($NI->{system}{sysObjectID});
	
				dbg("sysObjectId=$NI->{system}{sysObjectID}, sysObjectName=$NI->{system}{sysObjectName}");
				dbg("sysDescr=$NI->{system}{sysDescr}");
		
				# Decide on vendor name.
				my @x = split(/\./,$NI->{system}{sysObjectID});
				my $i = $x[6];
				if ( $enterpriseTable->{$i}{Enterprise} ne "" ) {
					$NI->{system}{nodeVendor} = $enterpriseTable->{$i}{Enterprise};
				} else { $NI->{system}{nodeVendor} =  "Universal"; }
				dbg("oid index $i, Vendor is $NI->{system}{nodeVendor}");
	
				if ($NC->{node}{model} eq 'automatic' || $NC->{node}{model} eq "") {
					# get nodeModel based on nodeVendor and sysDescr
					$NI->{system}{nodeModel} = $S->selectNodeModel(); # select and save name in node info table
					dbg("selectNodeModel result model=$NI->{system}{nodeModel}");
					$NI->{system}{nodeModel} = 'Default' if $NI->{system}{nodeModel} eq "";
				} else {
					$NI->{system}{nodeModel} = $NC->{node}{model};
					dbg("node model=$NI->{system}{nodeModel} set by node config");
				}
				dbg("about to loadModel model=$NI->{system}{nodeModel}");
				$S->loadModel(model=>"Model-$NI->{system}{nodeModel}");

				$S->copyModelCfgInfo(type=>'all');							# copy model info in node info table

				###
				delete $V->{system} if $S->{doupdate} eq 'true'; # rebuild

				# add web page info
				$V->{system}{status_value} = 'reachable';
				$V->{system}{status_title} = 'Node Status';
				$V->{system}{status_color} = '#0F0';
				$V->{system}{sysObjectName_value} = $NI->{system}{sysObjectName};
				$V->{system}{sysObjectName_title} = 'Object Name';
				$V->{system}{nodeVendor_value} = $NI->{system}{nodeVendor};
				$V->{system}{nodeVendor_title} = 'Vendor';
				$V->{system}{group_value} = $NI->{system}{group};
				$V->{system}{group_title} = 'Group';
				$V->{system}{location_value} = $NI->{system}{location};
				$V->{system}{location_title} = 'Location';
				$V->{system}{businessService_value} = $NI->{system}{businessService};
				$V->{system}{businessService_title} = 'Business Service';
				$V->{system}{serviceStatus_value} = $NI->{system}{serviceStatus};
				$V->{system}{serviceStatus_title} = 'Service Status';
	
				# update node info table with this new model
				if ($S->loadNodeInfo()) { 
		
					$NI->{system}{sysUpTime} = convUpTime($NI->{system}{sysUpTimeSec} = (int($NI->{system}{sysUpTime}/100)));
					$V->{system}{sysUpTime_value} = $NI->{system}{sysUpTime};
		
					$NI->{system}{server} = $C->{server_name};
		
					# pull / from VPN3002 system descr
					$NI->{system}{sysDescr} =~ s/\// /g;
		
					# collect DNS location info.
					getDNSloc(sys=>$S);
			
					# PIX failover test
					checkPIX(sys=>$S);
			
					$RI->{snmpresult} = 100; # ok
		
					$exit = 1; # done
				} else { logMsg("INFO loadNodeInfo failed"); }				
			}
			else {
				dbg("ERROR values of sysDescr and/or sysObjectID are empty");
			}
		} else {
			#  # load this model prev found
			$S->loadModel(model=>"Model-$NI->{system}{nodeModel}") if $NI->{system}{nodeModel} ne '';
		}
	} else {
		dbg("node $S->{name} is marked collect is 'false'");
		$exit = 1; # done
	}
	# modify results by nodeConf ?
	if ($NCT->{$S->{node}}{sysLocation} ne '') {
		$NI->{system}{sysLocation} = $V->{system}{sysLocation_value} = $NCT->{$NI->{system}{name}}{sysLocation};
		$NI->{nodeconf}{sysLocation} = $NI->{system}{sysLocation};
		dbg("Manual update of sysLocation by nodeConf");
	} else {
		$NI->{system}{sysLocation} = $NI->{system}{sysLocation};
	}
	if ($NCT->{$S->{node}}{sysContact} ne '') {
		$NI->{system}{sysContact} = $V->{system}{sysContact_value} = $NCT->{$NI->{system}{name}}{sysContact};
		$NI->{nodeconf}{sysContact} = $NI->{system}{sysContact};
		dbg("Manual update of sysContact by nodeConf");
	} else {
		$NI->{system}{sysContact} = $NI->{system}{sysContact};
	}

	#####################

	# process status
	if ($exit) {
		delete $NI->{interface}; # reset intf info
		$NI->{system}{noderesetcnt} = 0; # counter to skip rrd heartbeat
		
		### 2012-03-28 keiths, changing to reflect correct event type.
		checkEvent(sys=>$S,event=>"SNMP Down",level=>"Normal",element=>"",details=>"SNMP error");

		# add web page info
		$V->{system}{timezone_value} = $NI->{system}{timezone};
		$V->{system}{timezone_title} = 'Time Zone';
		$V->{system}{nodeModel_value} = $NI->{system}{nodeModel};
		$V->{system}{nodeModel_title} = 'Model';
		$V->{system}{nodeType_value} = $NI->{system}{nodeType};
		$V->{system}{nodeType_title} = 'Type';
		$V->{system}{roleType_value} = $NI->{system}{roleType};
		$V->{system}{roleType_title} = 'Role';
		$V->{system}{netType_value} = $NI->{system}{netType};
		$V->{system}{netType_title} = 'Net';
		# get ip address
		if ((my $addr = resolveDNStoAddr($NI->{system}{host}))) { 
			$NI->{system}{host_addr} = $addr; # cache
			if ($addr eq $NI->{system}{host}) {
				$V->{system}{host_addr_value} = $addr;
			} else {
				$V->{system}{host_addr_value} = "$addr ($NI->{system}{host})";
			}
			$V->{system}{host_addr_title} = 'IP Address';
		}
	} else {
		# failed by snmp
		$exit = snmpNodeDown(sys=>$S);

		# node status info web page
		$V->{system}{status_title} = 'Node Status';
		if ( $NC->{node}{ping} eq 'true') {
			$V->{system}{status_value} = 'degraded';
			$V->{system}{status_color} = '#FFFF00';
		} else {
			$V->{system}{status_value} = 'unreachable';
			$V->{system}{status_color} = 'red';
		}
	}

	$NI->{system}{nodedown} = $NI->{system}{snmpdown} = $exit ? 'false' : 'true';

	dbg("Finished with exit=$exit nodedown=$NI->{system}{nodedown}");
	return $exit;
} # end getNodeInfo

#=========================================================================================

sub getDNSloc {
	my %args = @_;
	my $S = $args{sys}; # node object
	my $NI = $S->ndinfo; # node info
	my $C = loadConfTable();

	dbg("Starting");

	# collect DNS location info. Update this info every update pass.
	$NI->{system}{loc_DNSloc} = "unknown";
	my $tmphostname = $NI->{system}{host};
	if ( $C->{loc_from_DNSloc} eq "true" and $C->{netDNS} == 1 ) {
		my ($rr, $lat, $lon);
		my $res   = Net::DNS::Resolver->new;
		if ($tmphostname =~ /\d+\.\d+\.\d+\.\d+/) {
			# find reverse lookup as this is an ip
			my $query = $res->query("$tmphostname","PTR");
			if ($query) {
				foreach $rr ($query->answer) {
					next unless $rr->type eq "PTR";
					$tmphostname = $rr->ptrdname;
					dbg("DNS Reverse query $tmphostname");
				}
			} else {
				dbg("ERROR, DNS Reverse query failed: $res->errorstring");
			}
		}
		#look up loc for hostname
		my $query = $res->query("$tmphostname","LOC");
		if ($query) {
			foreach $rr ($query->answer) {
				next unless $rr->type eq "LOC";
				($lat, $lon) = $rr->latlon;
				$NI->{system}{loc_DNSloc} = $lat . ",". $lon . ",". $rr->altitude;
				dbg("Location from DNS LOC query is $NI->{system}{loc_DNSloc}");
			}
		} else {
			dbg("ERROR, DNS Loc query failed: $res->errorstring");
		}
	} # end DNSLoc
	# if no DNS based location information found - look at sysLocation in router.....
	# longitude,latitude,altitude,location-text
	if ( $C->{loc_from_sysLoc} eq "true" and $NI->{system}{loc_DNSloc} eq "unknown"  ) {
		if ($NI->{system}{sysLocation} =~ /$C->{loc_sysLoc_format}/ ) {
			$NI->{system}{loc_DNSloc} = $NI->{system}{sysLocation};
			dbg("Location from device sysLocation is $NI->{system}{loc_DNSloc}");
		}
	} # end sysLoc
	dbg("Finished");
	return 1;
} # end getDNSloc


#=========================================================================================

sub checkPower {
	my %args = @_;
	my $S = $args{sys};
	my $NI = $S->ndinfo;
	my $V =  $S->view;
	my $M = $S->mdl;
	dbg("Starting");

	my $attr = $args{attr};

	dbg("Start with attribute=$attr");

	delete $V->{system}{"${attr}_value"};

	dbg("Power check attribute=$attr value=$NI->{system}{$attr}");
	if ($NI->{system}{$attr} ne '') {
		if ($NI->{system}{$attr} !~ /noSuch/) {
			$V->{system}{"${attr}_value"} = $NI->{system}{$attr};
			if ( $NI->{system}{$attr} =~ /normal|unknown|notPresent/ ) { 
				checkEvent(sys=>$S,event=>"RPS Fail",level=>"Normal",element=>$attr,details=>"RPS failed");
				$V->{system}{"${attr}_color"} = '#0F0';
			} else {
				notify(sys=>$S,event=>"RPS Fail",element=>$attr,details=>"RPS failed");
				$V->{system}{"${attr}_color"} = 'red';
			}
		}
	}

	dbg("Finished");
	return;

} # end checkPower

#=========================================================================================
sub checkNodeConfiguration {
	my %args = @_;
	my $S = $args{sys};
	my $NI = $S->ndinfo;
	my $V =  $S->view;
	my $M = $S->mdl;
	dbg("Starting");

	dbg("Start checkNodeConfiguration ");

	my @updatePrevValues = qw ( configLastChanged configLastSaved bootConfigLastChanged );
	# create previous values if they don't exist
	for my $attr (@updatePrevValues) {
		if ($NI->{system}{$attr} ne '' && !defined($NI->{system}{"${attr}_prev"}) ) {
			$NI->{system}{"${attr}_prev"} = $NI->{system}{$attr};
		}
	}

	my $configLastChanged = $NI->{system}{configLastChanged};
	my $configLastSaved = $NI->{system}{configLastSaved};
	my $bootConfigLastChanged = $NI->{system}{bootConfigLastChanged};
	my $configLastChanged_prev = $NI->{system}{configLastChanged_prev};

	dbg("checkNodeConfiguration configLastChanged=$configLastChanged, configLastSaved=$configLastSaved, bootConfigLastChanged=$bootConfigLastChanged, configLastChanged_prev=$configLastChanged_prev");
	# check if config is saved:
	$V->{system}{configLastChanged_value} = convUpTime( $configLastChanged/100 );
	$V->{system}{configLastSaved_value} = convUpTime( $configLastSaved/100 );
	$V->{system}{bootConfigLastChanged_value} = convUpTime( $bootConfigLastChanged/100 );
	$V->{system}{configurationState_title} = 'Configuration State';
	if( $configLastChanged > $bootConfigLastChanged ) {
		$V->{system}{"configurationState_value"} = "Config Not Saved";
		$V->{system}{"configurationState_color"} = "#FFDD00";	#warning
		dbg("checkNodeConfiguration, config not saved, $configLastChanged > $bootConfigLastChanged");
	} else {
		$V->{system}{"configurationState_value"} = "Config Saved";
		$V->{system}{"configurationState_color"} = "#00BB00";	#normal	
	}

	if( $configLastChanged > $configLastChanged_prev ) {
		$V->{system}{configChangeCount_value}++;
		$V->{system}{configChangeCount_title} = "Configuration change count";

		notify(sys=>$S,event=>"Node Configuration Change",element=>"",details=>"Changed at ".$V->{system}{configLastChanged_value} );
		logMsg("checkNodeConfiguration configuration change detected on $NI->{system}{name}, creating event");
	}
	
	#update previous values to be out current values
	for my $attr (@updatePrevValues) {
		if ($NI->{system}{$attr} ne '') {
			$NI->{system}{"${attr}_prev"} = $NI->{system}{$attr};
		}
	}

	dbg("Finished");
	return;

} # end checkNodeConfiguration

#=========================================================================================


# Create the Interface configuration from SNMP Stuff!!!!!
sub getIntfInfo {
	my %args = @_;
	my $S = $args{sys}; # object
	my $intf_one = $args{index}; # index for single interface update

	my $NI = $S->ndinfo; # node info table
	my $V =  $S->view;
	my $M = $S->mdl;	# node model table
	my $SNMP =$S->snmp;
	my $IF = $S->ifinfo; # interface info table
	my $NC = $S->ndcfg; # node config table

	my $C = loadConfTable();

	if ( defined $S->{mdl}{interface}{nocollect}{ifDescr} and $S->{mdl}{interface}{nocollect}{ifDescr} ne "" ) {
		dbg("Starting");
		dbg("Get Interface Info of node $NI->{system}{name}, model $NI->{system}{nodeModel}");
	
		# load interface types (IANA). number => name
		my $IFT = loadifTypesTable();
	
		my $NCT = loadNodeConfTable();
	
		# get interface Index table
		my @ifIndexNum;
		my $ifIndexTable;
		if (($ifIndexTable = $SNMP->gettable('ifIndex'))) {
			foreach my $oid ( oid_lex_sort(keys %{$ifIndexTable})) {
				push @ifIndexNum,$ifIndexTable->{$oid};
			}
		} else {
			logMsg("ERROR ($S->{name}) on get interface index table");
			# failed by snmp
			snmpNodeDown(sys=>$S);
			dbg("Finished");
			return 0;
		}
		
		if ($intf_one eq "") {
			# remove unknown interfaces, found in previous runs, from table
			for my $i (keys %{$IF}) {
				if (not grep { $i eq $_ } @ifIndexNum ) { 
					delete $IF->{$i};
					delete $NI->{graphtype}{$i};
					delete $NI->{database}{interface}{$i};
					delete $NI->{database}{pkts}{$i} if $NI->{database}{pkts}{$i} ne '';
					dbg("Interface ifIndex=$i removed from table");
					logMsg("INFO ($S->{name}) Interface ifIndex=$i removed from table"); # test info
				}
			}
			delete $V->{interface}; # rebuild interface view table
		}
		
		# Loop to get interface information, will be stored in {ifinfo} table => $IF
		foreach my $index (@ifIndexNum) {
			next if ($intf_one ne '' and $intf_one ne $index); # only one interface
			if ($S->loadInfo(class=>'interface',index=>$index,model=>$model)) {
				checkIntfInfo(sys=>$S,index=>$index,iftype=>$IFT);
				$IF = $S->ifinfo; # renew pointer
				logMsg("INFO ($S->{name}) Joeps an empty field of index=$index admin=$IF->{$index}{ifAdminStatus}") if $IF->{$index}{ifAdminStatus} eq "";
				dbg("ifIndex=$index ifDescr=$IF->{$index}{ifDescr} ifType=$IF->{$index}{ifType} ifAdminStatus=$IF->{$index}{ifAdminStatus} ifOperStatus=$IF->{$index}{ifOperStatus} ifSpeed=$IF->{$index}{ifSpeed}");
			} else {
				# failed by snmp
				snmpNodeDown(sys=>$S);
				dbg("Finished");
				return 0;
			}
		}
	
		# port information optional
		if ($M->{port} ne "") {
			foreach my $index (@ifIndexNum) { 
				next if ($intf_one ne '' and $intf_one ne $index);
				# get the VLAN info: table is indexed by port.portnumber
				if ( $IF->{$index}{ifDescr} =~ /\d{1,2}\/(\d{1,2})$/i ) { # FastEthernet0/1
					my $port = '1.' . $1;
					if ( $IF->{$index}{ifDescr} =~ /(\d{1,2})\/\d{1,2}\/(\d{1,2})$/i ) { # FastEthernet1/0/0
						$port = $1. '.' . $2;
					}
					if ($S->loadInfo(class=>'port',index=>$index,port=>$port,table=>'interface',model=>$model)) {
						#
						last if $IF->{$index}{vlanPortVlan} eq "";	# model does not support CISCO-STACK-MIB
						$V->{interface}{"${index}_portAdminSpeed_value"} = convertIfSpeed($IF->{$index}{portAdminSpeed});
						dbg("get VLAN details: index=$index, ifDescr=$IF->{$index}{ifDescr}");
						dbg("portNumber: $port, VLan: $IF->{$index}{vlanPortVlan}, AdminSpeed: $IF->{$index}{portAdminSpeed}");
					}
				} else {
					my $port;
					if ( $IF->{$index}{ifDescr} =~ /(\d{1,2})\D(\d{1,2})$/ ) { # 0-0 Catalyst
						$port = $1. '.' . $2;
					}
					if ($S->loadInfo(class=>'port',index=>$index,port=>$port,table=>'interface',model=>$model)) {
						#
						last if $IF->{$index}{vlanPortVlan} eq "";	# model does not support CISCO-STACK-MIB
						$V->{interface}{"${index}_portAdminSpeed_value"} = convertIfSpeed($IF->{$index}{portAdminSpeed});
						dbg("get VLAN details: index=$index, ifDescr=$IF->{$index}{ifDescr}");
						dbg("portNumber: $port, VLan: $IF->{$index}{vlanPortVlan}, AdminSpeed: $IF->{$index}{portAdminSpeed}");
					}
				}
			}
		}
	
	
		my $ifAdEntTable;
		my $ifMaskTable;
		my %ifCnt;
		dbg("Getting Device IP Address Table"); 
		if ( $ifAdEntTable = $SNMP->getindex('ipAdEntIfIndex')) {
			if ( $ifMaskTable = $SNMP->getindex('ipAdEntNetMask')) {
				foreach my $addr (keys %{$ifAdEntTable}) {
					my $index = $ifAdEntTable->{$addr};
					next if ($intf_one ne '' and $intf_one ne $index);
					$ifCnt{$index} += 1;
					dbg("ifIndex=$ifAdEntTable->{$addr}, addr=$addr  mask=$ifMaskTable->{$addr}");	
					$IF->{$index}{"ipAdEntAddr$ifCnt{$index}"} = $addr;
					$IF->{$index}{"ipAdEntNetMask$ifCnt{$index}"} = $ifMaskTable->{$addr};
					($IF->{$ifAdEntTable->{$addr}}{"ipSubnet$ifCnt{$index}"},
						$IF->{$ifAdEntTable->{$addr}}{"ipSubnetBits$ifCnt{$index}"}) = ipSubnet(address=>$addr, mask=>$ifMaskTable->{$addr});
					$V->{interface}{"$ifAdEntTable->{$addr}_ipAdEntAddr$ifCnt{$index}_title"} = 'IP address / mask';
					$V->{interface}{"$ifAdEntTable->{$addr}_ipAdEntAddr$ifCnt{$index}_value"} = "$addr / $ifMaskTable->{$addr}";
				}
			} else {
				dbg("ERROR getting Device Ip Address table");
			}
		} else {
			dbg("ERROR getting Device Ip Address table");
		}
	
		# pre compile regex
		my $qr_no_collect_ifDescr_gen = qr/($S->{mdl}{interface}{nocollect}{ifDescr})/i;
		my $qr_no_collect_ifType_gen = qr/($S->{mdl}{interface}{nocollect}{ifType})/i;
		my $qr_no_collect_ifAlias_gen = qr/($S->{mdl}{interface}{nocollect}{Description})/i;
		my $qr_no_collect_ifOperStatus_gen = qr/($S->{mdl}{interface}{nocollect}{ifOperStatus})/i;
		
		### 2012-03-14 keiths, collecting override based on interface description.
		my $qr_collect_ifAlias_gen = 0;
		$qr_collect_ifAlias_gen = qr/($S->{mdl}{interface}{collect}{Description})/ if $S->{mdl}{interface}{collect}{Description};
		
		my $qr_no_event_ifAlias_gen = qr/($S->{mdl}{interface}{noevent}{Description})/i;
		my $qr_no_event_ifDescr_gen = qr/($S->{mdl}{interface}{noevent}{ifDescr})/i;
		my $qr_no_event_ifType_gen = qr/($S->{mdl}{interface}{noevent}{ifType})/i;

		my $noDescription = $M->{interface}{nocollect}{noDescription};
				
		### 2013-03-05 keiths, global collect policy override from Config!
    if ( defined $C->{global_nocollect_noDescription} and $C->{global_nocollect_noDescription} ne "" ) {
    	$noDescription = $C->{global_nocollect_noDescription};
    	dbg("INFO Model overriden by Global Config for global_nocollect_noDescription");
    }

    if ( defined $C->{global_collect_Description} and $C->{global_collect_Description} ne "" ) {
    	$qr_collect_ifAlias_gen = qr/($C->{global_collect_Description})/i;
    	dbg("INFO Model overriden by Global Config for global_collect_Description");
    }
    	
    if ( defined $C->{global_nocollect_ifDescr} and $C->{global_nocollect_ifDescr} ne "" ) {
    	$qr_no_collect_ifDescr_gen = qr/($C->{global_nocollect_ifDescr})/i;
    	dbg("INFO Model overriden by Global Config for global_nocollect_ifDescr");
    }

    if ( defined $C->{global_nocollect_Description} and $C->{global_nocollect_Description} ne "" ) {
    	$qr_no_collect_ifAlias_gen = qr/($C->{global_nocollect_Description})/i;
    	dbg("INFO Model overriden by Global Config for global_nocollect_Description");
    }

    if ( defined $C->{global_nocollect_ifType} and $C->{global_nocollect_ifType} ne "" ) {
    	$qr_no_collect_ifType_gen = qr/($C->{global_nocollect_ifType})/i;
    	dbg("INFO Model overriden by Global Config for global_nocollect_ifType");
    }

    if ( defined $C->{global_nocollect_ifOperStatus} and $C->{global_nocollect_ifOperStatus} ne "" ) {
    	$qr_no_collect_ifOperStatus_gen = qr/($C->{global_nocollect_ifOperStatus})/i;
    	dbg("INFO Model overriden by Global Config for global_nocollect_ifOperStatus");
    }

    if ( defined $C->{global_noevent_ifDescr} and $C->{global_noevent_ifDescr} ne "" ) {
    	$qr_no_event_ifDescr_gen = qr/($C->{global_noevent_ifDescr})/i;
    	dbg("INFO Model overriden by Global Config for global_noevent_ifDescr");
    }

    if ( defined $C->{global_noevent_Description} and $C->{global_noevent_Description} ne "" ) {
    	$qr_no_event_ifAlias_gen = qr/($C->{global_noevent_Description})/i;
    	dbg("INFO Model overriden by Global Config for global_noevent_Description");
    }

    if ( defined $C->{global_noevent_ifType} and $C->{global_noevent_ifType} ne "" ) {
    	$qr_no_event_ifType_gen = qr/($C->{global_noevent_ifType})/i;
    	dbg("INFO Model overriden by Global Config for global_noevent_ifType");
    }
		
		my $intfTotal = 0;
		my $intfCollect = 0; # reset counters
	
		### 2012-10-08 keiths, updates to index node conf table by ifDescr instead of ifIndex.
		foreach my $index (@ifIndexNum) {
			next if ($intf_one ne '' and $intf_one ne $index);
			
			my $ifDescr = $IF->{$index}{ifDescr};
				$intfTotal++;
			# count total number of real interfaces		
			if ($IF->{$index}{ifType} !~ /$qr_no_collect_ifType_gen/ and $IF->{$index}{ifType} !~ /$qr_no_collect_ifDescr_gen/) {
				$IF->{$index}{real} = 'true';
			}
				
			# ifDescr must always be filled
			if ($IF->{$index}{ifDescr} eq "") { $IF->{$index}{ifDescr} = $index; }
			# check for duplicated ifDescr
			foreach my $i (keys %{$IF}) {
				if ($index ne $i and $IF->{$index}{ifDescr} eq $IF->{$i}{ifDescr}) {
					$IF->{$index}{ifDescr} = "$IF->{$index}{ifDescr}-${index}"; # add index to string
					$V->{interface}{"${index}_ifDescr_value"} = $IF->{$index}{ifDescr}; # update
					dbg("Interface Description changed to $IF->{$index}{ifDescr}");
				}
			}
			### add in anything we find from nodeConf - allows manual updating of interface variables
			### warning - will overwrite what we got from the device - be warned !!!
			if ($NCT->{$S->{node}}{$ifDescr}{Description} ne '') {
				$IF->{$index}{nc_Description} = $IF->{$index}{Description}; # save
				$IF->{$index}{Description} = $V->{interface}{"${index}_Description_value"} = $NCT->{$S->{node}}{$ifDescr}{Description};
				dbg("Manual update of Description by nodeConf");
			}
			if ($NCT->{$S->{node}}{$ifDescr}{ifSpeed} ne '') {
				$IF->{$index}{nc_ifSpeed} = $IF->{$index}{ifSpeed}; # save
				$IF->{$index}{ifSpeed} = $V->{interface}{"${index}_ifSpeed_value"} = $NCT->{$S->{node}}{$ifDescr}{ifSpeed};
				### 2012-10-09 keiths, fixing ifSpeed to be shortened when using nodeConf
				$V->{interface}{"${index}_ifSpeed_value"} = convertIfSpeed($IF->{$index}{ifSpeed});
				dbg("Manual update of ifSpeed by nodeConf");
			}
	
			#
			# preset collect,event on true
			$IF->{$index}{collect} = "true";
			$IF->{$index}{event} = "true";
			#
			#Decide if the interface is one that we can do stats on or not based on Description and ifType and AdminStatus
			# If the interface is admin down no statistics
			### 2012-03-14 keiths, collecting override based on interface description.
			if ($qr_collect_ifAlias_gen and $IF->{$index}{Description} =~ /$qr_collect_ifAlias_gen/i ) {
				$IF->{$index}{collect} = "true";
				$IF->{$index}{nocollect} = "Collecting: found $1 in Description"; # reason
			}
			elsif ($IF->{$index}{ifAdminStatus} =~ /down|testing|null/ ) {
				$IF->{$index}{collect} = "false";
				$IF->{$index}{event} = "false";
				$IF->{$index}{nocollect} = "ifAdminStatus eq down|testing|null"; # reason
				$IF->{$index}{noevent} = "ifAdminStatus eq down|testing|null"; # reason
			} 
			elsif ($IF->{$index}{ifDescr} =~ /$qr_no_collect_ifDescr_gen/i ) {
				$IF->{$index}{collect} = "false";
				$IF->{$index}{nocollect} = "found $1 in ifDescr"; # reason
			} 
			elsif ($IF->{$index}{ifType} =~ /$qr_no_collect_ifType_gen/i ) {
				$IF->{$index}{collect} = "false";
				$IF->{$index}{nocollect} = "found $1 in ifType"; # reason
			} 
			elsif ($IF->{$index}{Description} =~ /$qr_no_collect_ifAlias_gen/i ) {
				$IF->{$index}{collect} = "false";
				$IF->{$index}{nocollect} = "found $1 in Description"; # reason
			} 
			elsif ($IF->{$index}{Description} eq "" and $noDescription eq 'true') {
				$IF->{$index}{collect} = "false";
				$IF->{$index}{nocollect} = "no Description (ifAlias)"; # reason
			} 
			elsif ($IF->{$index}{ifOperStatus} =~ /$qr_no_collect_ifOperStatus_gen/i ) {
				$IF->{$index}{collect} = "false";
				$IF->{$index}{nocollect} = "found $1 in ifOperStatus"; # reason
			}
	
			# send events ?
			if ($IF->{$index}{Description} =~ /$qr_no_event_ifAlias_gen/i ) {
				$IF->{$index}{event} = "false";
				$IF->{$index}{noevent} = "found $1 in ifAlias"; # reason
			} 
			elsif ($IF->{$index}{ifType} =~ /$qr_no_event_ifType_gen/i ) {
				$IF->{$index}{event} = "false";
				$IF->{$index}{noevent} = "found $1 in ifType"; # reason
			} 
			elsif ($IF->{$index}{ifDescr} =~ /$qr_no_event_ifDescr_gen/i ) {
				$IF->{$index}{event} = "false";
				$IF->{$index}{noevent} = "found $1 in ifDescr"; # reason
			}
	
			# convert interface name
			$IF->{$index}{interface} = convertIfName($IF->{$index}{ifDescr});
			$IF->{$index}{ifIndex} = $index;
			
			### 2012-11-20 keiths, updates to index node conf table by ifDescr instead of ifIndex.
			# modify by node Config ?
			if ($NCT->{$S->{name}}{$ifDescr}{collect} ne '' and $NCT->{$S->{name}}{$ifDescr}{ifDescr} eq $IF->{$index}{ifDescr}) {
				$IF->{$index}{nc_collect} = $IF->{$index}{collect};
				$IF->{$index}{collect} = $NCT->{$S->{name}}{$ifDescr}{collect};
				dbg("Manual update of Collect by nodeConf");
				if ($IF->{$index}{collect} eq 'false') {
					$IF->{$index}{nocollect} = "Manual update by nodeConf";
				}
			}
			if ($NCT->{$S->{name}}{$ifDescr}{event} ne '' and $NCT->{$S->{name}}{$ifDescr}{ifDescr} eq $IF->{$index}{ifDescr}) {
				$IF->{$index}{nc_event} = $IF->{$index}{event};
				$IF->{$index}{event} = $NCT->{$S->{name}}{$ifDescr}{event};
				$IF->{$index}{noevent} = "Manual update by nodeConf" if $IF->{$index}{event} eq 'false'; # reason
				dbg("Manual update of Event by nodeConf");
			}
			if ($NCT->{$S->{name}}{$ifDescr}{threshold} ne '' and $NCT->{$S->{name}}{$ifDescr}{ifDescr} eq $IF->{$index}{ifDescr}) {
				$IF->{$index}{nc_threshold} = $IF->{$index}{threshold};
				$IF->{$index}{threshold} = $NCT->{$S->{name}}{$ifDescr}{threshold};
				$IF->{$index}{nothreshold} = "Manual update by nodeConf" if $IF->{$index}{threshold} eq 'false'; # reason
				dbg("Manual update of Threshold by nodeConf");
			}
	
			# interface now up or down, check and set or clear outstanding event.
			if ( $IF->{$index}{collect} eq 'true'
					and $IF->{$index}{ifAdminStatus} =~ /up|ok/ 
					and $IF->{$index}{ifOperStatus} !~ /up|ok|dormant/ 
			) {
				if ($IF->{$index}{event} eq 'true') {
					notify(sys=>$S,event=>"Interface Down",element=>$IF->{$index}{ifDescr},details=>$IF->{$index}{Description});
				}
			} else {
				checkEvent(sys=>$S,event=>"Interface Down",level=>"Normal",element=>$IF->{$index}{ifDescr},details=>$IF->{$index}{Description});
			}
	
			$IF->{$index}{threshold} = $IF->{$index}{collect};
	
			# number of interfaces collected with collect and event on
			$intfCollect++ if $IF->{$index}{collect} eq 'true' && $IF->{$index}{event} eq 'true';
	
			# save values only if all interfaces are updated
			if ($intf_one eq '') {
				$NI->{system}{intfTotal} = $intfTotal;
				$NI->{system}{intfCollect} = $intfCollect;
			}
	
			# prepare values for web page
			$V->{interface}{"${index}_event_value"} = $IF->{$index}{event};
			$V->{interface}{"${index}_event_title"} = 'Event on';
	
			$V->{interface}{"${index}_threshold_value"} = $NC->{node}{threshold} ne 'true' ? 'false': $IF->{$index}{threshold};
			$V->{interface}{"${index}_threshold_title"} = 'Threshold on';
	
			$V->{interface}{"${index}_collect_value"} = $IF->{$index}{collect};
			$V->{interface}{"${index}_collect_title"} = 'Collect on';
	
			# collect status
			delete $V->{interface}{"${index}_nocollect_title"};
			if ($IF->{$index}{collect} eq "true") {
				dbg("ifIndex $index, collect=true");
			} else {
				$V->{interface}{"${index}_nocollect_value"} = $IF->{$index}{nocollect};
				$V->{interface}{"${index}_nocollect_title"} = 'Reason';
				dbg("ifIndex $index, collect=false, $IF->{$index}{nocollect}");
				# no collect => no event, no threshold
				$IF->{$index}{threshold} = $V->{interface}{"${index}_threshold_value"} = 'false';
				$IF->{$index}{event} = $V->{interface}{"${index}_event_value"} = 'false';
			}
	
			# get color depending of state
			$V->{interface}{"${index}_ifAdminStatus_color"} = getAdminColor(sys=>$S,index=>$index);
			$V->{interface}{"${index}_ifOperStatus_color"} = getOperColor(sys=>$S,index=>$index);
	
			# index number of interface
			$V->{interface}{"${index}_ifIndex_value"} = $index;
			$V->{interface}{"${index}_ifIndex_title"} = 'ifIndex';
		}
	
		dbg("Finished");
	}
	else {
		dbg("Skipping, interfaces not defined in Model");		
	}
	return 1;
} # end getIntfInfo

#=========================================================================================

# check and modify some values of interface
sub checkIntfInfo {
	my %args = @_;
	my $S = $args{sys};
	my $index = $args{index};
	my $ifTypeDefs = $args{iftype};
	my $IF = $S->ifinfo;
	my $NI = $S->ndinfo;
	my $V =  $S->view;

	if ( $IF->{$index}{ifDescr} eq "" ) { $IF->{$index}{ifDescr} = "null"; }

	# remove bad chars from interface descriptions
	$IF->{$index}{ifDescr} = rmBadChars($IF->{$index}{ifDescr});
	$IF->{$index}{Description} = rmBadChars($IF->{$index}{Description});
 
	# Try to set the ifType to be something meaningful!!!!
	if (exists $ifTypeDefs->{$IF->{$index}{ifType}}{ifType}) {
		$IF->{$index}{ifType} = $ifTypeDefs->{$IF->{$index}{ifType}}{ifType};
	}
			
	# Just check if it is an Frame Relay sub-interface
	if ( ( $IF->{$index}{ifType} eq "frameRelay" and $IF->{$index}{ifDescr} =~ /\./ ) ) {
		$IF->{$index}{ifType} = "frameRelay-subinterface";
	}
	$V->{interface}{"${index}_ifType_value"} = $IF->{$index}{ifType};
	# get 'ifHighSpeed' if 'ifSpeed' = 4,294,967,295 - refer RFC2863 HC interfaces.
	if ( $IF->{$index}{ifSpeed} == 4294967295 ) {
		$IF->{$index}{ifSpeed} = $IF->{$index}{ifHighSpeed};
		$IF->{$index}{ifSpeed} *= 1000000;
	}
	### 2012-08-14 keiths, use ifHighSpeed if 0
	elsif ( $IF->{$index}{ifSpeed} == 0 ) {
		$IF->{$index}{ifSpeed} = $IF->{$index}{ifHighSpeed};
		$IF->{$index}{ifSpeed} *= 1000000;
	}

	### 2012-08-14 keiths, triple check in case SNMP agent is DODGY
	if ( $IF->{$index}{ifSpeed} == 0 ) {
		$IF->{$index}{ifSpeed} = 1000000000;
	}
	
	$V->{interface}{"${index}_ifSpeed_value"} = convertIfSpeed($IF->{$index}{ifSpeed});
	# convert time integer to time string
	$V->{interface}{"${index}_ifLastChange_value"} = 
		$IF->{$index}{ifLastChange} = 
			convUpTime($IF->{$index}{ifLastChangeSec} = int($IF->{$index}{ifLastChange}/100));

} # end checkIntfInfo

#=========================================================================================

sub checkPIX {
	my %args = @_;
	my $S = $args{sys};

	my $NI = $S->ndinfo;
	my $V =  $S->view;
	my $SNMP = $S->{snmp};
	my $result;
	dbg("Starting");

	# PIX failover test
	# table has six values
	# [0] primary.cfwHardwareInformation, [1] secondary.cfwHardwareInformation
	# [2] primary.HardwareStatusValue, [3] secondary.HardwareStatusValue
	# [4] primary.HardwareStatusDetail, [5] secondary.HardwareStatusDetail
	# if HardwareStatusDetail is blank ( ne 'Failover Off' ) then
	# HardwareStatusValue will have 'active' or 'standby'

	if ( $NI->{system}{nodeModel} eq "CiscoPIX" ) {
		dbg("checkPIX, Getting Cisco PIX Failover Status");
		if ($result = $SNMP->get(
					'cfwHardwareStatusValue.6',
					'cfwHardwareStatusValue.7',
					'cfwHardwareStatusDetail.6',
					'cfwHardwareStatusDetail.7'
			)) {
			$result = $SNMP->keys2name($result); # convert oid in hash key to name

			if ($result->{'cfwHardwareStatusDetail.6'} ne 'Failover Off') {
				if ( $result->{'cfwHardwareStatusValue.6'} == 0 ) { $result->{'cfwHardwareStatusValue.6'} = "Failover Off"; }
				elsif ( $result->{'cfwHardwareStatusValue.6'} == 3 ) { $result->{'cfwHardwareStatusValue.6'} = "Down"; }
				elsif ( $result->{'cfwHardwareStatusValue.6'} == 9 ) { $result->{'cfwHardwareStatusValue.6'} = "Active"; }
				elsif ( $result->{'cfwHardwareStatusValue.6'} == 10 ) { $result->{'cfwHardwareStatusValue.6'} = "Standby"; }
				else { $result->{'cfwHardwareStatusValue.6'} = "Unknown"; }
	
				if ( $result->{'cfwHardwareStatusValue.7'} == 0 ) { $result->{'cfwHardwareStatusValue.7'} = "Failover Off"; }
				elsif ( $result->{'cfwHardwareStatusValue.7'} == 3 ) { $result->{'cfwHardwareStatusValue.7'} = "Down"; }
				elsif ( $result->{'cfwHardwareStatusValue.7'} == 9 ) { $result->{'cfwHardwareStatusValue.7'} = "Active"; }
				elsif ( $result->{'cfwHardwareStatusValue.7'} == 10 ) { $result->{'cfwHardwareStatusValue.7'} = "Standby"; }
				else { $result->{'cfwHardwareStatusValue.7'} = "Unknown"; }
	
				if ($S->{docollect} eq 'true') {
					if ( $result->{'cfwHardwareStatusValue.6'} ne $NI->{system}{pixPrimary} or $result->{'cfwHardwareStatusValue.7'} ne $NI->{system}{pixSecondary} )
						{
						dbg("PIX failover occurred");
						# As this is not stateful, alarm not sent to state table in sub eventAdd
						notify(sys=>$S,event=>"Node Failover",element=>'PIX',details=>"Primary now: $NI->{system}{pixPrimary}  Secondary now: $NI->{system}{pixSecondary}");
					}
				}
				$NI->{system}{pixPrimary} = $result->{'cfwHardwareStatusValue.6'}; # remember
				$NI->{system}{pixSecondary} = $result->{'cfwHardwareStatusValue.7'};
	
				$V->{system}{firewall_title} =  "Failover Status" ;
				$V->{system}{firewall_value} = "Pri: $NI->{system}{pixPrimary} Sec: $NI->{system}{pixSecondary}";
				if ( $NI->{system}{pixPrimary} =~ /Failover Off|Active/i and 
						$NI->{system}{pixSecondary} =~ /Failover Off|Standby/i ) {
					$V->{system}{firewall_color} = "#00BB00";	#normal
				} else {
					$V->{system}{firewall_color} = "#FFDD00";	#warning
	
				}
			} else {
				$V->{system}{firewall_title} =  "Failover Status" ;
				$V->{system}{firewall_value} = "Failover off";
			}
		}
	}
	dbg("Finished");
	return 1;
} # end checkPIX

#=========================================================================================

# 
sub getEnvInfo {
	my %args = @_;
	my $S = $args{sys}; # object

	my $NI = $S->ndinfo; # node info table
	my $V =  $S->view;
	my $SNMP = $S->snmp;
	my $M = $S->mdl;	# node model table
	my $C = loadConfTable();

	dbg("Starting");
	dbg("Get Environment Info of node $NI->{system}{name}, model $NI->{system}{nodeModel}");

	if ($M->{environment} eq '') {
		dbg("No class 'environment' declared in Model");
	}
	else {
		#2011-11-11 Integrating changes from Kai-Uwe Poenisch
		if ( $NI->{system}{nodeModel} =~ /AKCP-Sensor/i ) { 
			for my $section ('akcp_temp','akcp_hum') {
				delete $NI->{$section};
				# get Index table
				my $index_var = $M->{environment}{sys}{$section}{indexed};
				if ($index_var ne '') {
					my %envIndexNum;
					my $envIndexTable;
					if (($envIndexTable = $SNMP->gettable($index_var))) {
						foreach my $oid ( oid_lex_sort(keys %{$envIndexTable})) {
							$oid =~ /\.(\d+)$/;
							my $index= $oid;
							# check for online of sensor, value 1 is online
							if ($oid =~ /\.1\.5.\d+$/ and $envIndexTable->{$oid} == 1) {
								dbg("sensor section=$section index=$index is online");
								$envIndexNum{$index}=$index;
							}
						}
					} else {
						logMsg("ERROR ($S->{name}) on get environment $section index table");
						# failed by snmp
						snmpNodeDown(sys=>$S);
					}
					# Loop to get information, will be stored in {info}{$section} table
					foreach my $index (sort keys %envIndexNum) {
						if ($S->loadInfo(class=>'environment',section=>$section,index=>$index,table=>$section,model=>$model)) {
							dbg("sensor section=$section index=$index read and stored");
						} else {
							# failed by snmp
							snmpNodeDown(sys=>$S);
						}
					}
				}
			}
		}
		#2011-11-11 Integrating changes from Kai-Uwe Poenisch
		elsif ( $NI->{system}{nodeModel} =~ /CiscoCSS/i ) {        
			for my $section ('cssgroup','csscontent') {
				delete $NI->{$section};
				# get Index table
				my $index_var = $M->{environment}{sys}{$section}{indexed};
				if ($index_var ne '') {
					my %envIndexNum;
					my $envIndexTable;
					if (($envIndexTable = $SNMP->gettable($index_var))) {
						foreach my $oid ( oid_lex_sort(keys %{$envIndexTable})) {
							if ($section eq "cssgroup") {
								$oid =~ s/1.3.6.1.4.1.9.9.368.1.17.2.1.2.//g;
							} elsif ($section eq  "csscontent") {
								$oid =~ s/1.3.6.1.4.1.9.9.368.1.16.4.1.3.//g;
							} else {
								$oid =~ /\.(\d+)$/;
							}
							my $index= $oid;
							$envIndexNum{$index}=$index;
						}
					} else {
						logMsg("ERROR ($S->{name}) on get environment $section index table");
					}
					# Loop to get information, will be stored in {info}{$section} table
					foreach my $index (sort keys %envIndexNum) {
						if ($S->loadInfo(class=>'environment',section=>$section,index=>$index,table=>$section,model=>$model)) {
							dbg("sensor section=$section index=$index read and stored");
						}
					}
				}
			}
		}
		###2012-12-13 keiths, adding generic Environment support
		else { 
			for my $section ('env_temp') {
				delete $NI->{$section};
				# get Index table
				my $index_var = $M->{environment}{sys}{$section}{indexed};
				if ($index_var ne '') {
					my %envIndexNum;
					my $envIndexTable;
					if (($envIndexTable = $SNMP->gettable($index_var))) {
						foreach my $oid ( oid_lex_sort(keys %{$envIndexTable})) {
							my $index = $oid;
							if ( $oid =~ /\.(\d+)$/ ) {
								$index = $1;
							}
							$envIndexNum{$index}=$index;
							# check for online of sensor, value 1 is online
							dbg("environment section=$section index=$index is found");
						}
					} else {
						logMsg("ERROR ($S->{name}) on get environment $section index table");
						# failed by snmp
						snmpNodeDown(sys=>$S);
					}
					# Loop to get information, will be stored in {info}{$section} table
					foreach my $index (sort keys %envIndexNum) {
						if ($S->loadInfo(class=>'environment',section=>$section,index=>$index,table=>$section,model=>$model)) {
							dbg("environment section=$section index=$index read and stored");
						} else {
							# failed by snmp
							snmpNodeDown(sys=>$S);
						}
					}
				}
			}
		}	
	}
	dbg("Finished");
	return 1;
}	
#=========================================================================================
# 
sub getEnvData {
	my %args = @_;
	my $S = $args{sys}; # object

	my $NI = $S->ndinfo; # node info table
	my $SNMP = $S->snmp;
	my $V =  $S->view;
	my $M = $S->mdl;	# node model table

	my $C = loadConfTable();

	dbg("Starting");
	dbg("Get Environment Data of node $NI->{system}{name}, model $NI->{system}{nodeModel}");

	if ($M->{environment} eq '') {
		dbg("No class 'environment' declared in Model");
	}
	else {
		#2011-11-11 Integrating changes from Kai-Uwe Poenisch
		if ( $NI->{system}{nodeModel} =~ /AKCP-Sensor/i ) {        
			for my $section ('akcp_temp','akcp_hum') {
				for my $index (sort keys %{$S->{info}{$section}}) {
					my $rrdData;
					if (($rrdData = $S->getData(class=>'environment',section=>$section,index=>$index,model=>$model))) {
						processAlerts( S => $S );
						if ( $rrdData->{error} eq "" ) {
							foreach my $sect (keys %{$rrdData}) {
								my $D = $rrdData->{$sect}{$index};
			
								# RRD Database update and remember filename
								if ((my $db = updateRRD(sys=>$S,data=>$D,type=>$sect,index=>$index)) ne "") {
									$NI->{database}{$sect}{$index} = $db;
								}
							}
						}
						else {
							### 2012-03-29 keiths, SNMP is OK, some other error happened.
							dbg("ERROR ($NI->{system}{name}) on getEnvData, $rrdData->{error}");
						}
					}
					### 2012-03-28 keiths, handling SNMP Down during poll cycles.
					else {
						logMsg("ERROR ($NI->{system}{name}) on getEnvData, SNMP problem");
						# failed by snmp
						snmpNodeDown(sys=>$S);
						dbg("ERROR, getting data");
						return 0;
					}
				}
			}
		} 
		#2011-11-11 Integrating changes from Kai-Uwe Poenisch
		elsif ( $NI->{system}{nodeModel} =~ /CiscoCSS/i ) {   
			for my $section ('cssgroup','csscontent') {
				for my $index (sort keys %{$S->{info}{$section}}) {
					my $rrdData;
					if (($rrdData = $S->getData(class=>'environment',section=>$section,index=>$index,model=>$model))) {
						processAlerts( S => $S );
						if ( $rrdData->{error} eq "" ) {
							foreach my $sect (keys %{$rrdData}) {
								my $D = $rrdData->{$sect}{$index};
			
			
								# RRD Database update and remember filename
								if ((my $db = updateRRD(sys=>$S,data=>$D,type=>$sect,index=>$index)) ne "") {
									$NI->{database}{$sect}{$index} = $db;
								}
							}
						}
						else {
							### 2012-03-29 keiths, SNMP is OK, some other error happened.
							dbg("ERROR ($NI->{system}{name}) on getEnvData, $rrdData->{error}");
						}
					}
					### 2012-03-28 keiths, handling SNMP Down during poll cycles.
					else {
						logMsg("ERROR ($NI->{system}{name}) on getEnvData, SNMP problem");
						# failed by snmp
						snmpNodeDown(sys=>$S);
						dbg("ERROR, getting data");
						return 0;
					}
				}
			}
		}
		###2012-12-13 keiths, adding generic Environment support
		else {        
			for my $section ('env_temp') {
				for my $index (sort keys %{$S->{info}{$section}}) {
					my $rrdData;
					if (($rrdData = $S->getData(class=>'environment',section=>$section,index=>$index,model=>$model))) {
						processAlerts( S => $S );
						if ( $rrdData->{error} eq "" ) {
							foreach my $sect (keys %{$rrdData}) {
								my $D = $rrdData->{$sect}{$index};
			
								# RRD Database update and remember filename
								if ((my $db = updateRRD(sys=>$S,data=>$D,type=>$sect,index=>$index)) ne "") {
									$NI->{database}{$sect}{$index} = $db;
								}
							}
						}
						else {
							dbg("ERROR ($NI->{system}{name}) on getEnvData, $rrdData->{error}");
						}
					}
					else {
						logMsg("ERROR ($NI->{system}{name}) on getEnvData, SNMP problem");
						# failed by snmp
						snmpNodeDown(sys=>$S);
						dbg("ERROR, getting data");
						return 0;
					}
				}
			}
		} 
	}
	dbg("Finished");
	return 1;
}	
#=========================================================================================

sub updateNodeInfo {
	my %args = @_;
	my $S = $args{sys};
	my $NI = $S->ndinfo;
	my $V =  $S->view;
	my $RI = $S->reach;
	my $NC = $S->ndcfg;		# node config
	my $M = $S->mdl;
	my $result;
	my $exit = 1;

		dbg("Starting Update Node Info, node $S->{name}");

	# check node reset count
	if ($NI->{system}{noderesetcnt} > 0) {
		dbg("noderesetcnt=$NI->{system}{noderesetcnt} skip collecting");
		$NI->{system}{noderesetcnt}--;
		$NI->{system}{noderesetcnt} = 4 if $NI->{system}{noderesetcnt} > 4; # limit
		delete $NI->{system}{noderesetcnt} if $NI->{system}{noderesetcnt} <= 0; # failure
		$exit= 0;
		goto END_updateNodeInfo;
	}

	my $NCT = loadNodeConfTable();

	# save what we need now for check of this node
	my $sysObjectID = $NI->{system}{sysObjectID};
	my $ifNumber = $NI->{system}{ifNumber};
	my $sysUpTimeSec = $NI->{system}{sysUpTimeSec};
	my $sysUpTime = $NI->{system}{sysUpTime};

	if (($S->loadInfo(class=>'system',model=>$model))) {
		# do some checks
		if ($sysObjectID ne $NI->{system}{sysObjectID}) {
			logMsg("INFO ($NI->{system}{name}) Device type/model changed $sysObjectID now $NI->{system}{sysObjectID}");
			$exit = getNodeInfo(sys=>$S);
			goto END_updateNodeInfo; # ready with new info
		}

		if ($ifNumber != $NI->{system}{ifNumber}) {
			logMsg("INFO ($NI->{system}{name}) Number of interfaces changed from $ifNumber now $NI->{system}{ifNumber}");
			getIntfInfo(sys=>$S); # get new interface table
		}

			# Read the uptime from the node info file from the last time it was polled
		$NI->{system}{sysUpTimeSec} = int($NI->{system}{sysUpTime}/100); # seconds	

		$NI->{system}{sysUpTime} = convUpTime($NI->{system}{sysUpTimeSec});
		dbg("sysUpTime: Old=$sysUpTime New=$NI->{system}{sysUpTime}");
		### 2012-08-18 keiths, Special debug for Node Reset false positives
		#logMsg("DEBUG Node Reset: Node=$S->{name} Old=$sysUpTime New=$NI->{system}{sysUpTime} OldSec=$sysUpTimeSec NewSec=$NI->{system}{sysUpTimeSec}");
		#if ( $NI->{system}{sysUpTime} ) {
		#	
		#}
		if ($sysUpTimeSec > $NI->{system}{sysUpTimeSec} and $NI->{system}{sysUpTimeSec} ne '') {
			dbg("NODE RESET: Old sysUpTime=$sysUpTimeSec New sysUpTime=$NI->{system}{sysUpTimeSec}");
			notify(sys=>$S, event=>"Node Reset",element=>"",details=>"Old_sysUpTime=$sysUpTime New_sysUpTime=$NI->{system}{sysUpTime}");
			# calculate time of node no collecting to overlap heartbeat
			my $cnt = 4 - ((time() - $NI->{system}{lastUpdateSec})/300);
#			if ($cnt > 0) {
#				$NI->{system}{noderesetcnt} = int($cnt);
#				$exit= 0;
#				goto END_updateNodeInfo;
#			}
		}

		$V->{system}{sysUpTime_value} = $NI->{system}{sysUpTime};
		$V->{system}{sysUpTime_title} = 'Uptime';

		$V->{system}{lastUpdate_value} = returnDateStamp();
		$V->{system}{lastUpdate_title} = 'Last Update';
		$NI->{system}{lastUpdateSec} = time();

		# modify by nodeConf ?
		if ($NCT->{$S->{node}}{sysLocation} ne '') {
			$NI->{nodeconf}{sysLocation} = $NI->{system}{sysLocation};
			$NI->{system}{sysLocation} = $V->{system}{sysLocation_value} = $NCT->{$S->{node}}{sysLocation};
			dbg("Manual update of sysLocation by nodeConf");
		}
		if ($NCT->{$S->{node}}{sysContact} ne '') {
			$NI->{nodeconf}{sysContact} = $NI->{system}{sysContact};
			$NI->{system}{sysContact} = $V->{system}{sysContact_value} = $NCT->{$S->{node}}{sysContact};
			dbg("Manual update of sysContact by nodeConf");
		}

		# ok we are running snmp
		checkEvent(sys=>$S,event=>'SNMP Down',level=>"Normal",element=>'',details=>"SNMP error");

		checkPIX(sys=>$S); # check firewall if needed

		###
		delete $NI->{graphtype}; # let new build of graphtype list
		delete $NI->{database};

		$RI->{snmpresult} = 100; # oke, health info

		# view on page
		$V->{system}{status_value} = 'reachable';
		$V->{system}{status_color} = '#0F0';
		
		checkNodeConfiguration(sys=>$S) if exists $M->{system}{sys}{nodeConfiguration};

	} else {
		$exit = snmpNodeDown(sys=>$S);
		# view on page
		if ( $NC->{node}{ping} eq 'true') {
			# ping was ok but snmp not
			$V->{system}{status_value} = 'degraded';
			$V->{system}{status_color} = '#FFFF00';
		} else {
			# ping was disabled
			$V->{system}{status_value} = 'unreachable';
			$V->{system}{status_color} = 'red';
		}
		$RI->{snmpresult} = 0;
	}

	$NI->{system}{nodedown} = $NI->{system}{snmpdown} = $exit ? 'false' : 'true';

	### 2012-12-03 keiths, adding some model testing and debugging options.
	if ( $model ) {
		print "MODEL $S->{name}: nodedown=$NI->{system}{nodedown} sysUpTime=$NI->{system}{sysUpTime} sysObjectID=$NI->{system}{sysObjectID}\n";
	}

END_updateNodeInfo:
	dbg("Finished with exit=$exit");
	return $exit;
} # end updateNodeInfo

sub processAlerts {
	my %args = @_;
	my $S = $args{S};
	my $alerts = $S->{alerts};
	for( my $i = 0; $i < @{$alerts}; $i++)
	{
		my $alert = shift @{$alerts};
<<<<<<< HEAD
		dbg("Processing alert ".Dumper($alert));
		if( $alert->{test_result} ) {
			notify(sys=>$S, event=>"ALERT: ".$alert->{event}, level=>$alert->{level}, element=>$alert->{ds}, details=>"Test $alert->{test} evaluated with $alert->{value} was $alert->{test_result}");
		} else {
			checkEvent(sys=>$S, event=>"ALERT: ".$alert->{event}, level=>$alert->{level}, element=>$alert->{ds}, details=>"Test $alert->{test} evaluated with $alert->{value} was $alert->{test_result}");
=======
		dbg("Processing alert: event=Alert: $alert->{event}, level=$alert->{level}, element=$alert->{ds}, details=Test $alert->{test} evaluated with $alert->{value} was $alert->{test_result}");
		dbg("Processing alert ".Dumper($alert),2);
		if( $alert->{test_result} ) {
			notify(sys=>$S, event=>"Alert: ".$alert->{event}, level=>$alert->{level}, element=>$alert->{ds}, details=>"Test $alert->{test} evaluated with $alert->{value} was $alert->{test_result}");
		} else {
			checkEvent(sys=>$S, event=>"Alert: ".$alert->{event}, level=>$alert->{level}, element=>$alert->{ds}, details=>"Test $alert->{test} evaluated with $alert->{value} was $alert->{test_result}");
>>>>>>> 7f1728af
		}

	}
}

#=========================================================================================

# get node values by snmp and store in RRD and some values in reach table
#
sub getNodeData {
	my %args = @_;
	my $S = $args{sys};
	my $NI = $S->ndinfo;

	my $rrdData;

	dbg("Starting Node get data, node $S->{name}");

	if (($rrdData = $S->getData(class=>'system', model => $model))) {
		processAlerts( S => $S );
		if ( $rrdData->{error} eq "" ) {
			foreach my $sect (keys %{$rrdData}) {
				my $D = $rrdData->{$sect};
			
				checkNodeHealth(sys=>$S,data=>$D) if $sect eq "nodehealth";
				
				foreach my $ds (keys %{$D}) {
					dbg("rrdData, section=$sect, ds=$ds, value=$D->{$ds}{value}, option=$D->{$ds}{option}",2);
				}
				if ((my $db = updateRRD(sys=>$S,data=>$D,type=>$sect)) ne "") {
					$NI->{database}{$sect}= $db;
				}
			}
		}
		else {
			### 2012-03-29 keiths, SNMP is OK, some other error happened.
			dbg("ERROR ($NI->{system}{name}) on getNodeData, $rrdData->{error}");
		}		
	}
	### 2012-03-28 keiths, handling SNMP Down during poll cycles.
	else {
		logMsg("ERROR ($NI->{system}{name}) on getNodeData, SNMP problem");
		# failed by snmp
		snmpNodeDown(sys=>$S);
		dbg("ERROR, getting data");
		return 0;
	}
	
	dbg("Finished");
	return 1;
} # end getNodeData


#=========================================================================================
 
# copy/modify some health values collected by getNodeData
# nmisdev 13Oct2012 - check if hash key is present before testing value, else key will 'auto vivify', and cause DS errors
sub checkNodeHealth {
	my %args = @_;
	my $S = $args{sys};
	my $D = $args{data};
	my $NI = $S->ndinfo;
	my $RI = $S->reach;

	# take care of negative values from 6509 MSCF
	if ( exists $D->{bufferElHit} and $D->{bufferElHit}{value} < 0) { $D->{bufferElHit}{value} = sprintf("%u",$D->{bufferElHit}{value}); }
	
	### 2012-12-13 keiths, fixed this so it would assign!
	$RI->{cpu} = ($D->{avgBusy5}{value} ne "") ? $D->{avgBusy5}{value} : $D->{avgBusy1}{value};
	$RI->{memused} = $D->{MemoryUsedPROC}{value};
	$RI->{memfree} = $D->{MemoryFreePROC}{value};
	
	dbg("Finished");
	return 1;
} # end checkHealth

#=========================================================================================

sub getIntfData {
	my %args = @_;
	my $S = $args{sys};
	my $NI = $S->ndinfo; # node info
	my $V =  $S->view;
	my $IF = $S->ifinfo; # interface info
	my $RI = $S->reach;

	my $C = loadConfTable();
	my $ET = loadEventStateNoLock();

	$S->{ET} = $ET; # save in object for speeding up checkevent

	my $NCT = loadNodeConfTable();

	my $createdone = "false";
	
	dbg("Starting Interface get data, node $S->{name}");

	$RI->{intfUp} = $RI->{intfColUp} = 0; # reset counters of interface Up and interface collected Up

	# check first if admin status of interfaces changed
	my $ifAdminTable;
	my $ifOperTable;
	if ( ($ifAdminTable = $S->{snmp}->getindex('ifAdminStatus')) ) {
		$ifOperTable = $S->{snmp}->getindex('ifOperStatus');
		for my $index (keys %{$ifAdminTable}) {
			logMsg("INFO ($S->{name}) entry ifAdminStatus for index=$index not found in interface table") if not exists $IF->{$index}{ifAdminStatus};
			if (($ifAdminTable->{$index} == 1 and $IF->{$index}{ifAdminStatus} ne 'up')
				or ($ifAdminTable->{$index} != 1 and $IF->{$index}{ifAdminStatus} eq 'up') ) {
				### logMsg("INFO ($S->{name}) ifIndex=$index, Admin was $IF->{$index}{ifAdminStatus} now $ifAdminTable->{$index} (1=up) rebuild");
				getIntfInfo(sys=>$S,index=>$index); # update this interface
			}
			# total number of interfaces up
			$RI->{intfUp}++ if $ifOperTable->{$index} == 1 and $IF->{$index}{real} eq 'true';
		}
	}

	# Start a loop which go through the interface table

	foreach my $index ( sort {$a <=> $b} keys %{$IF} ) {
		dbg("$IF->{$index}{ifDescr}: ifIndex=$IF->{$index}{ifIndex}, was => OperStatus=$IF->{$index}{ifOperStatus}, ifAdminStatus=$IF->{$index}{ifAdminStatus}, Collect=$IF->{$index}{collect}");

		# only collect on interfaces that are defined, with collection turned on globally
		if ( $IF->{$index}{collect} eq 'true') {
			dbg("collect interface index=$index");

			my $rrdData;
			if (($rrdData = $S->getData(class=>'interface',index=>$index,model=>$model))) {
				processAlerts( S => $S );
				if ( $rrdData->{error} eq "" ) {
					foreach my $sect (keys %{$rrdData}) {
	
						my $D = $rrdData->{$sect}{$index};
	
						# if HC exists then copy values
						if (exists $D->{ifHCInOctets}) {
							dbg("process HC counters");
							#copy HC counters if exists
							if ($D->{ifHCInOctets}{value} =~ /\d+/) {
								$D->{ifInOctets}{value} = $D->{ifHCInOctets}{value};
								$D->{ifInOctets}{option} = $D->{ifHCInOctets}{option};
							}
							delete $D->{ifHCInOctets};
							if ($D->{ifHCOutOctets}{value} =~ /\d+/) {
								$D->{ifOutOctets}{value} = $D->{ifHCOutOctets}{value};
								$D->{ifOutOctets}{option} = $D->{ifHCOutOctets}{option};
							}
							delete $D->{ifHCOutOctets};
						}
	
						### 2012-08-14 keiths, added additional HC mappings
						if ($sect eq 'pkts' or $sect eq 'pkts_hc') {
							dbg("process HC counters of $sect");
							if ($D->{ifHCInUcastPkts}{value} =~ /\d+/) {
								$D->{ifInUcastPkts}{value} = $D->{ifHCInUcastPkts}{value};
								$D->{ifInUcastPkts}{option} = $D->{ifHCInUcastPkts}{option};
							}
							delete $D->{ifHCInUcastPkts};
							if ($D->{ifHCOutUcastPkts}{value} =~ /\d+/) {
								$D->{ifOutUcastPkts}{value} = $D->{ifHCOutUcastPkts}{value};
								$D->{ifOutUcastPkts}{option} = $D->{ifHCOutUcastPkts}{option};
							}
							delete $D->{ifHCOutUcastPkts};

							if ($D->{ifHCInMcastPkts}{value} =~ /\d+/) {
								$D->{ifInMcastPkts}{value} = $D->{ifHCInMcastPkts}{value};
								$D->{ifInMcastPkts}{option} = $D->{ifHCInMcastPkts}{option};
							}
							delete $D->{ifHCInMcastPkts};
							if ($D->{ifHCOutMcastPkts}{value} =~ /\d+/) {
								$D->{ifOutMcastPkts}{value} = $D->{ifHCOutMcastPkts}{value};
								$D->{ifOutMcastPkts}{option} = $D->{ifHCOutMcastPkts}{option};
							}
							delete $D->{ifHCOutMcastPkts};

							if ($D->{ifHCInBcastPkts}{value} =~ /\d+/) {
								$D->{ifInBcastPkts}{value} = $D->{ifHCInBcastPkts}{value};
								$D->{ifInBcastPkts}{option} = $D->{ifHCInBcastPkts}{option};
							}
							delete $D->{ifHCInBcastPkts};
							if ($D->{ifHCOutBcastPkts}{value} =~ /\d+/) {
								$D->{ifOutBcastPkts}{value} = $D->{ifHCOutBcastPkts}{value};
								$D->{ifOutBcastPkts}{option} = $D->{ifHCOutBcastPkts}{option};
							}
							delete $D->{ifHCOutBcastPkts};

						}
	
						if ($sect eq 'interface') {
							$D->{ifDescr}{value} = rmBadChars($D->{ifDescr}{value});
				
							if ( $D->{ifInOctets}{value} ne "" and $D->{ifOutOctets}{value} ne "" ) {
								dbg("status now admin=$D->{ifAdminStatus}{value}, oper=$D->{ifOperStatus}{value} was admin=$IF->{$index}{ifAdminStatus}, oper=$IF->{$index}{ifOperStatus}");
	
								if ($D->{ifOperStatus}{value} eq 'down') {
									if ($IF->{$index}{ifOperStatus} =~ /up|ok/) {
										# going down
										getIntfInfo(sys=>$S,index=>$index); # update this interface
									}
								}
								# must be up
								else {
									# Check if the status changed
									if ($IF->{$index}{ifOperStatus} !~ /up|ok|dormant/) {
										# going up
										getIntfInfo(sys=>$S,index=>$index); # update this interface
									}
								}
								
								# If new ifDescr is different from old ifDescr rebuild interface info table
								# check if nodeConf modified this inteface
								
								my $ifDescr = $IF->{$index}{ifDescr};
								if ($NI->{system}{nodeType} =~ /router|switch/ and $NCT->{$S->{node}}{$ifDescr}{Description} eq '' and
									$D->{ifDescr}{value} ne '' and $D->{ifDescr}{value} ne $IF->{$index}{ifDescr} ) {
									# Reload the interface config won't get that one right but should get the next one right
									logMsg("INFO ($S->{name}) ifIndex=$index - ifDescr has changed - old=$IF->{$index}{ifDescr} new=$D->{ifDescr}{value} - updating Interface Table"); 
									getIntfInfo(sys=>$S,index=>$index); # update this interface
								}
	
								delete $D->{ifDescr}; # dont store in rrd
								delete $D->{ifAdminStatus};
	
								if (exists $D->{ifLastChange}{value}){
									# convert time integer to time string
									$V->{interface}{"${index}_ifLastChange_value"} = 
										$IF->{$index}{ifLastChange} = 
											convUpTime($IF->{$index}{ifLastChangeSec} = int($D->{ifLastChange}{value}/100));
									dbg("last change time=$IF->{$index}{ifLastChange}, timesec=$IF->{$index}{ifLastChangeSec}");
								}
								delete $D->{ifLastChange};
				
								my $operStatus;
								# Calculate Operational Status
								$operStatus =  ($D->{ifOperStatus}{value} =~ /up|ok|dormant/ ) ? 100 : 0;
								$D->{ifOperStatus}{value} = $operStatus; # store real value in rrd
				
								# While updating start calculating the total availability of the node, depends on events set
								my $opstatus = $IF->{$index}{event} eq 'true' ? $operStatus : 100;
								$RI->{operStatus} = $RI->{operStatus} + $opstatus;
								$RI->{operCount} = $RI->{operCount} + 1;
	
								# count total number of collected interfaces up ( if events are set on)
								$RI->{intfColUp} += $operStatus/100 if $IF->{$index}{event} eq 'true'; 
							} else{
								logMsg("ERROR ($S->{name}) ifIndex=$index, no values for ifInOctets and ifOutOctets received");
							}
						}
	
						if ($C->{debug}) {
							foreach my $ds (keys %{$D}) {
								dbg("rrdData section $sect, ds $ds, value=$D->{$ds}{value}, option=$D->{$ds}{option}",2);
							}
						}
	
						# RRD Database update and remember filename
						dbg("updateRRD type$sect index=$index",2);
						if ((my $db = updateRRD(sys=>$S,data=>$D,type=>$sect,index=>$index)) ne "") {
							$NI->{database}{$sect}{$index} = $db;
						}
					}
					# calculate summary statistics of this interface only if intf up
					my $util = getSummaryStats(sys=>$S,type=>"interface",start=>"-6 hours",end=>time,index=>$index);
					$V->{interface}{"${index}_operAvail_value"} = $util->{$index}{availability};
					$V->{interface}{"${index}_totalUtil_value"} = $util->{$index}{totalUtil};
					$V->{interface}{"${index}_operAvail_color"} = colorHighGood($util->{$index}{availability});
					$V->{interface}{"${index}_totalUtil_color"} = colorLowGood($util->{$index}{totalUtil});
	
					### 2012-08-14 keiths, logic here to verify an event exists and the interface is up.
					### this was causing events to be cleared when interfaces were collect true, oper=down, admin=up
					if ( eventExist($node, "Interface Down", $IF->{$index}{ifDescr}) and $IF->{$index}{ifOperStatus} =~ /up|ok|dormant/ ) {
						checkEvent(sys=>$S,event=>"Interface Down",level=>"Normal",element=>$IF->{$index}{ifDescr},details=>$IF->{$index}{Description});
					}
				}
				else {
					### 2012-03-29 keiths, SNMP is OK, some other error happened.
					dbg("ERROR ($NI->{system}{name}) on getIntfData, $rrdData->{error}");
				}
				
			} else {
				dbg("ERROR ($S->{name}) on getting data of interface=$index");
				$V->{interface}{"${index}_operAvail_value"} = 'N/A';
				$V->{interface}{"${index}_totalUtil_value"} = 'N/A';
				# inerface problems
				if ($IF->{$index}{event} eq 'true') {
					dbg("Interface Status 20: ifAdminStatus=$IF->{$index}{ifAdminStatus} ifOperStatus=$IF->{$index}{ifOperStatus} collect=$IF->{$index}{collect}");
					notify(sys=>$S,event=>"Interface Down",element=>$IF->{$index}{ifDescr},details=>$IF->{$index}{Description});
				}
			}

			# header info of web page
			$V->{interface}{"${index}_operAvail_title"} = 'Intf. Avail.';
			$V->{interface}{"${index}_totalUtil_title"} = 'Util. 6hrs';

			# check escalation if event is on
			if ($IF->{$index}{event} eq 'true') {
				my $event_hash = eventHash($S->{node}, "Interface Down", $IF->{$index}{ifDescr});
				my $escalate = exists $ET->{$event_hash}{escalate} ? $ET->{$event_hash}{escalate} : 'none';
				$V->{interface}{"${index}_escalate_title"} = 'Esc.';
				$V->{interface}{"${index}_escalate_value"} = $escalate;
			}

		} else {
			dbg("NOT Collected: $IF->{$index}{ifDescr}: ifIndex=$IF->{$index}{ifIndex}, OperStatus=$IF->{$index}{ifOperStatus}, ifAdminStatus=$IF->{$index}{ifAdminStatus}, Interface Collect=$IF->{$index}{collect}");
		}
	} # FOR LOOP

	$S->{ET} = '';
	dbg("Finished");
} # getIntfData


#=========================================================================================

###
### Class Based Qos handling
### written by Cologne
###
sub getCBQoS {
	my %args = @_;
	my $S = $args{sys};
	my $NI = $S->ndinfo;
	my $M = $S->mdl;
	my $NC = $S->ndcfg;

	if ($NC->{node}{cbqos} !~ /true|input|output|both/) {
		dbg("no collecting ($NC->{node}{cbqos}) for node $NI->{system}{name}");
		delete $NI->{database}{cbqos}; # cleanup
		return;
	}

	dbg("Starting for node $S->{name}");

	## oke,lets go
	if ($S->{doupdate} eq 'true') {
		getCBQoSwalk(sys=>$S); 	# get indexes
	} elsif (!getCBQoSdata(sys=>$S)) {
		getCBQoSwalk(sys=>$S); 	# get indexes
		getCBQoSdata(sys=>$S); 	# get data
	}

	dbg("Finished"); 

	return;

#===
	sub getCBQoSdata {
		my %args = @_;
		my $S = $args{sys};
		my $NI = $S->ndinfo;
		my $IF = $S->ifinfo;
		my $SNMP = $S->{snmp};
		my $CBQOS = $S->cbinfo;

		my %qosIntfTable;
		my @arrOID;
		my %cbQosTable;
		if (scalar keys %{$CBQOS}) {
			# oke, we have get now the PolicyIndex and ObjectsIndex directly
			foreach my $intf (keys %{$CBQOS}) {
				my $CB = $CBQOS->{$intf};
				foreach my $direction ("in","out") {
					if (exists $CB->{$direction}{'PolicyMap'}{'Name'}) {
						# check if Policymap name contains no collect info
						if ($CB->{$direction}{'PolicyMap'}{'Name'} =~ /$S->{mdl}{system}{cbqos}{nocollect}/i) {
							dbg("no collect for interface $intf $direction ($CB->{$direction}{'Interface'}{'Descr'}) by control ($S->{mdl}{system}{cbqos}{nocollect}) at Policymap $CB->{$direction}{'PolicyMap'}{'Name'}");
						} else {
							my $PIndex = $CB->{$direction}{'PolicyMap'}{'Index'};
							foreach my $key (keys %{$CB->{$direction}{'ClassMap'}}) {
								my $CMName = $CB->{$direction}{'ClassMap'}{$key}{'Name'};
								my $OIndex = $CB->{$direction}{'ClassMap'}{$key}{'Index'};
								dbg("Interface $intf, ClassMap $CMName, PolicyIndex $PIndex, ObjectsIndex $OIndex");

								# get the number of bytes/packets transfered and dropped
								my $port = "$PIndex.$OIndex";
								my $rrdData;
								if (($rrdData = $S->getData(class=>"cbqos-$direction", index=>$intf, port=>$port,model=>$model))) {
									processAlerts( S => $S );
									if ( $rrdData->{error} eq "" ) {
										my $D = $rrdData->{"cbqos-$direction"}{$intf};
	
										if ($D->{'PrePolicyByte'} eq "noSuchInstance") { 
											dbg("mismatch of indexes, run walk");
											return undef;
										}
										# oke, store the data
										dbg("bytes transfered  $D->{'PrePolicyByte'}{value}, bytes dropped  $D->{'DropByte'}{value}");
										dbg("packets transfered  $D->{'PrePolicyPkt'}{value}, packets dropped $D->{'DropPkt'}{value}");
										dbg("packets dropped no buffer $D->{'NoBufDropPkt'}{value}");
										#
										# update RRD
										if ((my $db = updateRRD(sys=>$S,data=>$D,type=>"cbqos-$direction",index=>$intf,item=>$CMName))) {
											$NI->{database}{"cbqos-$direction"}{$intf}{$CMName} = $db;
										}
									}
									else {
										### 2012-03-29 keiths, SNMP is OK, some other error happened.
										dbg("ERROR ($NI->{system}{name}) on getCBQoSdata, $rrdData->{error}");
									}
								} 
								### 2012-03-28 keiths, handling SNMP Down during poll cycles.
								else {
									logMsg("ERROR ($NI->{system}{name}) on getCBQoSdata, SNMP problem");
									# failed by snmp
									snmpNodeDown(sys=>$S);
									dbg("ERROR, getting data");
									return 0;
								}
							}
						}
					}
				}
			}
		} else {
			return;
		}
	return 1;
	}

#====
	sub getCBQoSwalk {
		my %args = @_;
		my $S = $args{sys};
		my $NI = $S->ndinfo;
		my $IF = $S->ifinfo;
		my $NC = $S->ndcfg;
		my $SNMP = $S->{snmp};

		my $message;
		my %qosIntfTable;
		my @arrOID;
		my %cbQosTable;
		my $ifIndexTable;

		# get the interface indexes and objects from the snmp table

		dbg("start table scanning");

		# read qos interface table
		if ( $ifIndexTable = $SNMP->getindex('cbQosIfIndex')) {
			foreach my $PIndex (keys %{$ifIndexTable}) {
				my $intf = $ifIndexTable->{$PIndex}; # the interface number from de snmp qos table
				dbg("CBQoS, scan interface $intf");
				# is this an active interface 
				if ( exists $IF->{$intf}) {
					# oke, go
					my $answer;
					my %CMValues;
					my $direction;
					# check direction of qos with node table
					($answer->{'cbQosPolicyDirection'}) = $SNMP->getarray("cbQosPolicyDirection.$PIndex") ;
					dbg("direction of policy is $answer->{'cbQosPolicyDirection'}, Node table $NC->{node}{cbqos}");
					if( ($answer->{'cbQosPolicyDirection'} == 1 and $NC->{node}{cbqos} =~ /input|both/) or
							($answer->{'cbQosPolicyDirection'} == 2 and $NC->{node}{cbqos} =~ /output|true|both/) ) {
						# interface found with QoS input or output configured
						$direction = ($answer->{'cbQosPolicyDirection'} == 1) ? "in" : "out";
						dbg("Interface $intf found, direction $direction, PolicyIndex $PIndex");

						# get the policy config table for this interface
						my $qosIndexTable = $SNMP->getindex("cbQosConfigIndex.$PIndex");

						if ( $C->{debug} > 5 ) {
							print Dumper ( $qosIndexTable );	
						}
					
						# the OID will be 1.3.6.1.4.1.9.9.166.1.5.1.1.2.$PIndex.$OIndex = Gauge
						BLOCK2:
						foreach my $OIndex (keys %{$qosIndexTable}) {
							# look for the Object type for each
							($answer->{'cbQosObjectsType'}) = $SNMP->getarray("cbQosObjectsType.$PIndex.$OIndex");
							dbg("look for object at $PIndex.$OIndex, type $answer->{'cbQosObjectsType'}");
							if($answer->{'cbQosObjectsType'} eq 1) {
								# it's a policy-map object, is it the primairy
								($answer->{'cbQosParentObjectsIndex'}) = 
									$SNMP->getarray("cbQosParentObjectsIndex.$PIndex.$OIndex");
								if ($answer->{'cbQosParentObjectsIndex'} eq 0){
									# this is the primairy policy-map object, get the name
									($answer->{'cbQosPolicyMapName'}) = 
										$SNMP->getarray("cbQosPolicyMapName.$qosIndexTable->{$OIndex}");									
									dbg("policymap - name is $answer->{'cbQosPolicyMapName'}, parent ID $answer->{'cbQosParentObjectsIndex'}");
								}
							} elsif ($answer->{'cbQosObjectsType'} eq 2) {
								# it's a classmap, ask the name and the parent ID
								($answer->{'cbQosCMName'},$answer->{'cbQosParentObjectsIndex'}) = 
									$SNMP->getarray("cbQosCMName.$qosIndexTable->{$OIndex}","cbQosParentObjectsIndex.$PIndex.$OIndex");
								dbg("classmap - name is $answer->{'cbQosCMName'}, parent ID $answer->{'cbQosParentObjectsIndex'}");

								$answer->{'cbQosParentObjectsIndex2'} = $answer->{'cbQosParentObjectsIndex'} ;
								my $cnt = 0;
								
								#KS 2011-10-27 Redundant model object not in use: getbool($M->{system}{cbqos}{collect_all_cm})
								while ($C->{'cbqos_cm_collect_all'} ne "false" and $answer->{'cbQosParentObjectsIndex2'} ne 0 and $answer->{'cbQosParentObjectsIndex2'} ne $PIndex and $cnt++ lt 5) {
									($answer->{'cbQosConfigIndex'}) = $SNMP->getarray("cbQosConfigIndex.$PIndex.$answer->{'cbQosParentObjectsIndex2'}");
									if ( $C->{debug} > 5 ) {
										print "Dumping cbQosConfigIndex\n";
										print Dumper ( $answer->{'cbQosConfigIndex'} );	
									}
									
									# it is not the first level, get the parent names
									($answer->{'cbQosObjectsType2'}) = $SNMP->getarray("cbQosObjectsType.$PIndex.$answer->{'cbQosParentObjectsIndex2'}");
									if ( $C->{debug} > 5 ) {
										print "Dumping cbQosObjectsType2\n";
										print Dumper ( $answer->{'cbQosObjectsType2'} );	
									}

									dbg("look for parent of ObjectsType $answer->{'cbQosObjectsType2'}");
									if ($answer->{'cbQosObjectsType2'} eq 1) {
										# it is a policymap name
										($answer->{'cbQosName'},$answer->{'cbQosParentObjectsIndex2'}) = 
											$SNMP->getarray("cbQosPolicyMapName.$answer->{'cbQosConfigIndex'}","cbQosParentObjectsIndex.$PIndex.$answer->{'cbQosParentObjectsIndex2'}");
										dbg("parent policymap - name is $answer->{'cbQosName'}, parent ID $answer->{'cbQosParentObjectsIndex2'}");
										if ( $C->{debug} > 5 ) {
											print "Dumping cbQosName\n";
											print Dumper ( $answer->{'cbQosName'} );	
											print "Dumping cbQosParentObjectsIndex2\n";
											print Dumper ( $answer->{'cbQosParentObjectsIndex2'} );	
										}
										
									} elsif ($answer->{'cbQosObjectsType2'} eq 2) {
										# it is a classmap name
										($answer->{'cbQosName'},$answer->{'cbQosParentObjectsIndex2'}) = 
											$SNMP->getarray("cbQosCMName.$answer->{'cbQosConfigIndex'}","cbQosParentObjectsIndex.$PIndex.$answer->{'cbQosParentObjectsIndex2'}");
										dbg("parent classmap - name is $answer->{'cbQosName'}, parent ID $answer->{'cbQosParentObjectsIndex2'}");
										if ( $C->{debug} > 5 ) {
											print "Dumping cbQosName\n";
											print Dumper ( $answer->{'cbQosName'} );	
											print "Dumping cbQosParentObjectsIndex2\n";
											print Dumper ( $answer->{'cbQosParentObjectsIndex2'} );	
										}
									} elsif ($answer->{'cbQosObjectsType2'} eq 3) {
										dbg("skip - this class-map is part of a match statement");
										next BLOCK2; # skip this class-map, is part of a match statement
									}
									# concatenate names
									if ($answer->{'cbQosParentObjectsIndex2'} ne 0) {
										$answer->{'cbQosCMName'} = "$answer->{'cbQosName'}--$answer->{'cbQosCMName'}";
									}
								}

								# collect all levels of classmaps or only the first level
								# KS 2011-10-27: by default collect hierarchical QoS
								if (($C->{'cbqos_cm_collect_all'} ne "false" or $answer->{'cbQosParentObjectsIndex'} eq $PIndex)) {
									#
									$CMValues{"H".$OIndex}{'CMName'} = $answer->{'cbQosCMName'} ;
									$CMValues{"H".$OIndex}{'CMIndex'} = $OIndex ;
								}
							} elsif ($answer->{'cbQosObjectsType'} eq 4) {
								my $CMRate;
								# it's a queueing object, look for the bandwidth
								($answer->{'cbQosQueueingCfgBandwidth'},$answer->{'cbQosQueueingCfgBandwidthUnits'},$answer->{'cbQosParentObjectsIndex'})
									= $SNMP->getarray("cbQosQueueingCfgBandwidth.$qosIndexTable->{$OIndex}","cbQosQueueingCfgBandwidthUnits.$qosIndexTable->{$OIndex}",
										"cbQosParentObjectsIndex.$PIndex.$OIndex");
								if ($answer->{'cbQosQueueingCfgBandwidthUnits'} eq 1) {
									$CMRate = $answer->{'cbQosQueueingCfgBandwidth'}*1000;
								} elsif ($answer->{'cbQosQueueingCfgBandwidthUnits'} eq 2 or $answer->{'cbQosQueueingCfgBandwidthUnits'} eq 3 ) {
									$CMRate = $answer->{'cbQosQueueingCfgBandwidth'} * $IF->{$intf}{'ifSpeed'}/100;
								}
								if ($CMRate eq 0) { $CMRate = "undef"; }
								dbg("queueing - bandwidth $answer->{'cbQosQueueingCfgBandwidth'}, units $answer->{'cbQosQueueingCfgBandwidthUnits'},".
									"rate $CMRate, parent ID $answer->{'cbQosParentObjectsIndex'}");
								$CMValues{"H".$answer->{'cbQosParentObjectsIndex'}}{'CMCfgRate'} = $CMRate ;
							} elsif ($answer->{'cbQosObjectsType'} eq 6) {
								# traffic shaping
								($answer->{'cbQosTSCfgRate'},$answer->{'cbQosParentObjectsIndex'})
									= $SNMP->getarray("cbQosTSCfgRate.$qosIndexTable->{$OIndex}","cbQosParentObjectsIndex.$PIndex.$OIndex");
								dbg("shaping - rate $answer->{'cbQosTSCfgRate'}, parent ID $answer->{'cbQosParentObjectsIndex'}");
									$CMValues{"H".$answer->{'cbQosParentObjectsIndex'}}{'CMTSCfgRate'} = $answer->{'cbQosPoliceCfgRate'};

							} elsif ($answer->{'cbQosObjectsType'} eq 7) {
								# police
								($answer->{'cbQosPoliceCfgRate'},$answer->{'cbQosParentObjectsIndex'})
									= $SNMP->getarray("cbQosPoliceCfgRate.$qosIndexTable->{$OIndex}","cbQosParentObjectsIndex.$PIndex.$OIndex");
								dbg("police - rate $answer->{'cbQosPoliceCfgRate'}, parent ID $answer->{'cbQosParentObjectsIndex'}");
								$CMValues{"H".$answer->{'cbQosParentObjectsIndex'}}{'CMPoliceCfgRate'} = $answer->{'cbQosPoliceCfgRate'};
							}
		
							if ( $C->{debug} > 5 ) {
								print Dumper ( $answer );	
							}

						}
						
						if ( $answer->{'cbQosPolicyMapName'} eq "" ) {
							$answer->{'cbQosPolicyMapName'} = 'default';
							dbg("policymap - name is blank, so setting to default");
						}

						$cbQosTable{$intf}{$direction}{'Interface'}{'Descr'} = $IF->{$intf}{'ifDescr'} ;
						$cbQosTable{$intf}{$direction}{'PolicyMap'}{'Name'} = $answer->{'cbQosPolicyMapName'} ;
						$cbQosTable{$intf}{$direction}{'PolicyMap'}{'Index'} = $PIndex ;

						# combine CM name and bandwidth
						foreach my $index (keys %CMValues ) { 
							# check if CM name does exist
							if (exists $CMValues{$index}{'CMName'}) {

								$cbQosTable{$intf}{$direction}{'ClassMap'}{$index}{'Name'} = $CMValues{$index}{'CMName'};
								$cbQosTable{$intf}{$direction}{'ClassMap'}{$index}{'Index'} = $CMValues{$index}{'CMIndex'};

								# lets print the just type
								if (exists $CMValues{$index}{'CMCfgRate'}) {
									$cbQosTable{$intf}{$direction}{'ClassMap'}{$index}{'BW'}{'Descr'} = "Bandwidth" ;
									$cbQosTable{$intf}{$direction}{'ClassMap'}{$index}{'BW'}{'Value'} = $CMValues{$index}{'CMCfgRate'} ;
								} elsif (exists $CMValues{$index}{'CMTSCfgRate'}) {
									$cbQosTable{$intf}{$direction}{'ClassMap'}{$index}{'BW'}{'Descr'} = "Traffic shaping" ;
									$cbQosTable{$intf}{$direction}{'ClassMap'}{$index}{'BW'}{'Value'} = $CMValues{$index}{'CMTSCfgRate'} ;
								} elsif (exists $CMValues{$index}{'CMPoliceCfgRate'}) {
									$cbQosTable{$intf}{$direction}{'ClassMap'}{$index}{'BW'}{'Descr'} = "Police" ;
									$cbQosTable{$intf}{$direction}{'ClassMap'}{$index}{'BW'}{'Value'} = $CMValues{$index}{'CMPoliceCfgRate'} ;
								} else {
									$cbQosTable{$intf}{$direction}{'ClassMap'}{$index}{'BW'}{'Descr'} = "Bandwidth" ;
									$cbQosTable{$intf}{$direction}{'ClassMap'}{$index}{'BW'}{'Value'} = "undef" ;
								}

							}
						}
					} else {
						dbg("No collect requested in Node table");
					}
				} else {
					dbg("Interface $intf does not exitst");
				}
			}
			delete $S->{info}{cbqos}; # remove old info
			if (scalar (keys %{$ifIndexTable}) ) {
				# Finished with SNMP QoS, store object index values for the next run and CM names for WWW
				$S->{info}{cbqos} = \%cbQosTable;
			} else {
				dbg("no entries found in QoS table of node $NI->{name}");
			}
		}
	}
	return 1;
} # end getCBQoS

#=========================================================================================

sub getCalls {
	my %args = @_;
	my $S = $args{sys};
	my $NI = $S->ndinfo;
	my $M = $S->mdl;
	my $NC = $S->ndcfg;

	if ($NC->{node}{calls} ne 'true') {
		dbg("no collecting for node $NI->{system}{name}");
		delete $NI->{database}{calls}; # cleanup
		return;
	}

	dbg("Starting Calls for node $NI->{system}{name}");

	## oke,lets go
	if ($S->{doupdate} eq 'true') {
		getCallswalk(sys=>$S); # get indexes
	} elsif (!getCallsdata(sys=>$S)) {
		getCallswalk(sys=>$S); # get indexes
		getCallsdata(sys=>$S); # get data
	}
	dbg("Finished"); 

	return;

#===
	sub getCallsdata {
		my %args = @_;
		my $S = $args{sys};
		my $NI = $S->ndinfo;
		my $IF = $S->ifinfo;
		my $CALLS = $S->callsinfo;

		my %totalsTable;
		my $rrdData;

		# get the old index values
		# the layout of the record is: channel intf intfDescr intfindex parentintfDescr parentintfindex port slot
		if (scalar keys %{$CALLS}) {	
			BLOCK1: 
			foreach my $index (keys %{$CALLS}) {
				my $port = $CALLS->{$index}{intfoid};
				if ($rrdData = $S->getData(class=>'calls',index=>$CALLS->{$index}{parentintfIndex},port=>$port,model=>$model)) {
					processAlerts( S => $S );
					if ( $rrdData->{error} eq "" ) {
						my $parentIndex = $CALLS->{$index}{parentintfIndex};
						my $D = $rrdData->{calls}{$parentIndex};
						# check indexen
						if ($D->{'cpmDS0CallType'}{value} eq "noSuchInstance") { 
							dbg("invalid index, run walk");
							return; # no
						}
						#
						if ( $D->{'cpmCallCount'}{value} eq "" ) { $D->{'cpmCallCount'}{value} = 0 ;}
						# calculate totals for physical interfaces and dump them into totalsTable hash
						if ( $D->{'cpmDS0CallType'}{value} != "" ) {
		#					$D->{'cpmAvailableCallCount'}{value} = 1;	# calculate individual available DS0 ports no matter what their current state
							$totalsTable{$parentIndex}{'TotalDS0'} += 1 ;	# calculate total available DS0 ports no matter what their current state
						}
						$totalsTable{$parentIndex}{'TotalCallCount'} += $D->{'cpmCallCount'}{value};
						$totalsTable{$parentIndex}{'parentintfIndex'} = $parentIndex;
						$totalsTable{$parentIndex}{'parentintfDescr'} = $CALLS->{$index}{'parentintfDescr'};
						# populate totals for DS0 call types
						# total idle ports
						if ( $D->{'cpmDS0CallType'}{value} eq "1" ) { 
							$totalsTable{$parentIndex}{'totalIdle'} += 1 ;
						}
						# total unknown ports
						if ( $D->{'cpmDS0CallType'}{value} eq "2" ) { 
								$totalsTable{$parentIndex}{'totalUnknown'} += 1;
						}
						# total analog ports
						if ( $D->{'cpmDS0CallType'}{value} eq "3" ) { 
							$totalsTable{$parentIndex}{'totalAnalog'} += 1 ;
						}
						# total digital ports
						if ( $D->{'cpmDS0CallType'}{value} eq "4" ) { 
							$totalsTable{$parentIndex}{'totalDigital'} += 1 ;
						}
						# total v110 ports
						if ( $D->{'cpmDS0CallType'}{value} eq "5" ) { 
							$totalsTable{$parentIndex}{'totalV110'} += 1 ;
						}
						# total v120 ports
						if ( $D->{'cpmDS0CallType'}{value} eq "6" ) { 
							$totalsTable{$parentIndex}{'totalV120'} += 1 ;
						}
						# total voice ports
						if ( $D->{'cpmDS0CallType'}{value} eq "7" ) { 
							$totalsTable{$parentIndex}{'totalVoice'} += 1 ;
						}
						if ( $D->{'cpmAvailableCallCount'}{value} eq "" ) { $D->{'cpmAvailableCallCount'} = 0 ;}
						if ( $D->{'cpmCallCount'} eq "" ) { $D->{'cpmCallCount'} = 0 ;}
					}
					else {
						### 2012-03-29 keiths, SNMP is OK, some other error happened.
						dbg("ERROR ($NI->{system}{name}) on getCallsdata, $rrdData->{error}");
					}
				} 
				### 2012-03-28 keiths, handling SNMP Down during poll cycles.
				else {
					logMsg("ERROR ($NI->{system}{name}) on getCallsdata, SNMP problem");
					# failed by snmp
					snmpNodeDown(sys=>$S);
					dbg("ERROR, getting data");
					return 0;
				}
			}
			#
			# Second loop to populate RRD tables for totals
			BLOCK2: 
			foreach my $intfindex (keys %totalsTable) {
				
				dbg("Total intf $intfindex, PortName $totalsTable{$intfindex}{'parentintfDescr'}");
				if ( $totalsTable{'TotalCallCount'} eq "" ) { $totalsTable{'TotalCallCount'} = 0 ;}

				dbg("Total idle DS0 ports  $totalsTable{$intfindex}{'totalIdle'}");
				dbg("Total unknown DS0 ports  $totalsTable{$intfindex}{'totalUnknown'}");
				dbg("Total analog DS0 ports  $totalsTable{$intfindex}{'totalAnalog'}");
				dbg("Total digital DS0 ports  $totalsTable{$intfindex}{'totalDigital'}");
				dbg("Total v110 DS0 ports  $totalsTable{$intfindex}{'totalV110'}");
				dbg("Total v120 DS0 ports  $totalsTable{$intfindex}{'totalV120'}");
				dbg("Total voice DS0 ports  $totalsTable{$intfindex}{'totalVoice'}");
				dbg("Total DS0 ports available  $totalsTable{$intfindex}{'TotalDS0'}");
				dbg("Total DS0 calls  $totalsTable{$intfindex}{'TotalCallCount'}");
				my %snmpVal;
				$snmpVal{'totalIdle'}{value} = $totalsTable{$intfindex}{'totalIdle'};
				$snmpVal{'totalUnknown'}{value} = $totalsTable{$intfindex}{'totalUnknown'};
				$snmpVal{'totalAnalog'}{value} = $totalsTable{$intfindex}{'totalAnalog'};
				$snmpVal{'totalDigital'}{value} = $totalsTable{$intfindex}{'totalDigital'};
				$snmpVal{'totalV110'}{value} = $totalsTable{$intfindex}{'totalV110'};
				$snmpVal{'totalV120'}{value} = $totalsTable{$intfindex}{'totalV120'};
				$snmpVal{'totalVoice'}{value} = $totalsTable{$intfindex}{'totalVoice'};
				$snmpVal{'AvailableCallCount'}{value} = $totalsTable{$intfindex}{'TotalDS0'};
				$snmpVal{'CallCount'}{value} = $totalsTable{$intfindex}{'TotalCallCount'};
					
				#
				# Store data
				if (( my $db = updateRRD(data=>\%snmpVal,sys=>$S,type=>"calls",index=>$intfindex)) ne "") {
					$NI->{database}{calls}{$intfindex} = $db;
				}
			}
		return 1;
		}
	}

#====
	sub getCallswalk {
		my %args = @_;
		my $S = $args{sys};
		my $NI = $S->ndinfo;
		my $IF = $S->ifinfo;
		my $SNMP = $S->{snmp};

		my %seen;
		my %callsTable;
		my %mappingTable;
		my ($intfindex,$parentintfIndex);

		dbg("Starting Calls ports collection");

		# double check if any call interfaces on this node.
		# cycle thru each ifindex and check the ifType, and save the ifIndex for matching later
		# only collect on interfaces that are defined and that are Admin UP
		foreach ( keys %{$IF} ) {
			if ( $IF->{$_}{ifAdminStatus} eq "up"	) {
				$seen{$_} = $_; 
			}
		}
		if ( ! %seen ) {	# empty hash
			dbg("$NI->{system}{name} does not have any call ports or no collect or port down - Call ports collection aborted");
			return;
		}

		# should now be good to go....
		# only use the Cisco private mib for cisco routers

		# add in the walk root for the cisco interface table entry for port to intf mapping
		add_mapping("1.3.6.1.4.1.9.10.19.1.5.2.1.8","cpmDS0InterfaceIndex","");
		add_mapping("1.3.6.1.2.1.31.1.2.1.3","ifStackStatus","");
			
		# getindex the cpmDS0InterfaceIndex oid to populate $callsTable hash with such as interface indexes, ports, slots	
		my $IntfIndexTable;
		my $IntfStatusTable;
		if ($IntfIndexTable = $SNMP->getindex("cpmDS0InterfaceIndex")) {
			foreach my $index (keys %{$IntfIndexTable}) {
				$intfindex = $IntfIndexTable->{$index};
				my ($slot,$port,$channel) = split /\./,$index,3;
				$callsTable{$intfindex}{'intfoid'} = $index;
				$callsTable{$intfindex}{'intfindex'} = $intfindex;
				$callsTable{$intfindex}{'slot'} = $slot;
				$callsTable{$intfindex}{'port'} = $port;
				$callsTable{$intfindex}{'channel'} = $channel;
			}
			if ($IntfStatusTable = $SNMP->getindex("ifStackStatus")) {
				foreach my $index (keys %{$IntfStatusTable}) {
					($intfindex,$parentintfIndex) = split /\./,$index,2;
					$mappingTable{$intfindex}{'parentintfIndex'} = $parentintfIndex;
				}
				# traverse the callsTable and mappingTable hashes to match call ports with their physical parent ports
				foreach my $callsintf (sort keys %callsTable ) {
					foreach my $mapintf (sort keys %mappingTable ) {
						if ( $callsintf == $mapintf ) {
						dbg("parent interface $mappingTable{$mapintf}{'parentintfIndex'} found for interface $callsintf",2);
						# if parent interface has been reached stop
							if ( $mappingTable{$mappingTable{$mapintf}{'parentintfIndex'}}{'parentintfIndex'} eq "0" ) {
								$callsTable{$callsintf}{'parentintfIndex'} = $mappingTable{$mapintf}{'parentintfIndex'};
							} # endif	
							# assume only one level of nesting in physical interfaces 
							# (may need to increase for larger Cisco chassis)
							else {
								$callsTable{$callsintf}{'parentintfIndex'} = $mappingTable{$mappingTable{$mapintf}{'parentintfIndex'}}{'parentintfIndex'};
							} #end else
						} #end if
					} #end foreach
					# check if parent interface is also up
					if ( $IF->{$callsTable{$callsintf}{'parentintfIndex'}}{ifAdminStatus} ne "up" ) {
					##	print returnTime." Calls: parent interface $IF->{$callsTable{$callsintf}{'parentintfIndex'}}{ifDescr} is not up\n" if $debug;
						delete $callsTable{$callsintf} ;
					}
				} #end foreach
				# traverse the callsTable hash one last time and populate descriptive fields; also count total voice ports
				my $InstalledVoice;
				foreach my $callsintf ( keys %callsTable ) {
					(      $callsTable{$callsintf}{'intfDescr'},
														$callsTable{$callsintf}{'parentintfDescr'},
									) = $SNMP->getarray(
													'ifDescr'.".$callsTable{$callsintf}{'intfindex'}",
													'ifDescr'.".$callsTable{$callsintf}{'parentintfIndex'}",
									);
					$InstalledVoice++;
				} #end foreach
			
				# create $nodes-calls.nmis file which contains interface mapping and descirption data	
				delete $S->{info}{calls};
				if ( %callsTable) {
					# callsTable has some values, so write it out
					$S->{info}{calls} = \%callsTable;
					$NI->{system}{InstalledVoice} = "$InstalledVoice";
				}
			}
		}
	}
} # end getCalls

#=========================================================================================

sub getPVC {
	my %args = @_;
	my $S = $args{sys};
	my $NI = $S->ndinfo;
	my $IF = $S->ifinfo;
	my $SNMP = $S->snmp;
	my $PVC = $S->pvcinfo;

	# quick exit if not a device supporting frame type interfaces !
	if ( $NI->{nodeType} ne "router" ) { return; }

	my %pvcTable;
	my $port;
	my $pvc;
	my $mibname;
	my %seen;
	my @ret;

	my %pvcStats;		# start this new every time
	my %snmpTable;

	dbg("Starting frame relay PVC collection");

	# double check if any frame relay interfaces on this node.
	# cycle thru each ifindex and check the ifType, and save the ifIndex for matching later
	# only collect on interfaces that are defined, with collection turned on globally
	# and for that interface and that are Admin UP
	foreach ( keys %{$IF} ) {
		if ( $IF->{$_}{ifType} =~ /framerelay/i
			and $IF->{$_}{ifAdminStatus} eq "up" and 
			$IF->{$_}{collect} eq "true"
		) {
			$seen{$_} = $_;
		}
	}
	if ( ! %seen ) {	# empty hash
		dbg("$NI->{system}{name} does not have any frame ports or no collect or port down");
		goto END_getPVC;
	}

	my $cnt = keys %seen;
	dbg("found $cnt framerelay channel(s)");

	# should now be good to go....
	# only use the Cisco private mib for cisco routers

	# add in the walk root for the cisco interface table entry for pvc to intf mapping
	add_mapping("1.3.6.1.4.1.9.9.49.1.2.2.1.1","cfrExtCircuitIfName","");

	my $frCircEntryTable;
	my $cfrExtCircIfNameTable;
	if ( $frCircEntryTable = $SNMP->getindex('frCircuitEntry')) {
		foreach my $index (keys %{$frCircEntryTable}) { 
			my ($oid,$port,$pvc) = split /\./,$index,3;
			my $textoid = oid2name("1.3.6.1.2.1.10.32.2.1.$oid"); 
			$pvcStats{$port}{$pvc}{$textoid} = $frCircEntryTable->{$index};
			if ($textoid =~ /ReceivedBECNs|ReceivedFECNs|ReceivedFrames|ReceivedOctets|SentFrames|SentOctets|State/) {
				$snmpTable{$port}{$pvc}{$textoid}{value} = $frCircEntryTable->{$index};
			}
		}
		if ( $NI->{system}{nodeModel} =~ /CiscoRouter/ ) {
			if ( $cfrExtCircIfNameTable = $SNMP->getindex('cfrExtCircuitIfName')) {
				foreach my $index (keys %{$cfrExtCircIfNameTable}) { 
					my ($port,$pvc) = split /\./,$index;
					$pvcStats{$port}{$pvc}{'cfrExtCircuitIfName'} = $cfrExtCircIfNameTable->{$index};
				}
			}
		}

		# we now have a hash of port:pvc:mibname=value - or an empty hash if no reply....
		# put away to a rrd.
		delete 	$NI->{database}{pvc}; # cleanup first
		foreach $port ( keys %pvcStats ) {
	
			# check if parent port was seen before and OK to collect on.
			if ( !exists $seen{$port} ) {
				dbg("snmp frame port $port is not collected or down - skipping");
				next;
			}
	
			foreach $pvc ( keys %{$pvcStats{$port}} ) {
				# massage some values
				# frCircuitState = 2 for active
				# could set an alarm here on PVC down ?? 
				if ( $pvcStats{$port}{$pvc}{'frCircuitState'} eq 2 ) {
					$pvcStats{$port}{$pvc}{'frCircuitState'} = 100;
				}
				else {
					$pvcStats{$port}{$pvc}{'frCircuitState'} = 0;
				}
				# RRD options
				$snmpTable{$port}{$pvc}{ReceivedBECNs}{option} = "counter,0:U";
				$snmpTable{$port}{$pvc}{ReceivedFECNs}{option} = "counter,0:U";
				$snmpTable{$port}{$pvc}{ReceivedFrames}{option} = "counter,0:U";
				$snmpTable{$port}{$pvc}{ReceivedOctets}{option} = "counter,0:U";
				$snmpTable{$port}{$pvc}{SentFrames}{option} = "counter,0:U";
				$snmpTable{$port}{$pvc}{SentOctets}{option} = "counter,0:U";
				$snmpTable{$port}{$pvc}{State}{option} = "gauge,0:U";
				my $key = "${port}-${pvc}";
				if ((my $db = updateRRD(data=>\%{$snmpTable{$port}{$pvc}},sys=>$S,type=>"pvc",item=>$key)) ne "") {
					$NI->{database}{pvc}{$key} = $db;
					$NI->{graphtype}{$key}{pvc} = 'pvc';
				}
			}
		}		

		# save a list of PVC numbers to an interface style dat file, with ifindex mappings, so we can use this to read and graph the rrd via the web ui.
		# save the cisco interface ifDescr if we have it.
		foreach $port ( keys %pvcStats ) {
			foreach $pvc (keys %{$pvcStats{$port}}) {
				my $key = "${port}-${pvc}";
				$pvcTable{$key}{subifDescr} = rmBadChars($pvcStats{$port}{$pvc}{cfrExtCircuitIfName});		# if not cisco, will not exist.
				$pvcTable{$key}{pvc} = $pvc;
				$pvcTable{$key}{port} = $port;			# should be ifIndex of parent frame relay interface
				$pvcTable{$key}{LastTimeChange} = $pvcStats{$port}{$pvc}{frCircuitLastTimeChange};
				$pvcTable{$key}{rrd} = $key;		# save this for filename lookups
				$pvcTable{$key}{CIR} = $pvcStats{$port}{$pvc}{frCircuitCommittedBurst};
				$pvcTable{$key}{EIR} = $pvcStats{$port}{$pvc}{frCircuitExcessBurst};
				$pvcTable{$key}{subifIndex} = $pvcStats{$port}{$pvc}{frCircuitLogicalIfIndex}; # non-cisco may support this - to be verified.
			}
		}
		if ( %pvcTable) {
			# pvcTable has some values, so write it out
			$S->{info}{pvc} = \%pvcTable;
			dbg("pvc values stored");
		} else {
			delete $S->{info}{pvc};
		}
	}
END_getPVC:
	dbg("Finished");
} # end getPVC


#=========================================================================================

sub runServer {
	my %args = @_;
	my $S = $args{sys};
	my $NI = $S->ndinfo;
	my $M = $S->mdl;
	my $SNMP = $S->snmp;

	my $result;
	my %Val;
	my %ValMeM;
	my $hrCpuLoad;

	if ($NI->{system}{nodeType} ne 'server') { return;}

	dbg("Starting server device/storage collection, node $NI->{system}{name}");

	# get cpu info
	delete $NI->{device};
	if ($M->{device} ne '') {
		my $deviceIndex = $SNMP->getindex('hrDeviceIndex');
		$S->loadInfo(class=>'device',model=>$model); # get cpu load without index
		foreach my $index (keys %{$deviceIndex}) {
			if ($S->loadInfo(class=>'device',index=>$index,model=>$model)) {
				my $D = $NI->{device}{$index};
				dbg("device Descr=$D->{hrDeviceDescr}, Type=$D->{hrDeviceType}");
				if ($D->{hrDeviceType} eq '1.3.6.1.2.1.25.3.1.3') { # hrDeviceProcessor
					($hrCpuLoad,$D->{hrDeviceDescr}) = $SNMP->getarray("hrProcessorLoad.${index}","hrDeviceDescr.${index}");
					
					### 2012-12-20 keiths, adding Server CPU load to Health Calculations.
					push(@{$S->{reach}{cpuList}},$hrCpuLoad);
					
					$NI->{device}{$index}{hrCpuLoad} = ($hrCpuLoad =~ /noSuch/i) ? $NI->{device}{hrCpuLoad} : $hrCpuLoad ;
					dbg("cpu Load=$NI->{device}{hrCpuLoad}, Descr=$D->{hrDeviceDescr}");
					undef %Val;
					$Val{hrCpuLoad}{value} = $NI->{device}{$index}{hrCpuLoad} || 0;
					if ((my $db = updateRRD(sys=>$S,data=>\%Val,type=>"hrsmpcpu",index=>$index))) {
						$NI->{database}{hrsmpcpu}{$index} = $db;
						$NI->{graphtype}{$index}{hrsmpcpu} = "hrsmpcpu";
					}
				} else {
					delete $NI->{device}{$index};
				}
			}
		}
	} else {
		dbg("Class=device not defined in model=$NI->{system}{nodeModel}");
	}
	
	### 2012-12-20 keiths, adding Server CPU load to Health Calculations.
	if ( ref($S->{reach}{cpuList}) and @{$S->{reach}{cpuList}} ) {
		$S->{reach}{cpu} = mean(@{$S->{reach}{cpuList}});
	}

	delete $NI->{storage};
	if ($M->{storage} ne '') {
		# get storage info
		my $disk_cnt = 1;
		my $storageIndex = $SNMP->getindex('hrStorageIndex');
		foreach my $index (keys %{$storageIndex}) {
			if ($S->loadInfo(class=>'storage',index=>$index,model=>$model)) {
				my $D = $NI->{storage}{$index};
				dbg("storage Type=$D->{hrStorageType}, Size=$D->{hrStorageSize}, Used=$D->{hrStorageUsed}, Units=$D->{hrStorageUnits}");
				if (($M->{storage}{nocollect}{Description} ne '' and $D->{hrStorageDescr} =~ /$M->{storage}{nocollect}{Description}/ ) 
							or $D->{hrStorageSize} <= 0) {
					delete $NI->{storage}{$index};
				} else {
					if ( $D->{hrStorageType} eq '1.3.6.1.2.1.25.2.1.4') { # hrStorageFixedDisk
						undef %Val;
						$Val{hrDiskSize}{value} = $D->{hrStorageUnits} * $D->{hrStorageSize};
						$Val{hrDiskUsed}{value} = $D->{hrStorageUnits} * $D->{hrStorageUsed};

						### 2012-12-20 keiths, adding Server Memory to Health Calculations.
						push(@{$S->{reach}{diskList}},($Val{hrDiskSize}{value} - $Val{hrDiskUsed}{value}) / $Val{hrDiskSize}{value} * 100);

						$D->{hrStorageDescr} =~ s/,/ /g;	# lose any commas.
						if ((my $db = updateRRD(sys=>$S,data=>\%Val,type=>"hrdisk",index=>$index))) {
							$NI->{database}{hrdisk}{$index} = $db;
							$NI->{graphtype}{$index}{hrdisk} = "hrdisk";
							$D->{hrStorageType} = 'Fixed Disk';
							$D->{hrStorageIndex} = $index;
							$D->{hrStorageGraph} = "hrdisk";
							$disk_cnt++;
						}
					} elsif ( $D->{hrStorageType} eq '1.3.6.1.2.1.25.2.1.2') { # Memory
						undef %Val;
						$Val{hrMemSize}{value} = $D->{hrStorageUnits} * $D->{hrStorageSize};
						$Val{hrMemUsed}{value} = $D->{hrStorageUnits} * $D->{hrStorageUsed};
						
						### 2012-12-20 keiths, adding Server Memory to Health Calculations.
						$S->{reach}{memfree} = $Val{hrMemSize}{value} - $Val{hrMemUsed}{value};
						$S->{reach}{memused} = $Val{hrMemUsed}{value};
						
						if ((my $db = updateRRD(sys=>$S,data=>\%Val,type=>"hrmem"))) {
							$NI->{database}{hrmem} = $db;
							$NI->{graphtype}{hrmem} = "hrmem";
							$D->{hrStorageType} = 'Memory';
							$D->{hrStorageGraph} = "hrmem";
						}
					} elsif ( $D->{hrStorageType} eq '1.3.6.1.2.1.25.2.1.3') { # VirtualMemory
						undef %Val;
						$Val{hrVMemSize}{value} = $D->{hrStorageUnits} * $D->{hrStorageSize};
						$Val{hrVMemUsed}{value} = $D->{hrStorageUnits} * $D->{hrStorageUsed};
						if ((my $db = updateRRD(sys=>$S,data=>\%Val,type=>"hrvmem"))) {
							$NI->{database}{hrvmem} = $db;
							$NI->{graphtype}{hrvmem} = "hrvmem";
							$D->{hrStorageType} = 'Virtual Memory';
							$D->{hrStorageGraph} = "hrvmem";
						}
					} else {
						delete $NI->{storage}{$index};
					}
				}
			}
		}
	} else {
		dbg("Class=storage not defined in Model=$NI->{system}{nodeModel}");
	}

	### 2012-12-20 keiths, adding Server Disk Usage to Health Calculations.
	if ( defined $S->{reach}{diskList} and @{$S->{reach}{diskList}} ) {
		$S->{reach}{disk} = mean(@{$S->{reach}{diskList}});
	}

	# convert date value to readable string
	sub snmp2date {
		my @tt = unpack("C*", shift );
		return eval(($tt[0] *256) + $tt[1])."-".$tt[2]."-".$tt[3].",".$tt[4].":".$tt[5].":".$tt[6].".".$tt[7];
	}
	dbg("Finished");
} # end runServer


#=========================================================================================

sub runServices {
	my %args = @_;
	my $S = $args{sys};
	my $NI = $S->ndinfo;
	my $V =  $S->view;
	my $C = loadConfTable();
	my $NT = loadLocalNodeTable();
	my $SNMP = $S->snmp;

	dbg("Starting Services stats, node=$NI->{system}{name}, nodeType=$NI->{system}{nodeType}");

	### 2012-09-11 keiths, running services even if node down.
	#if ($NI->{system}{nodedown} eq 'true') {
	#	dbg("node down - skip");
	#	goto END_runServices;
	#}

	my %snmpTable;
	my %Val;
	my $service;
	my $ret;
	my $cpu;
	my $memory;
	my $gotMemCpu = 0;
	my $msg;
	my $servicePoll = 0;
	my %services;		# hash to hold snmp gathered service status.

	my $ST = loadServicesTable();

	# services to be polled are saved in a list
	foreach $service ( split /,/ , lc($NT->{$NI->{system}{name}}{services}) ) {
		# check for invalid service table
		next if $service =~ /n\/a/i;
		next if $ST->{$service}{Service_Type} =~ /n\/a/i;
		next if $service eq '';
		dbg("Checking service_type=$ST->{$service}{Service_Type} name=$ST->{$service}{Name} service_name=$ST->{$service}{Service_Name}");

		# clear global hash each time around as this is used to pass results to rrd update
		undef %snmpTable;
		$ret = 0;

		# DNS gets treated simply ! just lookup our own domain name.
		if ( $ST->{$service}{Service_Type} eq "dns" ) {
			if ($NI->{system}{host} =~ /^\d+.\d+.\d+.\d+$/) {
				dbg("host $NI->{system}{host} must be a fqdn");
				logMsg("ERROR, ($NI->{system}{name}) service=$service must contain a fqdn");
				next;
			}
			my $res;
			my $packet;
			my $rr;

			# resolve $node to an IP address first so Net::DNS points at the remote server
			if ( my $packed_ip = inet_aton($NI->{system}{host})) {
				my $ip = inet_ntoa($packed_ip);

				use Net::DNS;
				$res = Net::DNS::Resolver->new;
					$res->nameservers($ip);
					$res->recurse(0);
					$res->retry(2);
					$res->usevc(0);			# force to udp (default)
					$res->debug(1) if $C->{debug} >3;			# set this to 1 for debug

				if ( !$@ ) {
					$packet = $res->query($NI->{system}{host});		# lookup its own nodename on itself, should always work..?
					if (!$packet) {
						$ret = 0;
						dbg("ERROR Unable to lookup data for $node from $ip\[$NI->{system}{host}\]");
					}
					else {
						# stores the last RR we receive
						foreach $rr ($packet->answer) {
							$ret = 1;
							my $tmp = $rr->address;
							dbg("RR data for $node from $ip\[$NI->{system}{host}\] was $tmp");
						}
					}
				}
				else {
					dbg("ERROR Net::DNS error $@");
					$ret = 0;
				}
			} else { dbg("ERROR Could not resolve $NI->{system}{host} to ip"); }
		} # end DNS

		# now the 'port' 
		elsif ( $ST->{$service}{Service_Type} eq "port" ) {
			$msg = '';
			my $nmap;
			
			my ( $scan, $port) = split ':' , $ST->{$service}{Port};
		
			if ( $scan =~ /udp/ ) {
				$nmap = "nmap -sU --host_timeout 3000 -p $port -oG - $NI->{system}{host}";
			}
			else {
				$nmap = "nmap -sT --host_timeout 3000 -p $port -oG - $NI->{system}{host}";
			}
			# now run it, need to use the open() syntax here, else we may not get the response in a multithread env.
			unless ( open(NMAP, "$nmap 2>&1 |")) {
				dbg("FATAL: Can't open nmap: $!");
			}
			while (<NMAP>) {
				$msg .= $_;
			}
			close(NMAP);

			if ( $msg =~ /Ports: $port\/open/ ) {
				$ret = 1;
				dbg("Success: $msg");
			}
			else {
				$ret = 0;
				dbg("Failed: $msg");
			}
		}
		# now the services !
		elsif ( $ST->{$service}{Service_Type} eq "service" and $NI->{system}{nodeType} eq 'server') {
			# only do the SNMP checking if you are supposed to!
			dbg("snmp_stop_polling_on_error=$C->{snmp_stop_polling_on_error} snmpdown=$NI->{system}{snmpdown} nodedown=$NI->{system}{nodedown}");
			if ( $C->{snmp_stop_polling_on_error} eq "false" or ( $C->{snmp_stop_polling_on_error} eq "true" and $NI->{system}{snmpdown} ne "true" and $NI->{system}{nodedown} ne "true") ) {
				if ($ST->{$service}{Service_Name} eq '') {
					dbg("ERROR, service_name is empty");
					logMsg("ERROR, ($NI->{system}{name}) service=$service service_name is empty");
					next;
				}
				if ( ! $servicePoll ) {
					dbg("get index of hrSWRunName hrSWRunStatus by snmp");
					my $timeout = 3;
					my $snmpcmd;
					my @ret;
					my $var;
					my $i;
					my $key;
					my $write=0;
	
					$servicePoll = 1;	# set flag so snmpwalk happens only once.
	
					my @snmpvars = qw( hrSWRunName hrSWRunStatus hrSWRunType hrSWRunPerfCPU hrSWRunPerfMem);
					my $hrIndextable;
					foreach my $var ( @snmpvars ) {
						if ( $hrIndextable = $SNMP->getindex($var)) {
							foreach my $inst (keys %{$hrIndextable}) {
								my $value = $hrIndextable->{$inst};
								my $textoid = oid2name(name2oid($var).".".$inst);
								if ( $textoid =~ /date\./i ) { $value = snmp2date($value) }
								( $textoid, $inst ) = split /\./, $textoid, 2;
								$snmpTable{$textoid}{$inst} = $value;
								dbg("Indextable=$inst textoid=$textoid value=$value",2);
							}
						}
					}
	
					foreach (sort keys %{$snmpTable{hrSWRunName}} ) {
						# key services by name_pid
						$key = $snmpTable{hrSWRunName}{$_}.':'.$_;
						$services{$key}{hrSWRunName} = $key;
						$services{$key}{hrSWRunType} = ( '', 'unknown', 'operatingSystem', 'deviceDriver', 'application' )[$snmpTable{hrSWRunType}{$_}];
						$services{$key}{hrSWRunStatus} = ( '', 'running', 'runnable', 'notRunnable', 'invalid' )[$snmpTable{hrSWRunStatus}{$_}];
						$services{$key}{hrSWRunPerfCPU} = $snmpTable{hrSWRunPerfCPU}{$_};
						$services{$key}{hrSWRunPerfMem} = $snmpTable{hrSWRunPerfMem}{$_};
	
						dbg("$services{$key}{hrSWRunName} type=$services{$key}{hrSWRunType} status=$services{$key}{hrSWRunStatus} cpu=$services{$key}{hrSWRunPerfCPU} memory=$services{$key}{hrSWRunPerfMem}");
					}
	
				} #servicePoll
				
				# lets check the service status
				# NB - may have multiple services with same name on box.
				# so keep looking if up, last if one down
				# look for an exact match here on service name as read from snmp poll
	
				foreach ( sort keys %services ) {
					my ($svc) = split ':', $services{$_}{hrSWRunName};
					if ( $svc eq $ST->{$service}{Service_Name} ) {
						if ( $services{$_}{hrSWRunStatus} =~ /running|runnable/i ) {
							$ret = 1;
							$cpu = $services{$_}{hrSWRunPerfCPU};
							$memory = $services{$_}{hrSWRunPerfMem};
							$gotMemCpu = 1;
							dbg("INFO, service $ST->{$service}{Name} is up, status is $services{$_}{hrSWRunStatus}");
						}
						else {
							$ret = 0;
							$cpu = $services{$_}{hrSWRunPerfCPU};
							$memory = $services{$_}{hrSWRunPerfMem};
							$gotMemCpu = 1;
							dbg("INFO, service $ST->{$service}{Name} is down, status is $services{$_}{hrSWRunStatus}");
							last;
						}
					}					
				}
				
				### 2012-12-20 keiths, keep the services for display later.
				$NI->{services} = \%services;
			}	
		}
		# now the scripts !
		elsif ( $ST->{$service}{Service_Type} eq "script" ) {

			### lets do the user defined scripts
			### ($ret,$msg) = sapi($ip,$port,$script,$ScriptTimeout);

			($ret,$msg) = sapi($NI->{system}{host},$ST->{$service}{Port},"$C->{script_root}/$service",3);
			dbg("Results of $service is $ret, msg is $msg");
		}
		else {
			# no service type found
			dbg("ERROR, service handling not found");
			$ret = 0;
			$msg = '';
			next;			# just do the next one - no alarms
		}

		$V->{system}{"${service}_title"} = "Service $ST->{$service}{Name}";
		$V->{system}{"${service}_value"} = $ret ? 'running' : 'down';
		$V->{system}{"${service}_color"} =  $ret ? 'white' : 'red';
		$V->{system}{"${service}_cpumem"} = $gotMemCpu ? 'true' : 'false';
		$V->{system}{"${service}_gurl"} = "$C->{'node'}?conf=$C->{conf}&act=network_graph_view&graphtype=service&node=$NI->{system}{name}&intf=$service";

		# lets raise or clear an event 
		if ( $ret ) {
			# Service is UP!
			dbg("$ST->{$service}{Service_Type} $ST->{$service}{Name} is available");
			checkEvent(sys=>$S,event=>"Service Down",level=>"Normal",element=>$ST->{$service}{Name},details=>"" );
		} else {
			# Service is down
			dbg("$ST->{$service}{Service_Type} $ST->{$service}{Name} is unavailable");
			notify(sys=>$S,event=>"Service Down",element=>$ST->{$service}{Name},details=>"" );
		}

		# save result for availability history - one file per service per node
		$Val{service}{value} = $ret*100;
		if ( $cpu < 0 ) {
			$cpu = $cpu * -1;
		}
		if ($gotMemCpu) {	
			$Val{cpu}{value} = $cpu;
			$Val{cpu}{option} = "COUNTER,U:U";
			$Val{memory}{value} = $memory;
			$Val{memory}{option} = "GAUGE,U:U";
		}
		if (( my $db = updateRRD(data=>\%Val,sys=>$S,type=>"service",item=>$service))) {
			$NI->{database}{service}{$service} = $db;
			$NI->{graphtype}{$service}{service} = 'service';
			if ($gotMemCpu) {	
				$NI->{graphtype}{$service}{service} = 'service,service-cpumem';
			}
		}
	} # foreach
END_runServices:
	dbg("Finished");
} # end runServices

#=========================================================================================

sub runCheckValues {
	my %args = @_;
	my $S = $args{sys};	# system object
	my $NI = $S->ndinfo;
	my $M = $S->mdl;	# Model table of node
	my $C = loadConfTable();

	if ($NI->{system}{nodedown} ne 'true' and $NI->{system}{snmpdown} ne 'true') {
		for my $sect ( keys %{$M->{system}{sys}} ) {
			my $control = $M->{system}{sys}{$sect}{control}; 	# check if skipped by control
			if ($control ne "") {
				dbg("control=$control found for section=$sect",2);
				if ($S->parseString(string=>"($control) ? 1:0") ne "1") {
					dbg("threshold of section $sect skipped by control=$control");
					next;
				}
				#								}
				for my $attr (keys %{$M->{system}{sys}{$sect}{snmp}} ) {

					if (exists $M->{system}{sys}{$sect}{snmp}{$attr}{check}) {
					# select the method we will run
						my $check = $M->{system}{sys}{$sect}{snmp}{$attr}{check};
						if ($check eq 'checkPower') {
							checkPower(sys=>$S,attr=>$attr);
						# }
						# elsif ($check eq 'checkNodeConfiguration') {
						# 	checkNodeConfiguration(sys=>$S,attr=>$attr);
						} else {
							logMsg("ERROR ($S->{name}) unknown method=$check in Model=$NI->{system}{nodeModel}");
						}
					}
				}
			}
		}
	}

END_runCheckValues:
	dbg("Finished");
} # end runCheckValues

#=========================================================================================
#
# send event of node down by snmp
#
sub snmpNodeDown {
	my %args = @_;
	my $S = $args{sys};
	my $NI = $S->ndinfo;	# node info
	# failed by snmp
	notify(sys=>$S,event=>"SNMP Down",element=>'',details=>"SNMP error");
	$NI->{system}{snmpdown} = 'true';
	return 0;
}
#=========================================================================================

sub runReach {
	my %args = @_;
	my $S = $args{sys};	# system object
	my $check = $args{check} || 0;
	my $NI = $S->ndinfo;	# node info
	my $IF = $S->ifinfo;	# interface info
	my $RI = $S->reach;	# reach info
	my $C = loadConfTable();
	
	#print Dumper($S);

	my $cpuWeight;
	my $diskWeight;
	my $memWeight;
	my $responseWeight;
	my $interfaceWeight;
	my $intf;
	my $inputUtil;
	my $outputUtil;
	my $totalUtil;
	my $reportStats;
	my @tmparray;
	my @tmpsplit;
	my %util;
	my $intcount;
	my $intsummary;
	my $intWeight;
	my $index;
	
	dbg("Starting node $NI->{system}{name}, type=$NI->{system}{nodeType}");

	# Math hackery to convert Foundry CPU memory usage into appropriate values
	$RI->{memused} = ($RI->{memused} - $RI->{memfree}) if $NI->{nodeModel} =~ /FoundrySwitch/;

	if ( $NI->{nodeModel} =~ /Riverstone/ ) {		
		# Math hackery to convert Riverstone CPU memory usage into appropriate values
		$RI->{memfree} = ($RI->{memfree} - $RI->{memused});
		$RI->{memused} = $RI->{memused} * 16;
		$RI->{memfree} = $RI->{memfree} * 16;
	}

	if ( $RI->{memfree} == 0 or $RI->{memused} == 0 ) {
		$RI->{mem} = 100;
	} else {
		# calculate mem
		if ( $RI->{memfree} > 0 and $RI->{memused} > 0 ) {
			$RI->{mem} = ( $RI->{memfree} * 100 ) / ($RI->{memused} + $RI->{memfree}) ;
		}	
		else {	
			$RI->{mem} = "U";	
		}
	}

	# copy results from object
	my $pingresult = $RI->{pingresult};
	my $snmpresult = $RI->{snmpresult};

	my %reach;		# copy in local table
	$reach{cpu} = $RI->{cpu};
	$reach{mem} = $RI->{mem};
	$reach{disk} = 0;
	if ( defined $RI->{disk} and $RI->{disk} > 0 ) {
		$reach{disk} = $RI->{disk};
	}
	$reach{responsetime} = $RI->{pingavg};
	$reach{loss} = $RI->{pingloss};
	$reach{operStatus} = $RI->{operStatus};
	$reach{operCount} = $RI->{operCount};

	# number of interfaces
	$reach{intfTotal} = $NI->{system}{intfTotal} eq 0 ? 'U' : $NI->{system}{intfTotal}; # from run update
	$reach{intfCollect} = $NI->{system}{intfCollect}; # from run update
	$reach{intfUp} = $RI->{intfUp} ne '' ? $RI->{intfUp} : 0; # from run collect
	$reach{intfColUp} = $RI->{intfColUp}; # from run collect

	# Things which don't do collect get 100 for availability
	if ( $reach{availability} eq "" and $NI->{system}{collect} ne 'true' ) { 
		$reach{availability} = "100"; 
	}
	elsif ( $reach{availability} eq "" ) { $reach{availability} = "U"; }

	my ($outage,undef) = outageCheck(node=>$S->{node},time=>time());
	dbg("Outage for $S->{name} is $outage");
	# Health should actually reflect a combination of these values
	# ie if response time is high health should be decremented.
	if ( $pingresult == 100 and $snmpresult == 100 ) {

		$reach{reachability} = 100;
		if ( $reach{operCount} > 0 ) {
			$reach{availability} = $reach{operStatus} / $reach{operCount}; 
		}

		if ($reach{reachability} > 100) { $reach{reachability} = 100; }
		($reach{responsetime},$responseWeight) = weightResponseTime($reach{responsetime});
		
		if ( $NI->{system}{collect} eq 'true' and $reach{cpu} ne "" ) {
			if    ( $reach{cpu} <= 10 ) { $cpuWeight = 100; }
			elsif ( $reach{cpu} <= 20 ) { $cpuWeight = 90; }
			elsif ( $reach{cpu} <= 30 ) { $cpuWeight = 80; }
			elsif ( $reach{cpu} <= 40 ) { $cpuWeight = 70; }
			elsif ( $reach{cpu} <= 50 ) { $cpuWeight = 60; }
			elsif ( $reach{cpu} <= 60 ) { $cpuWeight = 50; }
			elsif ( $reach{cpu} <= 70 ) { $cpuWeight = 40; }
			elsif ( $reach{cpu} <= 80 ) { $cpuWeight = 30; }
			elsif ( $reach{cpu} <= 90 ) { $cpuWeight = 20; }
			elsif ( $reach{cpu} <= 100 ) { $cpuWeight = 10; }

			if ( $reach{disk} ) {
				if    ( $reach{disk} <= 10 ) { $diskWeight = 100; }
				elsif ( $reach{disk} <= 20 ) { $diskWeight = 90; }
				elsif ( $reach{disk} <= 30 ) { $diskWeight = 80; }
				elsif ( $reach{disk} <= 40 ) { $diskWeight = 70; }
				elsif ( $reach{disk} <= 50 ) { $diskWeight = 60; }
				elsif ( $reach{disk} <= 60 ) { $diskWeight = 50; }
				elsif ( $reach{disk} <= 70 ) { $diskWeight = 40; }
				elsif ( $reach{disk} <= 80 ) { $diskWeight = 30; }
				elsif ( $reach{disk} <= 90 ) { $diskWeight = 20; }
				elsif ( $reach{disk} <= 100 ) { $diskWeight = 10; }
				
				dbg("Reach for Disk disk=$reach{disk} diskWeight=$diskWeight");
			}
			
			if    ( $reach{mem} >= 40 ) { $memWeight = 100; }
			elsif ( $reach{mem} >= 35 ) { $memWeight = 90; }
			elsif ( $reach{mem} >= 30 ) { $memWeight = 80; }
			elsif ( $reach{mem} >= 25 ) { $memWeight = 70; }
			elsif ( $reach{mem} >= 20 ) { $memWeight = 60; }
			elsif ( $reach{mem} >= 15 ) { $memWeight = 50; }
			elsif ( $reach{mem} >= 10 ) { $memWeight = 40; }
			elsif ( $reach{mem} >= 5 )  { $memWeight = 25; }
			elsif ( $reach{mem} >= 0 )  { $memWeight = 0; }
		}
		elsif ( $NI->{system}{collect} eq 'true' and $NI->{system}{nodeModel} eq "Generic" ) {
			$cpuWeight = 100;
			$memWeight = 100;
			### ehg 16 sep 2002 also make interface aavilability 100% - I dont care about generic switches interface health !
			$reach{availability} = 100;
		}
		else {
			$cpuWeight = 100;
			$memWeight = 100;
			### 2012-12-13 keiths, removed this stoopid line as availability was allways 100%
			### $reach{availability} = 100;
		}
		
		# Added little fix for when no interfaces are collected.
		if ( $reach{availability} !~ /\d+/ ) {
			$reach{availability} = "100";
		}

		# Makes 3Com memory health weighting always 100, and CPU, and Interface availibility
		if ( $NI->{system}{nodeModel} =~ /SSII 3Com/i ) {
			$cpuWeight = 100;
			$memWeight = 100;
			$reach{availability} = 100;

		}

		# Makes CatalystIOS memory health weighting always 100.
		# Add Baystack and Accelar
		if ( $NI->{system}{nodeModel} =~ /CatalystIOS|Accelar|BayStack|Redback|FoundrySwitch|Riverstone/i ) {
			$memWeight = 100;
		}

		if ( $NI->{system}{collect} eq 'true' and defined $S->{mdl}{interface}{nocollect}{ifDescr} ) {
			dbg("Getting Interface Utilisation Health");
			$intcount = 0;
			$intsummary = 0;
			# check if interface file exists - node may not be updated as yet....
			foreach my $index (keys %{$IF}) {
				# Don't do any stats cause the interface is not one we collect
				if ( $IF->{$index}{collect} eq 'true' ) { 
					# Get the link availability from the local node!!!
					my $util = getSummaryStats(sys=>$S,type=>"interface",start=>"-15 minutes",end=>time(),index=>$index);
					if ($util->{$index}{inputUtil} eq 'NaN' or $util->{$index}{outputUtil} eq 'NaN') {
						dbg("SummaryStats for interface=$index of node $NI->{system}{name} skipped because value is NaN");
						next;
					}
					$intsummary = $intsummary + ( 100 - $util->{$index}{inputUtil} ) + ( 100 - $util->{$index}{outputUtil} );
					++$intcount;
					dbg("Intf Summary in=$util->{$index}{inputUtil} out=$util->{$index}{outputUtil} intsumm=$intsummary count=$intcount");
				}
			} # FOR LOOP
			if ( $intsummary != 0 ) {
				$intWeight = sprintf( "%.2f", $intsummary / ( $intcount * 2 ));
			} else {
				$intWeight = "NaN"
			}
		}
		else {
			$intWeight = 100;	
		}
		
		# if the interfaces are unhealthy and lost stats, whack a 100 in there
		if ( $intWeight eq "NaN" or $intWeight > 100 ) { $intWeight = 100; }
		
		# Would be cool to collect some interface utilisation bits here.
		# Maybe thresholds are the best way to handle that though.  That
		# would pickup the peaks better.
		
		# Health is made up of a weighted values:
		### AS 16 Mar 02, implemented weights in nmis.conf
		if ( $reach{disk} ) {
			# use half of the weight allocation for interfaces
			$reach{health} = 	($reach{reachability} * $C->{weight_reachability}) + 
							($intWeight * ($C->{weight_int} / 2)) +
							($diskWeight * ($C->{weight_int} / 2)) +
							($responseWeight * $C->{weight_response}) + 
							($reach{availability} * $C->{weight_availability}) + 
							($cpuWeight * $C->{weight_cpu}) + 
							($memWeight * $C->{weight_mem})
							;
		}
		else {
			$reach{health} = 	($reach{reachability} * $C->{weight_reachability}) + 
							($intWeight * $C->{weight_int}) +
							($responseWeight * $C->{weight_response}) + 
							($reach{availability} * $C->{weight_availability}) + 
							($cpuWeight * $C->{weight_cpu}) + 
							($memWeight * $C->{weight_mem})
							;
		}
		dbg("Calculation of health=$reach{health}");
		if (lc $reach{health} eq 'nan') {
			dbg("Values Calc. reachability=$reach{reachability} * $C->{weight_reachability}");
			dbg("Values Calc. intWeight=$intWeight * $C->{weight_int}");
			dbg("Values Calc. responseWeight=$responseWeight * $C->{weight_response}");
			dbg("Values Calc. availability=$reach{availability} * $C->{weight_availability}");
			dbg("Values Calc. cpuWeight=$cpuWeight * $C->{weight_cpu}");
			dbg("Values Calc. memWeight=$memWeight * $C->{weight_mem}");
		}
	}
	elsif ( $NI->{system}{collect} ne 'true' and $pingresult == 100 ) {
		$reach{reachability} = 100; 
		$reach{availability} = 100;
		$reach{intfTotal} = 'U';
		($reach{responsetime},$responseWeight) = weightResponseTime($reach{responsetime});
		$reach{health} = ($reach{reachability} * 0.9) + ( $responseWeight * 0.1);
	}
	elsif ( ($pingresult == 0 or $snmpresult == 0) and $outage eq 'current') {
		$reach{reachability} = "U"; 
		$reach{availability} = "U"; 
		$reach{intfTotal} = 'U';
		$reach{responsetime} = "U"; 
		$reach{health} = "U"; 
		$reach{loss} = "U";
	} 
	elsif ( $pingresult == 100 and $snmpresult == 0 ) {
		$reach{reachability} = 80; # correct ? is up and degraded
		$reach{availability} = "U";  
		$reach{intfTotal} = 'U';
		$reach{health} = "U"; 
	}
	else {
		$reach{reachability} = 0; 
		$reach{availability} = "U"; 
		$reach{responsetime} = "U"; 
		$reach{intfTotal} = 'U';
		$reach{health} = 0;
	}

	dbg("Reachability and Metric Stats Summary");
	dbg("collect=$NI->{system}{collect} (Node table)");
	dbg("ping=$pingresult (normalised)");
	dbg("cpuWeight=$cpuWeight (normalised)");
	dbg("memWeight=$memWeight (normalised)");
	dbg("intWeight=$intWeight (100 less the actual total interface utilisation)");
	dbg("responseWeight=$responseWeight (normalised)");
	dbg("total number of interfaces=$reach{intfTotal}");
	dbg("total number of interfaces up=$reach{intfUp}");
	dbg("total number of interfaces collected=$reach{intfCollect}");
	dbg("total number of interfaces coll. up=$reach{intfColUp}");

	for $index ( sort keys %reach ) {
		dbg("$index=$reach{$index}");
	}

	$reach{health} = ($reach{health} > 100) ? 100 : $reach{health};
	my %reachVal;
	$reachVal{reachability}{value} = $reach{reachability};
	$reachVal{availability}{value} = $reach{availability};
	$reachVal{responsetime}{value} = $reach{responsetime};
	$reachVal{health}{value} = $reach{health};
	$reachVal{loss}{value} = $reach{loss};
	$reachVal{intfTotal}{value} = $reach{intfTotal};
	$reachVal{intfUp}{value} = $reach{intfTotal} eq 'U' ? 'U' : $reach{intfUp};
	$reachVal{intfCollect}{value} = $reach{intfTotal} eq 'U' ? 'U' : $reach{intfCollect};
	$reachVal{intfColUp}{value} = $reach{intfTotal} eq 'U' ? 'U' : $reach{intfColUp};
	$reachVal{reachability}{option} = "gauge,0:100";
	$reachVal{availability}{option} = "gauge,0:100";
	$reachVal{responsetime}{option} = "gauge,0:U";
	$reachVal{health}{option} = "gauge,0:100";
	$reachVal{loss}{option} = "gauge,0:100";
	$reachVal{intfTotal}{option} = "gauge,0:U";
	$reachVal{intfUp}{option} = "gauge,0:U";
	$reachVal{intfCollect}{option} = "gauge,0:U";
	$reachVal{intfColUp}{option} = "gauge,0:U";

	if ((my $db = updateRRD(sys=>$S,data=>\%reachVal,type=>"health"))) {	# database name is 'reach'
		$NI->{database}{health} = $db;
	}
	$NI->{graphtype}{health} = $NI->{system}{nodeModel} eq 'PingOnly' ? "health-ping,response" : "health,response,numintf";

END_runReach:
	dbg("Finished");
} # end runHealth

#=========================================================================================

sub getIntfAllInfo {
	my $index;
	my $tmpDesc;
	my $intHash;
	my %interfaceInfo;

	dbg("Starting");

	dbg("Getting Interface Info from all nodes");

	my $NT = loadLocalNodeTable();

	# Write a node entry for each node
	foreach my $node (sort keys %{$NT}) {
		if ($NT->{$node}{active} eq 'true' and $NT->{$node}{collect} eq 'true') {
			my $info = loadNodeInfoTable($node);
			dbg("ADD node=$node",3);
			if (exists $info->{interface}) {
				foreach my $intf (keys %{$info->{interface}}) {
			
					$tmpDesc = &convertIfName($info->{interface}{$intf}{ifDescr});
			
					$intHash = "$node-$tmpDesc";
						
					dbg("$node $tmpDesc hash=$intHash $info->{$intf}{ifDescr}",3);
			
					if ( $info->{interface}{$intf}{ifDescr} ne "" ) { 
						dbg("Add node=$node interface=$info->{interface}{$intf}{ifDescr}",2);
						$interfaceInfo{$intHash}{node} = $node;
						$interfaceInfo{$intHash}{sysName} = $info->{system}{sysName};
						$interfaceInfo{$intHash}{ifIndex} = $info->{interface}{$intf}{ifIndex};
						$interfaceInfo{$intHash}{ifDescr} = $info->{interface}{$intf}{ifDescr};
						$interfaceInfo{$intHash}{collect} = $info->{interface}{$intf}{collect};
						$interfaceInfo{$intHash}{real} = $info->{interface}{$intf}{real};
						$interfaceInfo{$intHash}{ifType} = $info->{interface}{$intf}{ifType};
						$interfaceInfo{$intHash}{ifSpeed} = $info->{interface}{$intf}{ifSpeed};
						$interfaceInfo{$intHash}{ifAdminStatus} = $info->{interface}{$intf}{ifAdminStatus};
						$interfaceInfo{$intHash}{ifOperStatus} = $info->{interface}{$intf}{ifOperStatus};
						$interfaceInfo{$intHash}{ifLastChange} = $info->{interface}{$intf}{ifLastChange};
						$interfaceInfo{$intHash}{Description} = $info->{interface}{$intf}{Description};
						$interfaceInfo{$intHash}{portModuleIndex} = $info->{interface}{$intf}{portModuleIndex};
						$interfaceInfo{$intHash}{portIndex} = $info->{interface}{$intf}{portIndex};
						$interfaceInfo{$intHash}{portDuplex} = $info->{interface}{$intf}{portDuplex};
						$interfaceInfo{$intHash}{portIfIndex} = $info->{interface}{$intf}{portIfIndex};
						$interfaceInfo{$intHash}{portSpantreeFastStart} = $info->{interface}{$intf}{portSpantreeFastStart};
						$interfaceInfo{$intHash}{vlanPortVlan} = $info->{interface}{$intf}{vlanPortVlan};
						$interfaceInfo{$intHash}{portAdminSpeed} = $info->{interface}{$intf}{portAdminSpeed};
						my $cnt = 1;
						while ($info->{interface}{$intf}{"ipAdEntAddr$cnt"} ne '') {
							$interfaceInfo{$intHash}{"ipAdEntAddr$cnt"} = $info->{interface}{$intf}{"ipAdEntAddr$cnt"};
							$interfaceInfo{$intHash}{"ipAdEntNetMask$cnt"} = $info->{interface}{$intf}{"ipAdEntNetMask$cnt"};
							$interfaceInfo{$intHash}{"ipSubnet$cnt"} = $info->{interface}{$intf}{"ipSubnet$cnt"};
							$interfaceInfo{$intHash}{"ipSubnetBits$cnt"} = $info->{interface}{$intf}{"ipSubnetBits$cnt"};
							$cnt++;
						}
					}
				}
			} else {
				logMsg("INFO empty interface info file of node $node");
			}
		}
	} # foreach $linkname
	# Write the interface table out.
	dbg("Writing Interface Info from all nodes");
	writeTable(dir=>'var',name=>"nmis-interfaces",data=>\%interfaceInfo);
	dbg("Finished");
}

#=========================================================================================

### create hash  write to /var for speeding up 
### Cologne 2005
###
sub getNodeAllInfo {

	my %Info;
	
	dbg("Starting");
	dbg("Getting Info from all nodes");

	my $NT = loadLocalNodeTable();

	# Write a node entry for each  node
	foreach my $node (sort keys %{$NT}) { 
		if ($NT->{$node}{active} eq 'true') {
			my $nodeInfo = loadNodeInfoTable($node);
			# using this info
			$Info{$node}{nodeVendor} = $nodeInfo->{system}{nodeVendor};
			$Info{$node}{nodeModel} = $nodeInfo->{system}{nodeModel};
			$Info{$node}{nodeType} = $nodeInfo->{system}{nodeType};
		}
	}
	# write to disk
	writeTable(dir=>'var',name=>"nmis-nodeinfo",data=>\%Info) ;
	dbg("Finished");
}

#=========================================================================================

sub weightResponseTime {
	my $rt = shift;
	my $responseWeight = 0;

	if ( $rt eq "" ) { 
		$rt = "U";
		$responseWeight = 0; 
	}
	elsif ( $rt !~ /^[0-9]/ ) { 
		$rt = "U";
		$responseWeight = 0; 
	}
	elsif ( $rt == 0 ) { 
		$rt = 1; 
		$responseWeight = 100; 
	}
	elsif ( $rt >= 1500 ) { $responseWeight = 0; }
	elsif ( $rt >= 1000 ) { $responseWeight = 10; }
	elsif ( $rt >= 900 ) { $responseWeight = 20; }
	elsif ( $rt >= 800 ) { $responseWeight = 30; }
	elsif ( $rt >= 700 ) { $responseWeight = 40; }
	elsif ( $rt >= 600 ) { $responseWeight = 50; }
	elsif ( $rt >= 500 ) { $responseWeight = 60; }
	elsif ( $rt >= 400 ) { $responseWeight = 70; }
	elsif ( $rt >= 300 ) { $responseWeight = 80; }
	elsif ( $rt >= 200 ) { $responseWeight = 90; }
	elsif ( $rt >= 0 ) { $responseWeight = 100; }
	return ($rt,$responseWeight);
}


#=========================================================================================

### 2011-12-29 keiths, centralising the copy of the remote files from slaves, so others can just load them.
sub nmisMaster {
	my %args = @_;

	if ($C->{server_master} eq "true") {
		dbg("Running NMIS Master Functions");
	
		my $ST = loadServersTable();
		for my $srv (keys %{$ST}) {
			dbg("Master, processing Slave Server $srv");
			
			dbg("Get loadnodedetails from $srv");
			getFileFromRemote(server => $srv, func => "loadnodedetails", format => "text", file => "$C->{'<nmis_var>'}/nmis-${srv}-Nodes.nmis");

			dbg("Get sumnodetable from $srv");
			getFileFromRemote(server => $srv, func => "sumnodetable", format => "text", file => "$C->{'<nmis_var>'}/nmis-${srv}-nodesum.nmis");
						
			my @hours = qw(8 16);
			foreach my $hour (@hours) {
				my $function = "summary". $hour ."h";
				dbg("get summary$hour from $srv");
				getFileFromRemote(server => $srv, func => "summary$hour", format => "text", file => "$C->{'<nmis_var>'}/nmis-$srv-$function.nmis");
			}
		}
	}
}
		

#=========================================================================================

# preload all summary stats - for metric update and dashboard display.
sub nmisSummary {
	my %args = @_;

	dbg("Calculating NMIS network stats for cgi cache");

	my $S = Sys::->new;

	summaryCache(sys=>$S,file=>'nmis-summary8h',start=>'-8 hours',end=>time() );
	my $k = summaryCache(sys=>$S,file=>'nmis-summary16h', start=>'-16 hours', end=>'-8 hours' );
	
	my $NS = getNodeSummary(C => $C);
	my $file = "nmis-nodesum.nmis";
	writeTable(dir=>'var',name=>$file,data=>$NS);
	dbg("Finished calculating NMIS network stats for cgi cache - wrote $k nodes");
	
	sub summaryCache {
		my %args = @_;
		my $S = $args{sys};
		my $file = $args{file};
		my $start = $args{start};
		my $end = $args{end};
		my %summaryHash = ();
		my $NT = loadLocalNodeTable();
		my $NI;

		foreach my $node ( keys %{$NT}) {
			if ( $NT->{$node}{active} eq 'true' ) {
				$S->init(name=>$node,snmp=>'false');
				$NI = $S->ndinfo;
				# 
				$summaryHash{$node}{reachable} = 'NaN';
				$summaryHash{$node}{response} = 'NaN';
				$summaryHash{$node}{loss} = 'NaN';
				$summaryHash{$node}{health} = 'NaN';
				$summaryHash{$node}{available} = 'NaN';
				$summaryHash{$node}{intfCollect} = 0;
				$summaryHash{$node}{intfColUp} = 0;
				my $stats;
				if (($stats = getSummaryStats(sys=>$S,type=>"health",start=>$start,end=>$end,index=>$node))) {
					%summaryHash = (%summaryHash,%{$stats});
				}
				if ($NI->{system}{nodedown} eq 'true') {
					$summaryHash{$node}{nodedown} = 'true';
				}
				else {
					$summaryHash{$node}{nodedown} = 'false';
				}
			}
		}	
		
		writeTable(dir=>'var',name=>$file,data=>\%summaryHash );
		return (scalar keys %summaryHash);
	}
}

#=========================================================================================

### Added escalate 0, to allow fast escalation and to implement 
### consistent policies for notification.  This also helps to get rid of flapping
### things, ie if escalate0 = 5 then an interface goes down, no alert sent, next 
### poll interface goes up and event cancelled!  Downside is a little longer before
### receiving first notification, so it depends on what the support SLA is.

### 11-Nov-11, keiths, update to this, changed the escalation so that through policy you can 
### wait for 5 mins or just notify now, so Ecalation0 is 0 seconds, Escalation1 is 300 seconds
### then in Ecalations.nmis, core devices might notify at Escalation0 while others at Escalation1
sub runEscalate {
	my %args = @_;

	my $C = loadConfTable();
	my $NT = loadLocalNodeTable();

	my $outage_time;
	my $planned_outage;
	my $event_hash;
	my %location_data;
	my $time;
	my $escalate;
	my $event_age;
	my $esc_key;
	my $event;
	my $index;
	my $group;
	my $role;
	my $type;
	my $details;
	my @x;
	my $k;
	my $level;
	my $contact;
	my $target;
	my $field;
	my %keyhash;
	my $ifDescr;
	my %msgTable;
	my $serial = 0;
	my $serial_ns = 0;
	my %seen;
	
	dbg("Starting");

	# load Contacts table
	my $CT = loadContactsTable();

	# load the escalation policy table
	my $EST = loadEscalationsTable();

	# load the interface file to later check interface collect status.
	my $II = loadInterfaceInfo();

	my $LocationsTable = loadLocationsTable();
	my $ServiceStatusTable = loadGenericTable('ServiceStatus');
	my $BusinessServicesTable = loadGenericTable('BusinessServices');

	# Load the event table into the hash
	# have to maintain a lock over all of this
	# we are out of threading code now, so no great problem with holding the lock.
	my ($ET,$handle);
	if ($C->{db_events_sql} eq 'true') {
		$ET = DBfunc::->select(table=>'Events');
	} else {
		($ET,$handle) = loadEventStateLock();
	}

	# add a full format time string for emails and message notifications
	# pull the system timezone and then the local time
	my $msgtime = get_localtime();

	# send UP events to all those contacts notified as part of the escalation procedure
	foreach $event_hash ( sort keys %{$ET} )  {
		next if $ET->{$event_hash}{current} eq 'true';

		foreach my $field ( split(',',$ET->{$event_hash}{notify}) ) { # field = type:contact
			$target = "";
			my @x = split /:/ , $field;
			my $type = shift @x;			# netsend, email, or pager ?
			if ( $type =~ /email|ccopy|pager/ ) {
				foreach $contact (@x) {
					if ( exists $CT->{$contact} ) {			
						if ( dutyTime($CT, $contact) ) {	# do we have a valid dutytime ??
							if ($type eq "pager") {
								$target = $target ? $target.",".$CT->{$contact}{Pager} : $CT->{$contact}{Pager};
							} else {
								$target = $target ? $target.",".$CT->{$contact}{Email} : $CT->{$contact}{Email};
							}
						}
					}
					else {
						dbg("Contact $contact not found in Contacts table");
					}
				} #foreach
		
				# no email targets found, and if default contact not found, assume we are not covering 24hr dutytime in this slot, so no mail.
				# maybe the next levelx escalation field will fill in the gap
				if ( !$target ) { 
					if ( $type eq "pager" ) {
						$target = $CT->{default}{Pager};
					} else { 
						$target = $CT->{default}{Email};
					}
					dbg("No $type contact matched (maybe check DutyTime and TimeZone?) - looking for default contact $target");
				}
				if ( $target ) {
					foreach my $trgt ( split /,/, $target ) {
						my $message;
						my $priority;
						if ( $type eq "pager" ) {
							$msgTable{$type}{$trgt}{$serial_ns}{message} = "NMIS: UP Notify $ET->{$event_hash}{node} Normal $ET->{$event_hash}{event} $ET->{$event_hash}{element}";
							$serial_ns++ ;
						} else {
							if ($type eq "ccopy") { 
								$message = "FOR INFORMATION ONLY\n";
								$priority = &eventToSMTPPri("Normal");
							} else {
								$priority = &eventToSMTPPri($ET->{$event_hash}{level}) ;
							}
							$event_age = convertSecsHours(time - $ET->{$event_hash}{startdate});
							
							$message .= "Node:\t$ET->{$event_hash}{node}\nUP Event Notification\nEvent Elapsed Time:\t$event_age\nEvent:\t$ET->{$event_hash}{event}\nElement:\t$ET->{$event_hash}{element}\nDetails:\t$ET->{$event_hash}{details}\n";
							if ($C->{mail_combine} eq "true" ) {
								$msgTable{$type}{$trgt}{$serial}{count}++;
								$msgTable{$type}{$trgt}{$serial}{subject} = "NMIS Escalation Message, contains $msgTable{$type}{$trgt}{$serial}{count} message(s), $msgtime";
								$msgTable{$type}{$trgt}{$serial}{message} .= $message ;
								if ( $priority gt $msgTable{$type}{$trgt}{$serial}{priority} ) {
									$msgTable{$type}{$trgt}{$serial}{priority} = $priority ;
								}
							} else {
								$msgTable{$type}{$trgt}{$serial}{subject} = "$ET->{$event_hash}{node} $ET->{$event_hash}{event} - $ET->{$event_hash}{element} - $ET->{$event_hash}{details} at $msgtime" ;
								$msgTable{$type}{$trgt}{$serial}{message} = $message ;
								$msgTable{$type}{$trgt}{$serial}{priority} = $priority ;
								$msgTable{$type}{$trgt}{$serial}{count} = 1;
								$serial++;
							}
						}
					}
					logEvent(node => $ET->{$event_hash}{node}, event => "$type to $target UP Notify", level => "Normal", element => $ET->{$event_hash}{element}, details => $ET->{$event_hash}{details});
					dbg("Escalation $type UP Notification node=$ET->{$event_hash}{node} target=$target level=$ET->{$event_hash}{level} event=$ET->{$event_hash}{event} element=$ET->{$event_hash}{element} details=$ET->{$event_hash}{details} group=$NT->{$ET->{$event_hash}{node}}{group}");
				}
			} # end email,ccopy,pager
			# now the netsends
			elsif ( $type eq "netsend" ) {
				my $message = "UP Event Notification $ET->{$event_hash}{node} Normal $ET->{$event_hash}{event} $ET->{$event_hash}{element} $ET->{$event_hash}{details} at $msgtime";
				foreach my $trgt ( @x ) {
					$msgTable{$type}{$trgt}{$serial_ns}{message} = $message ;
					$serial_ns++;
					dbg("NetSend $message to $trgt");
					logEvent(node => $ET->{$event_hash}{node}, event => "NetSend $message to $trgt UP Notify", level => "Normal", element => $ET->{$event_hash}{element}, details => $ET->{$event_hash}{details});
				} #foreach
			} # end netsend
			elsif ( $type eq "syslog" ) {
				my $timenow = time();
				my $message = "NMIS_Event::$C->{nmis_host}::$timenow,$ET->{$event_hash}{node},$ET->{$event_hash}{event},$ET->{$event_hash}{level},$ET->{$event_hash}{element},$ET->{$event_hash}{details}";
				my $priority = eventToSyslog($ET->{$event_hash}{level});
				if ( $C->{syslog_use_escalation} eq "true" ) {
					foreach my $trgt ( @x ) {
						$msgTable{$type}{$trgt}{$serial_ns}{message} = $message;
						$msgTable{$type}{$trgt}{$serial_ns}{priority} = $priority;
						$serial_ns++;
						dbg("syslog $message");
					} #foreach
				}
			} # end syslog
			elsif ( $type eq "json" ) {
				# make it an up event.
				my $event = $ET->{$event_hash};
				my $node = $NT->{$event->{node}};
				$event->{nmis_server} = $C->{nmis_host};				
				$event->{location} = $LocationsTable->{$node->{location}}{Location};
				$event->{geocode} = $LocationsTable->{$node->{location}}{Geocode};
				$event->{serviceStatus} = $ServiceStatusTable->{$node->{serviceStatus}}{serviceStatus};
				$event->{statusPriority} = $ServiceStatusTable->{$node->{serviceStatus}}{statusPriority};
				$event->{businessService} = $BusinessServicesTable->{$node->{businessService}}{businessService};
				$event->{businessPriority} = $BusinessServicesTable->{$node->{businessService}}{businessPriority};
				logJsonEvent(event => $event, dir => $C->{'json_logs'});
			} # end json
			else {
				dbg("ERROR runEscalate problem with escalation target unknown at level$ET->{$event_hash}{escalate} $level type=$type");
			}
		}
	
		# remove this entry
		if ($C->{db_events_sql} eq 'true') {
			DBfunc::->delete(table=>'Events',index=>$event_hash);
		} else {
			delete $ET->{$event_hash};
		}
		dbg("event entry $event_hash deleted");
	}

	#===========================================

	# now handle escalations
LABEL_ESC:
	foreach $event_hash ( keys %{$ET} )  {
		dbg("process event with event_hash=$event_hash");
		my $nd = $ET->{$event_hash}{node};
		# lets start with checking that we have a valid node -the node may have been deleted.
		if ( $ET->{$event_hash}{current} eq 'true' and $NT->{$nd}{active} eq 'false') {
			logEvent(node => $nd, event => "Deleted Event: $ET->{$event_hash}{event}", level => $ET->{$event_hash}{level}, element => $ET->{$event_hash}{element}, details => $ET->{$event_hash}{details});
			logMsg("INFO ($nd) Node not active, deleted Event=$ET->{$event_hash}{event} Element=$ET->{$event_hash}{element}");

			my $timenow = time();
			my $message = "NMIS_Event::$C->{nmis_host}::$timenow,$ET->{$event_hash}{node},Deleted Event: $ET->{$event_hash}{event},$ET->{$event_hash}{level},$ET->{$event_hash}{element},$ET->{$event_hash}{details}";
			my $priority = eventToSyslog($ET->{$event_hash}{level});
			sendSyslog(
				server_string => $C->{syslog_server},
				facility => $C->{syslog_facility},
				message => $message,
				priority => $priority
			);
			
			delete $ET->{$event_hash};
			if ($C->{db_events_sql} eq 'true') {
				DBfunc::->delete(table=>'Events',index=>$event_hash);
			}
			
			my $message = "event_hash=$event_hash nd=$nd node=$ET->{$event_hash}{node} active=$NT->{$nd}{active}";
			dbg($message);			

			next LABEL_ESC;
		}

		my $tmpDesc = convertIfName($ET->{$event_hash}{element});
		if ( $ET->{$event_hash}{event} =~ /interface/i 
			and $ET->{$event_hash}{event} !~ /proactive/i 
			and $II->{"$ET->{$event_hash}{node}-$tmpDesc"}{collect} ne 'true' 
		) {
			logEvent(node => $ET->{$event_hash}{node}, event => "Deleted Event: $ET->{$event_hash}{event}", level => $ET->{$event_hash}{level}, element => " no matching interface or no collect Element=$ET->{$event_hash}{element}");
			logMsg("INFO ($ET->{$event_hash}{node}) Interface not active, deleted Event=$ET->{$event_hash}{event} Element=$ET->{$event_hash}{element}");
			delete $ET->{$event_hash};
			if ($C->{db_events_sql} eq 'true') {
				DBfunc::->delete(table=>'Events',index=>$event_hash);
			}
			next LABEL_ESC;
		}

		# if an planned outage is in force, keep writing the start time of any unack event to the current start time
		# so when the outage expires, and the event is still current, we escalate as if the event had just occured
		my ($outage,undef) = outageCheck(node=>$ET->{$event_hash}{node},time=>time());
		dbg("Outage for $ET->{$event_hash}{node} is $outage");
		if ( $outage eq "current" and $ET->{$event_hash}{ack} eq "false" ) {
			$ET->{$event_hash}{startdate} = time();
			if ($C->{db_events_sql} eq 'true') {
				DBfunc::->update(table=>'Events',data=>$ET->{$event_hash},index=>$event_hash);
			}
		}
		# set the current outage time
		$outage_time = time() - $ET->{$event_hash}{startdate};

		# if we are to escalate, this event must not be part of a planned outage and un-ack.
		if ( $outage ne "current" and $ET->{$event_hash}{ack} eq "false") {
		# we have list of nodes that this node depends on in $NT->{$runnode}{depend}
		# if any of those have a current Node Down alarm, then lets just move on with a debug message
		# should we log that we have done this - maybe not....
	
		if ( $NT->{$ET->{$event_hash}{node}}{depend} ne '') {
			foreach my $node_depend ( split /,/ , $NT->{$ET->{$event_hash}{node}}{depend} ) {
				next if $node_depend eq "N/A" ;		# default setting
				next if $node_depend eq $ET->{$event_hash}{node};	# remove the catch22 of self dependancy.
				my $eh = eventHash($node_depend,"Node Down","");
				if ( exists $ET->{$eh}{current} ) {
					dbg("NOT escalating $ET->{$event_hash}{node} $ET->{$event_hash}{event} as dependant $node_depend is reported as down");
					next LABEL_ESC;
				}
			}
		}

		undef %keyhash;		# clear this every loop
		$escalate = $ET->{$event_hash}{escalate};	# save this as a flag

		# now depending on the event escalate the event up a level or so depending on how long it has been active
		# now would be the time to notify as to the event. node down every 15 minutes, interface down every 4 hours?
		# maybe a deccreasing run 15,30,60,2,4,etc
		# proactive events would be escalated daily
		# when escalation hits 10 they could auto delete?
		# core, distrib and access could escalate at different rates.

		# note - all sent to lowercase here to get a match
		my $NI = loadNodeInfoTable($ET->{$event_hash}{node});
		$group = lc($NI->{system}{group});
		$role = lc($NI->{system}{roleType});
		$type = lc($NI->{system}{nodeType});

		# trim the (proactive) event down to the first 4 keywords or less.
		$event = "";
		my $i = 0;
		foreach $index ( split /( )/ , lc($ET->{$event_hash}{event}) ) {		# the () will pull the spaces as well into the list, handy !
			$event .= $index;
			last if $i++ == 6;				# max of 4 splits, with no trailing space.
		}
	
		dbg("looking for Event to Escalation Table match for Event[ Node:$ET->{$event_hash}{node} Event:$event Element:$ET->{$event_hash}{element} ]");
		dbg("and node values node=$NI->{system}{name} group=$group role=$role type=$type");
		# Escalation_Key=Group:Role:Type:Event
		my @keylist = (
					$group."_".$role."_".$type."_".$event ,
					$group."_".$role."_".$type."_"."default",
					$group."_".$role."_"."default"."_".$event ,
					$group."_".$role."_"."default"."_"."default",
					$group."_"."default"."_".$type."_".$event ,
					$group."_"."default"."_".$type."_"."default",
					$group."_"."default"."_"."default"."_".$event ,
					$group."_"."default"."_"."default"."_"."default",
					"default"."_".$role."_".$type."_".$event ,
					"default"."_".$role."_".$type."_"."default",
					"default"."_".$role."_"."default"."_".$event ,
					"default"."_".$role."_"."default"."_"."default",
					"default"."_"."default"."_".$type."_".$event ,
					"default"."_"."default"."_".$type."_"."default",
					"default"."_"."default"."_"."default"."_".$event ,
					"default"."_"."default"."_"."default"."_"."default"
		);
	
		# lets allow all possible keys to match !
		# so one event could match two or more escalation rules
		# can have specific notifies to one group, and a 'catch all' to manager for example.

		foreach my $klst( @keylist ) {
			foreach my $esc (keys %{$EST}) {
				my $esc_short = lc "$EST->{$esc}{Group}_$EST->{$esc}{Role}_$EST->{$esc}{Type}_$EST->{$esc}{Event}";
				$EST->{$esc}{Event_Node} = ($EST->{$esc}{Event_Node} eq '') ? '.*' : $EST->{$esc}{Event_Node};
				$EST->{$esc}{Event_Element} = ($EST->{$esc}{Event_Element} eq '') ? '.*' : $EST->{$esc}{Event_Element};
				$EST->{$esc}{Event_Node} =~ s;/;;g;
				$EST->{$esc}{Event_Element} =~ s;/;;g;
				if ($klst eq $esc_short
						and $ET->{$event_hash}{node} =~ /$EST->{$esc}{Event_Node}/i 
						and $ET->{$event_hash}{element} =~ /$EST->{$esc}{Event_Element}/i 
					) {
					$keyhash{$esc} = $klst;
					dbg("match found for escalation key=$esc");
				}
				else {
					#dbg("no match found for escalation key=$esc, esc_short=$esc_short");
				}
			}
		}

		my $cnt_hash = keys %keyhash;
		dbg("$cnt_hash match(es) found for $ET->{$event_hash}{node}");

			foreach $esc_key ( keys %keyhash ) {
				dbg("Matched Escalation Table Group:$EST->{$esc_key}{Group} Role:$EST->{$esc_key}{Role} Type:$EST->{$esc_key}{Type} Event:$EST->{$esc_key}{Event} Event_Node:$EST->{$esc_key}{Event_Node} Event_Element:$EST->{$esc_key}{Event_Element}");
				dbg("Pre Escalation : $ET->{$event_hash}{node} Event $ET->{$event_hash}{event} is $outage_time seconds old escalation is $ET->{$event_hash}{escalate}");

				# default escalation for events
				# 28 apr 2003 moved times to nmis.conf
				if (    $outage_time >= $C->{escalate10} ) { $ET->{$event_hash}{escalate} = 10; }
				elsif ( $outage_time >= $C->{escalate9} ) { $ET->{$event_hash}{escalate} = 9; }
				elsif ( $outage_time >= $C->{escalate8} ) { $ET->{$event_hash}{escalate} = 8; }
				elsif ( $outage_time >= $C->{escalate7} ) { $ET->{$event_hash}{escalate} = 7; }
				elsif ( $outage_time >= $C->{escalate6} ) { $ET->{$event_hash}{escalate} = 6; }
				elsif ( $outage_time >= $C->{escalate5} ) { $ET->{$event_hash}{escalate} = 5; }
				elsif ( $outage_time >= $C->{escalate4} ) { $ET->{$event_hash}{escalate} = 4; }
				elsif ( $outage_time >= $C->{escalate3} ) { $ET->{$event_hash}{escalate} = 3; }
				elsif ( $outage_time >= $C->{escalate2} ) { $ET->{$event_hash}{escalate} = 2; }
				elsif ( $outage_time >= $C->{escalate1} ) { $ET->{$event_hash}{escalate} = 1; }
				elsif ( $outage_time >= $C->{escalate0} ) { $ET->{$event_hash}{escalate} = 0; }

				dbg("Post Escalation: $ET->{$event_hash}{node} Event $ET->{$event_hash}{event} is $outage_time seconds old escalation is $ET->{$event_hash}{escalate}");
				if ($C->{debug} and $escalate == $ET->{$event_hash}{escalate}) {
					my $level= "Level".($ET->{$event_hash}{escalate} + 1);
					dbg("Next Notification Target would be $level");
					dbg("Contact: ".$EST->{$esc_key}{$level});
				} 
				# send a new email message as the escalation again.
				# ehg 25oct02 added win32 netsend message type (requires SAMBA on this host)
				if ( $escalate != $ET->{$event_hash}{escalate} ) {
					$event_age = convertSecsHours(time - $ET->{$event_hash}{startdate});
					$time = &returnDateStamp;

					# get the string of type email:contact1:contact2,netsend:contact1:contact2,pager:contact1:contact2,email:sysContact
					$level = lc($EST->{$esc_key}{'Level'.$ET->{$event_hash}{escalate}});

					if ( $level ne "" ) {
						# Now we have a string, check for multiple notify types
						foreach $field ( split "," , $level ) {
							$target = "";
							@x = split /:/ , lc $field;
							$type = shift @x;			# first entry is email, ccopy, netsend or pager
							if ( $type =~ /email|ccopy|pager/ ) {
								foreach $contact (@x) {
									# if sysContact, use device syscontact as key into the contacts table hash
									if ( $contact eq "syscontact") {
										if ($NI->{sysContact} ne '') {
											$contact = lc $NI->{sysContact};
											dbg("Using node $ET->{$event_hash}{node} sysContact $NI->{sysContact}");
										} else {
											$contact = 'default';
										}
									}

									# check if UpNotify is true, and save with this event
									# and send all the up event notifies when the event is cleared.
									if ( $EST->{$esc_key}{UpNotify} eq "true" and $ET->{$event_hash}{event} =~ /down|proactive/i) {
										my $ct = "$type:$contact";
										my @l = split(',',$ET->{$event_hash}{notify});
										if (not grep { $_ eq $ct } @l ) {
											push @l, $ct;
											$ET->{$event_hash}{notify} = join(',',@l);
										}
									}

									if ( exists $CT->{$contact} ) {	
										if ( dutyTime($CT, $contact) ) {	# do we have a valid dutytime ??
											if ($type eq "pager") {
												$target = $target ? $target.",".$CT->{$contact}{Pager} : $CT->{$contact}{Pager};
											} else {
												$target = $target ? $target.",".$CT->{$contact}{Email} : $CT->{$contact}{Email};
											}
										}
									}
									else {
										dbg("Contact $contact not found in Contacts table");
									}
								} #foreach

								# no email targets found, and if default contact not found, assume we are not covering 24hr dutytime in this slot, so no mail.
								# maybe the next levelx escalation field will fill in the gap
								if ( !$target ) { 
									if ( $type eq "pager" ) {
										$target = $CT->{default}{Pager};
									} else { 
										$target = $CT->{default}{Email};
									}
									dbg("No $type contact matched (maybe check DutyTime and TimeZone?) - looking for default contact $target");
								}
								if ( $target ) {
									foreach my $trgt ( split /,/, $target ) {
										my $message;
										my $priority;
										if ( $type eq "pager" ) {
											$msgTable{$type}{$trgt}{$serial_ns}{message} = "NMIS: Esc. $ET->{$event_hash}{escalate} $event_age $ET->{$event_hash}{node} $ET->{$event_hash}{level} $ET->{$event_hash}{event} $ET->{$event_hash}{details}";
											$serial_ns++ ;
										} else {
											if ($type eq "ccopy") { 
												$message = "FOR INFORMATION ONLY\n";
												$priority = &eventToSMTPPri("Normal");
											} else {
												$priority = &eventToSMTPPri($ET->{$event_hash}{level}) ;
											}
											
											$C->{nmis_host_protocol} = "http" if $C->{nmis_host_protocol} eq "";
											$message .= "Node:\t$ET->{$event_hash}{node}\nNotification at Level$ET->{$event_hash}{escalate}\nEvent Elapsed Time:\t$event_age\nSeverity:\t$ET->{$event_hash}{level}\nEvent:\t$ET->{$event_hash}{event}\nElement:\t$ET->{$event_hash}{element}\nDetails:\t$ET->{$event_hash}{details}\n$C->{nmis_host_protocol}://$C->{nmis_host}$C->{network}?act=network_node_view&widget=false&node=$ET->{$event_hash}{node}\n\n";
											if ($C->{mail_combine} eq "true" ) {
												$msgTable{$type}{$trgt}{$serial}{count}++;
												$msgTable{$type}{$trgt}{$serial}{subject} = "NMIS Escalation Message, contains $msgTable{$type}{$trgt}{$serial}{count} message(s), $msgtime";
												$msgTable{$type}{$trgt}{$serial}{message} .= $message ;
												if ( $priority gt $msgTable{$type}{$trgt}{$serial}{priority} ){
													$msgTable{$type}{$trgt}{$serial}{priority} = $priority ;
												}
											} else {
												$msgTable{$type}{$trgt}{$serial}{subject} = "$ET->{$event_hash}{node} $ET->{$event_hash}{event} - $ET->{$event_hash}{element} - $ET->{$event_hash}{details} at $msgtime" ;
												$msgTable{$type}{$trgt}{$serial}{message} = $message ;
												$msgTable{$type}{$trgt}{$serial}{priority} = $priority ;
												$msgTable{$type}{$trgt}{$serial}{count} = 1;
												$serial++;
											}
										}
									}
									logEvent(node => $ET->{$event_hash}{node}, event => "$type to $target Esc$ET->{$event_hash}{escalate} $ET->{$event_hash}{event}", level => $ET->{$event_hash}{level}, element => $ET->{$event_hash}{element}, details => $ET->{$event_hash}{details});
									dbg("Escalation $type Notification node=$ET->{$event_hash}{node} target=$target level=$ET->{$event_hash}{level} event=$ET->{$event_hash}{event} element=$ET->{$event_hash}{element} details=$ET->{$event_hash}{details} group=$NT->{$ET->{$event_hash}{node}}{group}");
								} # if $target
							} # end email,ccopy,pager
							# now the netsends
							elsif ( $type eq "netsend" ) {
								my $message = "Escalation $ET->{$event_hash}{escalate} $ET->{$event_hash}{node} $ET->{$event_hash}{level} $ET->{$event_hash}{event} $ET->{$event_hash}{element} $ET->{$event_hash}{details} at $msgtime";
								foreach my $trgt ( @x ) {
									$msgTable{$type}{$trgt}{$serial_ns}{message} = $message ;
									$serial_ns++;
									dbg("NetSend $message to $trgt");
									logEvent(node => $ET->{$event_hash}{node}, event => "NetSend $message to $trgt $ET->{$event_hash}{event}", level => $ET->{$event_hash}{level}, element => $ET->{$event_hash}{element}, details => $ET->{$event_hash}{details});
								} #foreach
							} # end netsend
							elsif ( $type eq "syslog" ) {
								# check if UpNotify is true, and save with this event
								# and send all the up event notifies when the event is cleared.
								if ( $EST->{$esc_key}{UpNotify} eq "true" and $ET->{$event_hash}{event} =~ /down|proactive/i) {
									my $ct = "$type:server";
									my @l = split(',',$ET->{$event_hash}{notify});
									if (not grep { $_ eq $ct } @l ) {
										push @l, $ct;
										$ET->{$event_hash}{notify} = join(',',@l);
									}
								}
								my $timenow = time();
								my $message = "NMIS_Event::$C->{nmis_host}::$timenow,$ET->{$event_hash}{node},$ET->{$event_hash}{event},$ET->{$event_hash}{level},$ET->{$event_hash}{element},$ET->{$event_hash}{details}";
								my $priority = eventToSyslog($ET->{$event_hash}{level});
								if ( $C->{syslog_use_escalation} eq "true" ) {
									foreach my $trgt ( @x ) {
										$msgTable{$type}{$trgt}{$serial_ns}{message} = $message;
										$msgTable{$type}{$trgt}{$serial}{priority} = $priority;
										$serial_ns++;
										dbg("syslog $message");
									} #foreach
								}
							} # end syslog
							elsif ( $type eq "json" ) {
								if ( $EST->{$esc_key}{UpNotify} eq "true" and $ET->{$event_hash}{event} =~ /down|proactive/i) {
									my $ct = "$type:server";
									my @l = split(',',$ET->{$event_hash}{notify});
									if (not grep { $_ eq $ct } @l ) {
										push @l, $ct;
										$ET->{$event_hash}{notify} = join(',',@l);
									}
								}
								# copy the event
								my $event = $ET->{$event_hash};
								my $node = $NT->{$event->{node}};
								$event->{nmis_server} = $C->{nmis_host};
								$event->{location} = $LocationsTable->{$node->{location}}{Location};
								$event->{geocode} = $LocationsTable->{$node->{location}}{Geocode};
								$event->{serviceStatus} = $ServiceStatusTable->{$node->{serviceStatus}}{serviceStatus};
								$event->{statusPriority} = $ServiceStatusTable->{$node->{serviceStatus}}{statusPriority};
								$event->{businessService} = $BusinessServicesTable->{$node->{businessService}}{businessService};
								$event->{businessPriority} = $BusinessServicesTable->{$node->{businessService}}{businessPriority};
								logJsonEvent(event => $event, dir => $C->{'json_logs'});
							} # end json
							else {
								dbg("ERROR runEscalate problem with escalation target unknown at level$ET->{$event_hash}{escalate} $level type=$type");
							}
						} # foreach field
					} # endif $level
				} # if escalate
			} # foreach esc_key
		} # end of outage check
		if ($C->{db_events_sql} eq 'true') {
			DBfunc::->update(table=>'Events',data=>$ET->{$event_hash},index=>$event_hash);
		}
	} # foreach $event_hash
	# now write the hash back and release the lock
	if ($C->{db_events_sql} ne 'true') {
		writeEventStateLock(table=>$ET,handle=>$handle);
	}
	# Cologne, send the messages now
	sendMSG(data=>\%msgTable);
	dbg("Finished");
} # end runEscalate

#=========================================================================================

#
# structure of the hash:
# device name => email, ccopy, netsend, pager
#	target
#  		serial
#			subject
#			message
#			priority
# Cologne.

sub sendMSG {
	my %args = @_;
	my $msgTable = $args{data};
	my $C = loadConfTable(); # get ref

	my $target;
	my $serial;

	dbg("Starting");

	foreach my $method (keys %$msgTable) {
		if ($method eq "email") {
			foreach $target (keys %{$msgTable->{$method}}) {
				foreach $serial (keys %{$msgTable->{$method}{$target}}) {
					next if $C->{mail_server} eq '';
					sendEmail(
						to => $target, 
						subject => $$msgTable{$method}{$target}{$serial}{subject},
						body => $$msgTable{$method}{$target}{$serial}{message},
						from => $C->{mail_from}, 
						server => $C->{mail_server}, 
						domain => $C->{mail_domain},
						use_sasl => $C->{mail_use_sasl},
						port => $C->{mail_server_port},
						user => $C->{mail_user},						
						password => $C->{mail_password},						
						priority => $$msgTable{$method}{$target}{$serial}{priority},
						debug => $C->{debug}
					);
					dbg("Escalation Email Notification sent to $target");
				}
			}
		} # end email
		### Carbon copy notifications - no action required - FYI only.
		elsif ( $method eq "ccopy" ) {
			foreach $target (keys %{$msgTable->{$method}}) {
				foreach $serial (keys %{$msgTable->{$method}{$target}}) {
					next if $C->{mail_server} eq '';
					sendEmail(
						to => $target, 
						subject => $$msgTable{$method}{$target}{$serial}{subject}, 
						body => $$msgTable{$method}{$target}{$serial}{message},
						from => $C->{mail_from}, 
						server => $C->{mail_server}, 
						domain => $C->{mail_domain},
						use_sasl => $C->{mail_use_sasl},
						port => $C->{mail_server_port},
						user => $C->{mail_user},						
						password => $C->{mail_password},						
						priority => $$msgTable{$method}{$target}{$serial}{priority},
						debug => $C->{debug}
					);
					dbg("Escalation CC Email Notification sent to $target");
				}
			}
		} # end ccopy
		# now the netsends
		elsif ( $method eq "netsend" ) {
			foreach $target (keys %{$msgTable->{$method}}) {
				foreach $serial (keys %{$msgTable->{$method}{$target}}) {
					# read any stdout messages and throw them away
					if ($^O =~ /win32/i) {
						# win32 platform
						my $dump=`net send $target $$msgTable{$method}{$target}{$serial}{message}`;
					}
					else {
						# Linux box
						my $dump=`echo $$msgTable{$method}{$target}{$serial}{message}|smbclient -M $target`;
					}
					dbg("netsend $$msgTable{$method}{$target}{$serial}{message} to $target");
				} # end netsend
			}
		}
		# now the syslog
		elsif ( $method eq "syslog" ) {
			foreach $target (keys %{$msgTable->{$method}}) {
				foreach $serial (keys %{$msgTable->{$method}{$target}}) {
					sendSyslog(
						server_string => $C->{syslog_server},
						facility => $C->{syslog_facility},
						message => $$msgTable{$method}{$target}{$serial}{message},
						priority => $$msgTable{$method}{$target}{$serial}{priority}
					);
				} # end syslog
			}
		}
		# now the pagers
		elsif ( $type eq "pager" ) {
			foreach $target (keys %{$msgTable->{$method}}) {
				foreach $serial (keys %{$msgTable->{$method}{$target}}) {
					next if $C->{snpp_server} eq '';
					sendSNPP(
						server => $C->{snpp_server},
						pagerno => $target,
						message => $$msgTable{$method}{$target}{$serial}{message}
					);
					dbg(" SendSNPP to $target");
				}
			} # end pager
		}
		else {
			dbg("ERROR unknown device $method");
		}
	}
	dbg("Finished");
}

#=========================================================================================

### Adding overall network metrics collection and updates
sub runMetrics {
	my %args = @_;
	my $S = $args{sys};
	my $NI = $S->ndinfo;

	my $GT = loadGroupTable();

	my %groupSummary;
	my $data;
	my $group;
	my $status;

	dbg("Starting");

	# Doing the whole network - this defaults to -8 hours span
	my $groupSummary = getGroupSummary();
	$status = overallNodeStatus;
	$status = statusNumber($status);
	$data->{reachability}{value} = $groupSummary->{average}{reachable};
	$data->{availability}{value} = $groupSummary->{average}{available};
	$data->{responsetime}{value} = $groupSummary->{average}{response};
	$data->{health}{value} = $groupSummary->{average}{health};
	$data->{status}{value} = $status;
	$data->{intfCollect}{value} = $groupSummary->{average}{intfCollect};
	$data->{intfColUp}{value} = $groupSummary->{average}{intfColUp};
	$data->{intfAvail}{value} = $groupSummary->{average}{intfAvail};

	# RRD options
	$data->{reachability}{option} = "gauge,0:100";
	$data->{availability}{option} = "gauge,0:100";
	$data->{responsetime}{option} = "gauge,0:U";
	$data->{health}{option} = "gauge,0:100";
	$data->{status}{option} = "gauge,0:100";
	$data->{intfCollect}{option} = "gauge,0:U";
	$data->{intfColUp}{option} = "gauge,0:U";
	$data->{intfAvail}{option} = "gauge,0:U";

	dbg("Doing Network Metrics database reach=$data->{reachability}{value} avail=$data->{availability}{value} resp=$data->{responsetime}{value} health=$data->{health}{value} status=$data->{status}{value}");
	#
	if ((my $db = updateRRD(data=>$data,sys=>$S,type=>"metrics",item=>'network'))) {
		$NI->{database}{metrics}{network} = $db;
		$NI->{graphtype}{metrics} = "metrics";
	}
	#
	foreach $group (sort keys %{$GT}) {
		$groupSummary = getGroupSummary(group=>$group);
		$status = overallNodeStatus($group);
		$status = statusNumber($status);
		$data->{reachability}{value} = $groupSummary->{average}{reachable};
		$data->{availability}{value} = $groupSummary->{average}{available};
		$data->{responsetime}{value} = $groupSummary->{average}{response};
		$data->{health}{value} = $groupSummary->{average}{health};
		$data->{status}{value} = $status;
		$data->{intfCollect}{value} = $groupSummary->{average}{intfCollect};
		$data->{intfColUp}{value} = $groupSummary->{average}{intfColUp};
		$data->{intfAvail}{value} = $groupSummary->{average}{intfAvail};

		dbg("Doing group=$group Metrics database reach=$data->{reachability}{value} avail=$data->{availability}{value} resp=$data->{responsetime}{value} health=$data->{health}{value} status=$data->{status}{value}");
		#
		if (( my $db = updateRRD(data=>$data,sys=>$S,type=>"metrics",item=>$group))) {
			$NI->{database}{metrics}{$group} = $db;
			$NI->{graphtype}{metrics} = "metrics";
		}
		#
	}
	dbg("Finished");
} # end runMetrics


#=========================================================================================

sub runLinks {
	my %subnets;
	my $links;
	my $C = loadConfTable();
	my $II;
	my $ipAddr;
	my $subnet;
	my $cnt;

	dbg("Start");

	if (!($II = loadInterfaceInfo())) {
		logMsg("ERROR reading all interface info");
		goto END_runLinks;
	}

	if ($C->{db_links_sql} eq 'true') {
		$links = DBfunc::->select(table=>'Links');
	} else {
		$links = loadTable(dir=>'conf',name=>'Links');
	}

	my $link_ifTypes = $C->{link_ifTypes} ne '' ? $C->{link_ifTypes} : '.';
	my $qr_link_ifTypes = qr/$link_ifTypes/i;

	dbg("Auto Generating Links file");
	foreach my $intHash (sort keys %{$II}) {
		$cnt = 1;
		while (defined $II->{$intHash}{"ipSubnet$cnt"}) {
			$ipAddr = $II->{$intHash}{"ipAdEntAddr$cnt"};
			$subnet = $II->{$intHash}{"ipSubnet$cnt"};
			if ( $ipAddr ne "" and $ipAddr ne "0.0.0.0" and	$ipAddr !~ /^127/ and
					 $II->{$intHash}{collect} eq "true" and $II->{$intHash}{ifType} =~ /$qr_link_ifTypes/) {
				if ( ! exists $subnets{$subnet}{subnet} ) {
					my $NI = loadNodeInfoTable($II->{$intHash}{node});
					$subnets{$subnet}{subnet} = $subnet;
					$subnets{$subnet}{address1} = $ipAddr;
					$subnets{$subnet}{count} = 1;
					$subnets{$subnet}{description} = $II->{$intHash}{Description};
					$subnets{$subnet}{mask} = $II->{$intHash}{"ipAdEntNetMask$cnt"};
					$subnets{$subnet}{ifSpeed} = $II->{$intHash}{ifSpeed};
					$subnets{$subnet}{ifType} = $II->{$intHash}{ifType};
					$subnets{$subnet}{net1} = $NI->{system}{netType};
					$subnets{$subnet}{role1} = $NI->{system}{roleType};
					$subnets{$subnet}{node1} = $II->{$intHash}{node};
					$subnets{$subnet}{ifDescr1} = $II->{$intHash}{ifDescr};
					$subnets{$subnet}{ifIndex1} = $II->{$intHash}{ifIndex};
				} else {
					++$subnets{$subnet}{count};
					if ( ! defined $subnets{$subnet}{description} ) {	# use node2 description if node1 description did not exist.
						$subnets{$subnet}{description} = $II->{$intHash}{Description};
					}
					my $NI = loadNodeInfoTable($II->{$intHash}{node});
					$subnets{$subnet}{net2} = $NI->{system}{netType};
					$subnets{$subnet}{role2} = $NI->{system}{roleType};
					$subnets{$subnet}{node2} = $II->{$intHash}{node};
					$subnets{$subnet}{ifDescr2} = $II->{$intHash}{ifDescr};				
					$subnets{$subnet}{ifIndex2} = $II->{$intHash}{ifIndex};
	
				}
			}
			if ( $C->{debug}>2 ) {
				for my $i ( keys %{ $subnets{$subnet} } ) {
					dbg("subnets $i=$subnets{$subnet}{$i}");
				}
			}
			$cnt++;
		}
	} # foreach
	foreach my $subnet (sort keys %subnets ) {
		if ( $subnets{$subnet}{count} == 2 ) {
			# skip subnet for same node-interface in link table
			next if grep { $links->{$_}{node1} eq $subnets{$subnet}{node1} and
							$links->{$_}{ifIndex1} eq $subnets{$subnet}{ifIndex1} } keys %{$links};

			# insert entry in db if not exists
			if ($C->{db_links_sql} eq 'true') {
				if (not exists $links->{$subnet}{subnet}) {
					DBfunc::->insert(table=>'Links',data=>{index=>$subnet});
				}
			}
			# form a key - use subnet as the unique key, same as read in, so will update any links with new information
			if ( defined $subnets{$subnet}{description} and  $subnets{$subnet}{description} ne 'noSuchObject'
				and $subnets{$subnet}{description} ne ""
				) {
				$links->{$subnet}{link} = $subnets{$subnet}{description};
			} else {
				# label the link as the subnet if no description
				$links->{$subnet}{link} = $subnet;	
			}
			$links->{$subnet}{subnet} = $subnets{$subnet}{subnet};
			$links->{$subnet}{mask} = $subnets{$subnet}{mask};
			$links->{$subnet}{ifSpeed} = $subnets{$subnet}{ifSpeed};
			$links->{$subnet}{ifType} = $subnets{$subnet}{ifType};

			# define direction based on wan-lan and core-distribution-access
			my $n1 = $subnets{$subnet}{net1};
			$n1 = $n1 eq 'wan' ? 1 : $n1 eq 'lan' ? 2 : 3;
			my $n2 = $subnets{$subnet}{net2};
			$n2 = $n2 eq 'wan' ? 1 : $n2 eq 'lan' ? 2 : 3;
			my $r1 = $subnets{$subnet}{role1};
			$r1 = $r1 eq 'core' ? 1 : $r1 eq 'distribution' ? 2 : $r1 eq 'access' ? 3 :  4;
			my $r2 = $subnets{$subnet}{role2};
			$r2 = $r2 eq 'core' ? 1 : $r2 eq 'distribution' ? 2 : $r2 eq 'access' ? 3 :  4;
			my $k = 1;
			if (($n1 == $n2 and $r1 > $r2) or $n1 > $n2) { $k = 2; }

			$links->{$subnet}{net} = $subnets{$subnet}{"net$k"};
			$links->{$subnet}{role} = $subnets{$subnet}{"role$k"};

			$links->{$subnet}{node1} = $subnets{$subnet}{"node$k"};
			$links->{$subnet}{interface1} = $subnets{$subnet}{"ifDescr$k"};
			$links->{$subnet}{ifIndex1} = $subnets{$subnet}{"ifIndex$k"};
			$k = $k == 1 ? 2 : 1;
			$links->{$subnet}{node2} = $subnets{$subnet}{"node$k"};
			$links->{$subnet}{interface2} = $subnets{$subnet}{"ifDescr$k"};
			$links->{$subnet}{ifIndex2} = $subnets{$subnet}{"ifIndex$k"};
			# dont overwrite any manually configured dependancies.
			if ( !exists $links->{$subnet}{depend} ) { $links->{$subnet}{depend} = "N/A" } 

			# reformat the name
		##	$links->{$subnet}{link} =~ s/ /_/g;

			if ($C->{db_links_sql} eq 'true') {
				if (not exists $links->{$subnet}{subnet}) {
					DBfunc::->update(table=>'Links',data=>$links->{$subnet},index=>$subnet);
				}
			}
			dbg("Adding link $links->{$subnet}{link} for $subnet to links");
		}
	}
	$links = {} if !$links;
	if ($C->{db_links_sql} ne 'true') {
		writeTable(dir=>'conf',name=>'Links',data=>$links);
	}
	logMsg("Check table Links and update link names and other entries");

END_runLinks:
	dbg("Finished");
}


#=========================================================================================

sub runDaemons {

	my $C = loadConfTable();

	dbg("Starting");

	# get process table of OS
	my @p_names;
	my $pt = new Proc::ProcessTable();
	my %pnames;
	foreach my $p (@{$pt->table}) {
		$pnames{$p->fname} = 1;
	}

	# start fast ping daemon
	if ( $C->{daemon_fping_active} eq 'true' ) {
		if ( ! exists $pnames{$C->{daemon_fping_filename}}) {
			if ( -x "$C->{'<nmis_bin>'}/$C->{daemon_fping_filename}" ) {
				`$C->{'<nmis_bin>'}/$C->{daemon_fping_filename} restart=true`;
				logMsg("INFO launched $C->{daemon_fping_filename} as daemon");
			} else {
				logMsg("ERROR cannot run daemon $C->{'<nmis_bin>'}/$C->{daemon_fping_filename},$!");
			}
		}
	}

	# start ipsla daemon
	if ( $C->{daemon_ipsla_active} eq 'true' ) {
		if ( ! exists $pnames{$C->{daemon_ipsla_filename}}) {
			if ( -x "$C->{'<nmis_bin>'}/$C->{daemon_ipsla_filename}" ) {
				`$C->{'<nmis_bin>'}/$C->{daemon_ipsla_filename}`;
				logMsg("INFO launched $C->{daemon_ipsla_filename} as daemon");
			} else {
				logMsg("ERROR cannot run daemon $C->{'<nmis_bin>'}/$C->{daemon_ipsla_filename},$!");
			}
		}
	}

	dbg("Finished");
}


#=========================================================================================

sub checkConfig {
	my %args = @_;
	my $change = $args{change};
	my $audit = $args{audit};

	local *checkFunc;
	my $checkType;

	# depending on our job, create dir or just check them.
	if ($change eq "true") {
		*checkFunc = \&createDir;
		$checkType = "Checking"
	} 
	else {
		*checkFunc = \&checkDir;
		$checkType = "Auditing"
	}

	# check if nmis_base already oke
	if (!(-e "$C->{'<nmis_base>'}/bin/nmis.pl")) {
	
		my $nmis_bin_dir = $FindBin::Bin; # dir of this program
	
		my $nmis_base = $nmis_bin_dir;
		$nmis_base =~ s/\/bin$//; # strip /bin

		my $check = 1;
		while ($check) {	
			print " What is the root directory of NMIS [$nmis_base] ? ";
			my $line = <STDIN>;
			chomp $line;
			if ($line eq '') { $line = $nmis_base; }
	
			# check this input
			if (-e "$line/bin/nmis.pl") {
				$nmis_base = $line; 
				$check = 0; 
				print <<EO_TEXT;
ERROR:  It appears that the NMIS install is not complete or not in the 
default location.  Check the installation guide at Opmantek.com.

What will probably fix it is if you copy the config file samples from 
$nmis_base/install to $nmis_base/conf 
and verify that $nmis_base/conf/Config.nmis reflects 
the correct file paths.
EO_TEXT
				exit 0;
			} else {
				print " Directory $line does not exist\n";
			}
		}
	
		# store nmis_base in NMIS config
	
		my ($CC,undef) = readConfData(conf=>$nvp{conf},debug=>$nvp{debug});
	
		$CC->{directories}{'<nmis_base>'} = $nmis_base;
	
		writeConfData(data=>$CC);

		$C = loadConfTable(conf=>$nvp{conf},debug=>$nvp{debug}); # reload

		print " NMIS config file $C->{configfile} updated\n\n";

	} else {
		print "\n Root directory of NMIS is $C->{'<nmis_base>'}\n\n";
	}
	
	# Do the var directories exist if not make them?
	dbg("Config $checkType - Checking var directories, $C->{'<nmis_var>'}");
	if ($C->{'<nmis_var>'} ne '') {
		checkFunc("$C->{'<nmis_var>'}");
	}

	# Do the log directories exist if not make them?
	dbg("Config $checkType - Checking log directories, $C->{'<nmis_logs>'}");
	if ($C->{'<nmis_logs>'} ne '') {
		checkFunc("$C->{'<nmis_logs>'}");
		checkFunc("$C->{'json_logs'}");
		checkFunc("$C->{'config_logs'}");
	}

	# Do the conf directories exist if not make them?
	dbg("Config $checkType - Checking conf directories, $C->{'<nmis_conf>'}");
	if ($C->{'<nmis_conf>'} ne '') {
		checkFunc("$C->{'<nmis_conf>'}");
	}
		
	# Do the database directories exist if not make them?
	dbg("Config $checkType - Checking database directories");
	if ($C->{database_root} ne '') {
		checkFunc("$C->{database_root}");
		checkFunc("$C->{database_root}/health");
		checkFunc("$C->{database_root}/metrics");
		checkFunc("$C->{database_root}/misc");
		checkFunc("$C->{database_root}/ipsla");
		checkFunc("$C->{database_root}/health/generic");
		checkFunc("$C->{database_root}/health/router");
		checkFunc("$C->{database_root}/health/switch");
		checkFunc("$C->{database_root}/health/server");
		checkFunc("$C->{database_root}/health/firewall");
		checkFunc("$C->{database_root}/interface");
		checkFunc("$C->{database_root}/interface/generic");
		checkFunc("$C->{database_root}/interface/router");
		checkFunc("$C->{database_root}/interface/switch");
		checkFunc("$C->{database_root}/interface/server"); 
		checkFunc("$C->{database_root}/interface/firewall"); 
	} else {
		print "\n Cannot create directories because database_root is not defined in NMIS config\n";
	}

	# create files
	if ( not existFile(dir=>'logs',name=>'nmis.log')) { 
		open(LOG,">>$C->{'<nmis_logs>'}/nmis.log");
		close LOG;
		setFileProt("$C->{'<nmis_logs>'}/nmis.log");
	}
	else {
		checkFile("$C->{'<nmis_logs>'}/nmis.log");
	}
	
	if ( not existFile(dir=>'var',name=>'nmis-event')) {
		my ($hsh,$handle) = loadTable(dir=>'var',name=>'nmis-event');
		writeTable(dir=>'var',name=>'nmis-event',data=>$hsh);
	}
	else {
		checkFile("$C->{'<nmis_var>'}/nmis-event.nmis");
	}

	if ( not existFile(dir=>'var',name=>'nmis-system')) {
		my ($hsh,$handle) = loadTable(dir=>'var',name=>'nmis-system');
		$hsh->{startup} = time();
		writeTable(dir=>'var',name=>'nmis-system',data=>$hsh);
	}
	else {
		checkFile("$C->{'<nmis_var>'}/nmis-system.nmis");
	}
	
	if ( $change eq "true" ) {
    setFileProtDirectory($C->{'<nmis_admin>'});
    setFileProtDirectory($C->{'<nmis_bin>'});
    setFileProtDirectory($C->{'<nmis_cgi>'});
    setFileProtDirectory($C->{'<nmis_conf>'});
    setFileProtDirectory($C->{'<nmis_data>'});
    setFileProtDirectory($C->{'<nmis_logs>'});
    setFileProtDirectory($C->{'<nmis_menu>'});
    setFileProtDirectory($C->{'<nmis_models>'});
    setFileProtDirectory($C->{'<nmis_var>'});
    setFileProtDirectory($C->{'config_logs'});
    setFileProtDirectory($C->{'database_root'});
    setFileProtDirectory($C->{'json_logs'});
    setFileProtDirectory($C->{'log_root'});
    setFileProtDirectory($C->{'mib_root'});
    setFileProtDirectory($C->{'report_root'});
    setFileProtDirectory($C->{'script_root'});
    setFileProtDirectory($C->{'web_root'});
	}

	if ( $audit eq "true" ) {
    checkDirectoryFiles($C->{'<nmis_admin>'});
    checkDirectoryFiles($C->{'<nmis_bin>'});
    checkDirectoryFiles($C->{'<nmis_cgi>'});
    checkDirectoryFiles($C->{'<nmis_conf>'});
    checkDirectoryFiles($C->{'<nmis_data>'});
    checkDirectoryFiles($C->{'<nmis_logs>'});
    checkDirectoryFiles($C->{'<nmis_menu>'});
    checkDirectoryFiles($C->{'<nmis_models>'});
    checkDirectoryFiles($C->{'<nmis_var>'});
    checkDirectoryFiles($C->{'config_logs'});
    checkDirectoryFiles($C->{'database_root'});
    checkDirectoryFiles($C->{'json_logs'});
    checkDirectoryFiles($C->{'log_root'});
    checkDirectoryFiles($C->{'mib_root'});
    checkDirectoryFiles($C->{'report_root'});
    checkDirectoryFiles($C->{'script_root'});
    checkDirectoryFiles($C->{'web_root'});
	}

	#== convert config .csv to .nmis (hash) file format ==
	convertConfFiles();
	#==
	
	print " Continue with bin/nmis.pl type=apache for configuration rules of the Apache web server\n\n";
}


#=========================================================================================

sub printCrontab {

	my $C = loadConfTable();

	dbg(" Crontab Config for NMIS for config file=$nvp{conf}",3);

	print <<EO_TEXT;
MAILTO=WhoeverYouAre\@yourdomain.tld 
######################################################
# NMIS8 Config
######################################################
# Run Statistics Collection
*/5 * * * * $C->{'<nmis_base>'}/bin/nmis.pl type=collect mthread=true maxthreads=10
######################################################
# Run Summary Update every 2 minutes
*/2 * * * * /usr/local/nmis8/bin/nmis.pl type=summary
#####################################################
# Run the interfaces 4 times an hour with Thresholding on!!!
# if threshold_poll_cycle is set to false, then enable cron based thresholding
#*/15 * * * * nice $C->{'<nmis_base>'}/bin/nmis.pl type=threshold mthread=true maxthreads=10
######################################################
# Run the update once a day 
30 20 * * * nice $C->{'<nmis_base>'}/bin/nmis.pl type=update mthread=true maxthreads=10
######################################################
# Check to rotate the logs 4am every day UTC
5 20 * * * /usr/sbin/logrotate $C->{'<nmis_base>'}/conf/logrotate.conf
##################################################
# save this crontab every day
0 8 * * * crontab -l > $C->{'<nmis_base>'}/conf/crontab.root
########################################
# Run the Reports Weekly Monthly Daily
# daily
0 0 * * * /usr/local/nmis8/bin/run-reports.pl day health
0 0 * * * /usr/local/nmis8/bin/run-reports.pl day top10
0 0 * * * /usr/local/nmis8/bin/run-reports.pl day outage
0 0 * * * /usr/local/nmis8/bin/run-reports.pl day response
0 0 * * * /usr/local/nmis8/bin/run-reports.pl day avail
0 0 * * * /usr/local/nmis8/bin/run-reports.pl day port
# weekly
0 0 * * 0 /usr/local/nmis8/bin/run-reports.pl week health
0 0 * * 0 /usr/local/nmis8/bin/run-reports.pl week top10
0 0 * * 0 /usr/local/nmis8/bin/run-reports.pl week outage
0 0 * * 0 /usr/local/nmis8/bin/run-reports.pl week response
0 0 * * 0 /usr/local/nmis8/bin/run-reports.pl week avail
# monthly
0 0 1 * * /usr/local/nmis8/bin/run-reports.pl month health
0 0 1 * * /usr/local/nmis8/bin/run-reports.pl month top10
0 0 1 * * /usr/local/nmis8/bin/run-reports.pl month outage
0 0 1 * * /usr/local/nmis8/bin/run-reports.pl month response
0 0 1 * * /usr/local/nmis8/bin/run-reports.pl month avail
###########################################
EO_TEXT
}

#=========================================================================================

sub printApache {

	my $C = loadConfTable();

	dbg(" Apache HTTPD Config for NMIS for config file=$nvp{conf}",3);

	print <<EO_TEXT;

## For more information on the listed Apache features read:
## Alias directive:        http://httpd.apache.org/docs/mod/mod_alias.html#alias
## ScriptAlias directive:  http://httpd.apache.org/docs/mod/mod_alias.html#scriptalias
## Order directive:        http://httpd.apache.org/docs/mod/mod_access.html#order
## Allow directive:        http://httpd.apache.org/docs/mod/mod_access.html#allow
## Deny directive:         http://httpd.apache.org/docs/mod/mod_access.html#deny
## AuthType directive:     http://httpd.apache.org/docs/mod/core.html#authtype
## AuthName directive:     http://httpd.apache.org/docs/mod/core.html#authname
## AuthUserFile directive: http://httpd.apache.org/docs/mod/mod_auth.html#authuserfile
## Require directive:      http://httpd.apache.org/docs/mod/core.html#require

# Usual Apache Config File!
#<apache_root>/conf/httpd.conf

# add a password to the users.dat file!
#<apache_root>/bin/htpasswd $C->{'<nmis_base>'}/conf/users.dat nmis

# restart the daemon!
#<apache_root>/bin/apachectl restart 
#
# NOTE:
# <apache_root> is normally /usr/local/apache
# the "bin" directory might be "sbin"
# the "conf" directory might be "etc"
# the httpd.conf might be split across httpd.conf, access.conf and srm.conf

# NMIS Aliases

Alias $C->{'<url_base>'}/ "$C->{web_root}/"
<Directory "$C->{view_root}">
		Options Indexes FollowSymLinks MultiViews
		AllowOverride None
		Order allow,deny
		Allow from all
</Directory>

Alias $C->{'<menu_url_base>'}/ "$C->{'<nmis_menu>'}/"
<Directory "$C->{'<menu_url_base>'}">
		Options Indexes FollowSymLinks MultiViews
		AllowOverride None
		Order allow,deny
		Allow from all
</Directory>
 
ScriptAlias $C->{'<cgi_url_base>'}/ "$C->{'<nmis_cgi>'}/"
<Directory "$C->{'<nmis_cgi>'}">
		Options +ExecCGI
		Order allow,deny
		Allow from all
</Directory>

# This is now optional if using internal NMIS Authentication
<Location "$C->{'<url_base>'}/">
				## For IP address based permissions
				#Order deny,allow
				#deny from all
				#allow from 10.0.0.0/8 172.16.0.0/16 192.168.1.1 .opmantek.com
				## For Username based authentication
				#AuthType Basic
				#AuthName "NMIS8"
				#AuthUserFile $C->{'auth_htpasswd_file'}
				#Require valid-user
</Location>

# This is now optional if using internal NMIS Authentication
<Location "$C->{'<cgi_url_base>'}/">
				## For IP address based permissions
				#Order deny,allow
				#deny from all
				#allow from 10.0.0.0/8 172.16.0.0/16 192.168.1.1 .opmantek.com
				## For Username based authentication
				#AuthType Basic
				#AuthName "NMIS8"
				#AuthUserFile $C->{'auth_htpasswd_file'}
				#Require valid-user
</Location>

#*** URL required in browser ***
#http://$C->{'nmis_host'}$C->{'<cgi_url_base>'}/nmiscgi.pl
#If host address is not correct change this in NMIS config.
#***

EO_TEXT
}

#=========================================================================================

sub checkArgs {
	print <<EO_TEXT;
$0 NMIS Polling Engine - Network Management Information System
Copyright (C) 2007 NMIS Development Team
Version $NMIS::VERSION

command line options are:
	type=<option>          Where <option> is one of the following:
													 collect   NMIS will collect all statistics;
													 update    Update all the dynamic NMIS configuration
													 threshold Calculate thresholds
													 master    Run NMIS Master Functions
													 escalate  Run the escalation routine only ( debug use only)
													 config    Validate the chosen configuration file
													 audit     Audit the configuration without changes
													 apache    Produce Apache configuration for NMIS
													 crontab   Produce Crontab configuration for NMIS
													 links     Generate the links.csv file.
													 rme       Read and generate a node.csv file from a Ciscoworks RME file
	[conf=<file name>]     Optional alternate configuation file in directory /conf;
	[node=<node name>]     Run operations on a single node;
	[group=<group name>]   Run operations on all nodes in the names group;
	[debug=true|false|0-9] default=false - Show debuging information, handy;
	[rmefile=<file name>]  RME file to import.
	[mthread=true|false]   default=false - Enable Multithreading or not;
	[mthreaddebug=true|false] default=false - Enable Multithreading debug or not;
	[maxthreads=<1..XX>]  default=2 - How many threads should nmis create;

EO_TEXT
}

#=========================================================================================

sub getAdminColor {
	my %args = @_;
	my $S = $args{sys};
	my $index = $args{index};
	my $IF = $S->ifinfo;
	my $adminColor;
	if ( $IF->{$index}{ifAdminStatus} =~ /down|testing|null/ or $IF->{$index}{collect} ne "true" ) {
		$adminColor="#ffffff";
	} else {
		$adminColor="#00ff00";
	}
	return $adminColor;
}

#=========================================================================================

sub getOperColor {
	my %args = @_;
	my $S = $args{sys};		# object
	my $index = $args{index}; # index
	my $NI = $S->ndinfo;	# node info
	my $IF = $S->ifinfo;	# interface info
	my $node = $S->{node};	# node name lc
	my $operColor;

	if ( $IF->{$index}{ifAdminStatus} =~ /down|testing|null/ or $IF->{$index}{collect} ne "true") {
		$operColor="#ffffff"; # white
	} else {
		if ($IF->{$index}{ifOperStatus} eq 'down') {
			# red for down
			$operColor = "#ff0000";
		} elsif ($IF->{$index}{ifOperStatus} eq 'dormant') {
			# yellow for dormant
			$operColor = "#ffff00";
		} else { $operColor = "#00ff00"; } # green
	}
	return $operColor;
}

#=========================================================================================

sub runThreshold {
	my $node = shift;

	if ( $C->{global_threshold} eq "true" or $C->{global_threshold} ne "false" ) {
		my $node_select;
		if ($node ne "") {
			if (!($node_select = checkNodeName($node))) {
				print "\t Invalid node=$node No node of that name\n";
				exit 0;
			}
		}
	
		doThreshold(name=>$node_select,table=>doSummaryBuild(name=>$node_select));
	}
	else {
		dbg("Skipping runThreshold with configuration 'global_threshold' = $C->{'global_threshold'}");
	}

}

#=================================================================
#
# Build first Summary table of all nodes, we need this info for Threshold too
#
sub doSummaryBuild {
	my %args = @_;
	my $node = $args{name};

	dbg("Start of Summary Build");

	my $S = Sys::->new; # node object
	my $NT = loadLocalNodeTable();
	my $NI;
	my $IF;
	my $M;
	my %stshlth;
	my %stats;
	my %stsintf;

	foreach my $nd (sort keys %{$NT}) {
		next if $node ne "" and $node ne $nd;
		if ($NT->{$nd}{active} eq 'true' and $NT->{$nd}{collect} eq 'true') {
			if (($S->init(name=>$nd,snmp=>'false'))) { # get all info of node
				$M = $S->mdl; # model ref
				$NI = $S->ndinfo; # node info
				$IF = $S->ifinfo; # interface info

				next if $NI->{system}{nodedown} eq 'true';

				foreach my $tp (keys %{$M->{summary}{statstype}}) { # oke, look for requests in summary of Model 
					# check for indexed
					if (ref $NI->{database}{$tp} eq "HASH") {
						foreach my $i (keys %{$NI->{database}{$tp}}) {
							my $sts = getSummaryStats(sys=>$S,type=>$tp,start=>"-15 minutes",end=>'now',index=>$i);
							# save all info in %sts for threshold run
							foreach (keys %{$sts->{$i}}) { $stats{$nd}{$tp}{$i}{$_} = $sts->{$i}{$_}; }
							# 
							foreach my $nm (keys %{$M->{summary}{statstype}{$tp}{sumname}}) {
								$stshlth{$M->{node}{nodeType}}{$nd}{$nm}{$i}{Description} = $NI->{label}{$tp}{$i}; # descr
								# check if threshold level available, thresholdname must be equal to type
								if (exists $M->{threshold}{name}{$tp}) {
									($stshlth{$M->{node}{nodeType}}{$nd}{$nm}{$i}{level},undef,undef) = 
										getThresholdLevel(sys=>$S,thrname=>$tp,stats=>$sts,index=>$i);
								}
								# save values
								foreach my $stsname (@{$M->{summary}{statstype}{$tp}{sumname}{$nm}{stsname}}) {
									$stshlth{$M->{node}{nodeType}}{$nd}{$nm}{$i}{$stsname} = $sts->{$i}{$stsname};
									dbg("stored summary health node=$nd type=$tp name=$stsname index=$i value=$sts->{$i}{$stsname}");
								}
							}
						}
					} else {
						if (exists $NI->{database}{$tp}) {
							my $sts = getSummaryStats(sys=>$S,type=>$tp,start=>"-15 minutes",end=>'now');							
							# save all info in %sts for threshold run
							foreach (keys %{$sts}) { $stats{$nd}{$tp}{$_} = $sts->{$_}; }
							# check if threshold level available, thresholdname must be equal to type
							if (exists $M->{threshold}{name}{$tp}) {
								($stshlth{$M->{node}{nodeType}}{$nd}{"${tp}_level"},undef,undef) = 
									getThresholdLevel(sys=>$S,thrname=>$tp,stats=>$sts,index=>'');
							}
							foreach my $nm (keys %{$M->{summary}{statstype}{$tp}{sumname}}) {
								foreach my $stsname (@{$M->{summary}{statstype}{$tp}{sumname}{$nm}{stsname}}) {
									$stshlth{$M->{node}{nodeType}}{$nd}{$stsname} = $sts->{$stsname};
									dbg("stored summary health node=$nd type=$tp name=$stsname value=$sts->{$stsname}");
								}
							}
						}
					}
				}
				# get all collected interfaces
				foreach my $index (keys %{$IF}) {
					next unless $IF->{$index}{collect} eq 'true';
					my $sts = getSummaryStats(sys=>$S,type=>'interface',start=>'-15 minutes',end=>time(),index=>$index);
					foreach (keys %{$sts->{$index}}) { $stats{$nd}{interface}{$index}{$_} = $sts->{$index}{$_}; } # save for threshold
					foreach (keys %{$sts->{$index}}) {
						$stsintf{"${index}.$S->{name}"}{inputUtil} = $sts->{$index}{inputUtil};
						$stsintf{"${index}.$S->{name}"}{outputUtil} = $sts->{$index}{outputUtil};
						$stsintf{"${index}.$S->{name}"}{availability} = $sts->{$index}{availability};
						$stsintf{"${index}.$S->{name}"}{totalUtil} = $sts->{$index}{totalUtil};
						$stsintf{"${index}.$S->{name}"}{Description} = $IF->{$index}{Description};
					}
				}
			}
		}
	}
	writeTable(dir=>'var',name=>"nmis-summaryintf15m",data=>\%stsintf);
	writeTable(dir=>'var',name=>"nmis-summaryhealth15m",data=>\%stshlth);
	writeTable(dir=>'var',name=>"nmis-summarystats15m",data=>\%stats) if $C->{debug};
	dbg("Finished");
	return \%stats; # input for threshold process
}

#============================================================================
#
sub doThreshold {
	my %args = @_;
	my $name = $args{name};
	my $sts = $args{table}; # pointer to data build by doSummaryBuild

	dbg("Starting");

	my $NT = loadLocalNodeTable();

	my $S = Sys::->new; # create system object

	$S->{ET} = loadEventStateNoLock(); # for speeding up, from file or DB

	foreach my $nd (sort keys %{$NT}) {
		next if $node ne "" and $node ne lc($nd); # check for single node thresholds
		### 2012-09-03 keiths, changing as pingonly nodes not being thresholded, found by Lenir Santiago
		#if ($NT->{$nd}{active} eq 'true' and $NT->{$nd}{collect} eq 'true' and $NT->{$nd}{threshold} eq 'true') {
		if ($NT->{$nd}{active} eq 'true' and $NT->{$nd}{threshold} eq 'true') {
			if (($S->init(name=>$nd,snmp=>'false'))) { # get all info of node
				my $NI = $S->ndinfo; # pointer to node info table
				my $M  = $S->mdl;	# pointer to Model table

				# skip if node down
				if ( $NI->{system}{nodedown} eq 'true') {
					dbg("Node down, skipping thresholding for $S->{name}");
					next;
				} 

				dbg("Starting Thresholding node=$S->{name}");
			
				# first the standard thresholds
				my $thrname = 'response,reachable,available';
				runThrHld(sys=>$S,table=>$sts,type=>'health',thrname=>$thrname);
			
				# search for threshold names in Model of this node
				foreach my $s (keys %{$M}) { # section name
					foreach my $ts (keys %{$M->{$s}}) { # type of store
						if ($ts eq 'rrd') { 									# thresholds only in RRD subsection
							foreach my $type (keys %{$M->{$s}{$ts}}) { 			# name/type of subsection
								my $control = $M->{$s}{$ts}{$type}{control}; 	# check if skipped by control
								if ($control ne "") {
									dbg("control=$control found for type=$type",2);
									if ($S->parseString(string=>"($control) ? 1:0") ne "1") {
										dbg("threshold of type $type skipped by control=$control");
										next;
									}
								}
								if ($M->{$s}{$ts}{$type}{threshold} ne "") {
									$thrname = $M->{$s}{$ts}{$type}{threshold};	# get string of threshold names
									dbg("threshold=$thrname found in type=$type");
									# thresholds found in this section
									if ($M->{$s}{$ts}{$type}{indexed} eq 'true') {	# if indexed then all checked
										foreach my $index (keys %{$NI->{database}{$type}}) { # there must be a rrd file
											runThrHld(sys=>$S,table=>$sts,type=>$type,thrname=>$thrname,index=>$index);
										}
									} else {
										runThrHld(sys=>$S,table=>$sts,type=>$type,thrname=>$thrname); # single
									}
								}
							}
						}
					}
				}
			}
		}
	}
	$S->{ET} = ''; # done
	dbg("Finished");
}

sub runThrHld {
	my %args = @_;
	my $S = $args{sys};
	my $M = $S->mdl;
	my $IF = $S->ifinfo;
	my $ET = $S->{info}{env_temp};

	my $sts = $args{table};
	my $type = $args{type};
	my $thrname = $args{thrname};
	my $index = $args{index};
	my $stats;
	my $element;

	#	check if values are already in table (done by doSummaryBuild)
	if (exists $sts->{$S->{name}}{$type}) {
		$stats = $sts->{$S->{name}}{$type};
	} else {
		$stats = getSummaryStats(sys=>$S,type=>$type,start=>"-15 minutes",end=>'now',index=>$index);
	}

	# get name of element
	if ($index eq '') {
		$element = '';
	} 
	elsif ($index ne '' and $thrname eq "env_temp" ) {
		$element = $ET->{$index}{tempDescr};
	}	
	else {
		$element = $IF->{$index}{ifDescr};
	}

	# walk through threshold names
	### 2012-04-25 keiths, fixing loop as not processing correctly.
	$thrname = stripSpaces($thrname);
	my @nm_list = split(/,/,$thrname);
	foreach my $nm (@nm_list) {
		dbg("processing threshold $nm");
		my ($level,$value,$thrvalue,$reset) = getThresholdLevel(sys=>$S,thrname=>$nm,stats=>$stats,index=>$index);
		# get 'Proactive ....' string of Model
		my $event = $S->parseString(string=>$M->{threshold}{name}{$nm}{event},index=>$index);
		thresholdProcess(sys=>$S,event=>$event,level=>$level,element=>$element,value=>$value,thrvalue=>$thrvalue,reset=>$reset);
	}

}

sub getThresholdLevel {
	my %args = @_;
	my $S = $args{sys};
	my $NI = $S->ndinfo;
	my $M  = $S->mdl;

	my $thrname = $args{thrname};
	my $stats = $args{stats}; # value of items
	my $index = $args{index};

	my $val;
	my $level;
	my $thrvalue;

	dbg("Start theshold=$thrname, index=$index");

	# find subsection with threshold values in Model
	my $T = $M->{threshold}{name}{$thrname}{select};
	foreach my $thr (keys %{$T}) {
		next if $thr eq 'default'; # skip now the default values
		if (($S->parseString(string=>"($T->{$thr}{control})?1:0",index=>$index))){
			$val = $T->{$thr}{value};
			dbg("found threshold=$thrname entry=$thr"); 
			last;
		}
	}
	# if not found and there are default values available get this now
	if ($val eq "" and $T->{default}{value} ne "") {
		$val = $T->{default}{value};
			dbg("found threshold=$thrname entry=default"); 
	}
	if ($val eq "") {
		logMsg("ERROR, no threshold=$thrname entry found in Model=$NI->{system}{nodeModel}");
		return;
	}

	my $value; # value of doSummary()
	my $reset = 0;
	# item is the attribute name of summary stats of Model
	$value = $stats->{$M->{threshold}{name}{$thrname}{item}} if $index eq "";
	$value = $stats->{$index}{$M->{threshold}{name}{$thrname}{item}} if $index ne "";
	dbg("threshold=$thrname, item=$M->{threshold}{name}{$thrname}{item}, value=$value");

	# check unknow value
	if ($value =~ /NaN/i) {
		dbg("INFO, illegal value $value, skipped");
		return ("Normal",$value,$reset);
	}

	### all zeros policy to disable thresholding - match and return 'normal'
	if ( $val->{warning} == 0
			and $val->{minor} == 0
			and $val->{major} == 0
			and $val->{critical} == 0
			and $val->{fatal} == 0
			and defined $val->{warning}
			and defined $val->{minor} 
			and defined $val->{major} 
			and defined $val->{critical}
			and defined $val->{fatal}) {
		return ("Normal",$value,$reset);
	}

	# Thresholds for higher being good and lower bad
	if ( $val->{warning} > $val->{fatal}
			and defined $val->{warning}
			and defined $val->{minor} 
			and defined $val->{major} 
			and defined $val->{critical}
			and defined $val->{fatal} ) {
		if ( $value <= $val->{fatal} ) { $level = "Fatal"; $thrvalue = $val->{fatal};}
		elsif ( $value <= $val->{critical} and $value > $val->{fatal} ) { $level = "Critical"; $thrvalue = $val->{critical};}
		elsif ( $value <= $val->{major} and $value > $val->{critical} ) { $level = "Major"; $thrvalue = $val->{major}; }
		elsif ( $value <= $val->{minor} and $value > $val->{major} ) { $level = "Minor"; $thrvalue = $val->{minor}; }
		elsif ( $value <= $val->{warning} and $value > $val->{minor} ) { $level = "Warning"; $thrvalue = $val->{warning}; }
		elsif ( $value > $val->{warning} ) { $level = "Normal"; $reset = $val->{warning}; $thrvalue = $val->{warning}; }
	}
	# Thresholds for lower being good and higher being bad
	elsif ( $val->{warning} < $val->{fatal}
			and defined $val->{warning} 
			and defined $val->{minor} 
			and defined $val->{major} 
			and defined $val->{critical}
			and defined $val->{fatal} ) {
		if ( $value < $val->{warning} ) { $level = "Normal"; $reset = $val->{warning}; $thrvalue = $val->{warning}; }
		elsif ( $value >= $val->{warning} and $value < $val->{minor} ) { $level = "Warning"; $thrvalue = $val->{warning}; }
		elsif ( $value >= $val->{minor} and $value < $val->{major} ) { $level = "Minor"; $thrvalue = $val->{minor}; }
		elsif ( $value >= $val->{major} and $value < $val->{critical} ) { $level = "Major"; $thrvalue = $val->{major}; }
		elsif ( $value >= $val->{critical} and $value < $val->{fatal} ) { $level = "Critical"; $thrvalue = $val->{critical}; }
		elsif ( $value >= $val->{fatal} ) { $level = "Fatal"; $thrvalue = $val->{fatal}; }
	}
	if ( $level eq "") { 
		logMsg("ERROR no policy found, threshold=$thrname, value=$value, node=$S->{name}, model=$NI->{system}{nodeModel} section threshold");
		$level = "Normal";
	}
	dbg("result threshold=$thrname, level=$level, value=$value, thrvalue=$thrvalue, reset=$reset");
	return ($level,$value,$thrvalue,$reset);
}

sub thresholdProcess {
	my %args = @_;
	my $S = $args{sys};

	if ( $args{value} =~ /^\d+$|^\d+\.\d+$/ ) {
		dbg("event=$args{event}, level=$args{level}, element=$args{element}, value=$args{value}, reset=$args{reset}");
	###	logMsg("INFO ($S->{node}) event=$args{event}, level=$args{level}, element=$args{element}, value=$args{value}, reset=$args{reset}");
		if ( $args{value} !~ /NaN/i ) {
			if ( $args{level} =~ /Normal/i ) { 
				checkEvent(sys=>$S,event=>$args{event},level=>$args{level},element=>$args{element},
						details=>"Value=$args{value}, Threshold=$args{thrvalue}",value=>$args{value},reset=>$args{reset});
			}
			else {
				notify(sys=>$S,event=>$args{event},level=>$args{level},element=>$args{element},details=>"Value=$args{value}, Threshold=$args{thrvalue}");
			}
		}
	}
}

sub getPidFileName {
	my $PIDFILE = "$C->{'<nmis_var>'}/nmis.pid";
	if ($C->{conf} ne "") {
		$PIDFILE = "$C->{'<nmis_var>'}/nmis-$C->{conf}.pid";
	}
	return $PIDFILE;	
}

# *****************************************************************************
# NMIS Copyright (C) 1999-2011 Opmantek Limited (www.opmantek.com)
# This program comes with ABSOLUTELY NO WARRANTY;
# This is free software licensed under GNU GPL, and you are welcome to 
# redistribute it under certain conditions; see www.opmantek.com or email
# contact@opmantek.com
# *****************************************************************************
<|MERGE_RESOLUTION|>--- conflicted
+++ resolved
@@ -1949,20 +1949,12 @@
 	for( my $i = 0; $i < @{$alerts}; $i++)
 	{
 		my $alert = shift @{$alerts};
-<<<<<<< HEAD
-		dbg("Processing alert ".Dumper($alert));
-		if( $alert->{test_result} ) {
-			notify(sys=>$S, event=>"ALERT: ".$alert->{event}, level=>$alert->{level}, element=>$alert->{ds}, details=>"Test $alert->{test} evaluated with $alert->{value} was $alert->{test_result}");
-		} else {
-			checkEvent(sys=>$S, event=>"ALERT: ".$alert->{event}, level=>$alert->{level}, element=>$alert->{ds}, details=>"Test $alert->{test} evaluated with $alert->{value} was $alert->{test_result}");
-=======
 		dbg("Processing alert: event=Alert: $alert->{event}, level=$alert->{level}, element=$alert->{ds}, details=Test $alert->{test} evaluated with $alert->{value} was $alert->{test_result}");
 		dbg("Processing alert ".Dumper($alert),2);
 		if( $alert->{test_result} ) {
 			notify(sys=>$S, event=>"Alert: ".$alert->{event}, level=>$alert->{level}, element=>$alert->{ds}, details=>"Test $alert->{test} evaluated with $alert->{value} was $alert->{test_result}");
 		} else {
 			checkEvent(sys=>$S, event=>"Alert: ".$alert->{event}, level=>$alert->{level}, element=>$alert->{ds}, details=>"Test $alert->{test} evaluated with $alert->{value} was $alert->{test_result}");
->>>>>>> 7f1728af
 		}
 
 	}
