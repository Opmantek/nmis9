#!/usr/bin/perl
#
## $Id: nmis.pl,v 8.52 2012/12/03 07:47:26 keiths Exp $
#
#  Copyright (C) Opmantek Limited (www.opmantek.com)
#
#  ALL CODE MODIFICATIONS MUST BE SENT TO CODE@OPMANTEK.COM
#
#  This file is part of Network Management Information System ("NMIS").
#
#  NMIS is free software: you can redistribute it and/or modify
#  it under the terms of the GNU General Public License as published by
#  the Free Software Foundation, either version 3 of the License, or
#  (at your option) any later version.
#
#  NMIS is distributed in the hope that it will be useful,
#  but WITHOUT ANY WARRANTY; without even the implied warranty of
#  MERCHANTABILITY or FITNESS FOR A PARTICULAR PURPOSE.  See the
#  GNU General Public License for more details.
#
#  You should have received a copy of the GNU General Public License
#  along with NMIS (most likely in a file named LICENSE).
#  If not, see <http://www.gnu.org/licenses/>
#
#  For further information on NMIS or for a license other than GPL please see
#  www.opmantek.com or email contact@opmantek.com
#
#  User group details:
#  http://support.opmantek.com/users/
#
# *****************************************************************************
package main;

# Auto configure to the <nmis-base>/lib
use FindBin;
use lib "$FindBin::Bin/../lib";
#
# ****** Shouldn't be anything else to customise below here *******************
# best to customise in the nmis.conf file.
#
require 5.008_001;

use strict;
use csv;				# local
use URI::Escape;
use rrdfunc; 			# createRRD, updateRRD etc.
use NMIS;				# local
use NMIS::Connect;
use Time::HiRes;								# also needed by nmis::timing, but bsts
use NMIS::Timing;
use NMIS::UUID;
use func;				# local
use ip;					# local
use sapi;				# local
use ping;				# local
use Socket;
use notify;
use Net::SNMP qw(oid_lex_sort);
use Mib;				# local
use Sys;				# local
use Proc::ProcessTable; # from CPAN
use Proc::Queue ':all'; # from CPAN
use Data::Dumper;
use DBfunc;				# local
use Statistics::Lite qw(mean);
use POSIX qw(:sys_wait_h);

Data::Dumper->import();
$Data::Dumper::Indent = 1;

# this imports the LOCK_ *constants (eg. LOCK_UN, LOCK_EX)
use Fcntl qw(:DEFAULT :flock);
use Errno qw(EAGAIN ESRCH EPERM);

# Variables for command line munging
my %nvp = getArguements(@ARGV);

# load configuration table, memorize startup time
my $starttime = Time::HiRes::time;
my $C = loadConfTable(conf=>$nvp{conf},debug=>$nvp{debug},info=>$nvp{info});

# and the status of the database dir, as reported by the selftest - 0 bad, 1 ok, undef unknown
# this is used by rrdfunc::createRRD(), so needs to be scoped suitably.
our $selftest_dbdir_status;
$selftest_dbdir_status = undef;

# check for global collection off or on
# useful for disabling nmis poll for server maintenance, nmis upgrades etc.
my $lockoutfile = $C->{'<nmis_conf>'}."/NMIS_IS_LOCKED";

if (-f $lockoutfile or getbool($C->{global_collect},"invert"))
{
	# if nmis is locked, run a quick nondelay selftest so that we have something for the GUI
	my $varsysdir = $C->{'<nmis_var>'}."/nmis_system";
	if (!-d $varsysdir)
	{
		createDir($varsysdir);
		setFileProt($varsysdir);
	}
	my $selftest_cache = "$varsysdir/selftest";

	my ($allok, $tests) = func::selftest(config => $C, delay_is_ok => 'false',
																			 report_database_status => \$selftest_dbdir_status);
	writeHashtoFile(file => $selftest_cache, json => 1,
									data => { status => $allok, lastupdate => time, tests => $tests });
	info("Selftest completed (status ".($allok?"ok":"FAILED!")."), cache file written");
	if (-f $lockoutfile)
	{
		die "Attention: NMIS is currently disabled!\nRemove the file $lockoutfile to re-enable.\n\n";
	}
	else
	{
		die "Attention: NMIS is currently disabled!\nSet the configuration variable \"global_collect\" to \"true\" to re-enable.\n\n";
	}
}

# all arguments are now stored in nvp (name value pairs)
my $type		= lc $nvp{type};
my $node		= lc $nvp{node};
my $rmefile		= $nvp{rmefile};
my $runGroup	= $nvp{group};
my $sleep	= $nvp{sleep};

### 2012-12-03 keiths, adding some model testing and debugging options.
my $model		= getbool($nvp{model});

# store multithreading arguments in nvp
my $mthread		=$nvp{mthread};
my $mthreadDebug=$nvp{mthreaddebug};
my $maxThreads	=$nvp{maxthreads}||1;

# park the list of collect/update plugins globally
my @active_plugins;

Proc::Queue::size($maxThreads); # changing limit of concurrent processes
Proc::Queue::trace(0); # trace mode on
Proc::Queue::debug(0); # debug is off
Proc::Queue::delay(0.02); # set 20 milliseconds as minimum delay between fork calls, reduce to speed collect times

# if no type given, just run the command line options
if ( $type eq "" ) {
	print "No runtime option type= on command line\n\n";
	checkArgs();
	exit(1);
}

print qq/
Copyright (C) Opmantek Limited (www.opmantek.com)
This program comes with ABSOLUTELY NO WARRANTY;
This is free software licensed under GNU GPL, and you are welcome to
redistribute it under certain conditions; see www.opmantek.com or email
contact\@opmantek.com

NMIS version $NMIS::VERSION

/ if $C->{debug} or $C->{info};


# the first thing we do is to upgrade up the event
# data structure - it's a nop if it was already done.
&NMIS::upgrade_events_structure;
# ditto for nodeconf
&NMIS::upgrade_nodeconf_structure;

if ($type =~ /^(collect|update|services)$/) {
	runThreads(type=>$type,node=>$node,mthread=>$mthread,mthreadDebug=>$mthreadDebug);
}
elsif ( $type eq "escalate") { runEscalate(); printRunTime(); } # included in type=collect
elsif ( $type eq "config" ) { checkConfig(change => "true"); }
elsif ( $type eq "audit" ) { checkConfig(audit => "true", change => "false"); }
elsif ( $type eq "links" ) { runLinks(); } # included in type=update
elsif ( $type eq "apache" ) { printApache(); }
elsif ( $type eq "apache24" ) { printApache24(); }
elsif ( $type eq "crontab" ) { printCrontab(); }
elsif ( $type eq "summary" ) { nmisSummary(); printRunTime(); } # included in type=collect
elsif ( $type eq "rme" ) { loadRMENodes($rmefile); }
elsif ( $type eq "threshold" ) { runThreshold($node); printRunTime(); } # included in type=collect
elsif ( $type eq "master" ) { nmisMaster(); printRunTime(); } # included in type=collect
elsif ( $type eq "groupsync" ) { sync_groups(); }
else { checkArgs(); }

exit;

#=========================================================================================

# run collection-type functions, possibly spread across multiple processes
sub	runThreads
{
	my %args = @_;
	my $type = $args{type};
	my $node_select = $args{'node'};
	my $mthread = getbool($args{mthread});
	my $mthreadDebug = getbool($args{mthreadDebug});
	my $debug_watch;

	dbg("Starting, operation is $type");

	# first thing: do a selftest and cache the result. this takes about five seconds (for the process stats)
	# however, DON'T do one if nmis is run in handle-just-this-node mode, which is usually a debugging exercise
	# which shouldn't be delayed at all. ditto for (possibly VERY) frequent type=services
	if (!$node_select and $type ne "services")
	{
		info("Starting selftest (takes about 5 seconds)...");
		my $varsysdir = $C->{'<nmis_var>'}."/nmis_system";
		if (!-d $varsysdir)
		{
			createDir($varsysdir);
			setFileProt($varsysdir);
		}

		my $selftest_cache = "$varsysdir/selftest";
		my ($allok, $tests) = func::selftest(config => $C, delay_is_ok => 'true',
																				 report_database_status => \$selftest_dbdir_status);
		writeHashtoFile(file => $selftest_cache, json => 1,
									data => { status => $allok, lastupdate => time, tests => $tests });
		info("Selftest completed (status ".($allok?"ok":"FAILED!")."), cache file written");
	}

	# load all the files we need here
	loadEnterpriseTable() if $type eq 'update'; # load in cache
	dbg("table Enterprise loaded",2);

	my $NT = loadLocalNodeTable(); 	# only local nodes
	dbg("table Local Node loaded",2);

	# create uuids for all nodes that might still need them
	# this changes the local nodes table!
	if (my $changed_nodes = createNodeUUID())
	{
		$NT = loadLocalNodeTable();
		dbg("table Local Node reloaded after uuid updates",2);
	}

	my $C = loadConfTable();		# config table from cache

	# check if the fping results look sensible
	# compare nr of pingable active nodes against the fping results
	if (getbool($C->{daemon_fping_active}))
	{
		my $pt = loadTable(dir=>'var',name=>'nmis-fping'); # load fping table in cache
		my $cnt_pt = keys %{$pt};

		my $active_ping = grep(getbool($_->{active}) && getbool($_->{ping}), values %{$NT});

		# missing more then 10 nodes that should have been pinged?
		if ($cnt_pt+10 < $active_ping)
		{
			logMsg("ERROR fping table missing too many entries, count fping=$cnt_pt count nodes=$active_ping");
			$C->{daemon_fping_failed} = 'true'; # remember for runPing
		}
	}
	dbg("all relevant tables loaded");

	my $debug_global = $C->{debug};
	my $debug = $C->{debug};
	my $PIDFILE;
	my $pid;

	# used for plotting major events on world map in 'Current Events' display
	$C->{netDNS} = 0;
	if ( getbool($C->{DNSLoc}) ) {
		# decide if Net::DNS is available to us or not
		if ( eval "require Net::DNS") {
					$C->{netDNS} = 1;
					require Net::DNS;
		}
		else {
			print "Perl Module Net::DNS not found, Can't use DNS LOC records for Geo info, will try sysLocation\n" if $debug;
		}
	}

	# Find kernel name
	my $kernel;
	if (defined $C->{os_kernelname} and $C->{os_kernelname} ne "") {
		$kernel = $C->{os_kernelname};
	} elsif ($^O !~ /linux/i) {
		$kernel = $^O;
	} else {
		chomp($kernel = lc `uname -s`);
	}
	$C->{kernel} = $kernel; # global
	dbg("Kernel name of NMIS server is $kernel");

	runDaemons(); # start daemon processes


	#==============================================

	### test if we are still running, or zombied, and cron will email somebody if we are
	### collects should not run past 5mins - if they do we have a problem
	### updates can run past 5 mins, BUT no two updates should run at the same time
	### for potentially frequent type=services we don't do any of these.
	if ( $type eq 'collect' or $type eq "update")
	{
		# unrelated but also for collect and update only
		@active_plugins = &load_plugins;

		# first find all other nmis collect processes
		my $others = func::find_nmis_processes(type => $type, config => $C);

		# if this is a collect and if told to ignore running processes (ignore_running=1/t),
		# then only warn about processes and don't shoot them.
		# the same should be done if this is an interactive run with info or debug
		if (($type eq "collect" and ( getbool($nvp{ignore_running})
																	or $C->{debug} or $C->{info} ))
				or ($type eq "update" and ($C->{debug} or $C->{info})))
		{
			for my $pid (keys %{$others})
			{
				logMsg("INFO ignoring old process $pid that is still running: $type, $others->{$pid}->{node}, started at ".returnDateStamp($others->{$pid}->{start}));
			}
		}
		else
		{
			my $eventconfig = loadTable(dir => 'conf', name => 'Events');
			my $event = "NMIS runtime exceeded";
			my $thisevent_control = $eventconfig->{$event} || { Log => "true", Notify => "true", Status => "true"};

			# if not told otherwise, shoot the others politely
			for my $pid (keys %{$others})
			{
				print STDERR "Error: killing old NMIS $type process $pid which has not finished!\n";
				logMsg("ERROR killing old NMIS $type process $pid which has not finished!");

				kill("TERM",$pid);

				# and raise an event to inform the operator - unless told NOT to
				# ie: either disable_nmis_process_events is set to true OR the event control Log property is set to false
				if ((!defined $C->{disable_nmis_process_events} or !getbool($C->{disable_nmis_process_events})
						 and getbool($thisevent_control->{Log})))
				{
					# logging this event as the node name so it shows up as a problem with the node
					logEvent(node => $others->{$pid}->{node},
									 event => $event,
									 level => "Warning",
									 element => $others->{$pid}->{node},
									 details => "Killed process $pid, $type of $others->{$pid}->{node}, started at "
									 .returnDateStamp($others->{$pid}->{start}));
				}
			}
			if (keys %{$others}) # for the others to shut down cleanly
			{
				my $grace = 5;
				logMsg("INFO sleeping for $grace seconds to let old NMIS processes clean up");
				sleep($grace);
			}
		}
	}

	# the signal handler handles termination more-or-less gracefully,
	# and knows about critical sections
	$SIG{INT} =  \&catch_zap;
	$SIG{TERM} =  \&catch_zap;
	$SIG{HUP} = \&catch_zap;
	$SIG{ALRM} = \&catch_zap;

	my $nodecount = 0;
	my $maxprocs = 1;							# this one

	my $meth;
	if ($type eq "update") {
		$meth = \&doUpdate;
	}
	elsif ($type eq "collect")
	{
		$meth = \&doCollect;
	}
	elsif ($type eq "services")
	{
		$meth = \&doServices;
	}
	else
	{
		die "Unknown operation type=$type, terminating!\n";
	}
	logMsg("INFO start of $type process");

	# update the operation start/stop timestamp
	func::update_operations_stamp(type => $type, start => $starttime, stop => undef);

	# don't run longer than X seconds for the main process, only if in non-thread mode or specific node
	alarm($C->{max_child_runtime}) if (defined $C->{max_child_runtime} && (!$mthread or $node_select));

	my @list_of_handled_nodes;		# for any after_x_plugin() functions
	if ($node_select eq "")
	{
		# operate on all nodes, sort the nodes so we get consistent polling cycles
		# sort could be more sophisticated if we like, eg sort by core, dist, access or group
		foreach my $onenode (sort keys %{$NT}) {
			# This will allow debugging to be turned on for a
			# specific node where there is a problem
			if ( $onenode eq "$debug_watch" ) {
				$debug = "true";
			} else { $debug = $debug_global; }

			# KS 16 Mar 02, implementing David Gay's requirement for deactiving
			# a node, ie keep a node in nodes.csv but no collection done.
			# also if $runGroup set, only do the nodes for that group.
			if ( $runGroup eq "" or $NT->{$onenode}{group} eq $runGroup ) {
				if ( getbool($NT->{$onenode}{active}) ) {
					++$nodecount;
					push @list_of_handled_nodes, $onenode;

					# One process for each node until maxThreads is reached.
					# This loop is entered only if the commandlinevariable mthread=true is used!
					if ($mthread)
					{
						my $pid=fork;
						if ( defined ($pid) and $pid==0) {

							# this will be run only by the child
							if ($mthreadDebug) {
								print "CHILD $$-> I am a CHILD with the PID $$ processing $onenode\n";
							}

							# don't run longer than X seconds
							alarm($C->{max_child_runtime})
									if (defined $C->{max_child_runtime});
							&$meth(name=>$onenode);
							alarm(0) if (defined $C->{max_child_runtime});

							# all the work in this thread is done now this child will die.
							if ($mthreadDebug) {
								print "CHILD $$-> $onenode will now exit\n";
							}

							# killing child
							exit 0;
						} # end of child
						else
						{
							# parent
							my $others = func::find_nmis_processes(config => $C);
							my $procs_now = 1 + scalar keys %$others; # the current process isn't returned
							$maxprocs = $procs_now if $procs_now > $maxprocs;
						}
					}
					else
					{
						# iterate over nodes in this process, if mthread is false
						&$meth(name=>$onenode);
					}
				} #if active
				else {
					 dbg("Skipping as $onenode is marked 'inactive'");
				}
			} #if runGroup
		} # foreach $onenode

		# only do the child process cleanup if we have mthread enabled
		if ($mthread) {
			# cleanup
			# wait this will block until children are done
			1 while wait != -1;
		}
	} else {
		# specific node is given to work on, threading not relevant
		if ( (my $node = checkNodeName($node_select))) { # ignore lc & uc
			if ( getbool($NT->{$node}{active}) ) {
				++$nodecount;
				push @list_of_handled_nodes, $node;
				&$meth(name=>$node);
			}
			else {
				 dbg("Skipping as $node_select is marked 'inactive'");
			}
		}
		else {
			print "\t Invalid node $node_select No node of that name!\n";
			return;
		}
	}

	alarm(0) if (defined $C->{max_child_runtime} && (!$mthread or $node_select));

	dbg("### continue normally ###");
	my $collecttime = Time::HiRes::time();

	my $S;
	# on update prime the interface summary
	if ( $type eq "update" )
	{
		### 2013-08-30 keiths, restructured to avoid creating and loading large Interface summaries
		getNodeAllInfo(); # store node info in <nmis_var>/nmis-nodeinfo.xxxx
		if ( !getbool($C->{disable_interfaces_summary}) ) {
			getIntfAllInfo(); # concatencate all the interface info in <nmis_var>/nmis-interfaces.xxxx
			runLinks();
		}
	}
	# some collect post-processing, but only if running on all nodes
	elsif ( $type eq "collect" and $node_select eq "" )
	{
		$S = Sys->new; # object nmis-system
		$S->init();
		my $NI = $S->ndinfo;
		delete $NI->{database};	 # remove pre-8.5.0 key as it's not used anymore

		### 2011-12-29 keiths, adding a general purpose master control thing, run reliably every poll cycle.
		if ( getbool($C->{'nmis_master_poll_cycle'}) or !getbool($C->{'nmis_master_poll_cycle'},"invert") ) {
			my $pollTimer = NMIS::Timing->new;

			dbg("Starting nmisMaster");
			nmisMaster() if getbool($C->{server_master});	# do some masterly type things.

			logMsg("Poll Time: nmisMaster, ". $pollTimer->elapTime()) if ( defined $C->{log_polling_time} and getbool($C->{log_polling_time}));
		}
		else {
			dbg("Skipping nmisMaster with configuration 'nmis_master_poll_cycle' = $C->{'nmis_master_poll_cycle'}");
		}

		if ( getbool($C->{'nmis_summary_poll_cycle'}) or !getbool($C->{'nmis_summary_poll_cycle'},"invert") ) {
			dbg("Starting nmisSummary");
			nmisSummary() if getbool($C->{cache_summary_tables});	# calculate and cache the summary stats
		}
		else {
			dbg("Skipping nmisSummary with configuration 'nmis_summary_poll_cycle' = $C->{'nmis_summary_poll_cycle'}");
		}

		dbg("Starting runMetrics");
		runMetrics(sys=>$S);

		### 2013-02-22 keiths, disable thresholding on the poll cycle only.
		if ( getbool($C->{threshold_poll_cycle}) or !getbool($C->{threshold_poll_cycle},"invert") ) {
			dbg("Starting runThreshold");
			runThreshold($node_select);
		}
		else {
			dbg("Skipping runThreshold with configuration 'threshold_poll_cycle' = $C->{'threshold_poll_cycle'}");
		}

		dbg("Starting runEscalate");
		runEscalate();

		# nmis collect runtime, process counts and save
		my $D;
		$D->{collect}{value} = $collecttime - $starttime;
		$D->{collect}{option} = 'gauge,0:U';
		$D->{total}{value} = Time::HiRes::time() - $starttime;
		$D->{total}{option} = 'gauge,0:U';

		my $nr_processes = 1+ scalar %{&func::find_nmis_processes(config => $C)}; # current one isn't returned by find_nmis_processes
		$D->{nr_procs} = { option => "gauge,0:U",
											 value => $nr_processes };
		$D->{max_procs} = { option => "gauge,0:U",
												value => $maxprocs };

		if (( my $db = updateRRD(data=>$D, sys=>$S, type=>"nmis"))) {
			$NI->{graphtype}{nmis} = 'nmis';
		}
		$S->writeNodeInfo; # var/nmis-system.xxxx, the base info system
	}

	if ($type eq "collect" or $type eq "update")
	{
		my $pollTimer = NMIS::Timing->new;
		# now run all after_{collect,update}_plugin() functions, regardless of whether
		# this was a one-node or all-nodes run
		for my $plugin (@active_plugins)
		{
			my $funcname = $plugin->can("after_${type}_plugin");
			next if (!$funcname);

			# prime the global sys object, if this was an update run or a one-node collect
			if (!$S)
			{
				$S = Sys->new;					# the nmis-system object
				$S->init();
			}

			dbg("Running after_$type plugin $plugin");
			logMsg("Running after_$type plugin $plugin");
			my ($status, @errors);
			eval { ($status, @errors) = &$funcname(sys => $S, config => $C, nodes => \@list_of_handled_nodes); };
			if ($status >=2 or $status < 0 or $@)
			{
				logMsg("Error: Plugin $plugin failed to run: $@") if ($@);
				for my $err (@errors)
				{
					logMsg("Error: Plugin $plugin: $err");
				}
			}
			elsif ($status == 1)						# changes were made, need to re-save info file
			{
				dbg("Plugin $plugin indicated success, updating nmis-system file");
				$S->writeNodeInfo;
			}
			elsif ($status == 0)
			{
				dbg("Plugin $plugin indicated no changes");
			}
		}
		logMsg("Poll Time: After $type Plugins ". $pollTimer->elapTime()) if ( defined $C->{log_polling_time} and getbool($C->{log_polling_time}));
	}

	logMsg("INFO end of $type process");

	if ($C->{info} or $debug or $mthreadDebug) {
		my $endTime = sprintf("%.2f", Time::HiRes::time() - $starttime);
		my $stats = getUpdateStats();
		print "\n".returnTime ." Number of Data Points: $stats->{datapoints}, Sum of Bytes: $stats->{databytes}, RRDs updated: $stats->{rrdcount}, Nodes with Updates: $stats->{nodecount}\n";
		print "\n".returnTime ." End of $0 Processed $nodecount nodes ran for $endTime seconds.\n\n";
	}

	func::update_operations_stamp(type => $type, start => $starttime, stop => Time::HiRes::time());

	dbg("Finished");
	return;
}

# generic signal handler, but with awareness of code in critical sections
# also handles SIGALARM, which we cop if the process has run out of time
sub catch_zap
{
	my $rs = $_[0];

	# if we've run out of our allocated run time, raise an event to inform the operator
	# unless told NOT to... fixme: we can't check the events control table here as that might block.
	if ($rs eq "ALRM" and (!defined $C->{disable_nmis_process_events}
												 or !getbool($C->{disable_nmis_process_events})))
	{
		logEvent(node => $C->{server_name},
						 event => "NMIS runtime exceeded",
						 level => "Warning",
						 element => undef,
						 details => "Process $$, $0, has exceeded its max run time and is terminating");
	}

	# do a graceful shutdown if in critical, and if this is the FIRST interrupt
	my $pending_ints = func::interrupt_pending; # scalar ref
	if (func::in_critical_section && !$$pending_ints)
	{
		# do NOT lock the logfile
		logMsg("INFO process in critical section, marking as signal $rs pending", 1);
		++$$pending_ints;
	}
	else
	{
		# do NOT lock the logfile
		logMsg("INFO Process $$ ($0) was killed by signal $rs", 1);
		die "Process $$ ($0) was killed by signal $rs\n";
	}
}

#====================================================================================

sub doUpdate {
	my %args = @_;
	my $name = $args{name};
	my $C = loadConfTable();

	my $pollTimer = NMIS::Timing->new;

	dbg("================================");
	dbg("Starting update, node $name");

	#Check for update LOCK
	if ( existsPollLock(type => "update", conf => $C->{conf}, node => $name) ) {
		print STDERR "Error: update lock exists for $name which has not finished!\n";
		logMsg("WARNING update lock exists for $name which has not finished!");
		return;
	}
	# create the poll lock now.
	my $lockHandle = createPollLock(type => "update", conf => $C->{conf}, node => $name);

	# lets change our name, so a ps will report who we are
	$0 = "nmis-".$C->{conf}."-update-$name";


	my $S = Sys::->new; # create system object
	$S->init(name=>$name,update=>'true'); # loads old node info, and the DEFAULT(!) model (always)
	# uses the node config loaded by init, and updates the node info table (model and nodetype only if missing)
	$S->copyModelCfgInfo(type=>'all');

	my $NI = $S->ndinfo;
	my $NC = $S->ndcfg;
	$S->{doupdate} = 'true'; # flag what is running
	$S->readNodeView; # from prev. run
	# if reachable then we can update the model and get rid of the default we got from init above
	if (runPing(sys=>$S)) {
		if ($S->open(timeout => $C->{snmp_timeout}, retries => $C->{snmp_retries}, max_msg_size => $C->{snmp_max_msg_size})) {
			if (getNodeInfo(sys=>$S)) {
				# fgetnodeinfo has deleted the interface info, need to rebuild from scratch
				if ( getbool($NC->{node}{collect}) ) {
					if (getIntfInfo(sys=>$S)) {
						#print Dumper($S)."\n";
						# print what we are
						dbg("node=$S->{name} role=$NI->{system}{roleType} type=$NI->{system}{nodeType}");
						dbg("vendor=$NI->{system}{nodeVendor} model=$NI->{system}{nodeModel} interfaces=$NI->{system}{ifNumber}");

						### 2012-12-03 keiths, adding some model testing and debugging options.
						if ( $model ) {
							print "MODEL $S->{name}: role=$NI->{system}{roleType} type=$NI->{system}{nodeType} sysObjectID=$NI->{system}{sysObjectID} sysObjectName=$NI->{system}{sysObjectName}\n";
							print "MODEL $S->{name}: sysDescr=$NI->{system}{sysDescr}\n";
							print "MODEL $S->{name}: vendor=$NI->{system}{nodeVendor} model=$NI->{system}{nodeModel} interfaces=$NI->{system}{ifNumber}\n";
						}
						getSystemHealthInfo(sys=>$S) if defined $S->{mdl}{systemHealth};
						getEnvInfo(sys=>$S);
						getCBQoS(sys=>$S); # do walk
						getCalls(sys=>$S); # do walk
					}
				} else {
					dbg("no node info collected");
				}
			}
			else {
				### 2012-10-24 keiths, fixing nodes loosing config when down during an update
				$NI->{system}{nodeModel} = 'Generic' if $NI->{system}{nodeModel} eq "";	# nmisdev Dec2010 first time model seen, collect, but no snmp answer
				$NI->{system}{nodeType} = 'generic' if $NI->{system}{nodeType} eq "";
			}
			$S->close; # close snmp session
			### 2014-12-16 keiths, when did the update poll last complete properly.
			$NI->{system}{lastUpdatePoll} = time();
		}
	} else {		# no ping, no snmp, no type
		$NI->{system}{nodeModel} = 'Generic' if $NI->{system}{nodeModel} eq "";		# nmisdev Dec2010 first time model seen, collect, but no snmp answer
		$NI->{system}{nodeType} = 'generic' if $NI->{system}{nodeType} eq "";
	}
	runReach(sys=>$S);
	$S->writeNodeView;  # save node view info in file var/$NI->{name}-view.xxxx
	$S->writeNodeInfo; # save node info in file var/$NI->{name}-node.xxxx

	# done with the standard work, now run any plugins that offer update_plugin()
	for my $plugin (@active_plugins)
	{
		my $funcname = $plugin->can("update_plugin");
		next if (!$funcname);

		dbg("Running update plugin $plugin with node $name");
		my ($status, @errors);
		eval { ($status, @errors) = &$funcname(node => $name, sys => $S, config => $C); };
		if ($status >=2 or $status < 0 or $@)
		{
			logMsg("Error: Plugin $plugin failed to run: $@") if ($@);
			for my $err (@errors)
			{
				logMsg("Error: Plugin $plugin: $err");
			}
		}
		elsif ($status == 1)						# changes were made, need to re-save the view and info files
		{
			dbg("Plugin $plugin indicated success, updating node and view files");
			$S->writeNodeView;
			$S->writeNodeInfo;
		}
		elsif ($status == 0)
		{
			dbg("Plugin $plugin indicated no changes");
		}
	}

	### 2013-03-19 keiths, NMIS Plugins!
	# fixme: deprecated, to be removed once all model-level custom plugins are converted to new plugin infrastructure
	# and when the remaining customers using this have upgraded
	runCustomPlugins(node => $name, sys=>$S) if (defined $S->{mdl}{custom});

	releasePollLock(handle => $lockHandle, type => "update", conf => $C->{conf}, node => $name);

	dbg("Finished");

	if ( defined $C->{log_polling_time} and getbool($C->{log_polling_time})) {
		my $polltime = $pollTimer->elapTime();
		logMsg("Poll Time: $name, $NI->{system}{nodeModel}, $polltime");
	}

	return;
} # end runUpdate

#=========================================================================================

# a function to load the available code plugins,
# returns the list of package names that have working plugins
sub load_plugins
{
	my @activeplugins;

	# check for plugins enabled and the dir
	return () if (!getbool($C->{plugins_enabled})
								or !$C->{plugin_root} or !-d $C->{plugin_root});

	if (!opendir(PD, $C->{plugin_root}))
	{
		logMsg("Error: cannot open plugin dir $C->{plugin_root}: $!");
		return ();
	}
	my @candidates = grep(/\.pm$/, readdir(PD));
	closedir(PD);

	for my $candidate (@candidates)
	{
		my $packagename = $candidate;
		$packagename =~ s/\.pm$//;

		# read it and check that it has precisely one matching package line
		dbg("Checking candidate plugin $candidate");
		if (!open(F,$C->{plugin_root}."/$candidate"))
		{
			logMsg("Error: cannot open plugin file $candidate: $!");
			next;
		}
		my @plugindata = <F>;
		close F;
		my @packagelines = grep(/^\s*package\s+[a-zA-Z0-9_:-]+\s*;\s*$/, @plugindata);
		if (@packagelines > 1 or $packagelines[0] !~ /^\s*package\s+$packagename\s*;\s*$/)
		{
			logMsg("Plugin $candidate doesn't have correct \"package\" declaration. Ignoring.");
			next;
		}

		# do the actual load and eval
		eval { require $C->{plugin_root}."/$candidate"; };
		if ($@)
		{
			logMsg("Ignoring plugin $candidate as it isn't valid perl: $@");
			next;
		}

		# we're interested if one or more of the supported plugin functions are provided
		push @activeplugins, $packagename
				if ($packagename->can("update_plugin")
						or $packagename->can("collect_plugin")
						or $packagename->can("after_collect_plugin")
						or $packagename->can("after_update_plugin") );
	}

	return sort @activeplugins;
}


# this function runs ONLY NON-SNMP services!
# args: only name (node name)
# returns: nothing
sub doServices
{
	my (%args) = @_;
	my $name = $args{name};

	info("================================");
	info("Starting services, node $name");

	# lets change our name, so a ps will report who we are
	$0 = "nmis-".$C->{conf}."-services-$name";

	my $S = Sys->new;
	$S->init(name => $name);
	runServices(sys=>$S, snmp => 'false');

	return;
}


sub doCollect {
	my %args = @_;
	my $name = $args{name};

	my $pollTimer = NMIS::Timing->new;

	info("================================");
	info("Starting collect, node $name");

	#Check for update LOCK
	if ( existsPollLock(type => "collect", conf => $C->{conf}, node => $name) ) {
		print STDERR "Error: collect lock exists for $name which has not finished!\n";
		logMsg("WARNING collect lock exists for $name which has not finished!");
		return;
	}
	# create the poll lock now.
	my $lockHandle = createPollLock(type => "collect", conf => $C->{conf}, node => $name);

	# lets change our name, so a ps will report who we are
	$0 = "nmis-".$C->{conf}."-collect-$name";

	my $S = Sys::->new; # create system object
	### 2013-02-25 keiths, fixing down node refreshing......
	#if (! $S->init(name=>$name) || $S->{info}{system}{nodedown} eq 'true') {
	#dbg("no info available of node $name or node was down, nodedown=$S->{info}{system}{nodedown}, refresh it");
	if (! $S->init(name=>$name) ) {
		info("no info available of node $name, refresh it");
		doUpdate(name=>$name);
		info("Finished");
		return; # next run to collect
	}

	# update node info data, merge in the node's configuration (which was loaded by sys' init)
	$S->copyModelCfgInfo(type => 'all');

	my $NI = $S->ndinfo;
	my $NC = $S->ndcfg;

	### 2014-12-16 keiths, run an update if no update poll has been run.
	if ( not exists $NI->{system}{lastUpdatePoll} or (exists $NI->{system}{lastUpdatePoll} and not $NI->{system}{lastUpdatePoll}) ) {
		info("no cached node data available, running an update now");
		doUpdate(name=>$name);
		info("update done, continue with collect");
	}

	$S->{docollect} = 'true'; # flag what is running
	$S->readNodeView; # from prev. run
	# print what we are
	info("node=$NI->{system}{name} role=$NI->{system}{roleType} type=$NI->{system}{nodeType}");
	info("vendor=$NI->{system}{nodeVendor} model=$NI->{system}{nodeModel} interfaces=$NI->{system}{ifNumber}");

	if (runPing(sys=>$S)) {
		if ($S->open(timeout => $C->{snmp_timeout}, retries => $C->{snmp_retries}, max_msg_size => $C->{snmp_max_msg_size})) {
			# oke, node reachable
			if ( getbool($NC->{node}{collect}) ) {
				if (updateNodeInfo(sys=>$S)) {
					# snmp oke
					if ( $C->{snmp_stop_polling_on_error} eq "" ) {
						$C->{snmp_stop_polling_on_error} = "false";
					}
					### 2012-03-28 keiths, improving handling of transient SNMP sessions on bad links
					if ( getbool($C->{snmp_stop_polling_on_error}) and getbool($NI->{system}{snmpdown}) ) {
						logMsg("SNMP Polling stopped for $NI->{system}{name} because SNMP had errors, snmpdown=$NI->{system}{snmpdown} snmp_stop_polling_on_error=$C->{snmp_stop_polling_on_error}");
					}
					else {

						### 2012-12-03 keiths, adding some model testing and debugging options.
						if ( $model or $C->{info}) {
							print "MODEL $S->{name}: role=$NI->{system}{roleType} type=$NI->{system}{nodeType} sysObjectID=$NI->{system}{sysObjectID} sysObjectName=$NI->{system}{sysObjectName}\n";
							print "MODEL $S->{name}: sysDescr=$NI->{system}{sysDescr}\n";
							print "MODEL $S->{name}: vendor=$NI->{system}{nodeVendor} model=$NI->{system}{nodeModel} interfaces=$NI->{system}{ifNumber}\n";
						}

						# get node data and store in rrd
						getNodeData(sys=>$S);

						# get intf data and store in rrd
						getIntfData(sys=>$S) if defined $S->{info}{interface};

						getSystemHealthData(sys=>$S);

						getEnvData(sys=>$S);

						getCBQoS(sys=>$S);

						getCalls(sys=>$S);

						getPVC(sys=>$S);

						### server collection
						runServer(sys=>$S);

						# Custom Alerts
						runAlerts(sys=>$S) if defined $S->{mdl}{alerts};

						### 2014-12-16 keiths, when did the collect poll last complete properly.
						$NI->{system}{lastCollectPoll} = time();
					}
				}
			}
		}
	}

	### 2012-09-11 keiths, running services even if node down.
	# Need to poll services even if no ping!
	# run service avail even if no collect
	runServices(sys=>$S, snmp => 'true');

	runCheckValues(sys=>$S);
	runReach(sys=>$S);

	#print Dumper($S)."\n" if ( $name eq "meatball") ;

	$S->writeNodeView;
	$S->writeNodeInfo; # save node info in file var/$NI->{name}-node.xxxx

	# done with the standard work, now run any plugins that offer collect_plugin()
	for my $plugin (@active_plugins)
	{
		my $funcname = $plugin->can("collect_plugin");
		next if (!$funcname);

		dbg("Running collect plugin $plugin with node $name");
		my ($status, @errors);
		eval { ($status, @errors) = &$funcname(node => $name, sys => $S, config => $C); };
		if ($status >=2 or $status < 0 or $@)
		{
			logMsg("Error: Plugin $plugin failed to run: $@") if ($@);
			for my $err (@errors)
			{
				logMsg("Error: Plugin $plugin: $err");
			}
		}
		elsif ($status == 1)						# changes were made, need to re-save the view and info files
		{
			dbg("Plugin $plugin indicated success, updating node and view files");
			$S->writeNodeView;
			$S->writeNodeInfo;
		}
		elsif ($status == 0)
		{
			dbg("Plugin $plugin indicated no changes");
		}
	}

	releasePollLock(handle => $lockHandle, type => "collect", conf => $C->{conf}, node => $name);

	$S->close;
	info("Finished");

	if ( defined $C->{log_polling_time} and getbool($C->{log_polling_time})) {
		my $polltime = $pollTimer->elapTime();
		logMsg("Poll Time: $name, $NI->{system}{nodeModel}, $polltime");
	}

	return;
} # end doCollect

#=========================================================================================

#
# normaly a daemon fpingd.pl is running (if set in NMIS config) and stores the result in var/fping.xxxx
# if node info missing then ping.pm is used
#
sub runPing {
	my %args = @_;
	my $S = $args{sys};
	my $NI = $S->ndinfo;	# node info
	my $V =  $S->view;		# web view
	my $RI = $S->reach;		# reach table
	my $M = $S->mdl;		# model table
	my $NC = $S->ndcfg;		# node config
	my ($ping_min,$ping_avg,$ping_max,$ping_loss,$pingresult);
	my $exit = 0; # preset failure
	my $PT;

	$S->{snmpdown_org} = $NI->{system}{snmpdown}; # remember state for log filter in getNodeInfo

	# preset view of node status
	$V->{system}{status_value} = 'unknown';
	$V->{system}{status_title} = 'Node Status';
	$V->{system}{status_color} = '#0F0';

	if (getbool($NC->{node}{ping})) {
		# use fastping info if available
		if (getbool($C->{daemon_fping_active})) {
			$PT = loadTable(dir=>'var',name=>'nmis-fping'); # load ping results (from cache) from daemon fpingd
		}
		if (getbool($C->{daemon_fping_active}) and exists $PT->{$NC->{node}{name}}{loss}) {
			# copy values
			$ping_avg = $PT->{$NC->{node}{name}}{avg};
			$ping_loss = $PT->{$NC->{node}{name}}{loss};
			info("INFO ($S->{name}) PING min/avg/max = $ping_min/$ping_avg/$ping_max ms loss=$ping_loss%");
			#
			# notify and checkevent are handled by fpingd
			if ($ping_loss < 100) {
				# up

				### ks 2015-08-13, are the nodedown status and event db out of sync?
				if ( not getbool($NI->{system}{nodedown}) and eventExist($NI->{system}{name}, "Node Down", "") ) {
					my $result = checkEvent(sys=>$S,event=>"Node Down",level=>"Normal",element=>"",details=>"Ping failed");
					info("Fixing Event DB error: $S->{name}, Event DB says Node Down but nodedown said not.");
				}

				$RI->{pingavg} = $ping_avg; # results for sub runReach
				$RI->{pingresult} = 100;
				$RI->{pingloss} = $ping_loss;
				$exit = 1;	# ok
				# info for web page
				$V->{system}{lastUpdate_value} = returnDateStamp();
				$V->{system}{lastUpdate_title} = 'Last Update';
				$NI->{system}{lastUpdateSec} = time();
			} else {
				# down
				$RI->{pingloss} = $ping_loss;
				$RI->{pingresult} = 0;
			}
		} else {
			# fallback to OLD system
			logMsg("INFO ($S->{name}) standard ping system using, no ping info of daemon fpingd")
					if (getbool($C->{daemon_fping_active})
							and !getbool($C->{daemon_fping_failed})
							and !getbool($S->{doupdate}));
			my $retries = $C->{ping_retries} ? $C->{ping_retries} : 3;
			my $timeout = $C->{ping_timeout} ? $C->{ping_timeout} : 300 ;
			my $packet = $C->{ping_packet} ? $C->{ping_packet} : 56 ;
			my $host = $NC->{node}{host};			# ip name/adress of node

			info("Starting $S->{name} ($host) with timeout=$timeout retries=$retries packet=$packet");

			if ( $< and getKernelName() !~ /linux/i ) { # not root and update, assume called from www interface
				$pingresult = 100;
				dbg("SKIPPING Pinging as we are NOT running with root priviliges");
			} else {
				( $ping_min, $ping_avg, $ping_max, $ping_loss) = ext_ping($host, $packet, $retries, $timeout );
				$pingresult = defined $ping_min ? 100 : 0;		# ping_min is undef if unreachable.
			}

			if ( $pingresult != 100 ) {
				# Node is down
				$RI->{pingloss} = 100;
				$RI->{pingresult} = $pingresult;
				info("Pinging Failed $S->{name} is NOT REACHABLE");
				logMsg("ERROR ($S->{name}) ping failed") if (!getbool($NI->{system}{nodedown}));

				notify(sys=>$S,event=>"Node Down",element=>"",details=>"Ping failed");
			} else {
				# Node is UP!
				$RI->{pingavg} = $ping_avg; # results for sub runReach
				$RI->{pingresult} = $pingresult;
				$RI->{pingloss} = $ping_loss;
				info("$S->{name} is PINGABLE min/avg/max = $ping_min/$ping_avg/$ping_max ms loss=$ping_loss%");

				# note: up event is handled regardless of snmpdown/pingonly/snmponly, which the
				# frontend nodeStatus() takes proper care of.
				checkEvent(sys=>$S,event=>"Node Down",level=>"Normal",element=>"",details=>"Ping failed");

				$exit = 1;
				# info for web page
				$V->{system}{lastUpdate_value} = returnDateStamp();
				$V->{system}{lastUpdate_title} = 'Last Update';
				$NI->{system}{lastUpdateSec} = time();
			}
		}
	} else {
		info("$S->{name} ping not requested");
		$RI->{pingresult} = 100; # results for sub runReach
		$RI->{pingavg} = 0;
		$RI->{pingloss} = 0;
		$exit = 1;
	}
	if ($exit) {
		$V->{system}{status_value} = 'reachable' if (getbool($NC->{node}{ping}));
		$V->{system}{status_color} = '#0F0';
		$NI->{system}{nodedown} =  'false';
	} else {
		$V->{system}{status_value} = 'unreachable';
		$V->{system}{status_color} = 'red';
		$NI->{system}{nodedown} = 'true';
		# workaround for opCharts not using right data.
		$NI->{system}{nodestatus} = 'unreachable';
	}

	info("Finished with exit=$exit, nodedown=$NI->{system}{nodedown} nodestatus=$NI->{system}{nodestatus}");
	return $exit;
} # end runPing

#=========================================================================================
#
# get node info by snmp, define Model of node
# attention: this deletes the interface info if other steps successful
sub getNodeInfo {
	my %args = @_;
	my $S = $args{sys}; 	# node object
	my $NI = $S->ndinfo;	# node info table
	my $RI = $S->reach;	# reach table
	my $V =  $S->view;	# web view
	my $M  = $S->mdl;	# model table
	my $NC = $S->ndcfg;		# node config
	my $SNMP = $S->snmp;	# snmp object
	my $C = loadConfTable();	# system config

	my $exit = 0; # preset failure
	$RI->{snmpresult} = 0; # preset failure

	info("Starting");

	# cleanups
	if (getbool($S->{doupdate}) and !getbool($NC->{node}{collect}))  # rebuild small
	{
		delete $V->{interface};
		delete $NI->{graphtype};
	}

	if (getbool($NC->{node}{collect})) {

		# if node already down then no snmp logging of node down
		$SNMP->logFilterOut("no response from") if (getbool($S->{snmpdown_org}));

		# get node info by snmp: sysDescr, sysObjectID, sysUpTime etc. and store in $NI table
		if ($S->loadNodeInfo(config=>$C)) {

			my $enterpriseTable = loadEnterpriseTable(); # table is already cached

			# Only continue processing if at least a couple of entries are valid.
			if ($NI->{system}{sysDescr} ne "" and $NI->{system}{sysObjectID} ne "" ) {

				# if the vendors product oid file is loaded, this will give product name.
				$NI->{system}{sysObjectName} = oid2name($NI->{system}{sysObjectID});

				info("sysObjectId=$NI->{system}{sysObjectID}, sysObjectName=$NI->{system}{sysObjectName}");
				info("sysDescr=$NI->{system}{sysDescr}");

				# Decide on vendor name.
				my @x = split(/\./,$NI->{system}{sysObjectID});
				my $i = $x[6];
				if ( $enterpriseTable->{$i}{Enterprise} ne "" ) {
					$NI->{system}{nodeVendor} = $enterpriseTable->{$i}{Enterprise};
				} else { $NI->{system}{nodeVendor} =  "Universal"; }
				dbg("oid index $i, Vendor is $NI->{system}{nodeVendor}");

				if ($NC->{node}{model} eq 'automatic' || $NC->{node}{model} eq "") {
					# get nodeModel based on nodeVendor and sysDescr
					$NI->{system}{nodeModel} = $S->selectNodeModel(); # select and save name in node info table
					info("selectNodeModel result model=$NI->{system}{nodeModel}");
					$NI->{system}{nodeModel} = 'Default' if $NI->{system}{nodeModel} eq "";
				} else {
					$NI->{system}{nodeModel} = $NC->{node}{model};
					info("node model=$NI->{system}{nodeModel} set by node config");
				}
				dbg("about to loadModel model=$NI->{system}{nodeModel}");
				$S->loadModel(model=>"Model-$NI->{system}{nodeModel}");

				# now we know more about the host, nodetype and model have been positively determined,
				# so we'll force-overwrite those values
				$S->copyModelCfgInfo(type=>'overwrite');

				###
				delete $V->{system} if getbool($S->{doupdate}); # rebuild

				# add web page info
				$V->{system}{status_value} = 'reachable';
				$V->{system}{status_title} = 'Node Status';
				$V->{system}{status_color} = '#0F0';
				$V->{system}{sysName_value} = $NI->{system}{sysName};
				$V->{system}{sysName_title} = 'System Name';
<<<<<<< HEAD
=======

>>>>>>> 40d5bd5e
				$V->{system}{sysObjectName_value} = $NI->{system}{sysObjectName};
				$V->{system}{sysObjectName_title} = 'Object Name';
				$V->{system}{nodeVendor_value} = $NI->{system}{nodeVendor};
				$V->{system}{nodeVendor_title} = 'Vendor';
				$V->{system}{group_value} = $NI->{system}{group};
				$V->{system}{group_title} = 'Group';
				$V->{system}{customer_value} = $NI->{system}{customer};
				$V->{system}{customer_title} = 'Customer';
				$V->{system}{location_value} = $NI->{system}{location};
				$V->{system}{location_title} = 'Location';
				$V->{system}{businessService_value} = $NI->{system}{businessService};
				$V->{system}{businessService_title} = 'Business Service';
				$V->{system}{serviceStatus_value} = $NI->{system}{serviceStatus};
				$V->{system}{serviceStatus_title} = 'Service Status';
				$V->{system}{notes_value} = $NI->{system}{notes};
				$V->{system}{notes_title} = 'Notes';

				# update node info table with this new model
				if ($S->loadNodeInfo(config=>$C)) {

					$NI->{system}{sysUpTime} = convUpTime($NI->{system}{sysUpTimeSec} = (int($NI->{system}{sysUpTime}/100)));
					$V->{system}{sysUpTime_value} = $NI->{system}{sysUpTime};

					$NI->{system}{server} = $C->{server_name};

					# pull / from VPN3002 system descr
					$NI->{system}{sysDescr} =~ s/\// /g;

					# collect DNS location info.
					getDNSloc(sys=>$S);

					# PIX failover test
					checkPIX(sys=>$S);

					$RI->{snmpresult} = 100; # ok

					$exit = 1; # done
				} else { logMsg("INFO loadNodeInfo failed"); }
			}
			else {
				info("ERROR values of sysDescr and/or sysObjectID are empty");
			}
		} else {
			#  # load this model prev found
			$S->loadModel(model=>"Model-$NI->{system}{nodeModel}") if $NI->{system}{nodeModel} ne '';
		}
	} else {
		dbg("node $S->{name} is marked collect is 'false'");
		$exit = 1; # done
	}

	# get and apply any nodeconf override if such exists for this node
	my $nodename = $NI->{system}->{name};
	my ($errmsg, $override) = get_nodeconf(node => $nodename)
			if (has_nodeconf(node => $nodename));
	logMsg("ERROR $errmsg") if $errmsg;
	$override ||= {};

	if ($override->{sysLocation})
	{
		$NI->{system}{sysLocation} = $V->{system}{sysLocation_value} = $override->{sysLocation};
		$NI->{nodeconf}{sysLocation} = $NI->{system}{sysLocation};
		info("Manual update of sysLocation by nodeConf");
	} else {
		$NI->{system}{sysLocation} = $NI->{system}{sysLocation};
	}

	if ($override->{sysContact})
	{
		$NI->{system}{sysContact} = $V->{system}{sysContact_value} = $override->{sysContact};
		$NI->{nodeconf}{sysContact} = $NI->{system}{sysContact};
		dbg("Manual update of sysContact by nodeConf");
	} else {
		$NI->{system}{sysContact} = $NI->{system}{sysContact};
	}

	#####################

	# process status
	if ($exit) {
		# why delete this here?
		#delete $NI->{interface}; # reset intf info

		### 2012-03-28 keiths, changing to reflect correct event type.
		checkEvent(sys=>$S,event=>"SNMP Down",level=>"Normal",element=>"",details=>"SNMP error");

		# add web page info
		$V->{system}{timezone_value} = $NI->{system}{timezone};
		$V->{system}{timezone_title} = 'Time Zone';
		$V->{system}{nodeModel_value} = $NI->{system}{nodeModel};
		$V->{system}{nodeModel_title} = 'Model';
		$V->{system}{nodeType_value} = $NI->{system}{nodeType};
		$V->{system}{nodeType_title} = 'Type';
		$V->{system}{roleType_value} = $NI->{system}{roleType};
		$V->{system}{roleType_title} = 'Role';
		$V->{system}{netType_value} = $NI->{system}{netType};
		$V->{system}{netType_title} = 'Net';
		# get ip address
		if ((my $addr = resolveDNStoAddr($NI->{system}{host}))) {
			$NI->{system}{host_addr} = $addr; # cache
			if ($addr eq $NI->{system}{host}) {
				$V->{system}{host_addr_value} = $addr;
			} else {
				$V->{system}{host_addr_value} = "$addr ($NI->{system}{host})";
			}
			$V->{system}{host_addr_title} = 'IP Address';
		}
	} else {
		# failed by snmp
		$exit = snmpNodeDown(sys=>$S);

		# node status info web page
		$V->{system}{status_title} = 'Node Status';
		if ( getbool($NC->{node}{ping}) ) {
			$V->{system}{status_value} = 'degraded';
			$V->{system}{status_color} = '#FFFF00';
		} else {
			$V->{system}{status_value} = 'unreachable';
			$V->{system}{status_color} = 'red';
		}
	}

	$NI->{system}{snmpdown} = $exit ? 'false' : 'true';

	info("Finished with exit=$exit nodedown=$NI->{system}{nodedown}");
	return $exit;
} # end getNodeInfo

#=========================================================================================

sub getDNSloc {
	my %args = @_;
	my $S = $args{sys}; # node object
	my $NI = $S->ndinfo; # node info
	my $C = loadConfTable();

	dbg("Starting");

	# collect DNS location info. Update this info every update pass.
	$NI->{system}{loc_DNSloc} = "unknown";
	my $tmphostname = $NI->{system}{host};
	if ( getbool($C->{loc_from_DNSloc}) and $C->{netDNS} ) {
		my ($rr, $lat, $lon);
		my $res   = Net::DNS::Resolver->new;
		if ($tmphostname =~ /\d+\.\d+\.\d+\.\d+/) {
			# find reverse lookup as this is an ip
			my $query = $res->query("$tmphostname","PTR");
			if ($query) {
				foreach $rr ($query->answer) {
					next unless $rr->type eq "PTR";
					$tmphostname = $rr->ptrdname;
					dbg("DNS Reverse query $tmphostname");
				}
			} else {
				dbg("ERROR, DNS Reverse query failed: $res->errorstring");
			}
		}
		#look up loc for hostname
		my $query = $res->query("$tmphostname","LOC");
		if ($query) {
			foreach $rr ($query->answer) {
				next unless $rr->type eq "LOC";
				($lat, $lon) = $rr->latlon;
				$NI->{system}{loc_DNSloc} = $lat . ",". $lon . ",". $rr->altitude;
				dbg("Location from DNS LOC query is $NI->{system}{loc_DNSloc}");
			}
		} else {
			dbg("ERROR, DNS Loc query failed: $res->errorstring");
		}
	} # end DNSLoc
	# if no DNS based location information found - look at sysLocation in router.....
	# longitude,latitude,altitude,location-text
	if ( getbool($C->{loc_from_sysLoc}) and $NI->{system}{loc_DNSloc} eq "unknown"  ) {
		if ($NI->{system}{sysLocation} =~ /$C->{loc_sysLoc_format}/ ) {
			$NI->{system}{loc_DNSloc} = $NI->{system}{sysLocation};
			dbg("Location from device sysLocation is $NI->{system}{loc_DNSloc}");
		}
	} # end sysLoc
	dbg("Finished");
	return 1;
} # end getDNSloc


#=========================================================================================

sub checkPower {
	my %args = @_;
	my $S = $args{sys};
	my $NI = $S->ndinfo;
	my $V =  $S->view;
	my $M = $S->mdl;
	info("Starting");

	my $attr = $args{attr};

	info("Start with attribute=$attr");

	delete $V->{system}{"${attr}_value"};

	info("Power check attribute=$attr value=$NI->{system}{$attr}");
	if ($NI->{system}{$attr} ne '') {
		if ($NI->{system}{$attr} !~ /noSuch/) {
			$V->{system}{"${attr}_value"} = $NI->{system}{$attr};
			if ( $NI->{system}{$attr} =~ /normal|unknown|notPresent/ ) {
				checkEvent(sys=>$S,event=>"RPS Fail",level=>"Normal",element=>$attr,details=>"RPS failed");
				$V->{system}{"${attr}_color"} = '#0F0';
			} else {
				notify(sys=>$S,event=>"RPS Fail",element=>$attr,details=>"RPS failed");
				$V->{system}{"${attr}_color"} = 'red';
			}
		}
	}

	info("Finished");
	return;

} # end checkPower

#=========================================================================================
sub checkNodeConfiguration {
	my %args = @_;
	my $S = $args{sys};
	my $NI = $S->ndinfo;
	my $V =  $S->view;
	my $M = $S->mdl;
	info("Starting");

	my @updatePrevValues = qw ( configLastChanged configLastSaved bootConfigLastChanged );
	# create previous values if they don't exist
	for my $attr (@updatePrevValues) {
		if (defined $NI->{system}{$attr} ne '' && $NI->{system}{$attr} ne '' && !defined($NI->{system}{"${attr}_prev"}) ) {
			$NI->{system}{"${attr}_prev"} = $NI->{system}{$attr};
		}
	}

	my $configLastChanged = $NI->{system}{configLastChanged} if defined $NI->{system}{configLastChanged};
	my $configLastViewed = $NI->{system}{configLastSaved} if defined $NI->{system}{configLastSaved};
	my $bootConfigLastChanged = $NI->{system}{bootConfigLastChanged} if defined $NI->{system}{bootConfigLastChanged};
	my $configLastChanged_prev = $NI->{system}{configLastChanged_prev} if defined $NI->{system}{configLastChanged_prev};

	if ( defined $configLastViewed && defined $bootConfigLastChanged ) {
		info("checkNodeConfiguration configLastChanged=$configLastChanged, configLastViewed=$configLastViewed, bootConfigLastChanged=$bootConfigLastChanged, configLastChanged_prev=$configLastChanged_prev");
	}
	else {
		info("checkNodeConfiguration configLastChanged=$configLastChanged, configLastChanged_prev=$configLastChanged_prev");
	}

	# check if config is saved:
	$V->{system}{configLastChanged_value} = convUpTime( $configLastChanged/100 ) if defined $configLastChanged;
	$V->{system}{configLastSaved_value} = convUpTime( $configLastViewed/100 ) if defined $configLastViewed;
	$V->{system}{bootConfigLastChanged_value} = convUpTime( $bootConfigLastChanged/100 ) if defined $bootConfigLastChanged;

	### Cisco Node Configuration Change Only
	if( defined $configLastChanged && defined $bootConfigLastChanged ) {
		$V->{system}{configurationState_title} = 'Configuration State';

		### when the router reboots bootConfigLastChanged = 0 and configLastChanged is about 2 seconds, which are the changes made by booting.
		if( $configLastChanged > $bootConfigLastChanged and $configLastChanged > 5000 ) {
			$V->{system}{"configurationState_value"} = "Config Not Saved in NVRAM";
			$V->{system}{"configurationState_color"} = "#FFDD00";	#warning
			info("checkNodeConfiguration, config not saved, $configLastChanged > $bootConfigLastChanged");
		}
		elsif( $bootConfigLastChanged == 0 and $configLastChanged <= 5000 ) {
			$V->{system}{"configurationState_value"} = "Config Not Changed Since Boot";
			$V->{system}{"configurationState_color"} = "#00BB00";	#normal
			info("checkNodeConfiguration, config not changed, $configLastChanged $bootConfigLastChanged");
		}
		else {
			$V->{system}{"configurationState_value"} = "Config Saved in NVRAM";
			$V->{system}{"configurationState_color"} = "#00BB00";	#normal
		}
	}

	### If it is newer, someone changed it!
	if( $configLastChanged > $configLastChanged_prev ) {
		$NI->{system}{configChangeCount}++;
		$V->{system}{configChangeCount_value} = $NI->{system}{configChangeCount};
		$V->{system}{configChangeCount_title} = "Configuration change count";

		notify(sys=>$S,event=>"Node Configuration Change",element=>"",details=>"Changed at ".$V->{system}{configLastChanged_value} );
		logMsg("checkNodeConfiguration configuration change detected on $NI->{system}{name}, creating event");
	}

	#update previous values to be out current values
	for my $attr (@updatePrevValues) {
		if (defined $NI->{system}{$attr} ne '' && $NI->{system}{$attr} ne '') {
			$NI->{system}{"${attr}_prev"} = $NI->{system}{$attr};
		}
	}

	info("Finished");
	return;

} # end checkNodeConfiguration

#=========================================================================================


# Create the Interface configuration from SNMP Stuff!!!!!
# except on collect it is always called with a blank interface info
sub getIntfInfo {
	my %args = @_;
	my $S = $args{sys}; # object
	my $intf_one = $args{index}; # index for single interface update

	my $NI = $S->ndinfo; # node info table
	my $V =  $S->view;
	my $M = $S->mdl;	# node model table
	my $SNMP = $S->snmp;
	my $IF = $S->ifinfo; # interface info table
	my $NC = $S->ndcfg; # node config table

	my $singleInterface = 0;
	if (defined $intf_one and $intf_one ne "") {
		$singleInterface = 1;
	}

	my $C = loadConfTable();
	my $nodename = $NI->{system}->{name};

	### handling the default value for max-repetitions,
	# this controls how many OID's will be in a single request.
	# the default-default is no value whatsoever, for letting the snmp module do its thing
	my $max_repetitions = $NI->{system}{max_repetitions} || 0;
	my $interface_max_number = $C->{interface_max_number} ? $C->{interface_max_number} : 5000;
	my $nocollect_interface_down_days = $C->{global_nocollect_interface_down_days} ? $C->{global_nocollect_interface_down_days} : 30;

	if ( defined $S->{mdl}{interface}{sys}{standard} and $NI->{system}{ifNumber} <= $interface_max_number ) {
		# Check if the ifTableLastChange has changed.  If it has not changed, the
		# interface table has had no interfaces added or removed, no need to go any further.
		### does this need to be defined per model?
		if (
			not $singleInterface
			and defined $S->{mdl}{custom}{interface}{ifTableLastChange}
			and getbool($S->{mdl}{custom}{interface}{ifTableLastChange})
			and my $result = $SNMP->get("ifTableLastChange.0")
		) {
			$result = $result->{"1.3.6.1.2.1.31.1.5.0"};
			if ( defined $result and not defined $NI->{system}{ifTableLastChange} ) {
				info("$NI->{system}{name} using ifTableLastChange for interface updates");
				$NI->{system}{ifTableLastChange} = $result;
			}
			elsif ( $NI->{system}{ifTableLastChange} != $result ) {
				info("$NI->{system}{name} ifTableLastChange has changed old=$NI->{system}{ifTableLastChange} new=$result");
				$NI->{system}{ifTableLastChange} = $result;
			}
			else {
				info("$NI->{system}{name} ifTableLastChange NO change, skipping ");
				# returning 1 as we can do the rest of the updates.
				return 1;
			}
		}
		# else node may not have this variable so keep on doing in the hard way.

		info("Starting");
		info("Get Interface Info of node $NI->{system}{name}, model $NI->{system}{nodeModel}");

		# lets delete what we have in memory and start from scratch.
		# BUT only if this is for all interfaces.........
		if ( not $singleInterface ) {
			delete $NI->{interface}; # reset intf info
		}

		# load interface types (IANA). number => name
		my $IFT = loadifTypesTable();

		my ($error, $override) = get_nodeconf(node => $nodename)
				if (has_nodeconf(node => $nodename));
		logMsg("ERROR $error") if ($error);
		$override ||= {};

		# get interface Index table
		my @ifIndexNum;
		my $ifIndexTable;

		if ( $singleInterface ) {
			push(@ifIndexNum,$intf_one);
		}
		else {
			if (($ifIndexTable = $SNMP->gettable('ifIndex',$max_repetitions))) {
				foreach my $oid ( oid_lex_sort(keys %{$ifIndexTable})) {
					# to handle stupid devices with ifIndexes which are 64 bit integers
					if ( $ifIndexTable->{$oid} < 0 ) {
						$ifIndexTable->{$oid} = unpack("I", pack("i", $ifIndexTable->{$oid}));
					}
					push @ifIndexNum,$ifIndexTable->{$oid};
				}
			} else {
				if ( $SNMP->{error} =~ /is empty or does not exist/ ) {
					info("SNMP Object Not Present ($S->{name}) on get interface index table: $SNMP->{error}");
				}
				# failed by snmp
				else {
					logMsg("ERROR ($S->{name}) on get interface index table: $SNMP->{error}");
					snmpNodeDown(sys=>$S);
				}

				info("Finished");
				return 0;
			}

			# remove unknown interfaces, found in previous runs, from table
			### possible vivification
			for my $i (keys %{$IF}) {
				if ( (not grep { $i eq $_ } @ifIndexNum) ) {
					delete $IF->{$i};
					if ( defined $NI->{graphtype}{$i}{interface} ) {
						delete $NI->{graphtype}{$i}{interface};
					}
					if ( defined $NI->{graphtype}{$i}{pkts} ) {
						delete $NI->{graphtype}{$i}{pkts};
					}
					if ( defined $NI->{graphtype}{$i}{pkts_hc} ) {
						delete $NI->{graphtype}{$i}{pkts_hc};
					}
					dbg("Interface ifIndex=$i removed from table");
					logMsg("INFO ($S->{name}) Interface ifIndex=$i removed from table"); # test info
				}
			}
			delete $V->{interface}; # rebuild interface view table
		}

		# Loop to get interface information, will be stored in {ifinfo} table => $IF
<<<<<<< HEAD
		# keep the ifIndexs we care about.
=======
>>>>>>> 40d5bd5e
		my @ifIndexNumManage;
		foreach my $index (@ifIndexNum) {
			next if ($singleInterface and $intf_one ne $index); # only one interface
			if ($S->loadInfo(class=>'interface',index=>$index,model=>$model)) {
				checkIntfInfo(sys=>$S,index=>$index,iftype=>$IFT);
<<<<<<< HEAD

				my $keepInterface = 1;
				if ( defined $S->{mdl}{custom}{interface}{skipIfType}
					and $S->{mdl}{custom}{interface}{skipIfType} ne ""
					and $IF->{$index}{ifType} =~ /$S->{mdl}{custom}{interface}{skipIfType}/
				) {
					$keepInterface = 0;
					info("SKIP Interface ifType matched skipIfType ifIndex=$index ifDescr=$IF->{$index}{ifDescr} ifType=$IF->{$index}{ifType}");
				}
				elsif ( defined $S->{mdl}{custom}{interface}{skipIfDescr}
					and $S->{mdl}{custom}{interface}{skipIfDescr} ne ""
					and $IF->{$index}{ifDescr} =~ /$S->{mdl}{custom}{interface}{skipIfDescr}/
				) {
					$keepInterface = 0;
					info("SKIP Interface ifDescr matched skipIfDescr ifIndex=$index ifDescr=$IF->{$index}{ifDescr} ifType=$IF->{$index}{ifType}");
				}

=======
				my $keepInterface = 1;
				if ( defined $S->{mdl}{custom}{interface}{skipIfType}
					and $S->{mdl}{custom}{interface}{skipIfType} ne ""
					and $IF->{$index}{ifType} =~ /$S->{mdl}{custom}{interface}{skipIfType}/ 
				) {
					$keepInterface = 0;
					info("SKIP Interface ifType matched skipIfType ifIndex=$index ifDescr=$IF->{$index}{ifDescr} ifType=$IF->{$index}{ifType}");	
				}	
				elsif ( defined $S->{mdl}{custom}{interface}{skipIfDescr}
					and $S->{mdl}{custom}{interface}{skipIfDescr} ne ""
					and $IF->{$index}{ifDescr} =~ /$S->{mdl}{custom}{interface}{skipIfDescr}/ 
				) {
					$keepInterface = 0;
					info("SKIP Interface ifDescr matched skipIfDescr ifIndex=$index ifDescr=$IF->{$index}{ifDescr} ifType=$IF->{$index}{ifType}");	
				}
								
>>>>>>> 40d5bd5e
				if ( not $keepInterface ) {
					# not easy.
					foreach my $key ( keys %{$IF->{$index}} ) {
						if ( exists $V->{interface}{"${index}_${key}_title"} ) {
							delete $V->{interface}{"${index}_${key}_title"};
						}
						if ( exists $V->{interface}{"${index}_${key}_value"} ) {
							delete $V->{interface}{"${index}_${key}_value"};
						}
					}
					# easy!
					delete $IF->{$index};
				}
				else {
					$IF = $S->ifinfo; # renew pointer
					logMsg("INFO ($S->{name}) Joeps an empty field of index=$index admin=$IF->{$index}{ifAdminStatus}") if $IF->{$index}{ifAdminStatus} eq "";
					info("ifIndex=$index ifDescr=$IF->{$index}{ifDescr} ifType=$IF->{$index}{ifType} ifAdminStatus=$IF->{$index}{ifAdminStatus} ifOperStatus=$IF->{$index}{ifOperStatus} ifSpeed=$IF->{$index}{ifSpeed}");
					push(@ifIndexNumManage,$index);
				}
			} else {
				# failed by snmp
				snmpNodeDown(sys=>$S);
				if ( getbool($C->{snmp_stop_polling_on_error}) ) {
					info("Finished");
					return 0;
<<<<<<< HEAD
				}
=======
				}				
>>>>>>> 40d5bd5e
			}
		}
		# copy the new list back.
		@ifIndexNum = @ifIndexNumManage;
		@ifIndexNumManage = ();

		# port information optional
		if ($M->{port} ne "") {
			foreach my $index (@ifIndexNum) {
				next if ($singleInterface and $intf_one ne $index);
				# get the VLAN info: table is indexed by port.portnumber
				if ( $IF->{$index}{ifDescr} =~ /\d{1,2}\/(\d{1,2})$/i ) { # FastEthernet0/1
					my $port = '1.' . $1;
					if ( $IF->{$index}{ifDescr} =~ /(\d{1,2})\/\d{1,2}\/(\d{1,2})$/i ) { # FastEthernet1/0/0
						$port = $1. '.' . $2;
					}
					if ($S->loadInfo(class=>'port',index=>$index,port=>$port,table=>'interface',model=>$model)) {
						#
						last if $IF->{$index}{vlanPortVlan} eq "";	# model does not support CISCO-STACK-MIB
						$V->{interface}{"${index}_portAdminSpeed_value"} = convertIfSpeed($IF->{$index}{portAdminSpeed});
						dbg("get VLAN details: index=$index, ifDescr=$IF->{$index}{ifDescr}");
						dbg("portNumber: $port, VLan: $IF->{$index}{vlanPortVlan}, AdminSpeed: $IF->{$index}{portAdminSpeed}");
					}
				} else {
					my $port;
					if ( $IF->{$index}{ifDescr} =~ /(\d{1,2})\D(\d{1,2})$/ ) { # 0-0 Catalyst
						$port = $1. '.' . $2;
					}
					if ($S->loadInfo(class=>'port',index=>$index,port=>$port,table=>'interface',model=>$model)) {
						#
						last if $IF->{$index}{vlanPortVlan} eq "";	# model does not support CISCO-STACK-MIB
						$V->{interface}{"${index}_portAdminSpeed_value"} = convertIfSpeed($IF->{$index}{portAdminSpeed});
						dbg("get VLAN details: index=$index, ifDescr=$IF->{$index}{ifDescr}");
						dbg("portNumber: $port, VLan: $IF->{$index}{vlanPortVlan}, AdminSpeed: $IF->{$index}{portAdminSpeed}");
					}
				}
			}
		}


		if ( $singleInterface
			and defined $S->{mdl}{custom}{interface}{skipIpAddressTableOnSingle}
			and getbool($S->{mdl}{custom}{interface}{skipIpAddressTableOnSingle})
		) {
			info("Skipping Device IP Address Table because skipIpAddressTableOnSingle is false");
		}
		else {
			my $ifAdEntTable;
			my $ifMaskTable;
			my %ifCnt;
			info("Getting Device IP Address Table");
			if ( $ifAdEntTable = $SNMP->getindex('ipAdEntIfIndex',$max_repetitions)) {
				if ( $ifMaskTable = $SNMP->getindex('ipAdEntNetMask',$max_repetitions)) {
					foreach my $addr (keys %{$ifAdEntTable}) {
						my $index = $ifAdEntTable->{$addr};
						next if ($singleInterface and $intf_one ne $index);
						$ifCnt{$index} += 1;
						info("ifIndex=$ifAdEntTable->{$addr}, addr=$addr  mask=$ifMaskTable->{$addr}");
						$IF->{$index}{"ipAdEntAddr$ifCnt{$index}"} = $addr;
						$IF->{$index}{"ipAdEntNetMask$ifCnt{$index}"} = $ifMaskTable->{$addr};
						($IF->{$ifAdEntTable->{$addr}}{"ipSubnet$ifCnt{$index}"},
							$IF->{$ifAdEntTable->{$addr}}{"ipSubnetBits$ifCnt{$index}"}) = ipSubnet(address=>$addr, mask=>$ifMaskTable->{$addr});
						$V->{interface}{"$ifAdEntTable->{$addr}_ipAdEntAddr$ifCnt{$index}_title"} = 'IP address / mask';
						$V->{interface}{"$ifAdEntTable->{$addr}_ipAdEntAddr$ifCnt{$index}_value"} = "$addr / $ifMaskTable->{$addr}";
					}
				} else {
					dbg("ERROR getting Device Ip Address table");
				}
			} else {
				dbg("ERROR getting Device Ip Address table");
			}
		}

		# pre compile regex
		my $qr_no_collect_ifDescr_gen = qr/($S->{mdl}{interface}{nocollect}{ifDescr})/i;
		my $qr_no_collect_ifType_gen = qr/($S->{mdl}{interface}{nocollect}{ifType})/i;
		my $qr_no_collect_ifAlias_gen = qr/($S->{mdl}{interface}{nocollect}{Description})/i;
		my $qr_no_collect_ifOperStatus_gen = qr/($S->{mdl}{interface}{nocollect}{ifOperStatus})/i;

		### 2012-03-14 keiths, collecting override based on interface description.
		my $qr_collect_ifAlias_gen = 0;
		$qr_collect_ifAlias_gen = qr/($S->{mdl}{interface}{collect}{Description})/
				if $S->{mdl}{interface}{collect}{Description};
		my $qr_collect_ifDescr_gen = 0; # undef would be a match-always regex!
		$qr_collect_ifDescr_gen = qr/($S->{mdl}->{interface}->{collect}->{ifDescr})/i
				if ($S->{mdl}->{interface}->{collect}->{ifDescr});

		my $qr_no_event_ifAlias_gen = qr/($S->{mdl}{interface}{noevent}{Description})/i;
		my $qr_no_event_ifDescr_gen = qr/($S->{mdl}{interface}{noevent}{ifDescr})/i;
		my $qr_no_event_ifType_gen = qr/($S->{mdl}{interface}{noevent}{ifType})/i;

		my $noDescription = $M->{interface}{nocollect}{noDescription};

		### 2013-03-05 keiths, global collect policy override from Config!
    if ( defined $C->{global_nocollect_noDescription} and $C->{global_nocollect_noDescription} ne "" ) {
    	$noDescription = $C->{global_nocollect_noDescription};
    	info("INFO Model overriden by Global Config for global_nocollect_noDescription");
    }

    if ( defined $C->{global_collect_Description} and $C->{global_collect_Description} ne "" ) {
    	$qr_collect_ifAlias_gen = qr/($C->{global_collect_Description})/i;
    	info("INFO Model overriden by Global Config for global_collect_Description");
    }

		# is collection overridden globally, on or off? (on wins if both are set)
		if ( defined $C->{global_collect_ifDescr} and $C->{global_collect_ifDescr} ne '' )
		{
				$qr_collect_ifDescr_gen = qr/($C->{global_collect_ifDescr})/i;
				info("INFO Model overriden by Global Config for global_collect_ifDescr");
		}
		elsif ( defined $C->{global_nocollect_ifDescr} and $C->{global_nocollect_ifDescr} ne "" )
		{
    	$qr_no_collect_ifDescr_gen = qr/($C->{global_nocollect_ifDescr})/i;
    	info("INFO Model overriden by Global Config for global_nocollect_ifDescr");
    }

    if ( defined $C->{global_nocollect_Description} and $C->{global_nocollect_Description} ne "" ) {
    	$qr_no_collect_ifAlias_gen = qr/($C->{global_nocollect_Description})/i;
    	info("INFO Model overriden by Global Config for global_nocollect_Description");
    }

    if ( defined $C->{global_nocollect_ifType} and $C->{global_nocollect_ifType} ne "" ) {
    	$qr_no_collect_ifType_gen = qr/($C->{global_nocollect_ifType})/i;
    	info("INFO Model overriden by Global Config for global_nocollect_ifType");
    }

    if ( defined $C->{global_nocollect_ifOperStatus} and $C->{global_nocollect_ifOperStatus} ne "" ) {
    	$qr_no_collect_ifOperStatus_gen = qr/($C->{global_nocollect_ifOperStatus})/i;
    	info("INFO Model overriden by Global Config for global_nocollect_ifOperStatus");
    }

    if ( defined $C->{global_noevent_ifDescr} and $C->{global_noevent_ifDescr} ne "" ) {
    	$qr_no_event_ifDescr_gen = qr/($C->{global_noevent_ifDescr})/i;
    	info("INFO Model overriden by Global Config for global_noevent_ifDescr");
    }

    if ( defined $C->{global_noevent_Description} and $C->{global_noevent_Description} ne "" ) {
    	$qr_no_event_ifAlias_gen = qr/($C->{global_noevent_Description})/i;
    	info("INFO Model overriden by Global Config for global_noevent_Description");
    }

    if ( defined $C->{global_noevent_ifType} and $C->{global_noevent_ifType} ne "" ) {
    	$qr_no_event_ifType_gen = qr/($C->{global_noevent_ifType})/i;
    	info("INFO Model overriden by Global Config for global_noevent_ifType");
    }

		my $intfTotal = 0;
		my $intfCollect = 0; # reset counters

		info("Checking interfaces for duplicate ifDescr");
		my $ifDescrIndx;
		foreach my $i (@ifIndexNum) {
		#foreach my $i (keys %{$IF}) {
			# ifDescr must always be filled
			if ($IF->{$i}{ifDescr} eq "") { $IF->{$i}{ifDescr} = $i; }

			if ( exists $ifDescrIndx->{$IF->{$i}{ifDescr}} and $ifDescrIndx->{$IF->{$i}{ifDescr}} ne "" ) {
				# ifDescr is duplicated.
				$IF->{$i}{ifDescr} = "$IF->{$i}{ifDescr}-$i"; # add index to string
				$V->{interface}{"${i}_ifDescr_value"} = $IF->{$i}{ifDescr}; # update
				info("Interface ifDescr changed to $IF->{$i}{ifDescr}");
			}
			else {
				$ifDescrIndx->{$IF->{$i}{ifDescr}} = $i;
			}
		}
		info("Completed duplicate ifDescr processing");

		### 2012-10-08 keiths, updates to index node conf table by ifDescr instead of ifIndex.
		foreach my $index (@ifIndexNum)
		{
			next if ($singleInterface and $intf_one ne $index);

			my $ifDescr = $IF->{$index}{ifDescr};
			$intfTotal++;
			# count total number of real interfaces
			if ($IF->{$index}{ifType} !~ /$qr_no_collect_ifType_gen/ and $IF->{$index}{ifType} !~ /$qr_no_collect_ifDescr_gen/) {
				$IF->{$index}{real} = 'true';
			}

			### add in anything we find from nodeConf - allows manual updating of interface variables
			### warning - will overwrite what we got from the device - be warned !!!
			### 2013-09-26 keiths, fix for nodes with Capital Letters!

			if (ref($override->{$ifDescr}) eq "HASH")
			{
				my $thisintfover = $override->{$ifDescr};

				if ($thisintfover->{Description})
				{
					$IF->{$index}{nc_Description} = $IF->{$index}{Description}; # save
					$IF->{$index}{Description} = $V->{interface}{"${index}_Description_value"}
					= $thisintfover->{Description};
					info("Manual update of Description by nodeConf");
				}

				for my $speedname (qw(ifSpeed ifSpeedIn ifSpeedOut))
				{
					if ($thisintfover->{$speedname})
					{
						$IF->{$index}{"nc_$speedname"} = $IF->{$index}{$speedname}; # save
						$IF->{$index}{$speedname} = $thisintfover->{$speedname};

						### 2012-10-09 keiths, fixing ifSpeed to be shortened when using nodeConf
						$V->{interface}{"${index}_${speedname}_value"} = convertIfSpeed($IF->{$index}{$speedname});
						info("Manual update of $speedname by nodeConf");
					}
				}
			}

			# set default for collect, event and threshold: on, possibly overridden later
			$IF->{$index}{collect} = "true";
			$IF->{$index}{event} = "true";
			$IF->{$index}{threshold} = "true";
			$IF->{$index}{nocollect} = "Collecting: Collection Policy";
			#
			#Decide if the interface is one that we can do stats on or not based on Description and ifType and AdminStatus
			# If the interface is admin down no statistics
			### 2012-03-14 keiths, collecting override based on interface description.
			if ($qr_collect_ifAlias_gen
					and $IF->{$index}{Description} =~ /$qr_collect_ifAlias_gen/i )
			{
				$IF->{$index}{collect} = "true";
				$IF->{$index}{nocollect} = "Collecting: found $1 in Description"; # reason
			}
			elsif ($qr_collect_ifDescr_gen
					and $IF->{$index}{ifDescr} =~ /$qr_collect_ifDescr_gen/i )
			{
					$IF->{$index}{collect} = "true";
					$IF->{$index}{nocollect} = "Collecting: found $1 in ifDescr";
			}
			elsif ($IF->{$index}{ifAdminStatus} =~ /down|testing|null/ ) {
				$IF->{$index}{collect} = "false";
				$IF->{$index}{event} = "false";
				$IF->{$index}{nocollect} = "ifAdminStatus eq down|testing|null"; # reason
				$IF->{$index}{noevent} = "ifAdminStatus eq down|testing|null"; # reason
			}
			elsif ($IF->{$index}{ifDescr} =~ /$qr_no_collect_ifDescr_gen/i ) {
				$IF->{$index}{collect} = "false";
				$IF->{$index}{nocollect} = "Not Collecting: found $1 in ifDescr"; # reason
			}
			elsif ($IF->{$index}{ifType} =~ /$qr_no_collect_ifType_gen/i ) {
				$IF->{$index}{collect} = "false";
				$IF->{$index}{nocollect} = "Not Collecting: found $1 in ifType"; # reason
			}
			elsif ($IF->{$index}{Description} =~ /$qr_no_collect_ifAlias_gen/i ) {
				$IF->{$index}{collect} = "false";
				$IF->{$index}{nocollect} = "Not Collecting: found $1 in Description"; # reason
			}
			elsif ($IF->{$index}{Description} eq "" and $noDescription eq 'true') {
				$IF->{$index}{collect} = "false";
				$IF->{$index}{nocollect} = "Not Collecting: no Description (ifAlias)"; # reason
			}
			elsif ($IF->{$index}{ifOperStatus} =~ /$qr_no_collect_ifOperStatus_gen/i ) {
				$IF->{$index}{collect} = "false";
				$IF->{$index}{nocollect} = "Not Collecting: found $1 in ifOperStatus"; # reason
			}
			# if the interface has been down for too many days to be in use now.
			elsif ( $IF->{$index}{ifAdminStatus} =~ /up/
				and $IF->{$index}{ifOperStatus} =~ /down/
<<<<<<< HEAD
				and ($NI->{system}{sysUpTimeSec} - $IF->{$index}{ifLastChangeSec}) / 86400 > $nocollect_interface_down_days
=======
				and ($NI->{system}{sysUpTimeSec} - $IF->{$index}{ifLastChangeSec}) / 86400 > $nocollect_interface_down_days  
>>>>>>> 40d5bd5e
			) {
				$IF->{$index}{collect} = "false";
				$IF->{$index}{nocollect} = "Not Collecting: interface down for more than $nocollect_interface_down_days days"; # reason
			}

			# send events ?
			if ($IF->{$index}{Description} =~ /$qr_no_event_ifAlias_gen/i ) {
				$IF->{$index}{event} = "false";
				$IF->{$index}{noevent} = "found $1 in ifAlias"; # reason
			}
			elsif ($IF->{$index}{ifType} =~ /$qr_no_event_ifType_gen/i ) {
				$IF->{$index}{event} = "false";
				$IF->{$index}{noevent} = "found $1 in ifType"; # reason
			}
			elsif ($IF->{$index}{ifDescr} =~ /$qr_no_event_ifDescr_gen/i ) {
				$IF->{$index}{event} = "false";
				$IF->{$index}{noevent} = "found $1 in ifDescr"; # reason
			}

			# convert interface name
			$IF->{$index}{interface} = convertIfName($IF->{$index}{ifDescr});
			$IF->{$index}{ifIndex} = $index;

			### 2012-11-20 keiths, updates to index node conf table by ifDescr instead of ifIndex.

			# modify by node Config ?
			if (ref($override->{$ifDescr}) eq "HASH")
			{
				my $thisintfover = $override->{$ifDescr};

				if ($thisintfover->{collect} and $thisintfover->{ifDescr} eq $IF->{$index}{ifDescr})
				{
					$IF->{$index}{nc_collect} = $IF->{$index}{collect};
					$IF->{$index}{collect} = $thisintfover->{collect};
					info("Manual update of Collect by nodeConf");

					### 2014-04-28 keiths, fixing info for GUI
					if (getbool($IF->{$index}{collect},"invert")) {
						$IF->{$index}{nocollect} = "Not Collecting: Manual update by nodeConf";
					}
					else {
						$IF->{$index}{nocollect} = "Collecting: Manual update by nodeConf";
					}
				}

				if ($thisintfover->{event} and $thisintfover->{ifDescr} eq $IF->{$index}{ifDescr})
				{
					$IF->{$index}{nc_event} = $IF->{$index}{event};
					$IF->{$index}{event} = $thisintfover->{event};
					$IF->{$index}{noevent} = "Manual update by nodeConf"
							if (getbool($IF->{$index}{event},"invert")); # reason
					info("Manual update of Event by nodeConf");
				}

				if ($thisintfover->{threshold} and $thisintfover->{ifDescr} eq $IF->{$index}{ifDescr})
				{
					$IF->{$index}{nc_threshold} = $IF->{$index}{threshold};
					$IF->{$index}{threshold} = $thisintfover->{threshold};
					$IF->{$index}{nothreshold} = "Manual update by nodeConf"
							if (getbool($IF->{$index}{threshold},"invert")); # reason
					info("Manual update of Threshold by nodeConf");
				}
			}

			# interface now up or down, check and set or clear outstanding event.
			if ( getbool($IF->{$index}{collect})
					and $IF->{$index}{ifAdminStatus} =~ /up|ok/
					and $IF->{$index}{ifOperStatus} !~ /up|ok|dormant/
			) {
				if (getbool($IF->{$index}{event})) {
					notify(sys=>$S,event=>"Interface Down",element=>$IF->{$index}{ifDescr},details=>$IF->{$index}{Description});
				}
			} else {
				checkEvent(sys=>$S,event=>"Interface Down",level=>"Normal",element=>$IF->{$index}{ifDescr},details=>$IF->{$index}{Description});
			}

			if ( getbool($IF->{$index}{collect},"invert") ) {
				### 2014-10-21 keiths, get rid of bad interface graph types when ifIndexes get changed.
				my @types = qw(pkts pkts_hc interface);
				foreach my $type (@types) {
					if ( exists $NI->{graphtype}{$index}{$type} ) {
						logMsg("Interface not collecting, removing graphtype $type for interface $index");
						delete $NI->{graphtype}{$index}{$type};
					}
				}
			}

			# number of interfaces collected with collect and event on
			$intfCollect++ if (getbool($IF->{$index}{collect})
												 && getbool($IF->{$index}{event}));

			# save values only if all interfaces are updated
			if ($intf_one eq '') {
				$NI->{system}{intfTotal} = $intfTotal;
				$NI->{system}{intfCollect} = $intfCollect;
			}

			# prepare values for web page
			$V->{interface}{"${index}_event_value"} = $IF->{$index}{event};
			$V->{interface}{"${index}_event_title"} = 'Event on';

			$V->{interface}{"${index}_threshold_value"} = !getbool($NC->{node}{threshold}) ? 'false': $IF->{$index}{threshold};
			$V->{interface}{"${index}_threshold_title"} = 'Threshold on';

			$V->{interface}{"${index}_collect_value"} = $IF->{$index}{collect};
			$V->{interface}{"${index}_collect_title"} = 'Collect on';

			$V->{interface}{"${index}_nocollect_value"} = $IF->{$index}{nocollect};
			$V->{interface}{"${index}_nocollect_title"} = 'Reason';

			# collect status
			if ( getbool($IF->{$index}{collect}) ) {
				info("$IF->{$index}{ifDescr} ifIndex $index, collect=true");
			} else {
				info("$IF->{$index}{ifDescr} ifIndex $index, collect=false, $IF->{$index}{nocollect}");
				# if  collect is of then disable event and threshold (clearly not applicable)
				$IF->{$index}{threshold} = $V->{interface}{"${index}_threshold_value"} = 'false';
				$IF->{$index}{event} = $V->{interface}{"${index}_event_value"} = 'false';
			}

			# get color depending of state
			$V->{interface}{"${index}_ifAdminStatus_color"} = getAdminColor(sys=>$S,index=>$index);
			$V->{interface}{"${index}_ifOperStatus_color"} = getOperColor(sys=>$S,index=>$index);

			# index number of interface
			$V->{interface}{"${index}_ifIndex_value"} = $index;
			$V->{interface}{"${index}_ifIndex_title"} = 'ifIndex';
		}

		info("Finished");
	}
	elsif ( $NI->{system}{ifNumber} > $interface_max_number ) {
		info("Skipping, interface count $NI->{system}{ifNumber} exceeds configured maximum $interface_max_number");
	}
	else {
		info("Skipping, interfaces not defined in Model");
	}
	return 1;
} # end getIntfInfo

#=========================================================================================

# check and modify some values of interface
sub checkIntfInfo {
	my %args = @_;
	my $S = $args{sys};
	my $index = $args{index};
	my $ifTypeDefs = $args{iftype};
	my $IF = $S->ifinfo;
	my $NI = $S->ndinfo;
	my $V =  $S->view;

	if ( $IF->{$index}{ifDescr} eq "" ) { $IF->{$index}{ifDescr} = "null"; }

	# remove bad chars from interface descriptions
	$IF->{$index}{ifDescr} = rmBadChars($IF->{$index}{ifDescr});
	$IF->{$index}{Description} = rmBadChars($IF->{$index}{Description});

	# Try to set the ifType to be something meaningful!!!!
	if (exists $ifTypeDefs->{$IF->{$index}{ifType}}{ifType}) {
		$IF->{$index}{ifType} = $ifTypeDefs->{$IF->{$index}{ifType}}{ifType};
	}

	# Just check if it is an Frame Relay sub-interface
	if ( ( $IF->{$index}{ifType} eq "frameRelay" and $IF->{$index}{ifDescr} =~ /\./ ) ) {
		$IF->{$index}{ifType} = "frameRelay-subinterface";
	}
	$V->{interface}{"${index}_ifType_value"} = $IF->{$index}{ifType};
	# get 'ifHighSpeed' if 'ifSpeed' = 4,294,967,295 - refer RFC2863 HC interfaces.
	if ( $IF->{$index}{ifSpeed} == 4294967295 ) {
		$IF->{$index}{ifSpeed} = $IF->{$index}{ifHighSpeed};
		$IF->{$index}{ifSpeed} *= 1000000;
	}
	### 2012-08-14 keiths, use ifHighSpeed if 0
	elsif ( $IF->{$index}{ifSpeed} == 0 ) {
		$IF->{$index}{ifSpeed} = $IF->{$index}{ifHighSpeed};
		$IF->{$index}{ifSpeed} *= 1000000;
	}

	### 2012-08-14 keiths, triple check in case SNMP agent is DODGY
	if ( $IF->{$index}{ifSpeed} == 0 ) {
		$IF->{$index}{ifSpeed} = 1000000000;
	}

	$V->{interface}{"${index}_ifSpeed_value"} = convertIfSpeed($IF->{$index}{ifSpeed});
	# convert time integer to time string
	$V->{interface}{"${index}_ifLastChange_value"} =
		$IF->{$index}{ifLastChange} =
			convUpTime($IF->{$index}{ifLastChangeSec} = int($IF->{$index}{ifLastChange}/100));

} # end checkIntfInfo

#=========================================================================================

sub checkPIX {
	my %args = @_;
	my $S = $args{sys};

	my $NI = $S->ndinfo;
	my $V =  $S->view;
	my $SNMP = $S->snmp;
	my $result;
	dbg("Starting");

	# PIX failover test
	# table has six values
	# [0] primary.cfwHardwareInformation, [1] secondary.cfwHardwareInformation
	# [2] primary.HardwareStatusValue, [3] secondary.HardwareStatusValue
	# [4] primary.HardwareStatusDetail, [5] secondary.HardwareStatusDetail
	# if HardwareStatusDetail is blank ( ne 'Failover Off' ) then
	# HardwareStatusValue will have 'active' or 'standby'

	if ( $NI->{system}{nodeModel} eq "CiscoPIX" ) {
		dbg("checkPIX, Getting Cisco PIX Failover Status");
		if ($result = $SNMP->get(
					'cfwHardwareStatusValue.6',
					'cfwHardwareStatusValue.7',
					'cfwHardwareStatusDetail.6',
					'cfwHardwareStatusDetail.7'
			)) {
			$result = $SNMP->keys2name($result); # convert oid in hash key to name

			if ($result->{'cfwHardwareStatusDetail.6'} ne 'Failover Off') {
				if ( $result->{'cfwHardwareStatusValue.6'} == 0 ) { $result->{'cfwHardwareStatusValue.6'} = "Failover Off"; }
				elsif ( $result->{'cfwHardwareStatusValue.6'} == 3 ) { $result->{'cfwHardwareStatusValue.6'} = "Down"; }
				elsif ( $result->{'cfwHardwareStatusValue.6'} == 9 ) { $result->{'cfwHardwareStatusValue.6'} = "Active"; }
				elsif ( $result->{'cfwHardwareStatusValue.6'} == 10 ) { $result->{'cfwHardwareStatusValue.6'} = "Standby"; }
				else { $result->{'cfwHardwareStatusValue.6'} = "Unknown"; }

				if ( $result->{'cfwHardwareStatusValue.7'} == 0 ) { $result->{'cfwHardwareStatusValue.7'} = "Failover Off"; }
				elsif ( $result->{'cfwHardwareStatusValue.7'} == 3 ) { $result->{'cfwHardwareStatusValue.7'} = "Down"; }
				elsif ( $result->{'cfwHardwareStatusValue.7'} == 9 ) { $result->{'cfwHardwareStatusValue.7'} = "Active"; }
				elsif ( $result->{'cfwHardwareStatusValue.7'} == 10 ) { $result->{'cfwHardwareStatusValue.7'} = "Standby"; }
				else { $result->{'cfwHardwareStatusValue.7'} = "Unknown"; }

				if (getbool($S->{docollect})) {
					if ( $result->{'cfwHardwareStatusValue.6'} ne $NI->{system}{pixPrimary} or $result->{'cfwHardwareStatusValue.7'} ne $NI->{system}{pixSecondary} )
						{
						dbg("PIX failover occurred");
						# As this is not stateful, alarm not sent to state table in sub eventAdd
						notify(sys=>$S,event=>"Node Failover",element=>'PIX',details=>"Primary now: $NI->{system}{pixPrimary}  Secondary now: $NI->{system}{pixSecondary}");
					}
				}
				$NI->{system}{pixPrimary} = $result->{'cfwHardwareStatusValue.6'}; # remember
				$NI->{system}{pixSecondary} = $result->{'cfwHardwareStatusValue.7'};

				$V->{system}{firewall_title} =  "Failover Status" ;
				$V->{system}{firewall_value} = "Pri: $NI->{system}{pixPrimary} Sec: $NI->{system}{pixSecondary}";
				if ( $NI->{system}{pixPrimary} =~ /Failover Off|Active/i and
						$NI->{system}{pixSecondary} =~ /Failover Off|Standby/i ) {
					$V->{system}{firewall_color} = "#00BB00";	#normal
				} else {
					$V->{system}{firewall_color} = "#FFDD00";	#warning

				}
			} else {
				$V->{system}{firewall_title} =  "Failover Status" ;
				$V->{system}{firewall_value} = "Failover off";
			}
		}
	}
	dbg("Finished");
	return 1;
} # end checkPIX

#=========================================================================================

#
sub getEnvInfo {
	my %args = @_;
	my $S = $args{sys}; # object

	my $NI = $S->ndinfo; # node info table
	my $V =  $S->view;
	my $SNMP = $S->snmp;
	my $M = $S->mdl;	# node model table
	my $C = loadConfTable();

	# handling the default value for max-repetitions, this controls how many OID's will be in a single request.
	# the default-default is no value whatsoever, for letting the snmp module do its thing
	my $max_repetitions = $NI->{system}{max_repetitions} || 0;

	dbg("Starting");
	dbg("Get Environment Info of node $NI->{system}{name}, model $NI->{system}{nodeModel}");

	if ($M->{environment} eq '') {
		dbg("No class 'environment' declared in Model");
	}
	else {
		#2011-11-11 Integrating changes from Kai-Uwe Poenisch
		if ( $NI->{system}{nodeModel} =~ /AKCP-Sensor/i ) {
			for my $section ('akcp_temp','akcp_hum') {
				delete $NI->{$section};
				# get Index table
				my $index_var = $M->{environment}{sys}{$section}{indexed};
				if ($index_var ne '') {
					my %envIndexNum;
					my $envIndexTable;
					if (($envIndexTable = $SNMP->gettable($index_var,$max_repetitions))) {
						foreach my $oid ( oid_lex_sort(keys %{$envIndexTable})) {
							$oid =~ /\.(\d+)$/;
							my $index= $oid;
							# check for online of sensor, value 1 is online
							if ($oid =~ /\.1\.5.\d+$/ and $envIndexTable->{$oid} == 1) {
								dbg("sensor section=$section index=$index is online");
								$envIndexNum{$index}=$index;
							}
						}
					} else {
						if ( $SNMP->{error} =~ /is empty or does not exist/ ) {
							info("SNMP Object Not Present ($S->{name}) on get environment index table: $SNMP->{error}");
						}
						# failed by snmp
						else {
							logMsg("ERROR ($S->{name}) on get environment index table: $SNMP->{error}");
							snmpNodeDown(sys=>$S);
						}
					}
					# Loop to get information, will be stored in {info}{$section} table
					foreach my $index (sort keys %envIndexNum) {
						if ($S->loadInfo(class=>'environment',section=>$section,index=>$index,table=>$section,model=>$model)) {
							dbg("sensor section=$section index=$index read and stored");
						} else {
							# failed by snmp
							snmpNodeDown(sys=>$S);
						}
					}
				}
			}
		}
		#2011-11-11 Integrating changes from Kai-Uwe Poenisch
		elsif ( $NI->{system}{nodeModel} =~ /CiscoCSS/i ) {
			for my $section ('cssgroup','csscontent') {
				delete $NI->{$section};
				# get Index table
				my $index_var = $M->{environment}{sys}{$section}{indexed};
				if ($index_var ne '') {
					my %envIndexNum;
					my $envIndexTable;
					if (($envIndexTable = $SNMP->gettable($index_var,$max_repetitions))) {
						foreach my $oid ( oid_lex_sort(keys %{$envIndexTable})) {
							if ($section eq "cssgroup") {
								$oid =~ s/1.3.6.1.4.1.9.9.368.1.17.2.1.2.//g;
							} elsif ($section eq  "csscontent") {
								$oid =~ s/1.3.6.1.4.1.9.9.368.1.16.4.1.3.//g;
							} else {
								$oid =~ /\.(\d+)$/;
							}
							my $index= $oid;
							$envIndexNum{$index}=$index;
						}
					} else {
						logMsg("ERROR ($S->{name}) on get environment $section index table");
					}
					# Loop to get information, will be stored in {info}{$section} table
					foreach my $index (sort keys %envIndexNum) {
						if ($S->loadInfo(class=>'environment',section=>$section,index=>$index,table=>$section,model=>$model)) {
							dbg("sensor section=$section index=$index read and stored");
						}
					}
				}
			}
		}
		###2012-12-13 keiths, adding generic Environment support
		else {
			for my $section ('env_temp') {
				delete $NI->{$section};
				# get Index table
				my $index_var = $M->{environment}{sys}{$section}{indexed};
				if ($index_var ne '') {
					my %envIndexNum;
					my $envIndexTable;
					if (($envIndexTable = $SNMP->gettable($index_var,$max_repetitions))) {
						foreach my $oid ( oid_lex_sort(keys %{$envIndexTable})) {
							my $index = $oid;
							if ( $oid =~ /\.(\d+)$/ ) {
								$index = $1;
							}
							$envIndexNum{$index}=$index;
							# check for online of sensor, value 1 is online
							dbg("environment section=$section index=$index is found");
						}
					} else {
						if ( $SNMP->{error} =~ /is empty or does not exist/ ) {
							info("SNMP Object Not Present ($S->{name}) on get environment index table: $SNMP->{error}");
						}
						# failed by snmp
						else {
							logMsg("ERROR ($S->{name}) on get environment index table: $SNMP->{error}");
							snmpNodeDown(sys=>$S);
						}
					}
					# Loop to get information, will be stored in {info}{$section} table
					foreach my $index (sort keys %envIndexNum) {
						if ($S->loadInfo(class=>'environment',section=>$section,index=>$index,table=>$section,model=>$model)) {
							dbg("environment section=$section index=$index read and stored");
						} else {
							# failed by snmp
							snmpNodeDown(sys=>$S);
						}
					}
				}
			}
		}
	}
	dbg("Finished");
	return 1;
}
#=========================================================================================
#
sub getEnvData {
	my %args = @_;
	my $S = $args{sys}; # object

	my $NI = $S->ndinfo; # node info table
	my $SNMP = $S->snmp;
	my $V =  $S->view;
	my $M = $S->mdl;	# node model table

	my $C = loadConfTable();

	dbg("Starting");
	dbg("Get Environment Data of node $NI->{system}{name}, model $NI->{system}{nodeModel}");

	if ($M->{environment} eq '') {
		dbg("No class 'environment' declared in Model");
	}
	else {
		#2011-11-11 Integrating changes from Kai-Uwe Poenisch
		if ( $NI->{system}{nodeModel} =~ /AKCP-Sensor/i ) {
			for my $section ('akcp_temp','akcp_hum') {
				for my $index (sort keys %{$S->{info}{$section}}) {
					my $rrdData;
					if (($rrdData = $S->getData(class=>'environment',section=>$section,index=>$index,model=>$model))) {
						processAlerts( S => $S );
						if ( $rrdData->{error} eq "" ) {
							foreach my $sect (keys %{$rrdData}) {
								my $D = $rrdData->{$sect}{$index};

								# RRD Database update and remember filename
								my $db = updateRRD(sys=>$S,data=>$D,type=>$sect,index=>$index);
							}
						}
						else {
							### 2012-03-29 keiths, SNMP is OK, some other error happened.
							dbg("ERROR ($NI->{system}{name}) on getEnvData, $rrdData->{error}");
						}
					}
					### 2012-03-28 keiths, handling SNMP Down during poll cycles.
					else {
						logMsg("ERROR ($NI->{system}{name}) on getEnvData, SNMP problem");
						# failed by snmp
						snmpNodeDown(sys=>$S);
						dbg("ERROR, getting data");
						return 0;
					}
				}
			}
		}
		#2011-11-11 Integrating changes from Kai-Uwe Poenisch
		elsif ( $NI->{system}{nodeModel} =~ /CiscoCSS/i ) {
			for my $section ('cssgroup','csscontent') {
				for my $index (sort keys %{$S->{info}{$section}}) {
					my $rrdData;
					if (($rrdData = $S->getData(class=>'environment',section=>$section,index=>$index,model=>$model))) {
						processAlerts( S => $S );
						if ( $rrdData->{error} eq "" ) {
							foreach my $sect (keys %{$rrdData}) {
								my $D = $rrdData->{$sect}{$index};


								# RRD Database update and remember filename
								my $db = updateRRD(sys=>$S,data=>$D,type=>$sect,index=>$index);
							}
						}
						else {
							### 2012-03-29 keiths, SNMP is OK, some other error happened.
							dbg("ERROR ($NI->{system}{name}) on getEnvData, $rrdData->{error}");
						}
					}
					### 2012-03-28 keiths, handling SNMP Down during poll cycles.
					else {
						logMsg("ERROR ($NI->{system}{name}) on getEnvData, SNMP problem");
						# failed by snmp
						snmpNodeDown(sys=>$S);
						dbg("ERROR, getting data");
						return 0;
					}
				}
			}
		}
		###2012-12-13 keiths, adding generic Environment support
		else {
			for my $section ('env_temp') {
				for my $index (sort keys %{$S->{info}{$section}}) {
					my $rrdData;
					if (($rrdData = $S->getData(class=>'environment',section=>$section,index=>$index,model=>$model))) {
						processAlerts( S => $S );
						if ( $rrdData->{error} eq "" ) {
							foreach my $sect (keys %{$rrdData}) {
								my $D = $rrdData->{$sect}{$index};

								# RRD Database update and remember filename
								my $db = updateRRD(sys=>$S,data=>$D,type=>$sect,index=>$index);
							}
						}
						else {
							dbg("ERROR ($NI->{system}{name}) on getEnvData, $rrdData->{error}");
						}
					}
					else {
						logMsg("ERROR ($NI->{system}{name}) on getEnvData, SNMP problem");
						# failed by snmp
						snmpNodeDown(sys=>$S);
						dbg("ERROR, getting data");
						return 0;
					}
				}
			}
		}
	}
	dbg("Finished");
	return 1;
}
#=========================================================================================

# retrieve system health data from snmp, done during update
sub getSystemHealthInfo {
	my %args = @_;
	my $S = $args{sys}; # object

	my $NI = $S->ndinfo; # node info table
	my $V =  $S->view;
	my $SNMP = $S->snmp;
	my $M = $S->mdl;	# node model table
	my $C = loadConfTable();

	# handling the default value for max-repetitions, this controls how many OID's will be in a single request.
	# the default-default is no value whatsoever, for letting the snmp module do its thing
	my $max_repetitions = $NI->{system}{max_repetitions} || 0;

	info("Starting");
	info("Get systemHealth Info of node $NI->{system}{name}, model $NI->{system}{nodeModel}");

	if ($M->{systemHealth} eq '') {
		dbg("No class 'systemHealth' declared in Model");
	}
	else {
		my @healthSections = split(",",$C->{model_health_sections});
		if ( exists $M->{systemHealth}{sections} and $M->{systemHealth}{sections} ne "" ) {
			@healthSections = split(",",$M->{systemHealth}{sections});
		}
		for my $section (@healthSections) {
			delete $NI->{$section};
			# get Index table
			my $index_var = '';

			### 2013-10-11 keiths, adding support for obscure SNMP Indexes....
			# in the systemHealth section of the model 'index_regex' => '\.(\d+\.\d+\.\d+)$',
			my $index_regex = '\.(\d+)$';

			### 2013-10-14 keiths, adding support for using OID for index_var....
			# in the systemHealth section of the model 'index_oid' => '1.3.6.1.4.1.2021.13.15.1.1.1',
			my $index_snmp = undef;

			if( exists($M->{systemHealth}{sys}{$section}) ) {
				$index_var = $M->{systemHealth}{sys}{$section}{indexed};
				$index_snmp = $M->{systemHealth}{sys}{$section}{indexed};
				if( exists($M->{systemHealth}{sys}{$section}{index_regex}) ) {
					$index_regex = $M->{systemHealth}{sys}{$section}{index_regex};
				}
				if( exists($M->{systemHealth}{sys}{$section}{index_oid}) ) {
					$index_snmp = $M->{systemHealth}{sys}{$section}{index_oid};
				}
			}
			if ($index_var ne '') {
				info("systemHealth: index_var=$index_var, index_snmp=$index_snmp");
				my %healthIndexNum;
				my $healthIndexTable;
				if ($healthIndexTable = $SNMP->gettable($index_snmp,$max_repetitions)) {
					# dbg("systemHealth: table is ".Dumper($healthIndexTable) );
					foreach my $oid ( oid_lex_sort(keys %{$healthIndexTable})) {
						my $index = $oid;
						if ( $oid =~ /$index_regex/ ) {
							$index = $1;
						}
						$healthIndexNum{$index}=$index;
						# check for online of sensor, value 1 is online
						dbg("section=$section index=$index is found, value=$healthIndexTable->{$oid}");
						$S->{info}{$section}{$index}{$index_var} = $healthIndexTable->{$oid};
					}
				} else {
					if ( $SNMP->{error} =~ /is empty or does not exist/ ) {
						info("SNMP Object Not Present ($S->{name}) on get systemHealth $section index table: $SNMP->{error}");
						#logMsg("SNMP Object Not Present, $S->{name}, $M->{system}{nodeModel}, systemHealth $section: $SNMP->{error}");
					}
					# failed by snmp
					else {
						logMsg("ERROR ($S->{name}) on get systemHealth $section index table: $SNMP->{error}");
						snmpNodeDown(sys=>$S);
					}
				}
				# Loop to get information, will be stored in {info}{$section} table
				foreach my $index (sort keys %healthIndexNum) {
					if ($S->loadInfo(class=>'systemHealth',section=>$section,index=>$index,table=>$section,model=>$model)) {
						info("section=$section index=$index read and stored");
					} else {
						# failed by snmp
						snmpNodeDown(sys=>$S);
					}
				}
			}
			else {
				dbg("No indexvar found in $section");
			}
		}
	}
	info("Finished");
	return 1;
}
#=========================================================================================

sub getSystemHealthData {
	my %args = @_;
	my $S = $args{sys}; # object

	my $NI = $S->ndinfo; # node info table
	my $SNMP = $S->snmp;
	my $V =  $S->view;
	my $M = $S->mdl;	# node model table

	my $C = loadConfTable();

	info("Starting");
	info("Get systemHealth Data of node $NI->{system}{name}, model $NI->{system}{nodeModel}");

	if ($M->{systemHealth} eq '') {
		dbg("No class 'systemHealth' declared in Model");
	}
	else {
		my @healthSections = split(",",$C->{model_health_sections});
		if ( exists $M->{systemHealth}{sections} and $M->{systemHealth}{sections} ne "" ) {
			@healthSections = split(",",$M->{systemHealth}{sections});
		}
		for my $section (@healthSections) {
			if( exists($S->{info}{$section}) ) {
				for my $index (sort keys %{$S->{info}{$section}}) {
					my $rrdData;
					if (($rrdData = $S->getData(class=>'systemHealth',section=>$section,index=>$index,model=>$model))) {
						if ( $rrdData->{error} eq "" ) {
							foreach my $sect (keys %{$rrdData}) {
								my $D = $rrdData->{$sect}{$index};

								# update retrieved values in node info, too, not just the rrd database
								for my $item (keys %$D)
								{
										dbg("updating node info $section $index $item: old ".$S->{info}{$section}{$index}{$item}
												." new $D->{$item}{value}");
										$S->{info}{$section}{$index}{$item}=$D->{$item}{value};
								}

								# RRD Database update and remember filename
								my $db = updateRRD(sys=>$S,data=>$D,type=>$sect,index=>$index);
							}
						}
						elsif ($rrdData->{skipped})
						{
								dbg("($NI->{system}{name}) skipped data collection");
						}
						else {
								dbg("ERROR ($NI->{system}{name}) on getSystemHealthData, $rrdData->{error}");
						}
					}
					else {
						logMsg("ERROR ($NI->{system}{name}) on getSystemHealthData, SNMP problem");
						# failed by snmp
						snmpNodeDown(sys=>$S);
						dbg("ERROR, getting data");
						return 0;
					}
				}
			}

		}
	}
	info("Finished");
	return 1;
}
#=========================================================================================

# updates the node info and node view structures with all kinds of stuff
# returns: 1 if node is up, and all ops worked; 0 if node is down/to be skipped etc.
sub updateNodeInfo {
	my %args = @_;
	my $S = $args{sys};
	my $NI = $S->ndinfo;
	my $V =  $S->view;
	my $RI = $S->reach;
	my $NC = $S->ndcfg;		# node config
	my $M = $S->mdl;
	my $result;
	my $exit = 1;

	info("Starting Update Node Info, node $S->{name}");
	# clear the node reset indication from the last run
	$NI->{system}->{node_was_reset}=0;

	# save what we need now for check of this node
	my $sysObjectID = $NI->{system}{sysObjectID};
	my $ifNumber = $NI->{system}{ifNumber};
	my $sysUpTimeSec = $NI->{system}{sysUpTimeSec};
	my $sysUpTime = $NI->{system}{sysUpTime};

	if (($S->loadInfo(class=>'system',model=>$model))) {
		# do some checks
		if ($sysObjectID ne $NI->{system}{sysObjectID}) {
			logMsg("INFO ($NI->{system}{name}) Device type/model changed $sysObjectID now $NI->{system}{sysObjectID}");
			$exit = getNodeInfo(sys=>$S);
			goto END_updateNodeInfo; # ready with new info
		}
		# if ifNumber has changed, then likely an interface has been added or removed.

		# a new control to minimise when interfaces are added,
		# if disabled {custom}{interface}{ifNumber} eq "false" then don't run getIntfInfo when intf changes
		my $doIfNumberCheck = 1;
		if ( defined $S->{mdl}{custom}{interface}{ifNumber}
				and not getbool($S->{mdl}{custom}{interface}{ifNumber})
		) {
			$doIfNumberCheck = 0;
		}

		if ($doIfNumberCheck and $ifNumber != $NI->{system}{ifNumber}) {
			logMsg("INFO ($NI->{system}{name}) Number of interfaces changed from $ifNumber now $NI->{system}{ifNumber}");
			getIntfInfo(sys=>$S); # get new interface table
		}

		my $interface_max_number = $C->{interface_max_number} ? $C->{interface_max_number} : 5000;
		if ($ifNumber > $interface_max_number ) {
			info("INFO ($NI->{system}{name}) has $ifNumber interfaces, no interface data will be collected, to collect interface data increase the configured interface_max_number $interface_max_number, we recommend to test thoroughly");
		}

		# Read the uptime from the node info file from the last time it was polled
		$NI->{system}{sysUpTimeSec} = int($NI->{system}{sysUpTime}/100); # seconds
		$NI->{system}{sysUpTime} = convUpTime($NI->{system}{sysUpTimeSec});

		### 2014-01-08 keiths, adding update from Scott Cubic
		if ( defined $NI->{system}{snmpUpTime} ) {
			# SRC - add processing for SNMP Uptime- handle just like sysUpTime
			$NI->{system}{snmpUpTimeSec} = int($NI->{system}{snmpUpTime}/100);
			$NI->{system}{snmpUpTime} = convUpTime($NI->{system}{snmpUpTimeSec});
			$V->{system}{snmpUpTime_value} = $NI->{system}{snmpUpTime};
			$V->{system}{snmpUpTime_title} = 'SNMP Uptime';
		}

		info("sysUpTime: Old=$sysUpTime New=$NI->{system}{sysUpTime}");
		if ($sysUpTimeSec > $NI->{system}{sysUpTimeSec} and $NI->{system}{sysUpTimeSec} ne '') {
			info("NODE RESET: Old sysUpTime=$sysUpTimeSec New sysUpTime=$NI->{system}{sysUpTimeSec}");
			notify(sys=>$S, event=>"Node Reset",element=>"",
						 details => "Old_sysUpTime=$sysUpTime New_sysUpTime=$NI->{system}{sysUpTime}");

			# now stash this info in the node info object, to ensure we insert one set of U's into the rrds
			# so that no spikes appear in the graphs
			$NI->{system}{node_was_reset}=1;
		}

		$V->{system}{sysUpTime_value} = $NI->{system}{sysUpTime};
		$V->{system}{sysUpTime_title} = 'Uptime';

		$V->{system}{lastUpdate_value} = returnDateStamp();
		$V->{system}{lastUpdate_title} = 'Last Update';
		$NI->{system}{lastUpdateSec} = time();


		# get and apply any nodeconf override if such exists for this node
		my $node = $NI->{system}{name};
		my ($errmsg, $override) = get_nodeconf(node => $node)
				if (has_nodeconf(node => $node));
		logMsg("ERROR $errmsg") if $errmsg;
		$override ||= {};

		# anything to override?
		if ($override->{sysLocation})
		{
			$NI->{nodeconf}{sysLocation} = $NI->{system}{sysLocation};
			$NI->{system}{sysLocation} = $V->{system}{sysLocation_value} = $override->{sysLocation};
			info("Manual update of sysLocation by nodeConf");
		}
		if ($override->{sysContact})
		{
			$NI->{nodeconf}{sysContact} = $NI->{system}{sysContact};
			$NI->{system}{sysContact} = $V->{system}{sysContact_value} = $override->{sysContact};
			info("Manual update of sysContact by nodeConf");
		}

		# ok we are running snmp
		checkEvent(sys=>$S,event=>'SNMP Down',level=>"Normal",element=>'',details=>"SNMP error");

		checkPIX(sys=>$S); # check firewall if needed

		delete $NI->{database};	 # no longer used at all
		$RI->{snmpresult} = 100; # oke, health info

		# view on page
		$V->{system}{status_value} = 'reachable';
		$V->{system}{status_color} = '#0F0';

		checkNodeConfiguration(sys=>$S) if exists $M->{system}{sys}{nodeConfiguration};

		### conditional on model section to ensure backwards compatibility with different Juniper values.
		checkNodeConfiguration(sys=>$S) if exists $M->{system}{sys}{juniperConfiguration};

	} else {
		$exit = snmpNodeDown(sys=>$S);
		# view on page
		if ( getbool($NC->{node}{ping}) ) {
			# ping was ok but snmp not
			$V->{system}{status_value} = 'degraded';
			$V->{system}{status_color} = '#FFFF00';
		} else {
			# ping was disabled
			$V->{system}{status_value} = 'unreachable';
			$V->{system}{status_color} = 'red';
		}
		$RI->{snmpresult} = 0;
	}

	$NI->{system}{snmpdown} = $exit ? 'false' : 'true';

	### 2012-12-03 keiths, adding some model testing and debugging options.
	if ( $model ) {
		print "MODEL $S->{name}: nodedown=$NI->{system}{nodedown} sysUpTime=$NI->{system}{sysUpTime} sysObjectID=$NI->{system}{sysObjectID}\n";
	}

END_updateNodeInfo:
	info("Finished with exit=$exit");
	return $exit;
} # end updateNodeInfo

sub processAlerts {
	my %args = @_;
	my $S = $args{S};
	my $alerts = $S->{alerts};

	#print Dumper $S->{alerts} if $C->{debug};

	foreach my $alert (@{$alerts})
	{
		info("Processing alert: event=Alert: $alert->{event}, level=$alert->{level}, element=$alert->{ds}, details=Test $alert->{test} evaluated with $alert->{value} was $alert->{test_result}") if $alert->{test_result};
		dbg("Processing alert ".Dumper($alert),4);
		#$VAR1 = {
		#  'ds' => '192.168.1.249',
		#  'event' => 'BGP Peer Down',
		#  'level' => 'Warning',
		#  'name' => 'meatball',
		#  'test' => 'CVAR1=bgpPeerState;$CVAR1 * 1',
		#  'test_result' => 1,
		#  'type' => 'test',
		#  'unit' => '',
		#  'value' => 100
		#};

		my $tresult = "Normal";
		$tresult = $alert->{level} if $alert->{test_result};

		my $statusResult = "ok";
		$statusResult = "error" if $tresult ne "Normal";

		#$alert->{test}
		my $details = "$alert->{type} evaluated with $alert->{value} $alert->{unit} as $tresult";
		if( $alert->{test_result} ) {
			notify(sys=>$S, event=>"Alert: ".$alert->{event}, level=>$alert->{level}, element=>$alert->{ds}, details=>$details);
		} else {
			checkEvent(sys=>$S, event=>"Alert: ".$alert->{event}, level=>$alert->{level}, element=>$alert->{ds}, details=>$details);
		}

		### save the Alert result into the Status thingy
		my $statusKey = "$alert->{event}--$alert->{ds}";
		$S->{info}{status}{$statusKey} = {
			method => "Alert",
			type => $alert->{type},
			property => $alert->{test},
			event => $alert->{event},
			index => undef, #$args{index},
			level => $tresult,
			status => $statusResult,
			element => $alert->{ds},
			value => $alert->{value},
			updated => time()
		}

	}
}

#=========================================================================================

# get node values by snmp and store in RRD and some values in reach table
#
sub getNodeData {
	my %args = @_;
	my $S = $args{sys};
	my $NI = $S->ndinfo;

	my $rrdData;

	info("Starting Node get data, node $S->{name}");

	if (($rrdData = $S->getData(class=>'system', model => $model))) {
		processAlerts( S => $S );
		if ( $rrdData->{error} eq "" ) {
			foreach my $sect (keys %{$rrdData}) {
				my $D = $rrdData->{$sect};

				checkNodeHealth(sys=>$S,data=>$D) if $sect eq "nodehealth";

				foreach my $ds (keys %{$D}) {
					dbg("rrdData, section=$sect, ds=$ds, value=$D->{$ds}{value}, option=$D->{$ds}{option}",2);
				}
				my $db = updateRRD(sys=>$S,data=>$D,type=>$sect);
			}
		}
		else {
			### 2012-03-29 keiths, SNMP is OK, some other error happened.
			dbg("ERROR ($NI->{system}{name}) on getNodeData, $rrdData->{error}");
		}
	}
	### 2012-03-28 keiths, handling SNMP Down during poll cycles.
	else {
		logMsg("ERROR ($NI->{system}{name}) on getNodeData, SNMP problem");
		# failed by snmp
		snmpNodeDown(sys=>$S);
		dbg("ERROR, getting data");
		return 0;
	}

	info("Finished");
	return 1;
} # end getNodeData


#=========================================================================================

# copy/modify some health values collected by getNodeData
# nmisdev 13Oct2012 - check if hash key is present before testing value, else key will 'auto vivify', and cause DS errors
sub checkNodeHealth {
	my %args = @_;
	my $S = $args{sys};
	my $D = $args{data};
	my $NI = $S->ndinfo;
	my $RI = $S->reach;

	info("Starting, node $S->{name}");

	# take care of negative values from 6509 MSCF
	if ( exists $D->{bufferElHit} and $D->{bufferElHit}{value} < 0) { $D->{bufferElHit}{value} = sprintf("%u",$D->{bufferElHit}{value}); }

	### 2012-12-13 keiths, fixed this so it would assign!
	### 2013-04-17 keiths, fixed an autovivification problem!
	if ( exists $D->{avgBusy5} or exists $D->{avgBusy1} ) {
		$RI->{cpu} = ($D->{avgBusy5}{value} ne "") ? $D->{avgBusy5}{value} : $D->{avgBusy1}{value};
	}
	if ( exists $D->{MemoryUsedPROC} ) {
		$RI->{memused} = $D->{MemoryUsedPROC}{value};
	}
	if ( exists $D->{MemoryFreePROC} ) {
		$RI->{memfree} = $D->{MemoryFreePROC}{value};
	}
	info("Finished");
	return 1;
} # end checkHealth

#=========================================================================================

sub getIntfData {
	my %args = @_;
	my $S = $args{sys};
	my $NI = $S->ndinfo; # node info
	my $V =  $S->view;
	my $IF = $S->ifinfo; # interface info
	my $RI = $S->reach;
	my $SNMP = $S->snmp;
	my $IFCACHE;

	my $C = loadConfTable();

	# get any nodeconf overrides if such exists for this node
	my $nodename = $NI->{system}->{name};
	my ($errmsg, $override) = get_nodeconf(node => $nodename)
			if (has_nodeconf(node => $nodename));
	logMsg("ERROR $errmsg") if $errmsg;
	$override ||= {};

	my $createdone = "false";

	# the default-default is no value whatsoever, for letting the snmp module do its thing
	my $max_repetitions = $NI->{system}{max_repetitions} || 0;

	info("Starting Interface get data, node $S->{name}");

	$RI->{intfUp} = $RI->{intfColUp} = 0; # reset counters of interface Up and interface collected Up

	# check first if admin status of interfaces changed
	# so this is checking all the interfaces and seeing if there is a change.
	# to stop the node being checked for ifAdminStatus, e.g. HIGH INTERFACE COUNT, add this
	#  'custom' => {
  #    'interface' => {
  #      'ifAdminStatus' => 'false',
  #    }
  #  },
	if ( not defined $S->{mdl}{custom}{interface}{ifAdminStatus}
			 or ( defined $S->{mdl}{custom}{interface}{ifAdminStatus}
						and !getbool($S->{mdl}{custom}{interface}{ifAdminStatus},"invert")) ) {
		info("Using ifAdminStatus and ifOperStatus for Interface Change Detection");
		my $ifAdminTable;
		my $ifOperTable;
		if ( ($ifAdminTable = $SNMP->getindex('ifAdminStatus',$max_repetitions)) ) {
			$ifOperTable = $SNMP->getindex('ifOperStatus',$max_repetitions);
			for my $index (keys %{$ifAdminTable}) {
				logMsg("INFO ($S->{name}) entry ifAdminStatus for index=$index not found in interface table") if not exists $IF->{$index}{ifAdminStatus};
				if (($ifAdminTable->{$index} == 1 and $IF->{$index}{ifAdminStatus} ne 'up')
					or ($ifAdminTable->{$index} != 1 and $IF->{$index}{ifAdminStatus} eq 'up') ) {
					### logMsg("INFO ($S->{name}) ifIndex=$index, Admin was $IF->{$index}{ifAdminStatus} now $ifAdminTable->{$index} (1=up) rebuild");
					getIntfInfo(sys=>$S,index=>$index); # update this interface
				}
				# total number of interfaces up
				$RI->{intfUp}++ if $ifOperTable->{$index} == 1
						and getbool($IF->{$index}{real});
			}
		}
	}

	# so get the ifLastChange for each interface and see if it has changed, if it has then run an update.
	# if an interface is added this will find it to.
	# if it changes admin or oper state it will find it.
	# this can be enabled on a model by model basis is false by default.
	# Handy for HIGH INTERFACE COUNT.
	#  'custom' => {
  #    'interface' => {
  #      'ifLastChange' => 'true',
  #      'ifNumber' => 'false',
  #    }
  #  },
	if ( defined $S->{mdl}{custom}{interface}{ifLastChange}
		and getbool($S->{mdl}{custom}{interface}{ifLastChange})
	) {
		info("Using ifLastChange for Interface Change Detection");
		my $ifLastChangeTable;
		if ($ifLastChangeTable = $SNMP->getindex('ifLastChange',$max_repetitions)) {
			for my $index (sort {$a <=> $b} (keys %{$ifLastChangeTable})) {
				logMsg("INFO ($S->{name}) entry ifLastChange for index=$index not found in interface table") if not exists $IF->{$index}{ifLastChange};
				my $ifLastChangeSec = int($ifLastChangeTable->{$index}/100);
				if ( not exists $IF->{$index} ) {
					# updateNodeInfo should have already run a getIntfInfo unless {custom}{interface}{ifNumber} set to false
					info("New Interface: ifIndex=$index ifLastChangeSec=$ifLastChangeSec");
					getIntfInfo(sys=>$S,index=>$index); # add this interface
				}
				elsif (
					$ifLastChangeSec != $IF->{$index}{ifLastChangeSec}
				) {
					info("$IF->{$index}{ifDescr}: Changed ifLastChangeSec=$ifLastChangeSec, was=$IF->{$index}{ifLastChangeSec}");
					getIntfInfo(sys=>$S,index=>$index); # update this interface
					$IF->{$index}{ifLastChangeSec} = $ifLastChangeSec;
				}
				else {
					info("$IF->{$index}{ifDescr}: NO Change ifIndex=$index ifLastChangeSec=$ifLastChangeSec");
				}
			}
		}
		# check for deleted interfaces
		foreach my $index ( sort {$a <=> $b} keys %{$IF} ) {
			if ( not exists $ifLastChangeTable->{$index} ) {
				info("$IF->{$index}{ifDescr}: Interface Removed ifIndex=$index");
				delete $IF->{$index};
			}
		}
	}

	# Start a loop which go through the interface table
	info("Processing Interface Table");
	foreach my $index ( sort {$a <=> $b} keys %{$IF} ) {
		if ( defined $IF->{$index}{ifDescr} and $IF->{$index}{ifDescr} ne "" ) {
			info("$IF->{$index}{ifDescr}: ifIndex=$IF->{$index}{ifIndex}, was => OperStatus=$IF->{$index}{ifOperStatus}, ifAdminStatus=$IF->{$index}{ifAdminStatus}, Collect=$IF->{$index}{collect}");

			# only collect on interfaces that are defined, with collection turned on globally
			if ( getbool($IF->{$index}{collect}) ) {
				dbg("collect interface index=$index");

				my $rrdData;
				if (($rrdData = $S->getData(class=>'interface',index=>$index,model=>$model))) {
					processAlerts( S => $S );
					if ( $rrdData->{error} eq "" ) {
						foreach my $sect (keys %{$rrdData}) {
							my $D = $rrdData->{$sect}{$index};

							# if HC exists then copy values
							if (exists $D->{ifHCInOctets}) {
								dbg("process HC counters");
								#copy HC counters if exists
								if ($D->{ifHCInOctets}{value} =~ /\d+/) {
									$D->{ifInOctets}{value} = $D->{ifHCInOctets}{value};
									$D->{ifInOctets}{option} = $D->{ifHCInOctets}{option};
								}
								delete $D->{ifHCInOctets};
								if ($D->{ifHCOutOctets}{value} =~ /\d+/) {
									$D->{ifOutOctets}{value} = $D->{ifHCOutOctets}{value};
									$D->{ifOutOctets}{option} = $D->{ifHCOutOctets}{option};
								}
								delete $D->{ifHCOutOctets};
							}

							### 2012-08-14 keiths, added additional HC mappings
							if ($sect eq 'pkts' or $sect eq 'pkts_hc') {
								dbg("process HC counters of $sect");
								if ($D->{ifHCInUcastPkts}{value} =~ /\d+/) {
									$D->{ifInUcastPkts}{value} = $D->{ifHCInUcastPkts}{value};
									$D->{ifInUcastPkts}{option} = $D->{ifHCInUcastPkts}{option};
								}
								delete $D->{ifHCInUcastPkts};
								if ($D->{ifHCOutUcastPkts}{value} =~ /\d+/) {
									$D->{ifOutUcastPkts}{value} = $D->{ifHCOutUcastPkts}{value};
									$D->{ifOutUcastPkts}{option} = $D->{ifHCOutUcastPkts}{option};
								}
								delete $D->{ifHCOutUcastPkts};

								if ($D->{ifHCInMcastPkts}{value} =~ /\d+/) {
									$D->{ifInMcastPkts}{value} = $D->{ifHCInMcastPkts}{value};
									$D->{ifInMcastPkts}{option} = $D->{ifHCInMcastPkts}{option};
								}
								delete $D->{ifHCInMcastPkts};
								if ($D->{ifHCOutMcastPkts}{value} =~ /\d+/) {
									$D->{ifOutMcastPkts}{value} = $D->{ifHCOutMcastPkts}{value};
									$D->{ifOutMcastPkts}{option} = $D->{ifHCOutMcastPkts}{option};
								}
								delete $D->{ifHCOutMcastPkts};

								if ($D->{ifHCInBcastPkts}{value} =~ /\d+/) {
									$D->{ifInBcastPkts}{value} = $D->{ifHCInBcastPkts}{value};
									$D->{ifInBcastPkts}{option} = $D->{ifHCInBcastPkts}{option};
								}
								delete $D->{ifHCInBcastPkts};
								if ($D->{ifHCOutBcastPkts}{value} =~ /\d+/) {
									$D->{ifOutBcastPkts}{value} = $D->{ifHCOutBcastPkts}{value};
									$D->{ifOutBcastPkts}{option} = $D->{ifHCOutBcastPkts}{option};
								}
								delete $D->{ifHCOutBcastPkts};

							}

							if ($sect eq 'interface') {
								$D->{ifDescr}{value} = rmBadChars($D->{ifDescr}{value});
								# Cache any data for use later.
								$IFCACHE->{$index}{ifAdminStatus} = $D->{ifAdminStatus}{value};
								$IFCACHE->{$index}{ifOperStatus} = $D->{ifOperStatus}{value};

								if ( $D->{ifInOctets}{value} ne "" and $D->{ifOutOctets}{value} ne "" ) {
									if ( defined $S->{mdl}{custom}{interface}{ifAdminStatus}
										and not getbool($S->{mdl}{custom}{interface}{ifAdminStatus})
									) {
										### 2014-03-14 keiths, special handling for manual interface discovery which does not use getIntfInfo.
										# interface now up or down, check and set or clear outstanding event.
										dbg("handling up/down admin=$D->{ifAdminStatus}{value}, oper=$D->{ifOperStatus}{value} was admin=$IF->{$index}{ifAdminStatus}, oper=$IF->{$index}{ifOperStatus}");
										$IF->{$index}{ifAdminStatus} = $D->{ifAdminStatus}{value};
										$IF->{$index}{ifOperStatus} = $D->{ifOperStatus}{value};

										if ( getbool($IF->{$index}{collect} )
												and $IF->{$index}{ifAdminStatus} =~ /up|ok/
												and $IF->{$index}{ifOperStatus} !~ /up|ok|dormant/
										) {
											if (getbool($IF->{$index}{event})) {
												notify(sys=>$S,event=>"Interface Down",element=>$IF->{$index}{ifDescr},details=>$IF->{$index}{Description});
											}
										} else {
											checkEvent(sys=>$S,event=>"Interface Down",level=>"Normal",element=>$IF->{$index}{ifDescr},details=>$IF->{$index}{Description});
										}
									}
									else {
										dbg("status now admin=$D->{ifAdminStatus}{value}, oper=$D->{ifOperStatus}{value} was admin=$IF->{$index}{ifAdminStatus}, oper=$IF->{$index}{ifOperStatus}");
										if ($D->{ifOperStatus}{value} eq 'down') {
											if ($IF->{$index}{ifOperStatus} =~ /up|ok/) {
												# going down
												getIntfInfo(sys=>$S,index=>$index); # update this interface
											}
										}
										# must be up
										else {
											# Check if the status changed
											if ($IF->{$index}{ifOperStatus} !~ /up|ok|dormant/) {
												# going up
												getIntfInfo(sys=>$S,index=>$index); # update this interface
											}
										}
									}

									# If new ifDescr is different from old ifDescr rebuild interface info table
									# check if nodeConf modified this inteface
									my $node = $NI->{system}{name};
									my $ifDescr = $IF->{$index}{ifDescr};

									# nodeconf override for the ifDescr?
									my $have_overridden_ifdescr = 1
											if (ref($override->{$ifDescr}) eq "HASH"
													and $override->{$ifDescr}->{ifDescr});


									if ($NI->{system}{nodeType} =~ /router|switch/
											and !$have_overridden_ifdescr
											and $D->{ifDescr}{value} ne ''
											and $D->{ifDescr}{value} ne $IF->{$index}{ifDescr} ) {
										# Reload the interface config won't get that one right but should get the next one right
										logMsg("INFO ($S->{name}) ifIndex=$index - ifDescr has changed - old=$IF->{$index}{ifDescr} new=$D->{ifDescr}{value} - updating Interface Table");
										getIntfInfo(sys=>$S,index=>$index); # update this interface
									}

									delete $D->{ifDescr}; # dont store in rrd
									delete $D->{ifAdminStatus};

									if (exists $D->{ifLastChange}{value}){
										# convert time integer to time string
										$V->{interface}{"${index}_ifLastChange_value"} =
											$IF->{$index}{ifLastChange} =
												convUpTime($IF->{$index}{ifLastChangeSec} = int($D->{ifLastChange}{value}/100));
										dbg("last change time=$IF->{$index}{ifLastChange}, timesec=$IF->{$index}{ifLastChangeSec}");
									}
									delete $D->{ifLastChange};

									my $operStatus;
									# Calculate Operational Status
									$operStatus =  ($D->{ifOperStatus}{value} =~ /up|ok|dormant/ ) ? 100 : 0;
									$D->{ifOperStatus}{value} = $operStatus; # store real value in rrd

									# While updating start calculating the total availability of the node, depends on events set
									my $opstatus = getbool($IF->{$index}{event}) ? $operStatus : 100;
									$RI->{operStatus} = $RI->{operStatus} + $opstatus;
									$RI->{operCount} = $RI->{operCount} + 1;

									# count total number of collected interfaces up ( if events are set on)
									$RI->{intfColUp} += $operStatus/100
											if getbool($IF->{$index}{event});
								} else{
									logMsg("ERROR ($S->{name}) ifIndex=$index, no values for ifInOctets and ifOutOctets received");
								}
							}

							if ($C->{debug}) {
								foreach my $ds (keys %{$D}) {
									dbg("rrdData section $sect, ds $ds, value=$D->{$ds}{value}, option=$D->{$ds}{option}",2);
								}
							}

							# RRD Database update and remember filename
							info("updateRRD type$sect index=$index",2);
							my $db = updateRRD(sys=>$S,data=>$D,type=>$sect,index=>$index);
						}
						# calculate summary statistics of this interface only if intf up
						my $period = $C->{interface_util_period} || "-6 hours"; # bsts plus backwards compat
						my $util = getSummaryStats(sys=>$S,type=>"interface",start=> $period, end=>time,index=>$index);
						$V->{interface}{"${index}_operAvail_value"} = $util->{$index}{availability};
						$V->{interface}{"${index}_totalUtil_value"} = $util->{$index}{totalUtil};
						$V->{interface}{"${index}_operAvail_color"} = colorHighGood($util->{$index}{availability});
						$V->{interface}{"${index}_totalUtil_color"} = colorLowGood($util->{$index}{totalUtil});

						if ( defined $S->{mdl}{custom}{interface}{ifAdminStatus}
								 and getbool($S->{mdl}{custom}{interface}{ifAdminStatus},"invert") ) {
							dbg("Updating view with ifAdminStatus=$IFCACHE->{$index}{ifAdminStatus} and ifOperStatus=$IFCACHE->{$index}{ifOperStatus}");
							$V->{interface}{"${index}_ifAdminStatus_color"} = getAdminColor(collect => $IF->{$index}{collect}, ifAdminStatus => $IFCACHE->{$index}{ifAdminStatus}, ifOperStatus => $IFCACHE->{$index}{ifOperStatus});
							$V->{interface}{"${index}_ifOperStatus_color"} = getOperColor(collect => $IF->{$index}{collect}, ifAdminStatus => $IFCACHE->{$index}{ifAdminStatus}, ifOperStatus => $IFCACHE->{$index}{ifOperStatus});
							$V->{interface}{"${index}_ifAdminStatus_value"} = $IFCACHE->{$index}{ifAdminStatus};
							$V->{interface}{"${index}_ifOperStatus_value"} = $IFCACHE->{$index}{ifOperStatus};
						}

						### 2012-08-14 keiths, logic here to verify an event exists and the interface is up.
						### this was causing events to be cleared when interfaces were collect true, oper=down, admin=up
						if ( eventExist($node, "Interface Down", $IF->{$index}{ifDescr}) and $IF->{$index}{ifOperStatus} =~ /up|ok|dormant/ ) {
							checkEvent(sys=>$S,event=>"Interface Down",level=>"Normal",element=>$IF->{$index}{ifDescr},details=>$IF->{$index}{Description});
						}
					}
					else {
						### 2012-03-29 keiths, SNMP is OK, some other error happened.
						dbg("ERROR ($NI->{system}{name}) on getIntfData, $rrdData->{error}");
					}

				} else {
					dbg("ERROR ($S->{name}) on getting data of interface=$index");
					$V->{interface}{"${index}_operAvail_value"} = 'N/A';
					$V->{interface}{"${index}_totalUtil_value"} = 'N/A';
					# inerface problems
					### 2013-11-06 keiths: this Interface Down does not appear to be valid, no data means we don't know commenting out the notify and changing to logMsg
					if (getbool($IF->{$index}{event})) {
						logMsg("ERROR: Interface SNMP Data: ifAdminStatus=$IF->{$index}{ifAdminStatus} ifOperStatus=$IF->{$index}{ifOperStatus} collect=$IF->{$index}{collect}");
						###notify(sys=>$S,event=>"Interface Down",element=>$IF->{$index}{ifDescr},details=>$IF->{$index}{Description});
					}
				}

				# header info of web page
				$V->{interface}{"${index}_operAvail_title"} = 'Intf. Avail.';
				$V->{interface}{"${index}_totalUtil_title"} = $C->{interface_util_label} || 'Util. 6hrs'; # backwards compat

				# check escalation if event is on
				if (getbool($IF->{$index}{event}))
				{
					my $escalate = 'none';
					if (my $event_exist = eventExist($S->{node}, "Interface Down", $IF->{$index}{ifDescr}))
					{
						my $erec = eventLoad(filename => $event_exist);
						$escalate = $erec->{escalate} if ($erec and defined($erec->{escalate}));
					}
					$V->{interface}{"${index}_escalate_title"} = 'Esc.';
					$V->{interface}{"${index}_escalate_value"} = $escalate;
				}

			} else {
				dbg("NOT Collected: $IF->{$index}{ifDescr}: ifIndex=$IF->{$index}{ifIndex}, OperStatus=$IF->{$index}{ifOperStatus}, ifAdminStatus=$IF->{$index}{ifAdminStatus}, Interface Collect=$IF->{$index}{collect}");
			}
		}
	} # FOR LOOP

	info("Finished");
} # getIntfData


#=========================================================================================

###
### Class Based Qos handling
### written by Cologne
###
sub getCBQoS {
	my %args = @_;
	my $S = $args{sys};
	my $NI = $S->ndinfo;
	my $M = $S->mdl;
	my $NC = $S->ndcfg;

	if ($NC->{node}{cbqos} !~ /true|input|output|both/) {
		info("no collecting ($NC->{node}{cbqos}) for node $NI->{system}{name}");
		return;
	}

	info("Starting for node $S->{name}");

	## oke,lets go
	if (getbool($S->{doupdate})) {
		getCBQoSwalk(sys=>$S); 	# get indexes
	} elsif (!getCBQoSdata(sys=>$S)) {
		getCBQoSwalk(sys=>$S); 	# get indexes
		getCBQoSdata(sys=>$S); 	# get data
	}

	info("Finished");

	return;

#===
	sub getCBQoSdata {
		my %args = @_;
		my $S = $args{sys};
		my $NI = $S->ndinfo;
		my $IF = $S->ifinfo;
		my $SNMP = $S->snmp;
		my $CBQOS = $S->cbinfo;

		my %qosIntfTable;
		my @arrOID;
		my %cbQosTable;
		if (scalar keys %{$CBQOS}) {
			# oke, we have get now the PolicyIndex and ObjectsIndex directly
			foreach my $intf (keys %{$CBQOS}) {
				my $CB = $CBQOS->{$intf};
				foreach my $direction ("in","out") {
					if (exists $CB->{$direction}{'PolicyMap'}{'Name'}) {
						# check if Policymap name contains no collect info
						if ($CB->{$direction}{'PolicyMap'}{'Name'} =~ /$S->{mdl}{system}{cbqos}{nocollect}/i) {
							dbg("no collect for interface $intf $direction ($CB->{$direction}{'Interface'}{'Descr'}) by control ($S->{mdl}{system}{cbqos}{nocollect}) at Policymap $CB->{$direction}{'PolicyMap'}{'Name'}");
						} else {
							my $PIndex = $CB->{$direction}{'PolicyMap'}{'Index'};
							foreach my $key (keys %{$CB->{$direction}{'ClassMap'}}) {
								my $CMName = $CB->{$direction}{'ClassMap'}{$key}{'Name'};
								my $OIndex = $CB->{$direction}{'ClassMap'}{$key}{'Index'};
								info("Interface $intf, ClassMap $CMName, PolicyIndex $PIndex, ObjectsIndex $OIndex");

								# get the number of bytes/packets transfered and dropped
								my $port = "$PIndex.$OIndex";
								my $rrdData;
								if (($rrdData = $S->getData(class=>"cbqos-$direction", index=>$intf, port=>$port,model=>$model))) {
									processAlerts( S => $S );
									if ( $rrdData->{error} eq "" ) {
										my $D = $rrdData->{"cbqos-$direction"}{$intf};

										if ($D->{'PrePolicyByte'} eq "noSuchInstance") {
											dbg("mismatch of indexes, run walk");
											return undef;
										}
										# oke, store the data
										dbg("bytes transfered $D->{'PrePolicyByte'}{value}, bytes dropped $D->{'DropByte'}{value}");
										dbg("packets transfered $D->{'PrePolicyPkt'}{value}, packets dropped $D->{'DropPkt'}{value}");
										dbg("packets dropped no buffer $D->{'NoBufDropPkt'}{value}");
										#
										# update RRD
										my $db = updateRRD(sys=>$S,data=>$D,type=>"cbqos-$direction",index=>$intf,item=>$CMName);
									}
									else {
										### 2012-03-29 keiths, SNMP is OK, some other error happened.
										dbg("ERROR ($NI->{system}{name}) on getCBQoSdata, $rrdData->{error}");
									}
								}
								### 2012-03-28 keiths, handling SNMP Down during poll cycles.
								else {
									logMsg("ERROR ($NI->{system}{name}) on getCBQoSdata, SNMP problem");
									# failed by snmp
									snmpNodeDown(sys=>$S);
									dbg("ERROR, getting data");
									return 0;
								}
							}
						}
					}
				}
			}
		} else {
			return;
		}
	return 1;
	}

#====
	sub getCBQoSwalk {
		my %args = @_;
		my $S = $args{sys};
		my $NI = $S->ndinfo;
		my $IF = $S->ifinfo;
		my $NC = $S->ndcfg;
		my $SNMP = $S->snmp;


		my $message;
		my %qosIntfTable;
		my @arrOID;
		my %cbQosTable;
		my $ifIndexTable;

		# get the interface indexes and objects from the snmp table

		# the default-default is no value whatsoever, for letting the snmp module do its thing
		my $max_repetitions = $NI->{system}{max_repetitions} || 0;

		info("start table scanning");

		# read qos interface table
		if ( $ifIndexTable = $SNMP->getindex('cbQosIfIndex',$max_repetitions)) {
			foreach my $PIndex (keys %{$ifIndexTable}) {
				my $intf = $ifIndexTable->{$PIndex}; # the interface number from de snmp qos table
				info("CBQoS, scan interface $intf");
				# is this an active interface
				if ( exists $IF->{$intf}) {

					### 2014-03-27 keiths, skipping CBQoS if not collecting data
					if ( getbool($IF->{$intf}{collect},"invert")) {
						dbg("Skipping CBQoS, No collect on interface $IF->{$intf}{ifDescr} ifIndex=$intf");
						next;
					}

					# oke, go
					my $answer;
					my %CMValues;
					my $direction;
					# check direction of qos with node table
					($answer->{'cbQosPolicyDirection'}) = $SNMP->getarray("cbQosPolicyDirection.$PIndex") ;
					dbg("direction of policy is $answer->{'cbQosPolicyDirection'}, Node table $NC->{node}{cbqos}");
					if( ($answer->{'cbQosPolicyDirection'} == 1 and $NC->{node}{cbqos} =~ /input|both/) or
							($answer->{'cbQosPolicyDirection'} == 2 and $NC->{node}{cbqos} =~ /output|true|both/) ) {
						# interface found with QoS input or output configured

						$direction = ($answer->{'cbQosPolicyDirection'} == 1) ? "in" : "out";
						info("Interface $intf found, direction $direction, PolicyIndex $PIndex");

						my $ifSpeedIn = $IF->{$intf}{ifSpeedIn} ? $IF->{$intf}{ifSpeedIn} : $IF->{$intf}{ifSpeed};
						my $ifSpeedOut = $IF->{$intf}{ifSpeedOut} ? $IF->{$intf}{ifSpeedOut} : $IF->{$intf}{ifSpeed};
						my $inoutIfSpeed = $direction eq "in" ? $ifSpeedIn : $ifSpeedOut;

						# get the policy config table for this interface
						my $qosIndexTable = $SNMP->getindex("cbQosConfigIndex.$PIndex",$max_repetitions);

						if ( $C->{debug} > 5 ) {
							print Dumper ( $qosIndexTable );
						}

						# the OID will be 1.3.6.1.4.1.9.9.166.1.5.1.1.2.$PIndex.$OIndex = Gauge
						BLOCK2:
						foreach my $OIndex (keys %{$qosIndexTable}) {
							# look for the Object type for each
							($answer->{'cbQosObjectsType'}) = $SNMP->getarray("cbQosObjectsType.$PIndex.$OIndex");
							dbg("look for object at $PIndex.$OIndex, type $answer->{'cbQosObjectsType'}");
							if($answer->{'cbQosObjectsType'} eq 1) {
								# it's a policy-map object, is it the primairy
								($answer->{'cbQosParentObjectsIndex'}) =
									$SNMP->getarray("cbQosParentObjectsIndex.$PIndex.$OIndex");
								if ($answer->{'cbQosParentObjectsIndex'} eq 0){
									# this is the primairy policy-map object, get the name
									($answer->{'cbQosPolicyMapName'}) =
										$SNMP->getarray("cbQosPolicyMapName.$qosIndexTable->{$OIndex}");
									dbg("policymap - name is $answer->{'cbQosPolicyMapName'}, parent ID $answer->{'cbQosParentObjectsIndex'}");
								}
							} elsif ($answer->{'cbQosObjectsType'} eq 2) {
								# it's a classmap, ask the name and the parent ID
								($answer->{'cbQosCMName'},$answer->{'cbQosParentObjectsIndex'}) =
									$SNMP->getarray("cbQosCMName.$qosIndexTable->{$OIndex}","cbQosParentObjectsIndex.$PIndex.$OIndex");
								dbg("classmap - name is $answer->{'cbQosCMName'}, parent ID $answer->{'cbQosParentObjectsIndex'}");

								$answer->{'cbQosParentObjectsIndex2'} = $answer->{'cbQosParentObjectsIndex'} ;
								my $cnt = 0;

								#KS 2011-10-27 Redundant model object not in use: getbool($M->{system}{cbqos}{collect_all_cm})
								while ( !getbool($C->{'cbqos_cm_collect_all'},"invert")
											 and $answer->{'cbQosParentObjectsIndex2'} ne 0
											 and $answer->{'cbQosParentObjectsIndex2'} ne $PIndex
											 and $cnt++ lt 5) {
									($answer->{'cbQosConfigIndex'}) = $SNMP->getarray("cbQosConfigIndex.$PIndex.$answer->{'cbQosParentObjectsIndex2'}");
									if ( $C->{debug} > 5 ) {
										print "Dumping cbQosConfigIndex\n";
										print Dumper ( $answer->{'cbQosConfigIndex'} );
									}

									# it is not the first level, get the parent names
									($answer->{'cbQosObjectsType2'}) = $SNMP->getarray("cbQosObjectsType.$PIndex.$answer->{'cbQosParentObjectsIndex2'}");
									if ( $C->{debug} > 5 ) {
										print "Dumping cbQosObjectsType2\n";
										print Dumper ( $answer->{'cbQosObjectsType2'} );
									}

									dbg("look for parent of ObjectsType $answer->{'cbQosObjectsType2'}");
									if ($answer->{'cbQosObjectsType2'} eq 1) {
										# it is a policymap name
										($answer->{'cbQosName'},$answer->{'cbQosParentObjectsIndex2'}) =
											$SNMP->getarray("cbQosPolicyMapName.$answer->{'cbQosConfigIndex'}","cbQosParentObjectsIndex.$PIndex.$answer->{'cbQosParentObjectsIndex2'}");
										dbg("parent policymap - name is $answer->{'cbQosName'}, parent ID $answer->{'cbQosParentObjectsIndex2'}");
										if ( $C->{debug} > 5 ) {
											print "Dumping cbQosName\n";
											print Dumper ( $answer->{'cbQosName'} );
											print "Dumping cbQosParentObjectsIndex2\n";
											print Dumper ( $answer->{'cbQosParentObjectsIndex2'} );
										}

									} elsif ($answer->{'cbQosObjectsType2'} eq 2) {
										# it is a classmap name
										($answer->{'cbQosName'},$answer->{'cbQosParentObjectsIndex2'}) =
											$SNMP->getarray("cbQosCMName.$answer->{'cbQosConfigIndex'}","cbQosParentObjectsIndex.$PIndex.$answer->{'cbQosParentObjectsIndex2'}");
										dbg("parent classmap - name is $answer->{'cbQosName'}, parent ID $answer->{'cbQosParentObjectsIndex2'}");
										if ( $C->{debug} > 5 ) {
											print "Dumping cbQosName\n";
											print Dumper ( $answer->{'cbQosName'} );
											print "Dumping cbQosParentObjectsIndex2\n";
											print Dumper ( $answer->{'cbQosParentObjectsIndex2'} );
										}
									} elsif ($answer->{'cbQosObjectsType2'} eq 3) {
										dbg("skip - this class-map is part of a match statement");
										next BLOCK2; # skip this class-map, is part of a match statement
									}
									# concatenate names
									if ($answer->{'cbQosParentObjectsIndex2'} ne 0) {
										$answer->{'cbQosCMName'} = "$answer->{'cbQosName'}--$answer->{'cbQosCMName'}";
									}
								}

								# collect all levels of classmaps or only the first level
								# KS 2011-10-27: by default collect hierarchical QoS
								if ( !getbool($C->{'cbqos_cm_collect_all'},"invert")
										 or $answer->{'cbQosParentObjectsIndex'} eq $PIndex)
								{
									#
									$CMValues{"H".$OIndex}{'CMName'} = $answer->{'cbQosCMName'} ;
									$CMValues{"H".$OIndex}{'CMIndex'} = $OIndex ;
								}
							} elsif ($answer->{'cbQosObjectsType'} eq 4) {
								my $CMRate;
								# it's a queueing object, look for the bandwidth
								($answer->{'cbQosQueueingCfgBandwidth'},$answer->{'cbQosQueueingCfgBandwidthUnits'},$answer->{'cbQosParentObjectsIndex'})
									= $SNMP->getarray("cbQosQueueingCfgBandwidth.$qosIndexTable->{$OIndex}","cbQosQueueingCfgBandwidthUnits.$qosIndexTable->{$OIndex}",
										"cbQosParentObjectsIndex.$PIndex.$OIndex");
								if ($answer->{'cbQosQueueingCfgBandwidthUnits'} eq 1) {
									$CMRate = $answer->{'cbQosQueueingCfgBandwidth'}*1000;
								} elsif ($answer->{'cbQosQueueingCfgBandwidthUnits'} eq 2 or $answer->{'cbQosQueueingCfgBandwidthUnits'} eq 3 ) {
									$CMRate = $answer->{'cbQosQueueingCfgBandwidth'} * $inoutIfSpeed/100;
								}
								if ($CMRate eq 0) { $CMRate = "undef"; }
								dbg("queueing - bandwidth $answer->{'cbQosQueueingCfgBandwidth'}, units $answer->{'cbQosQueueingCfgBandwidthUnits'},".
									"rate $CMRate, parent ID $answer->{'cbQosParentObjectsIndex'}");
								$CMValues{"H".$answer->{'cbQosParentObjectsIndex'}}{'CMCfgRate'} = $CMRate ;
							} elsif ($answer->{'cbQosObjectsType'} eq 6) {
								# traffic shaping
								($answer->{'cbQosTSCfgRate'},$answer->{'cbQosParentObjectsIndex'})
									= $SNMP->getarray("cbQosTSCfgRate.$qosIndexTable->{$OIndex}","cbQosParentObjectsIndex.$PIndex.$OIndex");
								dbg("shaping - rate $answer->{'cbQosTSCfgRate'}, parent ID $answer->{'cbQosParentObjectsIndex'}");
									$CMValues{"H".$answer->{'cbQosParentObjectsIndex'}}{'CMTSCfgRate'} = $answer->{'cbQosPoliceCfgRate'};

							} elsif ($answer->{'cbQosObjectsType'} eq 7) {
								# police
								($answer->{'cbQosPoliceCfgRate'},$answer->{'cbQosParentObjectsIndex'})
									= $SNMP->getarray("cbQosPoliceCfgRate.$qosIndexTable->{$OIndex}","cbQosParentObjectsIndex.$PIndex.$OIndex");
								dbg("police - rate $answer->{'cbQosPoliceCfgRate'}, parent ID $answer->{'cbQosParentObjectsIndex'}");
								$CMValues{"H".$answer->{'cbQosParentObjectsIndex'}}{'CMPoliceCfgRate'} = $answer->{'cbQosPoliceCfgRate'};
							}

							if ( $C->{debug} > 5 ) {
								print Dumper ( $answer );
							}

						}

						if ( $answer->{'cbQosPolicyMapName'} eq "" ) {
							$answer->{'cbQosPolicyMapName'} = 'default';
							dbg("policymap - name is blank, so setting to default");
						}

						$cbQosTable{$intf}{$direction}{'Interface'}{'Descr'} = $IF->{$intf}{'ifDescr'} ;
						$cbQosTable{$intf}{$direction}{'PolicyMap'}{'Name'} = $answer->{'cbQosPolicyMapName'} ;
						$cbQosTable{$intf}{$direction}{'PolicyMap'}{'Index'} = $PIndex ;

						# combine CM name and bandwidth
						foreach my $index (keys %CMValues ) {
							# check if CM name does exist
							if (exists $CMValues{$index}{'CMName'}) {

								$cbQosTable{$intf}{$direction}{'ClassMap'}{$index}{'Name'} = $CMValues{$index}{'CMName'};
								$cbQosTable{$intf}{$direction}{'ClassMap'}{$index}{'Index'} = $CMValues{$index}{'CMIndex'};

								# lets print the just type
								if (exists $CMValues{$index}{'CMCfgRate'}) {
									$cbQosTable{$intf}{$direction}{'ClassMap'}{$index}{'BW'}{'Descr'} = "Bandwidth" ;
									$cbQosTable{$intf}{$direction}{'ClassMap'}{$index}{'BW'}{'Value'} = $CMValues{$index}{'CMCfgRate'} ;
								} elsif (exists $CMValues{$index}{'CMTSCfgRate'}) {
									$cbQosTable{$intf}{$direction}{'ClassMap'}{$index}{'BW'}{'Descr'} = "Traffic shaping" ;
									$cbQosTable{$intf}{$direction}{'ClassMap'}{$index}{'BW'}{'Value'} = $CMValues{$index}{'CMTSCfgRate'} ;
								} elsif (exists $CMValues{$index}{'CMPoliceCfgRate'}) {
									$cbQosTable{$intf}{$direction}{'ClassMap'}{$index}{'BW'}{'Descr'} = "Police" ;
									$cbQosTable{$intf}{$direction}{'ClassMap'}{$index}{'BW'}{'Value'} = $CMValues{$index}{'CMPoliceCfgRate'} ;
								} else {
									$cbQosTable{$intf}{$direction}{'ClassMap'}{$index}{'BW'}{'Descr'} = "Bandwidth" ;
									$cbQosTable{$intf}{$direction}{'ClassMap'}{$index}{'BW'}{'Value'} = "undef" ;
								}

							}
						}
					} else {
						dbg("No collect requested in Node table");
					}
				} else {
					dbg("Interface $intf does not exist");
				}
			}
			delete $S->{info}{cbqos}; # remove old info
			if (scalar (keys %{$ifIndexTable}) ) {
				# Finished with SNMP QoS, store object index values for the next run and CM names for WWW
				$S->{info}{cbqos} = \%cbQosTable;
			} else {
				dbg("no entries found in QoS table of node $NI->{name}");
			}
		}
	}
	return 1;
} # end getCBQoS

#=========================================================================================

sub getCalls {
	my %args = @_;
	my $S = $args{sys};
	my $NI = $S->ndinfo;
	my $M = $S->mdl;
	my $NC = $S->ndcfg;

	if (!getbool($NC->{node}{calls})) {
		dbg("no collecting for node $NI->{system}{name}");
		return;
	}

	dbg("Starting Calls for node $NI->{system}{name}");

	## oke,lets go
	if (getbool($S->{doupdate})) {
		getCallswalk(sys=>$S); # get indexes
	} elsif (!getCallsdata(sys=>$S)) {
		getCallswalk(sys=>$S); # get indexes
		getCallsdata(sys=>$S); # get data
	}
	dbg("Finished");

	return;

#===
	sub getCallsdata {
		my %args = @_;
		my $S = $args{sys};
		my $NI = $S->ndinfo;
		my $IF = $S->ifinfo;
		my $CALLS = $S->callsinfo;

		my %totalsTable;
		my $rrdData;

		# get the old index values
		# the layout of the record is: channel intf intfDescr intfindex parentintfDescr parentintfindex port slot
		if (scalar keys %{$CALLS}) {
			BLOCK1:
			foreach my $index (keys %{$CALLS}) {
				my $port = $CALLS->{$index}{intfoid};
				if ($rrdData = $S->getData(class=>'calls',index=>$CALLS->{$index}{parentintfIndex},port=>$port,model=>$model)) {
					processAlerts( S => $S );
					if ( $rrdData->{error} eq "" ) {
						my $parentIndex = $CALLS->{$index}{parentintfIndex};
						my $D = $rrdData->{calls}{$parentIndex};
						# check indexen
						if ($D->{'cpmDS0CallType'}{value} eq "noSuchInstance") {
							dbg("invalid index, run walk");
							return; # no
						}
						#
						if ( $D->{'cpmCallCount'}{value} eq "" ) { $D->{'cpmCallCount'}{value} = 0 ;}
						# calculate totals for physical interfaces and dump them into totalsTable hash
						if ( $D->{'cpmDS0CallType'}{value} != "" ) {
		#					$D->{'cpmAvailableCallCount'}{value} = 1;	# calculate individual available DS0 ports no matter what their current state
							$totalsTable{$parentIndex}{'TotalDS0'} += 1 ;	# calculate total available DS0 ports no matter what their current state
						}
						$totalsTable{$parentIndex}{'TotalCallCount'} += $D->{'cpmCallCount'}{value};
						$totalsTable{$parentIndex}{'parentintfIndex'} = $parentIndex;
						$totalsTable{$parentIndex}{'parentintfDescr'} = $CALLS->{$index}{'parentintfDescr'};
						# populate totals for DS0 call types
						# total idle ports
						if ( $D->{'cpmDS0CallType'}{value} eq "1" ) {
							$totalsTable{$parentIndex}{'totalIdle'} += 1 ;
						}
						# total unknown ports
						if ( $D->{'cpmDS0CallType'}{value} eq "2" ) {
								$totalsTable{$parentIndex}{'totalUnknown'} += 1;
						}
						# total analog ports
						if ( $D->{'cpmDS0CallType'}{value} eq "3" ) {
							$totalsTable{$parentIndex}{'totalAnalog'} += 1 ;
						}
						# total digital ports
						if ( $D->{'cpmDS0CallType'}{value} eq "4" ) {
							$totalsTable{$parentIndex}{'totalDigital'} += 1 ;
						}
						# total v110 ports
						if ( $D->{'cpmDS0CallType'}{value} eq "5" ) {
							$totalsTable{$parentIndex}{'totalV110'} += 1 ;
						}
						# total v120 ports
						if ( $D->{'cpmDS0CallType'}{value} eq "6" ) {
							$totalsTable{$parentIndex}{'totalV120'} += 1 ;
						}
						# total voice ports
						if ( $D->{'cpmDS0CallType'}{value} eq "7" ) {
							$totalsTable{$parentIndex}{'totalVoice'} += 1 ;
						}
						if ( $D->{'cpmAvailableCallCount'}{value} eq "" ) { $D->{'cpmAvailableCallCount'} = 0 ;}
						if ( $D->{'cpmCallCount'} eq "" ) { $D->{'cpmCallCount'} = 0 ;}
					}
					else {
						### 2012-03-29 keiths, SNMP is OK, some other error happened.
						dbg("ERROR ($NI->{system}{name}) on getCallsdata, $rrdData->{error}");
					}
				}
				### 2012-03-28 keiths, handling SNMP Down during poll cycles.
				else {
					logMsg("ERROR ($NI->{system}{name}) on getCallsdata, SNMP problem");
					# failed by snmp
					snmpNodeDown(sys=>$S);
					dbg("ERROR, getting data");
					return 0;
				}
			}
			#
			# Second loop to populate RRD tables for totals
			BLOCK2:
			foreach my $intfindex (keys %totalsTable) {

				dbg("Total intf $intfindex, PortName $totalsTable{$intfindex}{'parentintfDescr'}");
				if ( $totalsTable{'TotalCallCount'} eq "" ) { $totalsTable{'TotalCallCount'} = 0 ;}

				dbg("Total idle DS0 ports  $totalsTable{$intfindex}{'totalIdle'}");
				dbg("Total unknown DS0 ports  $totalsTable{$intfindex}{'totalUnknown'}");
				dbg("Total analog DS0 ports  $totalsTable{$intfindex}{'totalAnalog'}");
				dbg("Total digital DS0 ports  $totalsTable{$intfindex}{'totalDigital'}");
				dbg("Total v110 DS0 ports  $totalsTable{$intfindex}{'totalV110'}");
				dbg("Total v120 DS0 ports  $totalsTable{$intfindex}{'totalV120'}");
				dbg("Total voice DS0 ports  $totalsTable{$intfindex}{'totalVoice'}");
				dbg("Total DS0 ports available  $totalsTable{$intfindex}{'TotalDS0'}");
				dbg("Total DS0 calls  $totalsTable{$intfindex}{'TotalCallCount'}");
				my %snmpVal;
				$snmpVal{'totalIdle'}{value} = $totalsTable{$intfindex}{'totalIdle'};
				$snmpVal{'totalUnknown'}{value} = $totalsTable{$intfindex}{'totalUnknown'};
				$snmpVal{'totalAnalog'}{value} = $totalsTable{$intfindex}{'totalAnalog'};
				$snmpVal{'totalDigital'}{value} = $totalsTable{$intfindex}{'totalDigital'};
				$snmpVal{'totalV110'}{value} = $totalsTable{$intfindex}{'totalV110'};
				$snmpVal{'totalV120'}{value} = $totalsTable{$intfindex}{'totalV120'};
				$snmpVal{'totalVoice'}{value} = $totalsTable{$intfindex}{'totalVoice'};
				$snmpVal{'AvailableCallCount'}{value} = $totalsTable{$intfindex}{'TotalDS0'};
				$snmpVal{'CallCount'}{value} = $totalsTable{$intfindex}{'TotalCallCount'};

				#
				# Store data
				my $db = updateRRD(data=>\%snmpVal,sys=>$S,type=>"calls",index=>$intfindex);
			}
		return 1;
		}
	}

#====
	sub getCallswalk {
		my %args = @_;
		my $S = $args{sys};
		my $NI = $S->ndinfo;
		my $IF = $S->ifinfo;
		my $SNMP = $S->snmp;


		my %seen;
		my %callsTable;
		my %mappingTable;
		my ($intfindex,$parentintfIndex);

		# the default-default is no value whatsoever, for letting the snmp module do its thing
		my $max_repetitions = $NI->{system}{max_repetitions} || 0;

		dbg("Starting Calls ports collection");

		# double check if any call interfaces on this node.
		# cycle thru each ifindex and check the ifType, and save the ifIndex for matching later
		# only collect on interfaces that are defined and that are Admin UP
		foreach ( keys %{$IF} ) {
			if ( $IF->{$_}{ifAdminStatus} eq "up"	) {
				$seen{$_} = $_;
			}
		}
		if ( ! %seen ) {	# empty hash
			dbg("$NI->{system}{name} does not have any call ports or no collect or port down - Call ports collection aborted");
			return;
		}

		# should now be good to go....
		# only use the Cisco private mib for cisco routers

		# add in the walk root for the cisco interface table entry for port to intf mapping
		add_mapping("1.3.6.1.4.1.9.10.19.1.5.2.1.8","cpmDS0InterfaceIndex","");
		add_mapping("1.3.6.1.2.1.31.1.2.1.3","ifStackStatus","");

		# getindex the cpmDS0InterfaceIndex oid to populate $callsTable hash with such as interface indexes, ports, slots
		my $IntfIndexTable;
		my $IntfStatusTable;
		if ($IntfIndexTable = $SNMP->getindex("cpmDS0InterfaceIndex",$max_repetitions)) {
			foreach my $index (keys %{$IntfIndexTable}) {
				$intfindex = $IntfIndexTable->{$index};
				my ($slot,$port,$channel) = split /\./,$index,3;
				$callsTable{$intfindex}{'intfoid'} = $index;
				$callsTable{$intfindex}{'intfindex'} = $intfindex;
				$callsTable{$intfindex}{'slot'} = $slot;
				$callsTable{$intfindex}{'port'} = $port;
				$callsTable{$intfindex}{'channel'} = $channel;
			}
			if ($IntfStatusTable = $SNMP->getindex("ifStackStatus",$max_repetitions)) {
				foreach my $index (keys %{$IntfStatusTable}) {
					($intfindex,$parentintfIndex) = split /\./,$index,2;
					$mappingTable{$intfindex}{'parentintfIndex'} = $parentintfIndex;
				}
				# traverse the callsTable and mappingTable hashes to match call ports with their physical parent ports
				foreach my $callsintf (sort keys %callsTable ) {
					foreach my $mapintf (sort keys %mappingTable ) {
						if ( $callsintf == $mapintf ) {
						dbg("parent interface $mappingTable{$mapintf}{'parentintfIndex'} found for interface $callsintf",2);
						# if parent interface has been reached stop
							if ( $mappingTable{$mappingTable{$mapintf}{'parentintfIndex'}}{'parentintfIndex'} eq "0" ) {
								$callsTable{$callsintf}{'parentintfIndex'} = $mappingTable{$mapintf}{'parentintfIndex'};
							} # endif
							# assume only one level of nesting in physical interfaces
							# (may need to increase for larger Cisco chassis)
							else {
								$callsTable{$callsintf}{'parentintfIndex'} = $mappingTable{$mappingTable{$mapintf}{'parentintfIndex'}}{'parentintfIndex'};
							} #end else
						} #end if
					} #end foreach
					# check if parent interface is also up
					if ( $IF->{$callsTable{$callsintf}{'parentintfIndex'}}{ifAdminStatus} ne "up" ) {
					##	print returnTime." Calls: parent interface $IF->{$callsTable{$callsintf}{'parentintfIndex'}}{ifDescr} is not up\n" if $debug;
						delete $callsTable{$callsintf} ;
					}
				} #end foreach
				# traverse the callsTable hash one last time and populate descriptive fields; also count total voice ports
				my $InstalledVoice;
				foreach my $callsintf ( keys %callsTable ) {
					(      $callsTable{$callsintf}{'intfDescr'},
														$callsTable{$callsintf}{'parentintfDescr'},
									) = $SNMP->getarray(
													'ifDescr'.".$callsTable{$callsintf}{'intfindex'}",
													'ifDescr'.".$callsTable{$callsintf}{'parentintfIndex'}",
									);
					$InstalledVoice++;
				} #end foreach

				# create $nodes-calls.xxxx file which contains interface mapping and descirption data
				delete $S->{info}{calls};
				if ( %callsTable) {
					# callsTable has some values, so write it out
					$S->{info}{calls} = \%callsTable;
					$NI->{system}{InstalledVoice} = "$InstalledVoice";
				}
			}
		}
	}
} # end getCalls

#=========================================================================================

sub getPVC {
	my %args = @_;
	my $S = $args{sys};
	my $NI = $S->ndinfo;
	my $IF = $S->ifinfo;
	my $SNMP = $S->snmp;
	my $PVC = $S->pvcinfo;

	# quick exit if not a device supporting frame type interfaces !
	if ( $NI->{nodeType} ne "router" ) { return; }

	my %pvcTable;
	my $port;
	my $pvc;
	my $mibname;
	my %seen;
	my @ret;

	my %pvcStats;		# start this new every time
	my %snmpTable;

	# the default-default is no value whatsoever, for letting the snmp module do its thing
	my $max_repetitions = $NI->{system}{max_repetitions} || 0;

	dbg("Starting frame relay PVC collection");

	# double check if any frame relay interfaces on this node.
	# cycle thru each ifindex and check the ifType, and save the ifIndex for matching later
	# only collect on interfaces that are defined, with collection turned on globally
	# and for that interface and that are Admin UP
	foreach ( keys %{$IF} ) {
		if ( $IF->{$_}{ifType} =~ /framerelay/i
			and $IF->{$_}{ifAdminStatus} eq "up" and
			getbool($IF->{$_}{collect})
		) {
			$seen{$_} = $_;
		}
	}
	if ( ! %seen ) {	# empty hash
		dbg("$NI->{system}{name} does not have any frame ports or no collect or port down");
		goto END_getPVC;
	}

	my $cnt = keys %seen;
	dbg("found $cnt framerelay channel(s)");

	# should now be good to go....
	# only use the Cisco private mib for cisco routers

	# add in the walk root for the cisco interface table entry for pvc to intf mapping
	add_mapping("1.3.6.1.4.1.9.9.49.1.2.2.1.1","cfrExtCircuitIfName","");

	my $frCircEntryTable;
	my $cfrExtCircIfNameTable;
	if ( $frCircEntryTable = $SNMP->getindex('frCircuitEntry',$max_repetitions)) {
		foreach my $index (keys %{$frCircEntryTable}) {
			my ($oid,$port,$pvc) = split /\./,$index,3;
			my $textoid = oid2name("1.3.6.1.2.1.10.32.2.1.$oid");
			$pvcStats{$port}{$pvc}{$textoid} = $frCircEntryTable->{$index};
			if ($textoid =~ /ReceivedBECNs|ReceivedFECNs|ReceivedFrames|ReceivedOctets|SentFrames|SentOctets|State/) {
				$snmpTable{$port}{$pvc}{$textoid}{value} = $frCircEntryTable->{$index};
			}
		}
		if ( $NI->{system}{nodeModel} =~ /CiscoRouter/ ) {
			if ( $cfrExtCircIfNameTable = $SNMP->getindex('cfrExtCircuitIfName',$max_repetitions)) {
				foreach my $index (keys %{$cfrExtCircIfNameTable}) {
					my ($port,$pvc) = split /\./,$index;
					$pvcStats{$port}{$pvc}{'cfrExtCircuitIfName'} = $cfrExtCircIfNameTable->{$index};
				}
			}
		}

		# we now have a hash of port:pvc:mibname=value - or an empty hash if no reply....
		# put away to a rrd.
		foreach $port ( keys %pvcStats ) {

			# check if parent port was seen before and OK to collect on.
			if ( !exists $seen{$port} ) {
				dbg("snmp frame port $port is not collected or down - skipping");
				next;
			}

			foreach $pvc ( keys %{$pvcStats{$port}} ) {
				# massage some values
				# frCircuitState = 2 for active
				# could set an alarm here on PVC down ??
				if ( $pvcStats{$port}{$pvc}{'frCircuitState'} eq 2 ) {
					$pvcStats{$port}{$pvc}{'frCircuitState'} = 100;
				}
				else {
					$pvcStats{$port}{$pvc}{'frCircuitState'} = 0;
				}
				# RRD options
				$snmpTable{$port}{$pvc}{ReceivedBECNs}{option} = "counter,0:U";
				$snmpTable{$port}{$pvc}{ReceivedFECNs}{option} = "counter,0:U";
				$snmpTable{$port}{$pvc}{ReceivedFrames}{option} = "counter,0:U";
				$snmpTable{$port}{$pvc}{ReceivedOctets}{option} = "counter,0:U";
				$snmpTable{$port}{$pvc}{SentFrames}{option} = "counter,0:U";
				$snmpTable{$port}{$pvc}{SentOctets}{option} = "counter,0:U";
				$snmpTable{$port}{$pvc}{State}{option} = "gauge,0:U";
				my $key = "${port}-${pvc}";
				if ((my $db = updateRRD(data=>\%{$snmpTable{$port}{$pvc}},sys=>$S,type=>"pvc",item=>$key)) ne "") {
					$NI->{graphtype}{$key}{pvc} = 'pvc';
				}
			}
		}

		# save a list of PVC numbers to an interface style dat file, with ifindex mappings, so we can use this to read and graph the rrd via the web ui.
		# save the cisco interface ifDescr if we have it.
		foreach $port ( keys %pvcStats ) {
			foreach $pvc (keys %{$pvcStats{$port}}) {
				my $key = "${port}-${pvc}";
				$pvcTable{$key}{subifDescr} = rmBadChars($pvcStats{$port}{$pvc}{cfrExtCircuitIfName});		# if not cisco, will not exist.
				$pvcTable{$key}{pvc} = $pvc;
				$pvcTable{$key}{port} = $port;			# should be ifIndex of parent frame relay interface
				$pvcTable{$key}{LastTimeChange} = $pvcStats{$port}{$pvc}{frCircuitLastTimeChange};
				$pvcTable{$key}{rrd} = $key;		# save this for filename lookups
				$pvcTable{$key}{CIR} = $pvcStats{$port}{$pvc}{frCircuitCommittedBurst};
				$pvcTable{$key}{EIR} = $pvcStats{$port}{$pvc}{frCircuitExcessBurst};
				$pvcTable{$key}{subifIndex} = $pvcStats{$port}{$pvc}{frCircuitLogicalIfIndex}; # non-cisco may support this - to be verified.
			}
		}
		if ( %pvcTable) {
			# pvcTable has some values, so write it out
			$S->{info}{pvc} = \%pvcTable;
			dbg("pvc values stored");
		} else {
			delete $S->{info}{pvc};
		}
	}
END_getPVC:
	dbg("Finished");
} # end getPVC


#=========================================================================================

sub runServer {
	my %args = @_;
	my $S = $args{sys};
	my $NI = $S->ndinfo;
	my $M = $S->mdl;
	my $SNMP = $S->snmp;

	my $result;
	my %Val;
	my %ValMeM;
	my $hrCpuLoad;

	if ($NI->{system}{nodeType} ne 'server') { return;}

	# the default-default is no value whatsoever, for letting the snmp module do its thing
	my $max_repetitions = $NI->{system}{max_repetitions} || 0;

	info("Starting server device/storage collection, node $NI->{system}{name}");

	# get cpu info
	delete $NI->{device};
	if ($M->{device} ne '') {
		my $deviceIndex = $SNMP->getindex('hrDeviceIndex',$max_repetitions);
		$S->loadInfo(class=>'device',model=>$model); # get cpu load without index
		foreach my $index (keys %{$deviceIndex}) {
			if ($S->loadInfo(class=>'device',index=>$index,model=>$model)) {
				my $D = $NI->{device}{$index};
				info("device Descr=$D->{hrDeviceDescr}, Type=$D->{hrDeviceType}");
				if ($D->{hrDeviceType} eq '1.3.6.1.2.1.25.3.1.3') { # hrDeviceProcessor
					($hrCpuLoad,$D->{hrDeviceDescr}) = $SNMP->getarray("hrProcessorLoad.${index}","hrDeviceDescr.${index}");
					dbg("CPU $index hrProcessorLoad=$hrCpuLoad hrDeviceDescr=$D->{hrDeviceDescr}");

					### 2012-12-20 keiths, adding Server CPU load to Health Calculations.
					push(@{$S->{reach}{cpuList}},$hrCpuLoad);

					$NI->{device}{$index}{hrCpuLoad} = ($hrCpuLoad =~ /noSuch/i) ? $NI->{device}{hrCpuLoad} : $hrCpuLoad ;
					info("cpu Load=$NI->{device}{hrCpuLoad}, Descr=$D->{hrDeviceDescr}");
					undef %Val;
					$Val{hrCpuLoad}{value} = $NI->{device}{$index}{hrCpuLoad} || 0;
					if ((my $db = updateRRD(sys=>$S,data=>\%Val,type=>"hrsmpcpu",index=>$index))) {
						$NI->{graphtype}{$index}{hrsmpcpu} = "hrsmpcpu";
					}
				} else {
					delete $NI->{device}{$index};
				}
			}
		}
	} else {
		dbg("Class=device not defined in model=$NI->{system}{nodeModel}");
	}

	### 2012-12-20 keiths, adding Server CPU load to Health Calculations.
	if ( ref($S->{reach}{cpuList}) and @{$S->{reach}{cpuList}} ) {
		$S->{reach}{cpu} = mean(@{$S->{reach}{cpuList}});
	}

	delete $NI->{storage};
	if ($M->{storage} ne '') {
		# get storage info
		my $disk_cnt = 1;
		my $storageIndex = $SNMP->getindex('hrStorageIndex',$max_repetitions);
		foreach my $index (keys %{$storageIndex}) {
			if ($S->loadInfo(class=>'storage',index=>$index,model=>$model)) {
				my $D = $NI->{storage}{$index};
				info("storage $D->{hrStorageDescr} Type=$D->{hrStorageType}, Size=$D->{hrStorageSize}, Used=$D->{hrStorageUsed}, Units=$D->{hrStorageUnits}");
				if (($M->{storage}{nocollect}{Description} ne '' and $D->{hrStorageDescr} =~ /$M->{storage}{nocollect}{Description}/ )
							or $D->{hrStorageSize} <= 0) {
					delete $NI->{storage}{$index};
				} else {
					if ( $D->{hrStorageType} eq '1.3.6.1.2.1.25.2.1.4') { # hrStorageFixedDisk
						undef %Val;
						$Val{hrDiskSize}{value} = $D->{hrStorageUnits} * $D->{hrStorageSize};
						$Val{hrDiskUsed}{value} = $D->{hrStorageUnits} * $D->{hrStorageUsed};

						### 2012-12-20 keiths, adding Server Disk to Health Calculations.
						my $diskUtil = $Val{hrDiskUsed}{value} / $Val{hrDiskSize}{value} * 100;
						dbg("Disk List updated with Util=$diskUtil Size=$Val{hrDiskSize}{value} Used=$Val{hrDiskUsed}{value}",1);
						push(@{$S->{reach}{diskList}},$diskUtil);

						$D->{hrStorageDescr} =~ s/,/ /g;	# lose any commas.
						if ((my $db = updateRRD(sys=>$S,data=>\%Val,type=>"hrdisk",index=>$index))) {
							$NI->{graphtype}{$index}{hrdisk} = "hrdisk";
							$D->{hrStorageType} = 'Fixed Disk';
							$D->{hrStorageIndex} = $index;
							$D->{hrStorageGraph} = "hrdisk";
							$disk_cnt++;
						}
					}
					### 2014-08-28 keiths, fix for VMware Real Memory as HOST-RESOURCES-MIB::hrStorageType.7 = OID: HOST-RESOURCES-MIB::hrStorageTypes.20
					elsif ( $D->{hrStorageType} eq '1.3.6.1.2.1.25.2.1.2' or $D->{hrStorageType} eq '1.3.6.1.2.1.25.2.1.20') { # Memory
						undef %Val;
						$Val{hrMemSize}{value} = $D->{hrStorageUnits} * $D->{hrStorageSize};
						$Val{hrMemUsed}{value} = $D->{hrStorageUnits} * $D->{hrStorageUsed};

						### 2012-12-20 keiths, adding Server Memory to Health Calculations.
						$S->{reach}{memfree} = $Val{hrMemSize}{value} - $Val{hrMemUsed}{value};
						$S->{reach}{memused} = $Val{hrMemUsed}{value};

						if ((my $db = updateRRD(sys=>$S,data=>\%Val,type=>"hrmem"))) {
							$NI->{graphtype}{hrmem} = "hrmem";
							$D->{hrStorageType} = 'Memory';
							$D->{hrStorageGraph} = "hrmem";
						}
					}
					# in net-snmp, virtualmemory is used as type for both swap and 'virtual memory' (=phys + swap)
					elsif ( $D->{hrStorageType} eq '1.3.6.1.2.1.25.2.1.3') { # VirtualMemory
						undef %Val;

						my ($itemname,$typename)= ($D->{hrStorageDescr} =~ /Swap/i)?
								(qw(hrSwapMem hrswapmem)):(qw(hrVMem hrvmem));

						$Val{$itemname."Size"}{value} = $D->{hrStorageUnits} * $D->{hrStorageSize};
						$Val{$itemname."Used"}{value} = $D->{hrStorageUnits} * $D->{hrStorageUsed};

						### 2014-08-07 keiths, adding Other Memory to Health Calculations.
						$S->{reach}{$itemname."Free"} = $Val{$itemname."Size"}{value} - $Val{$itemname."Used"}{value};
						$S->{reach}{$itemname."Used"} = $Val{$itemname."Used"}{value};

						#print Dumper $S->{reach};

						if (my $db = updateRRD(sys=>$S, data=>\%Val, type=>$typename))
						{
							$NI->{graphtype}{$typename} = $typename;
							$D->{hrStorageType} = $D->{hrStorageDescr}; # i.e. virtual memory or swap space
							$D->{hrStorageGraph} = $typename;
						}
					}
					# also collect mem buffers and cached mem if present
					# these are marked as storagetype hrStorageOther but the descr is usable
					elsif ( $D->{hrStorageType} eq '1.3.6.1.2.1.25.2.1.1'  # StorageOther
									and $D->{hrStorageDescr} =~ /^(Memory buffers|Cached memory)$/i)
					{
							undef %Val;
							my ($itemname,$typename) = ($D->{hrStorageDescr} =~ /^Memory buffers$/i)?
									(qw(hrBufMem hrbufmem)) : (qw(hrCacheMem hrcachemem));

							# for buffers the total size isn't overly useful (net-snmp reports total phsymem),
							# for cached mem net-snmp reports total size == used cache mem
							$Val{$itemname."Size"}{value} = $D->{hrStorageUnits} * $D->{hrStorageSize};
							$Val{$itemname."Used"}{value} = $D->{hrStorageUnits} * $D->{hrStorageUsed};

							if (my $db = updateRRD(sys=>$S, data=>\%Val, type=>$typename))
							{
									$NI->{graphtype}{$typename} = $typename;
									$D->{hrStorageType} = 'Other Memory';
									$D->{hrStorageGraph} = $typename;
							}
					} else {
						delete $NI->{storage}{$index};
					}
				}
			}
		}
	} else {
		dbg("Class=storage not defined in Model=$NI->{system}{nodeModel}");
	}

	### 2012-12-20 keiths, adding Server Disk Usage to Health Calculations.
	if ( defined $S->{reach}{diskList} and @{$S->{reach}{diskList}} ) {
		#print Dumper $S->{reach}{diskList};
		$S->{reach}{disk} = mean(@{$S->{reach}{diskList}});
	}

	# convert date value to readable string
	sub snmp2date {
		my @tt = unpack("C*", shift );
		return eval(($tt[0] *256) + $tt[1])."-".$tt[2]."-".$tt[3].",".$tt[4].":".$tt[5].":".$tt[6].".".$tt[7];
	}
	info("Finished");
} # end runServer


#=========================================================================================


# this function runs all services that are directly associated with a given node
# args: live sys object for the node in question, and optional snmp (true/false) arg
# attention: when run with snmp false then snmp-based services are NOT checked!
sub runServices {
	my %args = @_;
	my $S = $args{sys};
	my $NI = $S->ndinfo;
	my $V =  $S->view;
	my $C = loadConfTable();
	my $NT = loadLocalNodeTable();
	my $SNMP = $S->snmp;
	my $snmp_allowed = getbool($args{snmp});

	my $node = $NI->{system}{name};

	info("Starting Services stats, node=$NI->{system}{name}, nodeType=$NI->{system}{nodeType}");
	#logMsg("Starting Services stats, node=$NI->{system}{name}, nodeType=$NI->{system}{nodeType}");

	# the default-default is no value whatsoever, for letting the snmp module do its thing
	my $max_repetitions = $NI->{system}{max_repetitions} || 0;

	my $cpu;
	my $memory;
	my $msg;
	my %services;		# hash to hold snmp gathered service status.
	my %status;			# hash to hold generic/non-snmp service status

	my $ST = loadServicesTable();
	my $timer = NMIS::Timing->new;

	# do an snmp service poll first, regardless of whether any specific services being enabled or not
	my %snmpTable;
	my $timeout = 3;
	my ($snmpcmd,@ret, $var, $i, $key);
	my $write=0;

	my $nodeCheckSnmpServices = 0;
	# do we have snmp-based services and are we allowed to check them? ie node active and collect on
	if ($snmp_allowed
			and $NI->{system}{nodeType} eq 'server'
			and getbool($NT->{$node}{active})
			and getbool($NT->{$node}{collect})
			and grep(exists($ST->{$_}) && $ST->{$_}->{Service_Type} eq "service", split(/,/, $NT->{$NI->{system}{name}}->{services})) )
	{
		info("node has SNMP services to check");

		dbg("get index of hrSWRunName hrSWRunStatus by snmp");

		#logMsg("get index of hrSWRunName hrSWRunStatus by snmp");
		my @snmpvars = qw( hrSWRunName hrSWRunStatus hrSWRunType hrSWRunPerfCPU hrSWRunPerfMem);
		my $hrIndextable;
		foreach my $var ( @snmpvars ) {
			if ( $hrIndextable = $SNMP->getindex($var,$max_repetitions)) {
				foreach my $inst (keys %{$hrIndextable}) {
					my $value = $hrIndextable->{$inst};
					my $textoid = oid2name(name2oid($var).".".$inst);
					if ( $textoid =~ /date\./i ) { $value = snmp2date($value) }
					( $textoid, $inst ) = split /\./, $textoid, 2;
					$snmpTable{$textoid}{$inst} = $value;
					dbg("Indextable=$inst textoid=$textoid value=$value",2);
				}
			}
			# SNMP failed, so mark SNMP down so code below handles results properly
			else {
				logMsg("$node SNMP Down while collecting SNMP Service Data");
				snmpNodeDown(sys=>$S);
				last;
			}
		}
		
		# prepare service list for all observed services
		foreach (sort keys %{$snmpTable{hrSWRunName}} ) {
			# key services by name_pid
			$key = $snmpTable{hrSWRunName}{$_}.':'.$_;
			$services{$key}{hrSWRunName} = $key;
			$services{$key}{hrSWRunType} = ( '', 'unknown', 'operatingSystem', 'deviceDriver', 'application' )[$snmpTable{hrSWRunType}{$_}];
			$services{$key}{hrSWRunStatus} = ( '', 'running', 'runnable', 'notRunnable', 'invalid' )[$snmpTable{hrSWRunStatus}{$_}];
			$services{$key}{hrSWRunPerfCPU} = $snmpTable{hrSWRunPerfCPU}{$_};
			$services{$key}{hrSWRunPerfMem} = $snmpTable{hrSWRunPerfMem}{$_};

			dbg("$services{$key}{hrSWRunName} type=$services{$key}{hrSWRunType} status=$services{$key}{hrSWRunStatus} cpu=$services{$key}{hrSWRunPerfCPU} memory=$services{$key}{hrSWRunPerfMem}",2);
		}
		# keep all services for display (not rrd!)
		$NI->{services} = \%services;

		# now clear events that applied to processes that no longer exist
		my %nodeevents = loadAllEvents(node => $NI->{system}->{name});
		for my $eventkey (keys %nodeevents)
		{
			my $thisevent = $nodeevents{$eventkey};

			# fixme NMIS-73: this should be tied to both the element format and a to-be-added 'service' field of the event
			# until then we trigger on the element format plus event name
			if ($thisevent->{element} =~ /^\S+:\d+$/
					&& $thisevent->{event} =~ /process memory/i
					&& !exists $services{$thisevent->{element}})
			{
				dbg("clearing event $thisevent->{event} for node $thisevent->{node} as process "
						.$thisevent->{element}." no longer exists");
				checkEvent(sys => $S, event => $thisevent->{event}, level => $thisevent->{level},
									 element => $thisevent->{element},
									 details=>$thisevent->{details});
			}
		}
	}

	# specific services to be tested are saved in a list - these are rrd-collected, too.
	# note that this also covers the snmp-based services
	my $didRunServices = 0;
	for my $service ( split /,/ , $NT->{$NI->{system}{name}}{services} )
	{
		# check for invalid service table data
		next if ($service eq '' or $service =~ /n\/a/i or $ST->{$service}{Service_Type} =~ /n\/a/i);

		# are we supposed to run this service now?
		# load the service status and check the last run time
		my %previous = loadServiceStatus(node => $node, service => $service);

		my $lastrun =  ($previous{$C->{server_name}}->{$service}
										&& $previous{$C->{server_name}}->{$service}->{$node})?
				$previous{$C->{server_name}}->{$service}->{$node}->{last_run} : 0;

		my $serviceinterval = $ST->{$service}->{Poll_Interval} || 300; # 5min
		my $msg = "Service $service on $node (interval \"$serviceinterval\") last ran at ".returnDateStamp($lastrun).", ";
		if ($serviceinterval =~ /^\s*(\d+(\.\d+)?)([mhd])$/)
		{
			my ($rawvalue, $unit) = ($1, $3);
			$serviceinterval = $rawvalue * ($unit eq 'm'? 60 : $unit eq 'h'? 3600 : 86400);
		}
		# we don't run the service exactly at the same time in the collect cycle,
		# so allow up to 10% underrun
		if ($lastrun && ((time - $lastrun) < $serviceinterval * 0.9))
		{
			$msg .= "skipping this time.";
			info($msg); logMsg("INFO: $msg");
			next;
		}
		else
		{
			$msg .= "must be checked this time.";
			info($msg); logMsg("INFO: $msg");
		}

		$didRunServices = 1;

		# make sure this gets reinitialized for every service!
  	my $gotMemCpu = 0;
		my %Val;

		info("Checking service_type=$ST->{$service}{Service_Type} name=$ST->{$service}{Name} service_name=$ST->{$service}{Service_Name}");

		# clear global hash each time around as this is used to pass results to rrd update
		my $ret = 0;
		my $snmpdown = 0;

		# record the service response time, more precisely the time it takes us testing the service
		$timer->resetTime;
		my $responsetime;						# blank the responsetime

		# DNS: lookup whatever Service_name contains (fqdn or ip address), nameserver being the host in question
		if ( $ST->{$service}{Service_Type} eq "dns" ) {
			use Net::DNS;
			my $lookfor = $ST->{$service}{Service_Name};
			if (!$lookfor) {
				dbg("Service_Name for $NI->{system}{host} must be a FQDN or IP address");
				logMsg("ERROR, ($NI->{system}{name}) Service_name for service=$service must contain an FQDN or IP address");
				next;
			}
			my $res = Net::DNS::Resolver->new;
			$res->nameserver($NI->{system}{host});
			$res->udp_timeout(10);						# don't waste more than 10s on dud dns
			$res->usevc(0);										# force to udp (default)
			$res->debug(1) if $C->{debug} >3;	# set this to 1 for debug

			my $packet = $res->search($lookfor); # resolver figures out what to look for
			if (!defined $packet)
			{
					$ret = 0;
					dbg("ERROR Unable to lookup $lookfor on DNS server $NI->{system}{host}");
			}
			else
			{
					$ret = 1;
					dbg("DNS data for $lookfor from $NI->{system}{host} was ".$packet->string);
			}
		} # end DNS

		# now the 'port'
		elsif ( $ST->{$service}{Service_Type} eq "port" ) {
			$msg = '';
			my $nmap;

			my ( $scan, $port) = split ':' , $ST->{$service}{Port};

			if ( $scan =~ /udp/ ) {
				$nmap = "nmap -sU --host_timeout 3000 -p $port -oG - $NI->{system}{host}";
			}
			else {
				$nmap = "nmap -sT --host_timeout 3000 -p $port -oG - $NI->{system}{host}";
			}
			# now run it, need to use the open() syntax here, else we may not get the response in a multithread env.
			unless ( open(NMAP, "$nmap 2>&1 |")) {
				dbg("FATAL: Can't open nmap: $!");
			}
			while (<NMAP>) {
				$msg .= $_;
			}
			close(NMAP);

			if ( $msg =~ /Ports: $port\/open/ ) {
				$ret = 1;
				dbg("Success: $msg");
			}
			else {
				$ret = 0;
				dbg("Failed: $msg");
			}
		}
		# now the snmp services - but only if snmp is on
		elsif ( $ST->{$service}{Service_Type} eq "service"
						and $NI->{system}{nodeType} eq 'server'
						and getbool($NT->{$node}{collect}))
		{
			# only do the SNMP checking if and when you are supposed to!
			next if (!$snmp_allowed);

			dbg("snmp_stop_polling_on_error=$C->{snmp_stop_polling_on_error} snmpdown=$NI->{system}{snmpdown} nodedown=$NI->{system}{nodedown}");
			if ( getbool($C->{snmp_stop_polling_on_error},"invert")
					 or ( getbool($C->{snmp_stop_polling_on_error}) and !getbool($NI->{system}{snmpdown})
								and !getbool($NI->{system}{nodedown}) ) )
			{
				my $wantedprocname = $ST->{$service}{Service_Name};

				if (!$wantedprocname) {
					dbg("ERROR, service_name is empty");
					logMsg("ERROR, ($NI->{system}{name}) service=$service service_name is empty");
					next;
				}

				# lets check the service status from snmp for matching process(es)
				# it's common to have multiple processes with the same name on a system,
				# heuristic: one or more living processes -> service is ok,
				# no living ones -> down.
				# living in terms of host-resources mib = runnable or running;
				# interpretation of notrunnable is not clear.
				# invalid is for (short-lived) zombies, which should be ignored.

				# services list is keyed by name:pid
				my @matchingpids = grep (/^$wantedprocname:\d+$/, keys %services);
				my @livingpids = grep ($services{$_}->{hrSWRunStatus} =~ /^(running|runnable)$/i, @matchingpids);

				dbg("runServices: found ".scalar(@matchingpids)." total and "
						.scalar(@livingpids). " live processes for $wantedprocname");
				dbg("runServices: live $wantedprocname processes: "
						.join(" ", map { /^$wantedprocname:(\d+)/ && $1 } (@livingpids)));

				if (!@livingpids)
				{
					$ret = 0;
					$cpu = 0;
					$memory = 0;
					$gotMemCpu = 1;
					logMsg("INFO, service $ST->{$service}{Name} is down, ".(@matchingpids? "only non-running processes"
																																	: "no matching processes"));
				}
				else
				{
					# return the average values for cpu and mem
					$ret = 1;
					$gotMemCpu = 1;

					# cpu is in centiseconds, and a running counter. rrdtool wants integers for counters.
					# memory is in kb, and a gauge.
					$cpu = int(mean( map { $services{$_}->{hrSWRunPerfCPU} } (@livingpids) ));
					$memory = mean( map { $services{$_}->{hrSWRunPerfMem} } (@livingpids) );

#					dbg("cpu: ".join(" + ",map { $services{$_}->{hrSWRunPerfCPU} } (@livingpids)) ." = $cpu");
#					dbg("memory: ".join(" + ",map { $services{$_}->{hrSWRunPerfMem} } (@livingpids)) ." = $memory");

					info("INFO, service $ST->{$service}{Name} is up, ".scalar(@livingpids)." running process(es)");
				}
			}
			else {
				# is the service already down?
				$snmpdown = 1;
			}
		}
		# now the sapi 'scripts' (similar to expect scripts)
		elsif ( $ST->{$service}{Service_Type} eq "script" )
		{
				### lets do the user defined scripts
				my $scripttext;
				if (!open(F, "$C->{script_root}/$service"))
				{
						dbg("ERROR, can't open script file for $service: $!");
				}
				else
				{
						$scripttext=join("",<F>);
						close(F);
						($ret,$msg) = sapi($NI->{system}{host},
															 $ST->{$service}{Port},
															 $scripttext,
															 3);
						dbg("Results of $service is $ret, msg is $msg");
				}
		}
		# 'real' scripts, or more precisely external programs
		# which also covers nagios plugins - https://nagios-plugins.org/doc/guidelines.html
		elsif ( $ST->{$service}{Service_Type} =~ /^(program|nagios-plugin)$/ )
		{
			$ret = 0;
			my $svc = $ST->{$service};
			if (!$svc->{Program} or !-x $svc->{Program})
			{
				info("ERROR, service $service defined with no working Program to run!");
				logMsg("ERROR service $service defined with no working Program to run!");
				next;
			}

			# exit codes and output handling differ
			my $flavour_nagios = ($svc->{Service_Type} eq "nagios-plugin");

			# check the arguments (if given), substitute node.XYZ values
			my $finalargs;
			if ($svc->{Args})
			{
				$finalargs = $svc->{Args};
				# don't touch anything AFTER a node.xyz, and only subst if node.xyz is the first/only thing,
				# or if there's a nonword char before node.xyz.
				$finalargs =~ s/(^|\W)(node\.([a-zA-Z0-9_-]+))/$1$NI->{system}{$3}/g;
				dbg("external program args were $svc->{Args}, now $finalargs");
			}

			my $programexit = 0;
			eval
			{
				my @responses;

				local $SIG{ALRM} = sub { die "alarm\n"; };
				alarm($svc->{Max_Runtime}) if ($svc->{Max_Runtime} > 0); # setup execution timeout

				# run given program with given arguments and possibly read from it
				# program is disconnected from stdin; stderr goes into a tmpfile and is collected separately for diagnostics
				my $stderrsink = POSIX::tmpnam(); # good enough, no atomic open required
				dbg("running external program '$svc->{Program} $finalargs', "
						.(getbool($svc->{Collect_Output})? "collecting":"ignoring")." output");
				if (!open(PRG,"$svc->{Program} $finalargs </dev/null 2>$stderrsink |"))
				{
					info("ERROR, cannot start service program $svc->{Program}: $!");
					logMsg("ERROR: cannot start service program $svc->{Program}: $!");
				}
				else
				{
					@responses = <PRG>; # always check for output but discard it if not required
					close PRG;
					$programexit = $?;
					dbg("service exit code is ". ($programexit>>8));

					# consume and warn about any stderr-output
					if (-f $stderrsink && -s $stderrsink)
					{
						open(UNWANTED, $stderrsink);
						my $badstuff = join("", <UNWANTED>);
						chomp($badstuff);
						logMsg("WARNING: Service program $svc->{Program} returned unexpected error output: \"$badstuff\"");
						info("Service program $svc->{Program} returned unexpected error output: \"$badstuff\"");
						close(UNWANTED);
					}
					unlink($stderrsink);

					if (getbool($svc->{Collect_Output}))
					{
						# nagios has two modes of output *sigh*, |-as-newline separator and real newlines
						if ($flavour_nagios)
						{
							my @expandedresponses = map { split /\|/ } (@responses);
							@responses = @expandedresponses;
						}

						# now determine how to save the values in question
						for my $idx (0..$#responses)
						{
							my $response = $responses[$idx];
							chomp $response;

							# the first line is special; it sets the textual status
							if ($idx == 0)
							{
								dbg("service status text is \"$response\"");
								$status{$service}->{status_text} = $response;
								next;
							}

							my ($k,$v) = split(/=/,$response,2);
							if ($flavour_nagios)
							{
								$k = $1 if ($k =~ /^'(.+)'$/); # nagios wants single quotes if a key has spaces

								# a plugin can report levels for warning and crit thresholds
								# and also optionally report possible min and max values;
								my ($value_with_unit, $lwarn, $lcrit, $lmin, $lmax) = split(/;/, $v, 5);

								# any of those could be set to zero
								if (defined $lwarn or defined $lcrit or defined $lmin or defined $lmax)
								{
									$status{$service}->{limits}->{$k} = { warning => $lwarn, critical => $lcrit,
																												min => $lmin, max => $lmax };
								}

								# units: s,us,ms = seconds, % percentage, B,KB,MB,TB bytes, c a counter
								if ($value_with_unit =~ /^(.+)(s|ms|us|%|B|KB|MB|GB|TB|c)$/)
								{
									$v = $1;
									$status{$service}->{units}->{$k} = $2;

								}
							}
 							dbg("collected response $k value $v");

							# for rrd storage, but only numeric values can be stored!
							$Val{$k} = {value => $v};

							if ($k eq "responsetime") # response time is handled specially
							{
								$responsetime = $v;
							}
							else
							{
								$status{$service}->{extra}->{$k} = $v;
							}

						}
					}
				}
				alarm(0) if ($svc->{Max_Runtime} > 0); # cancel any timeout
			};

			if ($@ and $@ eq "alarm\n")
			{
				info("ERROR, service program $svc->{Program} exceeded Max_Runtime of $svc->{Max_Runtime}s, terminated.");
				logMsg("ERROR: service program $svc->{Program} exceeded Max_Runtime of $svc->{Max_Runtime}s, terminated.");
				$ret=0;
			}
			else
			{
				# now translate the exit code into a service value (0 dead .. 100 perfect)
				# if the external program died abnormally we treat this as 0=dead.
				if (WIFEXITED($programexit))
				{
					$programexit = WEXITSTATUS($programexit);
					dbg("external program terminated with exit code $programexit");


					# nagios knows four states: 0 ok, 1 warning, 2 critical, 3 unknown
					# we'll map those to 100, 50 and 0 for everything else.
					if ($flavour_nagios)
					{
						$ret = $programexit == 0? 100: $programexit == 1? 50: 0;
					}
					else
					{
						$ret = $programexit > 100? 100: $programexit;
					}
				}
				else
				{
					logMsg("WARNING: service program $svc->{Program} terminated abnormally!");
					$ret = 0;
				}
			}
		}														# end of program/nagios-plugin service type
		else
		{
			# no service type found
			logMsg("ERROR: skipping service $service, invalid service type!");
			next;			# just do the next one - no alarms
		}

		# let external programs set the responsetime if so desired
		$responsetime = $timer->elapTime if (!defined $responsetime);
		$status{$service}->{responsetime} = $responsetime;
		$status{$service}->{name} = $ST->{$service}{Name}; # same as $service

		# external programs return 0..100 directly, rest has 0..1
		my $serviceValue = ( $ST->{$service}{Service_Type} =~ /^(program|nagios-plugin)$/ )?
				$ret : $ret*100;
		$status{$service}->{status} = $serviceValue;

		#logMsg("Updating $node Service, $ST->{$service}{Name}, $ret, gotMemCpu=$gotMemCpu");
		$V->{system}{"${service}_title"} = "Service $ST->{$service}{Name}";
		$V->{system}{"${service}_value"} = $serviceValue == 100 ? 'running' : $serviceValue > 0? "degraded" : 'down';
		$V->{system}{"${service}_color"} =  $serviceValue == 100 ? 'white' : $serviceValue > 0? "orange" : 'red';

		$V->{system}{"${service}_responsetime"} = $responsetime;
		$V->{system}{"${service}_cpumem"} = $gotMemCpu ? 'true' : 'false';

		# now points to the per-service detail view. note: no widget info a/v at this time!
		delete $V->{system}->{"${service}_gurl"};
		$V->{system}{"${service}_url"} = "$C->{'<cgi_url_base>'}/services.pl?conf=$C->{conf}&act=details&node="
					.uri_escape($node)."&service=".uri_escape($service);

		# let's raise or clear service events based on the status
		if ( $snmpdown ) # only set IFF this is an snmp-based service AND snmp is broken/down.
		{
			dbg("$ST->{$service}{Service_Type} $ST->{$service}{Name} is not checked, snmp is down");
			$V->{system}{"${service}_value"} = 'unknown';
			$V->{system}{"${service}_color"} = 'gray';
			$serviceValue = '';
		}
		elsif ( $serviceValue == 100 ) # service is fully up
		{
			dbg("$ST->{$service}{Service_Type} $ST->{$service}{Name} is available ($serviceValue)");

			# all perfect, so we need to clear both degraded and down events
			checkEvent(sys=>$S, event=>"Service Down", level=>"Normal", element => $ST->{$service}{Name},
								 details=> ($status{$service}->{status_text}||"") );

			checkEvent(sys=>$S, event=>"Service Degraded", level=>"Warning", element => $ST->{$service}{Name},
								 details=> ($status{$service}->{status_text}||"") );
		}
		elsif ($serviceValue > 0)		# service is up but degraded
		{
			dbg("$ST->{$service}{Service_Type} $ST->{$service}{Name} is degraded ($serviceValue)");

			# is this change towards the better or the worse?
			# we clear the down (if one exists) as it's not totally dead anymore...
			checkEvent(sys=>$S, event=>"Service Down", level=>"Fatal", element => $ST->{$service}{Name},
								 details=> ($status{$service}->{status_text}||"") );
			# ...and create a degraded
			notify(sys => $S, event => "Service Degraded", level => "Warning", element => $ST->{$service}{Name},
						 details=> ($status{$service}->{status_text}||""));
		}
		else 			# Service is down
		{
			dbg("$ST->{$service}{Service_Type} $ST->{$service}{Name} is down");

			# clear the degraded event
			# but don't just eventDelete, so that no state engines downstream of nmis get confused!
			checkEvent(sys=>$S, event=>"Service Degraded", level=>"Warning", element => $ST->{$service}{Name},
								 details=> ($status{$service}->{status_text}||"") );

			# and now create a down event
			notify(sys=>$S, event=>"Service Down", level => "Fatal", element=>$ST->{$service}{Name},
						 details=> ($status{$service}->{status_text}||"") );
		}

		# figure out which graphs to offer
		# every service has these; cpu+mem optional, and totally custom extra are possible, too.
		my @servicegraphs = (qw(service service-response));

		# save result for availability history - one rrd file per service per node
		$Val{service}{value} = $serviceValue;
		$cpu = -$cpu 	if ( $cpu < 0 );
		$Val{responsetime}{value} = $responsetime; # might be a NOP
		$Val{responsetime}{option} = "GAUGE,0:U";

		if ($gotMemCpu)
		{
			$Val{cpu}{value} = $cpu;
			$Val{cpu}{option} = "COUNTER,U:U";
			$Val{memory}{value} = $memory;
			$Val{memory}{option} = "GAUGE,U:U";

			# cpu is a counter, need to get the delta(counters)/period from rrd
			$status{$service}->{memory} = $memory;

			# fixme: should we omit the responsetime graph for snmp-based services??
			# it doesn't say too much about the service itself...
			push @servicegraphs, (qw(service-mem service-cpu));
		}

		if ((my $db = updateRRD(data=>\%Val,sys=>$S,type=>"service",item=>$service)))
		{
			# check what custom graphs exist for this service
			# file naming scheme: Graph-service-custom-<servicename>-<sometag>.nmis,
			# and servicename gets lowercased and reduced to [a-z0-9\._]
			# note: this schema is known here, and in cgi-bin/services.pl
			my $safeservice = lc($service);
			$safeservice =~ s/[^a-z0-9\._]//g;

			opendir(D, $C->{'<nmis_models>'}) or die "cannot open models dir: $!\n";
			my @cands = grep(/^Graph-service-custom-$safeservice-[a-z0-9\._-]+\.nmis$/, readdir(D));
			closedir(D);

			map { s/^Graph-(service-custom-[a-z0-9\._]+-[a-z0-9\._-]+)\.nmis$/$1/; } (@cands);
			dbg("found custom graphs for service $service: ".join(" ",  @cands)) if (@cands);

			$status{$service}->{customgraphs} = \@cands;
			push @servicegraphs, @cands;

			# and now set up the resulting graph list
			$NI->{graphtype}{$service}{service} = join(",", @servicegraphs);
			if ($gotMemCpu)
			{
				# pull the newest cpu value from rrd - as it's a counter we need somebody to compute the delta(counters)/period
				# rrd stores delta * (interval last update - aggregation time) as .value
				# http://serverfault.com/questions/476925/rrd-pdp-status-value
				my $infohash =RRDs::info($db);
				if (defined(my $cpuval = $infohash->{'ds[cpu].value'}))
				{
					my $stepsize = $infohash->{step};
					my $lastupdate = $infohash->{last_update};

					$status{$service}->{cpu} = $cpuval / ($lastupdate % $stepsize) if ($lastupdate % $stepsize);
				}
			}
		}

		# now update the per-service status file
		$status{$service}->{service} ||= $service; # service and node are part of the fn, but possibly mangled...
		$status{$service}->{node} ||= $node;
		$status{$service}->{name} ||= $ST->{$service}->{Name}; # that can be all kinds of stuff, depending on the service type
		# save our server name with the service status, for distributed setups
		$status{$service}->{server} = $C->{server_name};
		# AND ensure the service has a uuid, a recreatable V5 one from config'd namespace+server+service+node's uuid
		$status{$service}->{uuid} = NMIS::UUID::getComponentUUID($C->{server_name}, $service, $NI->{system}->{uuid});

		$status{$service}->{description} ||= $ST->{$service}->{Description}; # but that's free-form
		$status{$service}->{last_run} ||= time;

		my $error = saveServiceStatus(service => $status{$service});
		logMsg("ERROR: service status saving failed: $error") if ($error);
	}

	if ( $didRunServices ) {
		# save the service_status node info
		$S->{info}{service_status} = \%status;
		### 2014-12-16 keiths, when did the services poll last complete properly.
		$NI->{system}{lastServicesPoll} = time();
	}

	info("Finished");
} # end runServices

#=========================================================================================


# fixme: the CVARn evaluation function should be integrated into and handled by sys::parseString
sub runAlerts {
	my %args = @_;
	my $S = $args{sys};
	my $NI = $S->ndinfo;
	my $M = $S->mdl;
	my $CA = $S->alerts;

	my $result;
	my %Val;
	my %ValMeM;
	my $hrCpuLoad;

	info("Running Custom Alerts for node $NI->{system}{name}");

	foreach my $sect (keys %{$CA}) {
		if ( defined $NI->{$sect} and keys %{$NI->{$sect}} ) {
			info("Custom Alerts for $sect");
			foreach my $index ( keys %{$NI->{$sect}} ) {
				foreach my $alrt ( keys %{$CA->{$sect}} ) {
					if ( defined($CA->{$sect}{$alrt}{control}) and $CA->{$sect}{$alrt}{control} ne '' ) {
						my $control_result = $S->parseString(string=>"($CA->{$sect}{$alrt}{control}) ? 1:0",sys=>$S,index=>$index,type=>$sect,sect=>$sect);
						dbg("control_result sect=$sect index=$index control_result=$control_result");
						next if not $control_result;
					}

					# perform CVARn substitution for these two types of ops
					if ( $CA->{$sect}{$alrt}{type} =~ /^(test$|threshold)/ )
					{
							my ($test, $value, $alert, $test_value, $test_result);

							# do this for test and value
							for my $thingie (['test',\$test_result],['value',\$test_value])
							{
									my ($key, $target) = @$thingie;

									my $origexpr = $CA->{$sect}{$alrt}{$key};
									my ($rebuilt,@CVAR);
									# rip apart expression, rebuild it with var substitutions
									while ($origexpr =~ s/^(.*?)(CVAR(\d)=(\w+);|\$CVAR(\d))//)
									{
											$rebuilt.=$1;					 # the unmatched, non-cvar stuff at the begin
											my ($varnum,$decl,$varuse)=($3,$4,$5); # $2 is the whole |-group

											if (defined $varnum) # cvar declaration
											{
													$CVAR[$varnum] = $NI->{$sect}->{$index}->{$decl};
													logMsg("ERROR: CVAR$varnum references unknown object \"$decl\" in \""
																 .$CA->{$sect}{$alrt}{$key}.'"')
															if (!exists $NI->{$sect}->{$index}->{$decl});
											}
											elsif (defined $varuse) # cvar use
											{
													logMsg("ERROR: CVAR$varuse used but not defined in test \""
																 .$CA->{$sect}{$alrt}{$key}.'"')
															if (!exists $CVAR[$varuse]);

													$rebuilt .= $CVAR[$varuse]; # sub in the actual value
											}
											else 						# shouldn't be reached, ever
											{
													logMsg("ERROR: CVAR parsing failure for \"".$CA->{$sect}{$alrt}{$key}.'"');
													$rebuilt=$origexpr='';
													last;
											}
									}
									$rebuilt.=$origexpr; # and the non-CVAR-containing remainder.

									$$target = eval { eval $rebuilt; };
									dbg("substituted $key sect=$sect index=$index, orig=\"".$CA->{$sect}{$alrt}{$key}
											."\", expr=\"$rebuilt\", result=$$target",2);
							}

							if ( $test_value =~ /^[\+-]?\d+\.\d+$/ ) {
									$test_value = sprintf("%.2f",$test_value);
							}

							my $level=$CA->{$sect}{$alrt}{level};

							# check the thresholds
							# fixed thresholds to fire at level not one off, and threshold falling was just wrong.
							if ( $CA->{$sect}{$alrt}{type} =~ /^threshold/ )
							{
									if ( $CA->{$sect}{$alrt}{type} eq "threshold-rising" ) {
											if ( $test_value <= $CA->{$sect}{$alrt}{threshold}{Normal} ) {
													$test_result = 0;
													$level = "Normal";
											}
											else {
													my @levels = qw(Warning Minor Major Critical Fatal);
													foreach my $lvl (@levels) {
															if ( $test_value >= $CA->{$sect}{$alrt}{threshold}{$lvl} ) {
																	$test_result = 1;
																	$level = $lvl;
																	last;
															}
													}
											}
									}
									elsif ( $CA->{$sect}{$alrt}{type} eq "threshold-falling" ) {
											if ( $test_value >= $CA->{$sect}{$alrt}{threshold}{Normal} ) {
													$test_result = 0;
													$level = "Normal";
											}
											else {
													my @levels = qw(Fatal Critical Major Minor Warning);
													foreach my $lvl (@levels) {
															if ( $test_value <= $CA->{$sect}{$alrt}{threshold}{$lvl} ) {
																	$test_result = 1;
																	$level = $lvl;
																	last;
															}
													}
											}
									}
									info("alert result: test_result=$test_result level=$level",2);
							}

							# and now save the result, for both tests and thresholds (source of level is the only difference)
							$alert->{type} = $CA->{$sect}{$alrt}{type};
							$alert->{test} = $CA->{$sect}{$alrt}{value};
							$alert->{name} = $S->{name};
							$alert->{unit} = $CA->{$sect}{$alrt}{unit};
							$alert->{event} = $CA->{$sect}{$alrt}{event};
							$alert->{level} = $level;
							$alert->{ds} = $NI->{$sect}{$index}{$CA->{$sect}{$alrt}{element}};
							$alert->{test_result} = $test_result;
							$alert->{value} = $test_value;
							push( @{$S->{alerts}}, $alert );
					}
				}
			}
		}
	}

	processAlerts( S => $S );

	info("Finished");
} # end runAlerts

#=========================================================================================

sub runCheckValues {
	my %args = @_;
	my $S = $args{sys};	# system object
	my $NI = $S->ndinfo;
	my $M = $S->mdl;	# Model table of node
	my $C = loadConfTable();

	if ( !getbool($NI->{system}{nodedown}) and !getbool($NI->{system}{snmpdown}) ) {
		for my $sect ( keys %{$M->{system}{sys}} ) {
			my $control = $M->{system}{sys}{$sect}{control}; 	# check if skipped by control
			if ($control ne "") {
				dbg("control=$control found for section=$sect",2);
				if ($S->parseString(string=>"($control) ? 1:0", sect => $sect) ne "1") {
					dbg("threshold of section $sect skipped by control=$control");
					next;
				}
				#								}
				for my $attr (keys %{$M->{system}{sys}{$sect}{snmp}} ) {

					if (exists $M->{system}{sys}{$sect}{snmp}{$attr}{check}) {
					# select the method we will run
						my $check = $M->{system}{sys}{$sect}{snmp}{$attr}{check};
						if ($check eq 'checkPower') {
							checkPower(sys=>$S,attr=>$attr);
						# }
						# elsif ($check eq 'checkNodeConfiguration') {
						# 	checkNodeConfiguration(sys=>$S,attr=>$attr);
						} else {
							logMsg("ERROR ($S->{name}) unknown method=$check in Model=$NI->{system}{nodeModel}");
						}
					}
				}
			}
		}
	}

END_runCheckValues:
	dbg("Finished");
} # end runCheckValues

#=========================================================================================
#
# send event of node down by snmp
#
sub snmpNodeDown {
	my %args = @_;
	my $S = $args{sys};
	my $NI = $S->ndinfo;	# node info
	# failed by snmp
	notify(sys=>$S,event=>"SNMP Down",element=>'',details=>"SNMP error");
	$NI->{system}{snmpdown} = 'true';
	return 0;
}
#=========================================================================================

sub runReach {
	my %args = @_;
	my $S = $args{sys};	# system object
	my $check = $args{check} || 0;
	my $NI = $S->ndinfo;	# node info
	my $IF = $S->ifinfo;	# interface info
	my $RI = $S->reach;	# reach info
	my $C = loadConfTable();

	#print Dumper($S);

	my $cpuWeight;
	my $diskWeight;
	my $memWeight;
	my $swapWeight = 0;
	my $responseWeight;
	my $interfaceWeight;
	my $intf;
	my $inputUtil;
	my $outputUtil;
	my $totalUtil;
	my $reportStats;
	my @tmparray;
	my @tmpsplit;
	my %util;
	my $intcount;
	my $intsummary;
	my $intWeight;
	my $index;

	my $reachabilityHealth = 0;
	my $availabilityHealth = 0;
	my $responseHealth = 0;
	my $cpuHealth = 0;

	my $memHealth = 0;
	my $intHealth = 0;
	my $swapHealth = 0;
	my $diskHealth = 0;

	my $reachabilityMax = 100 * $C->{weight_reachability};
	my $availabilityMax = 100 * $C->{weight_availability};
	my $responseMax = 100 * $C->{weight_response};
	my $cpuMax = 100 * $C->{weight_cpu};
	my $memMax = 100 * $C->{weight_mem};
	my $intMax = 100 * $C->{weight_int};

	my $swapMax = 0;
	my $diskMax = 0;

	info("Starting node $NI->{system}{name}, type=$NI->{system}{nodeType}");

	# Math hackery to convert Foundry CPU memory usage into appropriate values
	$RI->{memused} = ($RI->{memused} - $RI->{memfree}) if $NI->{nodeModel} =~ /FoundrySwitch/;

	if ( $NI->{nodeModel} =~ /Riverstone/ ) {
		# Math hackery to convert Riverstone CPU memory usage into appropriate values
		$RI->{memfree} = ($RI->{memfree} - $RI->{memused});
		$RI->{memused} = $RI->{memused} * 16;
		$RI->{memfree} = $RI->{memfree} * 16;
	}

	if ( $RI->{memfree} == 0 or $RI->{memused} == 0 ) {
		$RI->{mem} = 100;
	} else {
		#'hrSwapMemFree' => 4074844160,
  	#'hrSwapMemUsed' => 220114944,
  	my $mainMemWeight = 1;
  	my $extraMem = 0;

  	if ( defined $RI->{hrSwapMemFree} and defined $RI->{hrSwapMemUsed} and $RI->{hrSwapMemFree} and $RI->{hrSwapMemUsed} ) {
			$RI->{swap} = ( $RI->{hrSwapMemFree} * 100 ) / ($RI->{hrSwapMemUsed} + $RI->{hrSwapMemFree});
  	}
		else {
			$RI->{swap} = 0;
		}

		# calculate mem
		if ( $RI->{memfree} > 0 and $RI->{memused} > 0 ) {
			$RI->{mem} = ( $RI->{memfree} * 100 ) / ($RI->{memused} + $RI->{memfree});
		}
		else {
			$RI->{mem} = "U";
		}
	}

	# copy results from object
	my $pingresult = $RI->{pingresult};
	my $snmpresult = $RI->{snmpresult};

	my %reach;		# copy in local table
	$reach{cpu} = $RI->{cpu};
	$reach{mem} = $RI->{mem};
	if ( $RI->{swap} ) {
		$reach{swap} = $RI->{swap};
	}
	$reach{disk} = 0;
	if ( defined $RI->{disk} and $RI->{disk} > 0 ) {
		$reach{disk} = $RI->{disk};
	}
	$reach{responsetime} = $RI->{pingavg};
	$reach{loss} = $RI->{pingloss};
	$reach{operStatus} = $RI->{operStatus};
	$reach{operCount} = $RI->{operCount};

	# number of interfaces
	$reach{intfTotal} = $NI->{system}{intfTotal} eq 0 ? 'U' : $NI->{system}{intfTotal}; # from run update
	$reach{intfCollect} = $NI->{system}{intfCollect}; # from run update
	$reach{intfUp} = $RI->{intfUp} ne '' ? $RI->{intfUp} : 0; # from run collect
	$reach{intfColUp} = $RI->{intfColUp}; # from run collect

	# new option to set the interface availability to 0 (zero) when node is Down, default is "U" config interface_availability_value_when_down
	my $intAvailValueWhenDown = defined $C->{interface_availability_value_when_down} ? $C->{interface_availability_value_when_down} : "U";
	dbg("availability using interface_availability_value_when_down=$C->{interface_availability_value_when_down} intAvailValueWhenDown=$intAvailValueWhenDown");

	# Things which don't do collect get 100 for availability
	if ( $reach{availability} eq "" and !getbool($NI->{system}{collect}) ) {
		$reach{availability} = "100";
	}
	elsif ( $reach{availability} eq "" ) { $reach{availability} = $intAvailValueWhenDown; }

	my ($outage,undef) = outageCheck(node=>$S->{node},time=>time());
	dbg("Outage for $S->{name} is $outage");
	# Health should actually reflect a combination of these values
	# ie if response time is high health should be decremented.
	if ( $pingresult == 100 and $snmpresult == 100 ) {

		$reach{reachability} = 100;
		if ( $reach{operCount} > 0 ) {
			$reach{availability} =  sprintf("%.2f", $reach{operStatus} / $reach{operCount});
		}

		if ($reach{reachability} > 100) { $reach{reachability} = 100; }
		($reach{responsetime},$responseWeight) = weightResponseTime($reach{responsetime});

		if ( getbool($NI->{system}{collect}) and $reach{cpu} ne "" ) {
			if    ( $reach{cpu} <= 10 ) { $cpuWeight = 100; }
			elsif ( $reach{cpu} <= 20 ) { $cpuWeight = 90; }
			elsif ( $reach{cpu} <= 30 ) { $cpuWeight = 80; }
			elsif ( $reach{cpu} <= 40 ) { $cpuWeight = 70; }
			elsif ( $reach{cpu} <= 50 ) { $cpuWeight = 60; }
			elsif ( $reach{cpu} <= 60 ) { $cpuWeight = 50; }
			elsif ( $reach{cpu} <= 70 ) { $cpuWeight = 35; }
			elsif ( $reach{cpu} <= 80 ) { $cpuWeight = 20; }
			elsif ( $reach{cpu} <= 90 ) { $cpuWeight = 10; }
			elsif ( $reach{cpu} <= 100 ) { $cpuWeight = 1; }

			if ( $reach{disk} ) {
				if    ( $reach{disk} <= 10 ) { $diskWeight = 100; }
				elsif ( $reach{disk} <= 20 ) { $diskWeight = 90; }
				elsif ( $reach{disk} <= 30 ) { $diskWeight = 80; }
				elsif ( $reach{disk} <= 40 ) { $diskWeight = 70; }
				elsif ( $reach{disk} <= 50 ) { $diskWeight = 60; }
				elsif ( $reach{disk} <= 60 ) { $diskWeight = 50; }
				elsif ( $reach{disk} <= 70 ) { $diskWeight = 35; }
				elsif ( $reach{disk} <= 80 ) { $diskWeight = 20; }
				elsif ( $reach{disk} <= 90 ) { $diskWeight = 10; }
				elsif ( $reach{disk} <= 100 ) { $diskWeight = 1; }

				dbg("Reach for Disk disk=$reach{disk} diskWeight=$diskWeight");
			}

			# Very aggressive swap weighting, 11% swap is pretty healthy.
			if ( $reach{swap} ) {
				if    ( $reach{swap} >= 95 ) { $swapWeight = 100; }
				elsif ( $reach{swap} >= 89 ) { $swapWeight = 95; }
				elsif ( $reach{swap} >= 70 ) { $swapWeight = 90; }
				elsif ( $reach{swap} >= 50 ) { $swapWeight = 70; }
				elsif ( $reach{swap} >= 30 ) { $swapWeight = 50; }
				elsif ( $reach{swap} >= 10 ) { $swapWeight = 30; }
				elsif ( $reach{swap} >= 0 ) { $swapWeight = 1; }

				dbg("Reach for Swap swap=$reach{swap} swapWeight=$swapWeight");
			}

			if    ( $reach{mem} >= 40 ) { $memWeight = 100; }
			elsif ( $reach{mem} >= 35 ) { $memWeight = 90; }
			elsif ( $reach{mem} >= 30 ) { $memWeight = 80; }
			elsif ( $reach{mem} >= 25 ) { $memWeight = 70; }
			elsif ( $reach{mem} >= 20 ) { $memWeight = 60; }
			elsif ( $reach{mem} >= 15 ) { $memWeight = 50; }
			elsif ( $reach{mem} >= 10 ) { $memWeight = 40; }
			elsif ( $reach{mem} >= 5 )  { $memWeight = 25; }
			elsif ( $reach{mem} >= 0 )  { $memWeight = 1; }
		}
		elsif ( getbool($NI->{system}{collect}) and $NI->{system}{nodeModel} eq "Generic" ) {
			$cpuWeight = 100;
			$memWeight = 100;
			### ehg 16 sep 2002 also make interface aavilability 100% - I dont care about generic switches interface health !
			$reach{availability} = 100;
		}
		else {
			$cpuWeight = 100;
			$memWeight = 100;
			### 2012-12-13 keiths, removed this stoopid line as availability was allways 100%
			### $reach{availability} = 100;
		}

		# Added little fix for when no interfaces are collected.
		if ( $reach{availability} !~ /\d+/ ) {
			$reach{availability} = "100";
		}

		# Makes 3Com memory health weighting always 100, and CPU, and Interface availibility
		if ( $NI->{system}{nodeModel} =~ /SSII 3Com/i ) {
			$cpuWeight = 100;
			$memWeight = 100;
			$reach{availability} = 100;

		}

		# Makes CatalystIOS memory health weighting always 100.
		# Add Baystack and Accelar
		if ( $NI->{system}{nodeModel} =~ /CatalystIOS|Accelar|BayStack|Redback|FoundrySwitch|Riverstone/i ) {
			$memWeight = 100;
		}

		info("REACH Values: reachability=$reach{reachability} availability=$reach{availability} responsetime=$reach{responsetime}");
		info("REACH Values: CPU reach=$reach{cpu} weight=$cpuWeight, MEM reach=$reach{mem} weight=$memWeight");

		if ( getbool($NI->{system}{collect}) and defined $S->{mdl}{interface}{nocollect}{ifDescr} ) {
			dbg("Getting Interface Utilisation Health");
			$intcount = 0;
			$intsummary = 0;
			# check if interface file exists - node may not be updated as yet....
			foreach my $index (keys %{$IF}) {
				# Don't do any stats cause the interface is not one we collect
				if ( getbool($IF->{$index}{collect}) ) {
					# Get the link availability from the local node!!!
					my $util = getSummaryStats(sys=>$S,type=>"interface",start=>"-15 minutes",end=>time(),index=>$index);
					if ($util->{$index}{inputUtil} eq 'NaN' or $util->{$index}{outputUtil} eq 'NaN') {
						dbg("SummaryStats for interface=$index of node $NI->{system}{name} skipped because value is NaN");
						next;
					}

					# lets make the interface metric the largest of input or output
					my $intUtil = $util->{$index}{inputUtil};
					if ( $intUtil < $util->{$index}{outputUtil} ) {
						$intUtil = $util->{$index}{outputUtil};
					}

					# only add interfaces with utilisation above metric_int_utilisation_above configuration option
					if ( $intUtil > $C->{'metric_int_utilisation_above'} or $C->{'metric_int_utilisation_above'} eq "" ) {
						$intsummary = $intsummary + ( 100 - $intUtil );
						++$intcount;
						info("Intf Summary util=$intUtil in=$util->{$index}{inputUtil} out=$util->{$index}{outputUtil} intsumm=$intsummary count=$intcount");
					}
				}
			} # FOR LOOP
			if ( $intsummary != 0 ) {
				$intWeight = sprintf( "%.2f", $intsummary / $intcount);
			} else {
				$intWeight = "NaN"
			}
		}
		else {
			$intWeight = 100;
		}

		# if the interfaces are unhealthy and lost stats, whack a 100 in there
		if ( $intWeight eq "NaN" or $intWeight > 100 ) { $intWeight = 100; }

		# Would be cool to collect some interface utilisation bits here.
		# Maybe thresholds are the best way to handle that though.  That
		# would pickup the peaks better.

		# keeping the health values for storing in the RRD
		$reachabilityHealth = ($reach{reachability} * $C->{weight_reachability});
		$availabilityHealth = ($reach{availability} * $C->{weight_availability});
		$responseHealth = ($responseWeight * $C->{weight_response});
		$cpuHealth = ($cpuWeight * $C->{weight_cpu});
		$memHealth = ($memWeight * $C->{weight_mem});
		$intHealth = ($intWeight * $C->{weight_int});
		$swapHealth = 0;
		$diskHealth = 0;

		# the minimum value for health should always be 1
		$reachabilityHealth = 1 if $reachabilityHealth < 1;
		$availabilityHealth = 1 if $availabilityHealth < 1;
		$responseHealth = 1 if $responseHealth < 1;
		$cpuHealth = 1 if $cpuHealth < 1;

		# overload the int and mem with swap and disk
		if ( $reach{swap} ) {
			$memHealth = ($memWeight * $C->{weight_mem}) / 2;
			$swapHealth =  ($swapWeight * $C->{weight_mem}) / 2;
			$memMax = 100 * $C->{weight_mem} / 2;
			$swapMax = 100 * $C->{weight_mem} / 2;;

			# the minimum value for health should always be 1
			$memHealth = 1 if $memHealth < 1;
			$swapHealth = 1 if $swapHealth < 1;
		}

		if ( $reach{disk} ) {
			$intHealth = ($intWeight * ($C->{weight_int} / 2));
			$diskHealth = ($diskWeight * ($C->{weight_int} / 2));
			$intMax = 100 * $C->{weight_int} / 2;
			$diskMax = 100 * $C->{weight_int} / 2;

			# the minimum value for health should always be 1
			$intHealth = 1 if $intHealth < 1;
			$diskHealth = 1 if $diskHealth < 1;
		}

		# Health is made up of a weighted values:
		### AS 16 Mar 02, implemented weights in nmis.conf
		$reach{health} = 	(
						$reachabilityHealth +
						$availabilityHealth +
						$responseHealth +
						$cpuHealth +
						$memHealth +
						$intHealth +
						$diskHealth +
						$swapHealth
					);

		info("Calculation of health=$reach{health}");
		if (lc $reach{health} eq 'nan') {
			dbg("Values Calc. reachability=$reach{reachability} * $C->{weight_reachability}");
			dbg("Values Calc. intWeight=$intWeight * $C->{weight_int}");
			dbg("Values Calc. responseWeight=$responseWeight * $C->{weight_response}");
			dbg("Values Calc. availability=$reach{availability} * $C->{weight_availability}");
			dbg("Values Calc. cpuWeight=$cpuWeight * $C->{weight_cpu}");
			dbg("Values Calc. memWeight=$memWeight * $C->{weight_mem}");
			dbg("Values Calc. swapWeight=$swapWeight * $C->{weight_mem}");
		}
	}
	# the node is collect=false and was pingable
	elsif ( !getbool($NI->{system}{collect}) and $pingresult == 100 ) {
		$reach{reachability} = 100;
		$reach{availability} = 100;
		$reach{intfTotal} = 'U';
		($reach{responsetime},$responseWeight) = weightResponseTime($reach{responsetime});
		$reach{health} = ($reach{reachability} * 0.9) + ( $responseWeight * 0.1);
	}
	# there is a current outage for this node
	elsif ( ($pingresult == 0 or $snmpresult == 0) and $outage eq 'current') {
		$reach{reachability} = "U";
		$reach{availability} = "U";
		$reach{intfTotal} = 'U';
		$reach{responsetime} = "U";
		$reach{health} = "U";
		$reach{loss} = "U";
	}
	# ping is working but SNMP is Down
	elsif ( $pingresult == 100 and $snmpresult == 0 ) {
		$reach{reachability} = 80; # correct ? is up and degraded
		$reach{availability} = $intAvailValueWhenDown;
		$reach{intfTotal} = 'U';
		$reach{health} = "U";
	}
	# node is Down
	else {
		dbg("Node is Down using availability=$intAvailValueWhenDown");
		$reach{reachability} = 0;
		$reach{availability} = $intAvailValueWhenDown;
		$reach{responsetime} = "U";
		$reach{intfTotal} = 'U';
		$reach{health} = 0;
	}

	dbg("Reachability and Metric Stats Summary");
	dbg("collect=$NI->{system}{collect} (Node table)");
	dbg("ping=$pingresult (normalised)");
	dbg("cpuWeight=$cpuWeight (normalised)");
	dbg("memWeight=$memWeight (normalised)");
	dbg("swapWeight=$swapWeight (normalised)") if $swapWeight;
	dbg("intWeight=$intWeight (100 less the actual total interface utilisation)");
	dbg("diskWeight=$diskWeight");
	dbg("responseWeight=$responseWeight (normalised)");

	info("Reachability KPI=$reachabilityHealth/$reachabilityMax");
	info("Availability KPI=$availabilityHealth/$availabilityMax");
	info("Response KPI=$responseHealth/$responseMax");
	info("CPU KPI=$cpuHealth/$cpuMax");
	info("MEM KPI=$memHealth/$memMax");
	info("Int KPI=$intHealth/$intMax");
	info("Disk KPI=$diskHealth/$diskMax") if $diskHealth;
	info("SWAP KPI=$swapHealth/$swapMax") if $swapHealth;

	info("total number of interfaces=$reach{intfTotal}");
	info("total number of interfaces up=$reach{intfUp}");
	info("total number of interfaces collected=$reach{intfCollect}");
	info("total number of interfaces coll. up=$reach{intfColUp}");

	for $index ( sort keys %reach ) {
		dbg("$index=$reach{$index}");
	}

	$reach{health} = ($reach{health} > 100) ? 100 : $reach{health};
	my %reachVal;
	$reachVal{reachability}{value} = $reach{reachability};
	$reachVal{availability}{value} = $reach{availability};
	$reachVal{responsetime}{value} = $reach{responsetime};
	$reachVal{health}{value} = $reach{health};

	$reachVal{reachabilityHealth}{value} = $reachabilityHealth;
	$reachVal{availabilityHealth}{value} = $availabilityHealth;
	$reachVal{responseHealth}{value} = $responseHealth;
	$reachVal{cpuHealth}{value} = $cpuHealth;
	$reachVal{memHealth}{value} = $memHealth;
	$reachVal{intHealth}{value} = $intHealth;
	$reachVal{diskHealth}{value} = $diskHealth;
	$reachVal{swapHealth}{value} = $swapHealth;

	$reachVal{loss}{value} = $reach{loss};
	$reachVal{intfTotal}{value} = $reach{intfTotal};
	$reachVal{intfUp}{value} = $reach{intfTotal} eq 'U' ? 'U' : $reach{intfUp};
	$reachVal{intfCollect}{value} = $reach{intfTotal} eq 'U' ? 'U' : $reach{intfCollect};
	$reachVal{intfColUp}{value} = $reach{intfTotal} eq 'U' ? 'U' : $reach{intfColUp};
	$reachVal{reachability}{option} = "gauge,0:100";
	$reachVal{availability}{option} = "gauge,0:100";
	### 2014-03-18 keiths, setting maximum responsetime to 30 seconds.
	$reachVal{responsetime}{option} = "gauge,0:30000";
	$reachVal{health}{option} = "gauge,0:100";

	$reachVal{reachabilityHealth}{option} = "gauge,0:100";
	$reachVal{availabilityHealth}{option} = "gauge,0:100";
	$reachVal{responseHealth}{option} = "gauge,0:100";
	$reachVal{cpuHealth}{option} = "gauge,0:100";
	$reachVal{memHealth}{option} = "gauge,0:100";
	$reachVal{intHealth}{option} = "gauge,0:100";
	$reachVal{diskHealth}{option} = "gauge,0:100";
	$reachVal{swapHealth}{option} = "gauge,0:100";

	$reachVal{loss}{option} = "gauge,0:100";
	$reachVal{intfTotal}{option} = "gauge,0:U";
	$reachVal{intfUp}{option} = "gauge,0:U";
	$reachVal{intfCollect}{option} = "gauge,0:U";
	$reachVal{intfColUp}{option} = "gauge,0:U";

	my $db = updateRRD(sys=>$S,data=>\%reachVal,type=>"health"); # database name is 'reach'
	if ( $NI->{system}{nodeModel} eq 'PingOnly' ) {
		$NI->{graphtype}{health} = "health-ping,response";
	}
	elsif ( $NI->{system}{nodeModel} eq 'ServiceOnly' ) {
		$NI->{graphtype}{health} = "";
	}
	else {
		$NI->{graphtype}{health} = "health,kpi,response,numintf";
	}

END_runReach:
	info("Finished");
} # end runReach

#=========================================================================================

sub getIntfAllInfo {
	my $index;
	my $tmpDesc;
	my $intHash;
	my %interfaceInfo;

	### 2013-08-30 keiths, restructured to avoid creating and loading large Interface summaries
	if ( getbool($C->{disable_interfaces_summary}) ) {
		logMsg("getIntfAllInfo disabled with disable_interfaces_summary=$C->{disable_interfaces_summary}");
		return;
	}

	dbg("Starting");

	dbg("Getting Interface Info from all nodes");

	my $NT = loadLocalNodeTable();

	# Write a node entry for each node
	foreach my $node (sort keys %{$NT}) {
		if ( getbool($NT->{$node}{active}) and getbool($NT->{$node}{collect})) {
			my $info = loadNodeInfoTable($node);
			dbg("ADD node=$node",3);
			if (exists $info->{interface}) {
				foreach my $intf (keys %{$info->{interface}}) {

					$tmpDesc = &convertIfName($info->{interface}{$intf}{ifDescr});

					$intHash = "$node-$tmpDesc";

					dbg("$node $tmpDesc hash=$intHash $info->{$intf}{ifDescr}",3);

					if ( $info->{interface}{$intf}{ifDescr} ne "" ) {
						dbg("Add node=$node interface=$info->{interface}{$intf}{ifDescr}",2);
						$interfaceInfo{$intHash}{node} = $node;
						$interfaceInfo{$intHash}{sysName} = $info->{system}{sysName};
						$interfaceInfo{$intHash}{ifIndex} = $info->{interface}{$intf}{ifIndex};
						$interfaceInfo{$intHash}{ifDescr} = $info->{interface}{$intf}{ifDescr};
						$interfaceInfo{$intHash}{collect} = $info->{interface}{$intf}{collect};
						$interfaceInfo{$intHash}{real} = $info->{interface}{$intf}{real};
						$interfaceInfo{$intHash}{ifType} = $info->{interface}{$intf}{ifType};
						$interfaceInfo{$intHash}{ifSpeed} = $info->{interface}{$intf}{ifSpeed};
						$interfaceInfo{$intHash}{ifAdminStatus} = $info->{interface}{$intf}{ifAdminStatus};
						$interfaceInfo{$intHash}{ifOperStatus} = $info->{interface}{$intf}{ifOperStatus};
						$interfaceInfo{$intHash}{ifLastChange} = $info->{interface}{$intf}{ifLastChange};
						$interfaceInfo{$intHash}{Description} = $info->{interface}{$intf}{Description};
						$interfaceInfo{$intHash}{portModuleIndex} = $info->{interface}{$intf}{portModuleIndex};
						$interfaceInfo{$intHash}{portIndex} = $info->{interface}{$intf}{portIndex};
						$interfaceInfo{$intHash}{portDuplex} = $info->{interface}{$intf}{portDuplex};
						$interfaceInfo{$intHash}{portIfIndex} = $info->{interface}{$intf}{portIfIndex};
						$interfaceInfo{$intHash}{portSpantreeFastStart} = $info->{interface}{$intf}{portSpantreeFastStart};
						$interfaceInfo{$intHash}{vlanPortVlan} = $info->{interface}{$intf}{vlanPortVlan};
						$interfaceInfo{$intHash}{portAdminSpeed} = $info->{interface}{$intf}{portAdminSpeed};
						my $cnt = 1;
						while ($info->{interface}{$intf}{"ipAdEntAddr$cnt"} ne '') {
							$interfaceInfo{$intHash}{"ipAdEntAddr$cnt"} = $info->{interface}{$intf}{"ipAdEntAddr$cnt"};
							$interfaceInfo{$intHash}{"ipAdEntNetMask$cnt"} = $info->{interface}{$intf}{"ipAdEntNetMask$cnt"};
							$interfaceInfo{$intHash}{"ipSubnet$cnt"} = $info->{interface}{$intf}{"ipSubnet$cnt"};
							$interfaceInfo{$intHash}{"ipSubnetBits$cnt"} = $info->{interface}{$intf}{"ipSubnetBits$cnt"};
							$cnt++;
						}
					}
				}
			} else {
				logMsg("INFO empty interface info file of node $node");
			}
		}
	} # foreach $linkname
	# Write the interface table out.
	dbg("Writing Interface Info from all nodes");
	writeTable(dir=>'var',name=>"nmis-interfaces",data=>\%interfaceInfo);
	dbg("Finished");
}

#=========================================================================================

### create hash  write to /var for speeding up
### Cologne 2005
###
sub getNodeAllInfo {

	my %Info;

	dbg("Starting");
	dbg("Getting Info from all nodes");

	my $NT = loadLocalNodeTable();

	# Write a node entry for each  node
	foreach my $node (sort keys %{$NT}) {
		if ( getbool($NT->{$node}{active}) ) {
			my $nodeInfo = loadNodeInfoTable($node);
			# using this info
			$Info{$node}{nodeVendor} = $nodeInfo->{system}{nodeVendor};
			$Info{$node}{nodeModel} = $nodeInfo->{system}{nodeModel};
			$Info{$node}{nodeType} = $nodeInfo->{system}{nodeType};
		}
	}
	# write to disk
	writeTable(dir=>'var',name=>"nmis-nodeinfo",data=>\%Info) ;
	dbg("Finished");
}

#=========================================================================================

# fixme: deprecated, will be removed once the last customers who're using models
# with this feature have upgraded to 8.5.6.
sub runCustomPlugins {
	my %args = @_;
	my $S = $args{sys};
	my $node = $args{node};

	dbg("Starting, node $node");
	foreach my $custom ( keys %{$S->{mdl}{custom}} ) {
		if ( defined $S->{mdl}{custom}{$custom}{script} and $S->{mdl}{custom}{$custom}{script} ne "" ) {
			dbg("Found Custom Script $S->{mdl}{custom}{$custom}{script}");
			#Only scripts in /usr/local/nmis8/admin can be run.
			my $exec = "$C->{'<nmis_base>'}/$S->{mdl}{custom}{$custom}{script} node=$node debug=$C->{debug}";
			my $out = `$exec 2>&1`;
			if ( $out and $C->{debug} ) {
				dbg($out);
			}
			elsif ( $out ) {
				logMsg($out);
			}
		}
	}
	dbg("Finished");
}

#=========================================================================================

sub weightResponseTime {
	my $rt = shift;
	my $responseWeight = 0;

	if ( $rt eq "" ) {
		$rt = "U";
		$responseWeight = 0;
	}
	elsif ( $rt !~ /^[0-9]/ ) {
		$rt = "U";
		$responseWeight = 0;
	}
	elsif ( $rt == 0 ) {
		$rt = 1;
		$responseWeight = 100;
	}
	elsif ( $rt >= 1500 ) { $responseWeight = 0; }
	elsif ( $rt >= 1000 ) { $responseWeight = 10; }
	elsif ( $rt >= 900 ) { $responseWeight = 20; }
	elsif ( $rt >= 800 ) { $responseWeight = 30; }
	elsif ( $rt >= 700 ) { $responseWeight = 40; }
	elsif ( $rt >= 600 ) { $responseWeight = 50; }
	elsif ( $rt >= 500 ) { $responseWeight = 60; }
	elsif ( $rt >= 400 ) { $responseWeight = 70; }
	elsif ( $rt >= 300 ) { $responseWeight = 80; }
	elsif ( $rt >= 200 ) { $responseWeight = 90; }
	elsif ( $rt >= 0 ) { $responseWeight = 100; }
	return ($rt,$responseWeight);
}


#=========================================================================================

### 2011-12-29 keiths, centralising the copy of the remote files from slaves, so others can just load them.
sub nmisMaster {
	my %args = @_;

	$C->{master_sleep} = 15 if $C->{master_sleep} eq "";

	if (getbool($C->{server_master})) {
		info("Running NMIS Master Functions");

		if ( $C->{master_sleep} or $sleep ) {
			my $sleepNow = $C->{master_sleep};
			$sleepNow = $sleep if $sleep;
			info("Master is sleeping $sleepNow seconds (waiting for summary updates on slaves)");
			sleep $sleepNow;
		}

		my $ST = loadServersTable();
		for my $srv (keys %{$ST}) {
			## don't process server localhost for opHA2
			next if $srv eq "localhost";

			info("Master, processing Slave Server $srv, $ST->{$srv}{host}");

			dbg("Get loadnodedetails from $srv");
			getFileFromRemote(server => $srv, func => "loadnodedetails", group => $ST->{$srv}{group}, format => "text", file => getFileName(file => "$C->{'<nmis_var>'}/nmis-${srv}-Nodes"));

			dbg("Get sumnodetable from $srv");
			getFileFromRemote(server => $srv, func => "sumnodetable", group => $ST->{$srv}{group}, format => "text", file => getFileName(file => "$C->{'<nmis_var>'}/nmis-${srv}-nodesum"));

			my @hours = qw(8 16);
			foreach my $hour (@hours) {
				my $function = "summary". $hour ."h";
				dbg("get summary$hour from $srv");
				getFileFromRemote(server => $srv, func => "summary$hour", group => $ST->{$srv}{group}, format => "text", file => getFileName(file => "$C->{'<nmis_var>'}/nmis-$srv-$function"));
			}
		}
	}
}


#=========================================================================================

# preload all summary stats - for metric update and dashboard display.
sub nmisSummary {
	my %args = @_;

	my $pollTimer = NMIS::Timing->new;

	dbg("Calculating NMIS network stats for cgi cache");
	func::update_operations_stamp(type => "summary", start => $starttime, stop => undef)
			if ($type eq "summary");	# not if part of collect

	my $S = Sys::->new;

	### 2014-08-28 keiths, configurable metric periods
	my $metricsFirstPeriod = defined $C->{'metric_comparison_first_period'} ? $C->{'metric_comparison_first_period'} : "-8 hours";
	my $metricsSecondPeriod = defined $C->{'metric_comparison_second_period'} ? $C->{'metric_comparison_second_period'} : "-16 hours";

	summaryCache(sys=>$S,file=>'nmis-summary8h',start=>$metricsFirstPeriod,end=>time() );
	my $k = summaryCache(sys=>$S,file=>'nmis-summary16h', start=>$metricsSecondPeriod, end=>$metricsFirstPeriod );

	my $NS = getNodeSummary(C => $C);
	my $file = "nmis-nodesum";
	writeTable(dir=>'var',name=>$file,data=>$NS);
	dbg("Finished calculating NMIS network stats for cgi cache - wrote $k nodes");
	func::update_operations_stamp(type => "summary", start => $starttime, stop => Time::HiRes::time())
			if ($type eq "summary");	# not if part of collect

	if ( defined $C->{log_polling_time} and getbool($C->{log_polling_time})) {
		my $polltime = $pollTimer->elapTime();
		logMsg("Poll Time: $polltime");
	}

	sub summaryCache {
		my %args = @_;
		my $S = $args{sys};
		my $file = $args{file};
		my $start = $args{start};
		my $end = $args{end};
		my %summaryHash = ();
		my $NT = loadLocalNodeTable();
		my $NI;

		foreach my $node ( keys %{$NT}) {
			if ( getbool($NT->{$node}{active}) ) {
				$S->init(name=>$node,snmp=>'false');
				$NI = $S->ndinfo;
				#
				$summaryHash{$node}{reachable} = 'NaN';
				$summaryHash{$node}{response} = 'NaN';
				$summaryHash{$node}{loss} = 'NaN';
				$summaryHash{$node}{health} = 'NaN';
				$summaryHash{$node}{available} = 'NaN';
				$summaryHash{$node}{intfCollect} = 0;
				$summaryHash{$node}{intfColUp} = 0;
				my $stats;
				if (($stats = getSummaryStats(sys=>$S,type=>"health",start=>$start,end=>$end,index=>$node))) {
					%summaryHash = (%summaryHash,%{$stats});
				}
				if ( getbool($NI->{system}{nodedown}) ) {
					$summaryHash{$node}{nodedown} = 'true';
				}
				else {
					$summaryHash{$node}{nodedown} = 'false';
				}
			}
		}

		writeTable(dir=>'var',name=>$file,data=>\%summaryHash );

		return (scalar keys %summaryHash);
	}
}

#=========================================================================================

### Added escalate 0, to allow fast escalation and to implement
### consistent policies for notification.  This also helps to get rid of flapping
### things, ie if escalate0 = 5 then an interface goes down, no alert sent, next
### poll interface goes up and event cancelled!  Downside is a little longer before
### receiving first notification, so it depends on what the support SLA is.

### 11-Nov-11, keiths, update to this, changed the escalation so that through policy you can
### wait for 5 mins or just notify now, so Ecalation0 is 0 seconds, Escalation1 is 300 seconds
### then in Ecalations.xxxx, core devices might notify at Escalation0 while others at Escalation1
sub runEscalate {
	my %args = @_;

	my $pollTimer = NMIS::Timing->new;

	my $C = loadConfTable();
	my $NT = loadLocalNodeTable();

	my $outage_time;
	my $planned_outage;
	my $event_hash;
	my %location_data;
	my $time;
	my $escalate;
	my $event_age;
	my $esc_key;
	my $event;
	my $index;
	my $group;
	my $role;
	my $type;
	my $details;
	my @x;
	my $k;
	my $level;
	my $contact;
	my $target;
	my $field;
	my %keyhash;
	my $ifDescr;
	my %msgTable;
	my $serial = 0;
	my $serial_ns = 0;
	my %seen;

	dbg("Starting");
	func::update_operations_stamp(type => "escalate", start => $starttime, stop => undef)
			if ($type eq "escalate");	# not if part of collect
	# load Contacts table
	my $CT = loadContactsTable();

	# load the escalation policy table
	my $EST = loadEscalationsTable();

	### 2013-08-07 keiths, taking to long when MANY interfaces e.g. > 200,000
	# load the interface file to later check interface collect status.
	#my $II = loadInterfaceInfo();

	my $LocationsTable = loadLocationsTable();

	### keiths, work around for extra tables.
	my $ServiceStatusTable;
	my $useServiceStatusTable = 0;
	if ( tableExists('ServiceStatus') ) {
		$ServiceStatusTable = loadGenericTable('ServiceStatus');
		$useServiceStatusTable = 1;
	}

	my $BusinessServicesTable;
	my $useBusinessServicesTable = 0;
	if ( tableExists('BusinessServices') ) {
		$BusinessServicesTable = loadGenericTable('BusinessServices');
		$useBusinessServicesTable = 1;
	}

	# the events configuration table, controls active/notify/logging for each known event
	my $events_config = loadTable(dir => 'conf', name => 'Events'); # cannot use loadGenericTable as that checks and clashes with db_events_sql

	# add a full format time string for emails and message notifications
	# pull the system timezone and then the local time
	my $msgtime = get_localtime();

	# first load all non-historic events for all nodes
	my %allevents = loadAllEvents;

	# then send UP events to all those contacts to be notified as part of the escalation procedure
	# this loop skips ALL marked-as-current events!
  # current flag in event means: DO NOT TOUCH IN ESCALATE, STILL ALIVE AND ACTIVE
	# we might rename that transition t/f, and have this function handle only the ones with transition true.
	my @mustupnotify = grep(!getbool($allevents{$_}->{current}), keys %allevents);
	for my $eventkey (@mustupnotify)
	{
		my $thisevent = $allevents{$eventkey};

		# if the event is configured for no notify, do nothing
		my $thisevent_control = $events_config->{$thisevent->{event}}
		|| { Log => "true", Notify => "true", Status => "true"};

		# in case of Notify being off for this event, we don't have to check/walk/handle any notify fields at all
		# as we're deleting the record after the loop anyway.
		if (getbool($thisevent_control->{Notify}))
		{
			foreach my $field ( split(',', $thisevent->{notify}) ) # field = type:contact
			{
				$target = "";
				my @x = split /:/ , $field;
				my $type = shift @x;			# netsend, email, or pager ?
				dbg("Escalation type=$type contact=$contact");

				if ( $type =~ /email|ccopy|pager/ ) {
					foreach $contact (@x) {
						if ( exists $CT->{$contact} ) {
							if ( dutyTime($CT, $contact) ) {	# do we have a valid dutytime ??
								if ($type eq "pager") {
									$target = $target ? $target.",".$CT->{$contact}{Pager} : $CT->{$contact}{Pager};
								} else {
									$target = $target ? $target.",".$CT->{$contact}{Email} : $CT->{$contact}{Email};
								}
							}
						}
						else {
							dbg("Contact $contact not found in Contacts table");
						}
					} #foreach

					# no email targets found, and if default contact not found, assume we are not covering 24hr dutytime in this slot, so no mail.
					# maybe the next levelx escalation field will fill in the gap
					if ( !$target ) {
						if ( $type eq "pager" ) {
							$target = $CT->{default}{Pager};
						} else {
							$target = $CT->{default}{Email};
						}
						dbg("No $type contact matched (maybe check DutyTime and TimeZone?) - looking for default contact $target");
					}

					if ( $target)
					{
						foreach my $trgt ( split /,/, $target ) {
							my $message;
							my $priority;
							if ( $type eq "pager" )
							{
								$msgTable{$type}{$trgt}{$serial_ns}{message} =
										"NMIS: UP Notify $thisevent->{node} Normal $thisevent->{event} $thisevent->{element}";
								$serial_ns++ ;
							}
							else
							{
								if ($type eq "ccopy") {
									$message = "FOR INFORMATION ONLY\n";
									$priority = &eventToSMTPPri("Normal");
								} else {
									$priority = &eventToSMTPPri($thisevent->{level}) ;
								}
								$event_age = convertSecsHours(time - $thisevent->{startdate});

								$message .= "Node:\t$thisevent->{node}\nUP Event Notification\nEvent Elapsed Time:\t$event_age\nEvent:\t$thisevent->{event}\nElement:\t$thisevent->{element}\nDetails:\t$thisevent->{details}\n\n";

								if ( getbool($C->{mail_combine}) )
								{
									$msgTable{$type}{$trgt}{$serial}{count}++;
									$msgTable{$type}{$trgt}{$serial}{subject} = "NMIS Escalation Message, contains $msgTable{$type}{$trgt}{$serial}{count} message(s), $msgtime";
									$msgTable{$type}{$trgt}{$serial}{message} .= $message ;
									if ( $priority gt $msgTable{$type}{$trgt}{$serial}{priority} ) {
										$msgTable{$type}{$trgt}{$serial}{priority} = $priority ;
									}
								}
								else
								{
									$msgTable{$type}{$trgt}{$serial}{subject} = "$thisevent->{node} $thisevent->{event} - $thisevent->{element} - $thisevent->{details} at $msgtime" ;
									$msgTable{$type}{$trgt}{$serial}{message} = $message ;
									$msgTable{$type}{$trgt}{$serial}{priority} = $priority ;
									$msgTable{$type}{$trgt}{$serial}{count} = 1;
									$serial++;
								}
							}
						}
						# log the meta event, ONLY if both Log (and Notify) are enabled
						logEvent(node => $thisevent->{node}, event => "$type to $target UP Notify",
										 level => "Normal", element => $thisevent->{element},
										 details => $thisevent->{details})
								if (getbool($thisevent_control->{Log}));


						dbg("Escalation $type UP Notification node=$thisevent->{node} target=$target level=$thisevent->{level} event=$thisevent->{event} element=$thisevent->{element} details=$thisevent->{details} group=$NT->{$thisevent->{node}}{group}");
					}
				} # end email,ccopy,pager
				# now the netsends
				elsif ( $type eq "netsend" )
				{
					my $message = "UP Event Notification $thisevent->{node} Normal $thisevent->{event} $thisevent->{element} $thisevent->{details} at $msgtime";
					foreach my $trgt ( @x )
					{
						$msgTable{$type}{$trgt}{$serial_ns}{message} = $message ;
						$serial_ns++;
						dbg("NetSend $message to $trgt");
						# log the meta event, ONLY if both Log (and Notify) are enabled
						logEvent(node => $thisevent->{node}, event => "NetSend $message to $trgt UP Notify", level => "Normal", element => $thisevent->{element}, details => $thisevent->{details})
								if (getbool($thisevent_control->{Log}));
					} #foreach
				} # end netsend
				elsif ( $type eq "syslog" )
				{
					if (getbool($C->{syslog_use_escalation})) # syslog action
					{
						my $timenow = time();
						my $message = "NMIS_Event::$C->{server_name}::$timenow,$thisevent->{node},$thisevent->{event},$thisevent->{level},$thisevent->{element},$thisevent->{details}";
						my $priority = eventToSyslog($thisevent->{level});

						foreach my $trgt ( @x ) {
							$msgTable{$type}{$trgt}{$serial_ns}{message} = $message;
							$msgTable{$type}{$trgt}{$serial_ns}{priority} = $priority;
							$serial_ns++;
							dbg("syslog $message");
						} #foreach
					}
				} # end syslog
				elsif ( $type eq "json" )
				{
					# log the event as json file, AND save those updated bits back into the
					# soon-to-be-deleted/archived event record.
					my $node = $NT->{$thisevent->{node}};
					$thisevent->{nmis_server} = $C->{server_name};
					$thisevent->{customer} = $node->{customer};
					$thisevent->{location} = $LocationsTable->{$node->{location}}{Location};
					$thisevent->{geocode} = $LocationsTable->{$node->{location}}{Geocode};

					if ( $useServiceStatusTable ) {
						$thisevent->{serviceStatus} = $ServiceStatusTable->{$node->{serviceStatus}}{serviceStatus};
						$thisevent->{statusPriority} = $ServiceStatusTable->{$node->{serviceStatus}}{statusPriority};
					}

					if ( $useBusinessServicesTable ) {
						$thisevent->{businessService} = $BusinessServicesTable->{$node->{businessService}}{businessService};
						$thisevent->{businessPriority} = $BusinessServicesTable->{$node->{businessService}}{businessPriority};
					}

					# Copy the fields from nodes to the event
					my @nodeFields = split(",",$C->{'json_node_fields'});
					foreach my $field (@nodeFields) {
						$thisevent->{$field} = $node->{$field};
					}

					logJsonEvent(event => $thisevent, dir => $C->{'json_logs'});
					# may sound silly to update-then-archive but i'd rather have the historic event record contain
					# the full story
					if (my $err = eventUpdate(event => $thisevent))
					{
						logMsg("ERROR $err");
					}
				} # end json
				# any custom notification methods?
				else
				{
					if ( checkPerlLib("Notify::$type") )
					{
						dbg("Notify::$type $contact");

						my $timenow = time();
						my $datenow = returnDateStamp();
						my $message = "$datenow: $thisevent->{node}, $thisevent->{event}, $thisevent->{level}, $thisevent->{element}, $thisevent->{details}";
						foreach $contact (@x) {
							if ( exists $CT->{$contact} ) {
								if ( dutyTime($CT, $contact) ) {	# do we have a valid dutytime ??
									# check if UpNotify is true, and save with this event
									# and send all the up event notifies when the event is cleared.
									if ( getbool($EST->{$esc_key}{UpNotify})
											 and $thisevent->{event} =~ /$C->{upnotify_stateful_events}/i
										) {
										my $ct = "$type:$contact";
										my @l = split(',',$thisevent->{notify});
										if (not grep { $_ eq $ct } @l ) {
											push @l, $ct;
											$thisevent->{notify} = join(',',@l); # note: updated only for msgtable below, NOT saved!
										}
									}
									#$serial
									$msgTable{$type}{$contact}{$serial_ns}{message} = $message;
									$msgTable{$type}{$contact}{$serial_ns}{contact} = $CT->{$contact};
									$msgTable{$type}{$contact}{$serial_ns}{event} = $thisevent;
									$serial_ns++;
								}
							}
							else {
								dbg("Contact $contact not found in Contacts table");
							}
						}
					}
					else {
						dbg("ERROR runEscalate problem with escalation target unknown at level$thisevent->{escalate} $level type=$type");
					}
				}
			}
		}
		# now remove this event
		if (my $err = eventDelete(event => $thisevent))
		{
			logMsg("ERROR $err");
		}
		delete $allevents{$eventkey}; # ditch the removed event in the in-mem snapshot, too.
	}

	#===========================================
	my $stateless_event_dampening =  $C->{stateless_event_dampening} || 900;

	# now handle the actual escalations; only events marked-as-current are left now.
LABEL_ESC:
	for my $eventkey (keys %allevents)
	{
		my $thisevent = $allevents{$eventkey};
		my $mustupdate = undef;			# live changes to thisevent are ok, but saved back ONLY if this is set
		dbg("processing event $eventkey");

		# checking if event is stateless and dampen time has passed.
		if ( getbool($thisevent->{stateless}) and time() > $thisevent->{startdate} + $stateless_event_dampening ) {
			# yep, remove the event completely.
			dbg("stateless event $thisevent->{event} has exceeded dampening time of $stateless_event_dampening seconds.");
			eventDelete(event => $thisevent);
		}

		# set event control to policy or default=enabled.
		my $thisevent_control = $events_config->{$thisevent->{event}}
		|| { Log => "true", Notify => "true", Status => "true"};

		my $nd = $thisevent->{node};
		# lets start with checking that we have a valid node - the node may have been deleted.
		# note: loadAllEvents() doesn't return events for vanished nodes (but for inactive ones it does)
		if (!$NT->{$nd} or getbool($NT->{$nd}{active},"invert"))
		{
			if (getbool($thisevent_control->{Log})
					and getbool($thisevent_control->{Notify})) # meta-events are subject to both Notify and Log
			{
				logEvent(node => $nd, event => "Deleted Event: $thisevent->{event}", level => $thisevent->{level},
								 element => $thisevent->{element}, details => $thisevent->{details});

				my $timenow = time();
				my $message = "NMIS_Event::$C->{server_name}::$timenow,$thisevent->{node},Deleted Event: $thisevent->{event},$thisevent->{level},$thisevent->{element},$thisevent->{details}";
				my $priority = eventToSyslog($thisevent->{level});
				sendSyslog(
					server_string => $C->{syslog_server},
					facility => $C->{syslog_facility},
					message => $message,
					priority => $priority
						);
			}

			logMsg("INFO ($nd) Node not active, deleted Event=$thisevent->{event} Element=$thisevent->{element}");
			eventDelete(event => $thisevent);

			next LABEL_ESC;
		}

		### 2013-08-07 keiths, taking too long when MANY interfaces e.g. > 200,000
		if ( $thisevent->{event} =~ /interface/i
				 and $thisevent->{event} !~ /proactive/i )
		{
			### load the interface information and check the collect status.
			my $S = Sys::->new; # node object
			if (($S->init(name=>$nd,snmp=>'false'))) { # get all info of node
				my $IFD = $S->ifDescrInfo(); # interface info indexed by ifDescr
				if ( !getbool($IFD->{$thisevent->{element}}{collect}) )
				{
					# meta events are subject to both Log and Notify controls
					if (getbool($thisevent_control->{Log}) and getbool($thisevent_control->{Notify}))
					{
						logEvent(node => $thisevent->{node}, event => "Deleted Event: $thisevent->{event}",
										 level => $thisevent->{level},
										 element => " no matching interface or no collect Element=$thisevent->{element}");
					}
					logMsg("INFO ($thisevent->{node}) Interface not active, deleted Event=$thisevent->{event} Element=$thisevent->{element}");

					eventDelete(event => $thisevent);
					next LABEL_ESC;
				}
			}
		}

		# if an planned outage is in force, keep writing the start time of any unack event to the current start time
		# so when the outage expires, and the event is still current, we escalate as if the event had just occured
		my ($outage,undef) = outageCheck(node=>$thisevent->{node},time=>time());
		dbg("Outage for $thisevent->{node} is $outage");
		if ( $outage eq "current" and getbool($thisevent->{ack},"invert") )
		{
			$thisevent->{startdate} = time();
			if (my $err = eventUpdate(event => $thisevent))
			{
				logMsg("ERROR $err");
			}
		}
		# set the current outage time
		$outage_time = time() - $thisevent->{startdate};

		# if we are to escalate, this event must not be part of a planned outage and un-ack.
		if ( $outage ne "current" and getbool($thisevent->{ack},"invert"))
		{
			# we have list of nodes that this node depends on in $NT->{$runnode}{depend}
			# if any of those have a current Node Down alarm, then lets just move on with a debug message
			# should we log that we have done this - maybe not....

			if ( $NT->{$thisevent->{node}}{depend} ne '') {
				foreach my $node_depend ( split /,/ , $NT->{$thisevent->{node}}{depend} ) {
					next if $node_depend eq "N/A" ;		# default setting
					next if $node_depend eq $thisevent->{node};	# remove the catch22 of self dependancy.
					#only do dependancy if node is active.
					if (defined $NT->{$node_depend}{active} and getbool($NT->{$node_depend}{active}))
					{
						if (my $event_exists = eventExist($node_depend, "Node Down", undef))
						{
							my $erec = eventLoad(filename => $event_exists) if ($event_exists);
							if (ref($erec) eq "HASH" and $erec->{current})
							{
								dbg("NOT escalating $thisevent->{node} $thisevent->{event} as dependant $node_depend is reported as down");
								next LABEL_ESC;
							}
						}
					}
				}
			}

			undef %keyhash;		# clear this every loop
			$escalate = $thisevent->{escalate};	# save this as a flag

			# now depending on the event escalate the event up a level or so depending on how long it has been active
			# now would be the time to notify as to the event. node down every 15 minutes, interface down every 4 hours?
			# maybe a deccreasing run 15,30,60,2,4,etc
			# proactive events would be escalated daily
			# when escalation hits 10 they could auto delete?
			# core, distrib and access could escalate at different rates.

			# note - all sent to lowercase here to get a match
			my $NI = loadNodeInfoTable($thisevent->{node}, suppress_errors => 1);
			$group = lc($NI->{system}{group});
			$role = lc($NI->{system}{roleType});
			$type = lc($NI->{system}{nodeType});
			$event = lc($thisevent->{event});

			dbg("looking for Event to Escalation Table match for Event[ Node:$thisevent->{node} Event:$event Element:$thisevent->{element} ]");
			dbg("and node values node=$NI->{system}{name} group=$group role=$role type=$type");
			# Escalation_Key=Group:Role:Type:Event
			my @keylist = (
				$group."_".$role."_".$type."_".$event ,
				$group."_".$role."_".$type."_"."default",
				$group."_".$role."_"."default"."_".$event ,
				$group."_".$role."_"."default"."_"."default",
				$group."_"."default"."_".$type."_".$event ,
				$group."_"."default"."_".$type."_"."default",
				$group."_"."default"."_"."default"."_".$event ,
				$group."_"."default"."_"."default"."_"."default",
				"default"."_".$role."_".$type."_".$event ,
				"default"."_".$role."_".$type."_"."default",
				"default"."_".$role."_"."default"."_".$event ,
				"default"."_".$role."_"."default"."_"."default",
				"default"."_"."default"."_".$type."_".$event ,
				"default"."_"."default"."_".$type."_"."default",
				"default"."_"."default"."_"."default"."_".$event ,
				"default"."_"."default"."_"."default"."_"."default"
					);

			# lets allow all possible keys to match !
			# so one event could match two or more escalation rules
			# can have specific notifies to one group, and a 'catch all' to manager for example.

			foreach my $klst( @keylist ) {
				foreach my $esc (keys %{$EST}) {
					my $esc_short = lc "$EST->{$esc}{Group}_$EST->{$esc}{Role}_$EST->{$esc}{Type}_$EST->{$esc}{Event}";

					$EST->{$esc}{Event_Node} = ($EST->{$esc}{Event_Node} eq '') ? '.*' : $EST->{$esc}{Event_Node};
					$EST->{$esc}{Event_Element} = ($EST->{$esc}{Event_Element} eq '') ? '.*' : $EST->{$esc}{Event_Element};
					$EST->{$esc}{Event_Node} =~ s;/;;g;
					$EST->{$esc}{Event_Element} =~ s;/;\\/;g;
					if ($klst eq $esc_short
							and $thisevent->{node} =~ /$EST->{$esc}{Event_Node}/i
							and $thisevent->{element} =~ /$EST->{$esc}{Event_Element}/i
							) {
						$keyhash{$esc} = $klst;
						dbg("match found for escalation key=$esc");
					}
					else {
						#dbg("no match found for escalation key=$esc, esc_short=$esc_short");
					}
				}
			}

			my $cnt_hash = keys %keyhash;
			dbg("$cnt_hash match(es) found for $thisevent->{node}");

			foreach $esc_key ( keys %keyhash )
			{
				dbg("Matched Escalation Table Group:$EST->{$esc_key}{Group} Role:$EST->{$esc_key}{Role} Type:$EST->{$esc_key}{Type} Event:$EST->{$esc_key}{Event} Event_Node:$EST->{$esc_key}{Event_Node} Event_Element:$EST->{$esc_key}{Event_Element}");
				dbg("Pre Escalation : $thisevent->{node} Event $thisevent->{event} is $outage_time seconds old escalation is $thisevent->{escalate}");

				# default escalation for events
				# 28 apr 2003 moved times to nmis.conf
				for my $esclevel (reverse(0..10))
				{
					if ($outage_time >= $C->{"escalate$esclevel"})
					{
						$mustupdate = 1 if ($thisevent->{escalate} != $esclevel); # if level has changed
						$thisevent->{escalate} = $esclevel;
						last;
					}
				}

				dbg("Post Escalation: $thisevent->{node} Event $thisevent->{event} is $outage_time seconds old, escalation is $thisevent->{escalate}");
				if ($C->{debug} and $escalate == $thisevent->{escalate}) {
					my $level= "Level".($thisevent->{escalate} + 1);
					dbg("Next Notification Target would be $level");
					dbg("Contact: ".$EST->{$esc_key}{$level});
				}
				# send a new email message as the escalation again.
				# ehg 25oct02 added win32 netsend message type (requires SAMBA on this host)
				if ( $escalate != $thisevent->{escalate} ) {
					$event_age = convertSecsHours(time - $thisevent->{startdate});
					$time = &returnDateStamp;

					# get the string of type email:contact1:contact2,netsend:contact1:contact2,\
					# pager:contact1:contact2,email:sysContact
					$level = lc($EST->{$esc_key}{'Level'.$thisevent->{escalate}});

					if ( $level ne "")
					{
						# Now we have a string, check for multiple notify types
						foreach $field ( split "," , $level ) {
							$target = "";
							@x = split /:/ , lc $field;
							$type = shift @x;			# first entry is email, ccopy, netsend or pager

							dbg("Escalation type=$type");

							if ( $type =~ /email|ccopy|pager/ )
							{
								foreach $contact (@x) {
									my $contactLevelSend = 0;
									my $contactDutyTime = 0;
									# if sysContact, use device syscontact as key into the contacts table hash
									if ( $contact eq "syscontact") {
										if ($NI->{sysContact} ne '') {
											$contact = lc $NI->{sysContact};
											dbg("Using node $thisevent->{node} sysContact $NI->{sysContact}");
										} else {
											$contact = 'default';
										}
									}

									### better handling of upnotify for certain notification types.
									if ( $type !~ /email|pager/ ) {
										# check if UpNotify is true, and save with this event
										# and send all the up event notifies when the event is cleared.
										if ( getbool($EST->{$esc_key}{UpNotify})
												 and $thisevent->{event} =~ /$C->{upnotify_stateful_events}/i
												 and getbool($thisevent_control->{Notify})
										 ) {
											my $ct = "$type:$contact";
											my @l = split(',',$thisevent->{notify});
											if (not grep { $_ eq $ct } @l ) {
												push @l, $ct;
												$thisevent->{notify} = join(',',@l);
												$mustupdate = 1;
											}
										}
									}

									if ( exists $CT->{$contact} ) {
										if ( dutyTime($CT, $contact) ) {	# do we have a valid dutytime ??
											$contactDutyTime = 1;

											# Duty Time is OK check level match
											if ( $CT->{$contact}{Level} eq "" ) {
												dbg("SEND Contact $contact no filtering by Level defined");
												$contactLevelSend = 1;
											}
											elsif ( $thisevent->{level} =~ /$CT->{$contact}{Level}/i ) {
												dbg("SEND Contact $contact filtering by Level: $CT->{$contact}{Level}, event level is $thisevent->{level}");
												$contactLevelSend = 1;
											}
											elsif ( $thisevent->{level} !~ /$CT->{$contact}{Level}/i ) {
												dbg("STOP Contact $contact filtering by Level: $CT->{$contact}{Level}, event level is $thisevent->{level}");
												$contactLevelSend = 0;
											}
										}

										if ( $contactDutyTime and $contactLevelSend ) {
											if ($type eq "pager") {
												$target = $target ? $target.",".$CT->{$contact}{Pager} : $CT->{$contact}{Pager};
											} else {
												$target = $target ? $target.",".$CT->{$contact}{Email} : $CT->{$contact}{Email};
											}

											# check if UpNotify is true, and save with this event
											# and send all the up event notifies when the event is cleared.
											if ( getbool($EST->{$esc_key}{UpNotify})
													 and $thisevent->{event} =~ /$C->{upnotify_stateful_events}/i
													 and getbool($thisevent_control->{Notify})
												) {
												my $ct = "$type:$contact";
												my @l = split(',',$thisevent->{notify});
												if (not grep { $_ eq $ct } @l ) {
													push @l, $ct;
													$thisevent->{notify} = join(',',@l);
													$mustupdate = 1;
												}
											}
										}
										else {
											dbg("STOP Contact duty time: $contactDutyTime, contact level: $contactLevelSend");
										}
									}
									else {
										dbg("Contact $contact not found in Contacts table");
									}
								} #foreach

								# no email targets found, and if default contact not found, assume we are not
								# covering 24hr dutytime in this slot, so no mail.
								# maybe the next levelx escalation field will fill in the gap
								if ( !$target )
								{
									if ( $type eq "pager" ) {
										$target = $CT->{default}{Pager};
									} else {
										$target = $CT->{default}{Email};
									}
									dbg("No $type contact matched (maybe check DutyTime and TimeZone?) - looking for default contact $target");
								}
								else						# have target
								{
									foreach my $trgt ( split /,/, $target ) {
										my $message;
										my $priority;
										if ( $type eq "pager" )
										{
											if (getbool($thisevent_control->{Notify}))
											{
												$msgTable{$type}{$trgt}{$serial_ns}{message} = "NMIS: Esc. $thisevent->{escalate} $event_age $thisevent->{node} $thisevent->{level} $thisevent->{event} $thisevent->{details}";
												$serial_ns++ ;
											}
										}
										else
										{
											if ($type eq "ccopy") {
												$message = "FOR INFORMATION ONLY\n";
												$priority = &eventToSMTPPri("Normal");
											} else {
												$priority = &eventToSMTPPri($thisevent->{level}) ;
											}

											###2013-10-08 arturom, keiths, Added link to interface name if interface event.
											$C->{nmis_host_protocol} = "http" if $C->{nmis_host_protocol} eq "";
											$message .= "Node:\t$thisevent->{node}\nNotification at Level$thisevent->{escalate}\nEvent Elapsed Time:\t$event_age\nSeverity:\t$thisevent->{level}\nEvent:\t$thisevent->{event}\nElement:\t$thisevent->{element}\nDetails:\t$thisevent->{details}\nLink to Node: $C->{nmis_host_protocol}://$C->{nmis_host}$C->{network}?act=network_node_view&widget=false&node=$thisevent->{node}\n";
											if ( $thisevent->{event} =~ /Interface/ ) {
												my $ifIndex = undef;
												my $S = Sys::->new; # node object
												if (($S->init(name=>$thisevent->{node},snmp=>'false'))) { # get all info of node
													my $IFD = $S->ifDescrInfo(); # interface info indexed by ifDescr
													if ( getbool($IFD->{$thisevent->{element}}{collect}) ) {
														$ifIndex = $IFD->{$thisevent->{element}}{ifIndex};
														$message .= "Link to Interface:\t$C->{nmis_host_protocol}://$C->{nmis_host}$C->{network}?act=network_interface_view&widget=false&node=$thisevent->{node}&intf=$ifIndex\n";
													}
												}
											}
											$message .= "\n";

											if (getbool($thisevent_control->{Notify}))
											{
												if ( getbool($C->{mail_combine}) ) {
													$msgTable{$type}{$trgt}{$serial}{count}++;
													$msgTable{$type}{$trgt}{$serial}{subject} = "NMIS Escalation Message, contains $msgTable{$type}{$trgt}{$serial}{count} message(s), $msgtime";
													$msgTable{$type}{$trgt}{$serial}{message} .= $message ;
													if ( $priority gt $msgTable{$type}{$trgt}{$serial}{priority} ){
														$msgTable{$type}{$trgt}{$serial}{priority} = $priority ;
													}
												} else {
													$msgTable{$type}{$trgt}{$serial}{subject} = "$thisevent->{node} $thisevent->{event} - $thisevent->{element} - $thisevent->{details} at $msgtime" ;
													$msgTable{$type}{$trgt}{$serial}{message} = $message ;
													$msgTable{$type}{$trgt}{$serial}{priority} = $priority ;
													$msgTable{$type}{$trgt}{$serial}{count} = 1;
													$serial++;
												}
											}
										}
									}

									# meta-events are subject to Notify and Log
									logEvent(node => $thisevent->{node},
													 event => "$type to $target Esc$thisevent->{escalate} $thisevent->{event}",
													 level => $thisevent->{level}, element => $thisevent->{element}, details => $thisevent->{details})
											if (getbool($thisevent_control->{Notify}) and getbool($thisevent_control->{Log}));

										dbg("Escalation $type Notification node=$thisevent->{node} target=$target level=$thisevent->{level} event=$thisevent->{event} element=$thisevent->{element} details=$thisevent->{details} group=$NT->{$thisevent->{node}}{group}");
								} # if $target
							} # end email,ccopy,pager

							# now the netsends
							elsif ( $type eq "netsend" )
							{
								if (getbool($thisevent_control->{Notify}))
								{
									my $message = "Escalation $thisevent->{escalate} $thisevent->{node} $thisevent->{level} $thisevent->{event} $thisevent->{element} $thisevent->{details} at $msgtime";
									foreach my $trgt ( @x ) {
										$msgTable{$type}{$trgt}{$serial_ns}{message} = $message ;
										$serial_ns++;
										dbg("NetSend $message to $trgt");

										# meta-events are subject to both
										logEvent(node => $thisevent->{node},
														 event => "NetSend $message to $trgt $thisevent->{event}",
														 level => $thisevent->{level}, element => $thisevent->{element},
														 details => $thisevent->{details})
												if (getbool($thisevent_control->{Log}));
									} #foreach
								}
							} # end netsend
							elsif ( $type eq "syslog" )
							{
								# check if UpNotify is true, and save with this event
								# and send all the up event notifies when the event is cleared.
								if ( getbool($EST->{$esc_key}{UpNotify})
										 and $thisevent->{event} =~ /$C->{upnotify_stateful_events}/i
										 and getbool($thisevent_control->{Notify})
								 ) {
									my $ct = "$type:server";
									my @l = split(',',$thisevent->{notify});
									if (not grep { $_ eq $ct } @l ) {
										push @l, $ct;
										$thisevent->{notify} = join(',',@l);
										$mustupdate = 1;
									}
								}

								if (getbool($thisevent_control->{Notify}))
								{
									my $timenow = time();
									my $message = "NMIS_Event::$C->{server_name}::$timenow,$thisevent->{node},$thisevent->{event},$thisevent->{level},$thisevent->{element},$thisevent->{details}";
									my $priority = eventToSyslog($thisevent->{level});
									if ( getbool($C->{syslog_use_escalation}) ) {
										foreach my $trgt ( @x ) {
											$msgTable{$type}{$trgt}{$serial_ns}{message} = $message;
											$msgTable{$type}{$trgt}{$serial}{priority} = $priority;
											$serial_ns++;
											dbg("syslog $message");
										} #foreach
									}
								}
							} # end syslog
							elsif ( $type eq "json" )
							{
								if ( getbool($EST->{$esc_key}{UpNotify})
										 and $thisevent->{event} =~ /$C->{upnotify_stateful_events}/i
										 and getbool($thisevent_control->{Notify})
								 ) {
									my $ct = "$type:server";
									my @l = split(',',$thisevent->{notify});
									if (not grep { $_ eq $ct } @l ) {
										push @l, $ct;
										$thisevent->{notify} = join(',',@l);
										$mustupdate = 1;
									}
								}
								# amend the event - attention: this changes the live event,
								# and will be saved back!
								$mustupdate = 1;
								my $node = $NT->{$thisevent->{node}};
								$thisevent->{nmis_server} = $C->{server_name};
								$thisevent->{customer} = $node->{customer};
								$thisevent->{location} = $LocationsTable->{$node->{location}}{Location};
								$thisevent->{geocode} = $LocationsTable->{$node->{location}}{Geocode};

								if ( $useServiceStatusTable ) {
									$thisevent->{serviceStatus} = $ServiceStatusTable->{$node->{serviceStatus}}{serviceStatus};
									$thisevent->{statusPriority} = $ServiceStatusTable->{$node->{serviceStatus}}{statusPriority};
								}

								if ( $useBusinessServicesTable ) {
									$thisevent->{businessService} = $BusinessServicesTable->{$node->{businessService}}{businessService};
									$thisevent->{businessPriority} = $BusinessServicesTable->{$node->{businessService}}{businessPriority};
								}

								# Copy the fields from nodes to the event
								my @nodeFields = split(",",$C->{'json_node_fields'});
								foreach my $field (@nodeFields) {
									$thisevent->{$field} = $node->{$field};
								}

								logJsonEvent(event => $thisevent, dir => $C->{'json_logs'})
										if (getbool($thisevent_control->{Notify}));
							} # end json
							elsif (getbool($thisevent_control->{Notify}))
							{
								if ( checkPerlLib("Notify::$type") ) {
									dbg("Notify::$type $contact");
									my $timenow = time();
									my $datenow = returnDateStamp();
									my $message = "$datenow: $thisevent->{node}, $thisevent->{event}, $thisevent->{level}, $thisevent->{element}, $thisevent->{details}";
									foreach $contact (@x) {
										if ( exists $CT->{$contact} ) {
											if ( dutyTime($CT, $contact) ) {	# do we have a valid dutytime ??
												# check if UpNotify is true, and save with this event
												# and send all the up event notifies when the event is cleared.
												if ( getbool($EST->{$esc_key}{UpNotify})
														 and $thisevent->{event} =~ /$C->{upnotify_stateful_events}/i
												 ) {
													my $ct = "$type:$contact";
													my @l = split(',',$thisevent->{notify});
													if (not grep { $_ eq $ct } @l ) {
														push @l, $ct;
														$thisevent->{notify} = join(',',@l); # fudged up
														$mustupdate = 1;
													}
												}
												#$serial
												$msgTable{$type}{$contact}{$serial_ns}{message} = $message;
												$msgTable{$type}{$contact}{$serial_ns}{contact} = $CT->{$contact};
												$msgTable{$type}{$contact}{$serial_ns}{event} = $thisevent;
												$serial_ns++;
											}
										}
										else {
											dbg("Contact $contact not found in Contacts table");
										}
									}
								}
								else {
									dbg("ERROR runEscalate problem with escalation target unknown at level$thisevent->{escalate} $level type=$type");
								}
							}
						} # foreach field
					} # endif $level
				} # if escalate
			} # foreach esc_key
		} # end of outage check

		# now we're done with this event, let's update it if we have to - and if nobody has deleted the event since the start of this update run (as we're not locking this globally) - eventkey is the full filename
		if ($mustupdate && -f $eventkey)
		{
			if (my $err = eventUpdate(event => $thisevent))
			{
				logMsg("ERROR $err");
			}
		}
	}

	# Cologne, send the messages now
	sendMSG(data=>\%msgTable);
	dbg("Finished");
	if ( defined $C->{log_polling_time} and getbool($C->{log_polling_time})) {
		my $polltime = $pollTimer->elapTime();
		logMsg("Poll Time: $polltime");
	}
	func::update_operations_stamp(type => "escalate",
																start => $starttime,
																stop => Time::HiRes::time())
			if ($type eq "escalate");	# not if part of collect
} # end runEscalate

#=========================================================================================

#
# structure of the hash:
# device name => email, ccopy, netsend, pager
#	target
#  		serial
#			subject
#			message
#			priority
# Cologne.

sub sendMSG {
	my %args = @_;
	my $msgTable = $args{data};
	my $C = loadConfTable(); # get ref

	my $target;
	my $serial;
	dbg("Starting");

	foreach my $method (keys %$msgTable) {
		dbg("Method $method");
		if ($method eq "email") {

			# fixme: this is slightly inefficient as the new sendEmail can send to multiple targets in one go
			foreach $target (keys %{$msgTable->{$method}}) {
				foreach $serial (keys %{$msgTable->{$method}{$target}})
				{
					next if $C->{mail_server} eq '';

					my ($status, $code, $errmsg) = sendEmail(
					  # params for connection and sending
						sender => $C->{mail_from},
						recipients => [$target],

						mailserver => $C->{mail_server},
						serverport => $C->{mail_server_port},
						hello => $C->{mail_domain},
						usetls => $C->{mail_use_tls},
						ipproto => $C->{mail_server_ipproto},

						username => $C->{mail_user},
						password => $C->{mail_password},

						# and params for making the message on the go
						to => $target,
						from => $C->{mail_from},
						subject => $$msgTable{$method}{$target}{$serial}{subject},
						body => $$msgTable{$method}{$target}{$serial}{message},
						priority => $$msgTable{$method}{$target}{$serial}{priority},
							);

					if (!$status)
					{
						logMsg("Error: Sending email to $target failed: $code $errmsg");
					}
					else
					{
						dbg("Escalation Email Notification sent to $target");
					}
				}
			}
		} # end email
		### Carbon copy notifications - no action required - FYI only.
		elsif ( $method eq "ccopy" ) {
			# fixme: this is slightly inefficient as the new sendEmail can send to multiple targets in one go
			foreach $target (keys %{$msgTable->{$method}}) {
				foreach $serial (keys %{$msgTable->{$method}{$target}}) {
					next if $C->{mail_server} eq '';

					my ($status, $code, $errmsg) = sendEmail(
					  # params for connection and sending
						sender => $C->{mail_from},
						recipients => [$target],

						mailserver => $C->{mail_server},
						serverport => $C->{mail_server_port},
						hello => $C->{mail_domain},
						usetls => $C->{mail_use_tls},
						ipproto => $C->{mail_server_ipproto},

						username => $C->{mail_user},
						password => $C->{mail_password},

						# and params for making the message on the go
						to => $target,
						from => $C->{mail_from},
						subject => $$msgTable{$method}{$target}{$serial}{subject},
						body => $$msgTable{$method}{$target}{$serial}{message},
						priority => $$msgTable{$method}{$target}{$serial}{priority},
							);

					if (!$status)
					{
						logMsg("Error: Sending email to $target failed: $code $errmsg");
					}
					else
					{
						dbg("Escalation CC Email Notification sent to $target");
					}
				}
			}
		} # end ccopy
		elsif ( $method eq "netsend" ) {
			foreach $target (keys %{$msgTable->{$method}}) {
				foreach $serial (keys %{$msgTable->{$method}{$target}}) {
					dbg("netsend $$msgTable{$method}{$target}{$serial}{message} to $target");
					# read any stdout messages and throw them away
					if ($^O =~ /win32/i) {
						# win32 platform
						my $dump=`net send $target $$msgTable{$method}{$target}{$serial}{message}`;
					}
					else {
						# Linux box
						my $dump=`echo $$msgTable{$method}{$target}{$serial}{message}|smbclient -M $target`;
					}
				} # end netsend
			}
		}

		# now the syslog
		elsif ( $method eq "syslog" ) {
			foreach $target (keys %{$msgTable->{$method}}) {
				foreach $serial (keys %{$msgTable->{$method}{$target}}) {
					dbg(" sendSyslog to $target");
					sendSyslog(
						server_string => $C->{syslog_server},
						facility => $C->{syslog_facility},
						message => $$msgTable{$method}{$target}{$serial}{message},
						priority => $$msgTable{$method}{$target}{$serial}{priority}
					);
				} # end syslog
			}
		}
		# now the pagers
		elsif ( $method eq "pager" ) {
			foreach $target (keys %{$msgTable->{$method}}) {
				foreach $serial (keys %{$msgTable->{$method}{$target}}) {
					next if $C->{snpp_server} eq '';
					dbg(" SendSNPP to $target");
					sendSNPP(
						server => $C->{snpp_server},
						pagerno => $target,
						message => $$msgTable{$method}{$target}{$serial}{message}
					);
				}
			} # end pager
		}
		# now the extensible stuff.......
		else {

			my $class = "Notify::$method";
			my $classMethod = $class."::sendNotification";
			if ( checkPerlLib($class) ) {
				eval "require $class";
				logMsg($@) if $@;
				dbg("Using $classMethod to send notification to $$msgTable{$method}{$target}{$serial}{contact}->{Contact}");
				my $function = \&{$classMethod};
				foreach $target (keys %{$msgTable->{$method}}) {
					foreach $serial (keys %{$msgTable->{$method}{$target}}) {
						dbg("Notify method=$method, target=$target, serial=$serial message=". $$msgTable{$method}{$target}{$serial}{message});
						if ( $target and $$msgTable{$method}{$target}{$serial}{message} ) {
							$function->(
								message => $$msgTable{$method}{$target}{$serial}{message},
								event => $$msgTable{$method}{$target}{$serial}{event},
								contact => $$msgTable{$method}{$target}{$serial}{contact},
								priority => $$msgTable{$method}{$target}{$serial}{priority},
								C => $C
							);
						}
					}
				}
			}
			else {
				dbg("ERROR unknown device $method");
			}
		} # end sms
	}
	dbg("Finished");
}

#=========================================================================================

### Adding overall network metrics collection and updates
sub runMetrics {
	my %args = @_;
	my $S = $args{sys};
	my $NI = $S->ndinfo;

	my $GT = loadGroupTable();

	my %groupSummary;
	my $data;
	my $group;
	my $status;

	my $pollTimer = NMIS::Timing->new;

	dbg("Starting");

	# Doing the whole network - this defaults to -8 hours span
	my $groupSummary = getGroupSummary();
	$status = overallNodeStatus;
	$status = statusNumber($status);
	$data->{reachability}{value} = $groupSummary->{average}{reachable};
	$data->{availability}{value} = $groupSummary->{average}{available};
	$data->{responsetime}{value} = $groupSummary->{average}{response};
	$data->{health}{value} = $groupSummary->{average}{health};
	$data->{status}{value} = $status;
	$data->{intfCollect}{value} = $groupSummary->{average}{intfCollect};
	$data->{intfColUp}{value} = $groupSummary->{average}{intfColUp};
	$data->{intfAvail}{value} = $groupSummary->{average}{intfAvail};

	# RRD options
	$data->{reachability}{option} = "gauge,0:100";
	$data->{availability}{option} = "gauge,0:100";
	### 2014-03-18 keiths, setting maximum responsetime to 30 seconds.
	$data->{responsetime}{option} = "gauge,0:30000";
	$data->{health}{option} = "gauge,0:100";
	$data->{status}{option} = "gauge,0:100";
	$data->{intfCollect}{option} = "gauge,0:U";
	$data->{intfColUp}{option} = "gauge,0:U";
	$data->{intfAvail}{option} = "gauge,0:U";

	dbg("Doing Network Metrics database reach=$data->{reachability}{value} avail=$data->{availability}{value} resp=$data->{responsetime}{value} health=$data->{health}{value} status=$data->{status}{value}");

	my $db = updateRRD(data=>$data,sys=>$S,type=>"metrics",item=>'network');

	foreach $group (sort keys %{$GT}) {
		$groupSummary = getGroupSummary(group=>$group);
		$status = overallNodeStatus(group=>$group);
		$status = statusNumber($status);
		$data->{reachability}{value} = $groupSummary->{average}{reachable};
		$data->{availability}{value} = $groupSummary->{average}{available};
		$data->{responsetime}{value} = $groupSummary->{average}{response};
		$data->{health}{value} = $groupSummary->{average}{health};
		$data->{status}{value} = $status;
		$data->{intfCollect}{value} = $groupSummary->{average}{intfCollect};
		$data->{intfColUp}{value} = $groupSummary->{average}{intfColUp};
		$data->{intfAvail}{value} = $groupSummary->{average}{intfAvail};

		dbg("Doing group=$group Metrics database reach=$data->{reachability}{value} avail=$data->{availability}{value} resp=$data->{responsetime}{value} health=$data->{health}{value} status=$data->{status}{value}");
		#
		$db = updateRRD(data=>$data,sys=>$S,type=>"metrics",item=>$group);
	}
	dbg("Finished");

	logMsg("Poll Time: ". $pollTimer->elapTime()) if ( defined $C->{log_polling_time} and getbool($C->{log_polling_time}));

} # end runMetrics


#=========================================================================================

sub runLinks {
	my %subnets;
	my $links;
	my $C = loadConfTable();
	my $II;
	my $ipAddr;
	my $subnet;
	my $cnt;

	### 2013-08-30 keiths, restructured to avoid creating and loading large Interface summaries
	if ( getbool($C->{disable_interfaces_summary}) ) {
		logMsg("runLinks disabled with disable_interfaces_summary=$C->{disable_interfaces_summary}");
		return;
	}

	dbg("Start");

	if (!($II = loadInterfaceInfo())) {
		logMsg("ERROR reading all interface info");
		goto END_runLinks;
	}

	if ( getbool($C->{db_links_sql}) ) {
		$links = DBfunc::->select(table=>'Links');
	} else {
		$links = loadTable(dir=>'conf',name=>'Links');
	}

	my $link_ifTypes = $C->{link_ifTypes} ne '' ? $C->{link_ifTypes} : '.';
	my $qr_link_ifTypes = qr/$link_ifTypes/i;

	dbg("Auto Generating Links file");
	foreach my $intHash (sort keys %{$II}) {
		$cnt = 1;
		while (defined $II->{$intHash}{"ipSubnet$cnt"}) {
			$ipAddr = $II->{$intHash}{"ipAdEntAddr$cnt"};
			$subnet = $II->{$intHash}{"ipSubnet$cnt"};
			if ( $ipAddr ne "" and $ipAddr ne "0.0.0.0" and	$ipAddr !~ /^127/ and
					 getbool($II->{$intHash}{collect}) and $II->{$intHash}{ifType} =~ /$qr_link_ifTypes/) {
				if ( ! exists $subnets{$subnet}{subnet} ) {
					my $NI = loadNodeInfoTable($II->{$intHash}{node});
					$subnets{$subnet}{subnet} = $subnet;
					$subnets{$subnet}{address1} = $ipAddr;
					$subnets{$subnet}{count} = 1;
					$subnets{$subnet}{description} = $II->{$intHash}{Description};
					$subnets{$subnet}{mask} = $II->{$intHash}{"ipAdEntNetMask$cnt"};
					$subnets{$subnet}{ifSpeed} = $II->{$intHash}{ifSpeed};
					$subnets{$subnet}{ifType} = $II->{$intHash}{ifType};
					$subnets{$subnet}{net1} = $NI->{system}{netType};
					$subnets{$subnet}{role1} = $NI->{system}{roleType};
					$subnets{$subnet}{node1} = $II->{$intHash}{node};
					$subnets{$subnet}{ifDescr1} = $II->{$intHash}{ifDescr};
					$subnets{$subnet}{ifIndex1} = $II->{$intHash}{ifIndex};
				} else {
					++$subnets{$subnet}{count};
					if ( ! defined $subnets{$subnet}{description} ) {	# use node2 description if node1 description did not exist.
						$subnets{$subnet}{description} = $II->{$intHash}{Description};
					}
					my $NI = loadNodeInfoTable($II->{$intHash}{node});
					$subnets{$subnet}{net2} = $NI->{system}{netType};
					$subnets{$subnet}{role2} = $NI->{system}{roleType};
					$subnets{$subnet}{node2} = $II->{$intHash}{node};
					$subnets{$subnet}{ifDescr2} = $II->{$intHash}{ifDescr};
					$subnets{$subnet}{ifIndex2} = $II->{$intHash}{ifIndex};

				}
			}
			if ( $C->{debug}>2 ) {
				for my $i ( keys %{ $subnets{$subnet} } ) {
					dbg("subnets $i=$subnets{$subnet}{$i}");
				}
			}
			$cnt++;
		}
	} # foreach
	foreach my $subnet (sort keys %subnets ) {
		if ( $subnets{$subnet}{count} == 2 ) {
			# skip subnet for same node-interface in link table
			next if grep { $links->{$_}{node1} eq $subnets{$subnet}{node1} and
							$links->{$_}{ifIndex1} eq $subnets{$subnet}{ifIndex1} } keys %{$links};

			# insert entry in db if not exists
			if ( getbool($C->{db_links_sql}) ) {
				if (not exists $links->{$subnet}{subnet}) {
					DBfunc::->insert(table=>'Links',data=>{index=>$subnet});
				}
			}
			# form a key - use subnet as the unique key, same as read in, so will update any links with new information
			if ( defined $subnets{$subnet}{description} and  $subnets{$subnet}{description} ne 'noSuchObject'
				and $subnets{$subnet}{description} ne ""
				) {
				$links->{$subnet}{link} = $subnets{$subnet}{description};
			} else {
				# label the link as the subnet if no description
				$links->{$subnet}{link} = $subnet;
			}
			$links->{$subnet}{subnet} = $subnets{$subnet}{subnet};
			$links->{$subnet}{mask} = $subnets{$subnet}{mask};
			$links->{$subnet}{ifSpeed} = $subnets{$subnet}{ifSpeed};
			$links->{$subnet}{ifType} = $subnets{$subnet}{ifType};

			# define direction based on wan-lan and core-distribution-access
			my $n1 = $subnets{$subnet}{net1};
			$n1 = $n1 eq 'wan' ? 1 : $n1 eq 'lan' ? 2 : 3;
			my $n2 = $subnets{$subnet}{net2};
			$n2 = $n2 eq 'wan' ? 1 : $n2 eq 'lan' ? 2 : 3;
			my $r1 = $subnets{$subnet}{role1};
			$r1 = $r1 eq 'core' ? 1 : $r1 eq 'distribution' ? 2 : $r1 eq 'access' ? 3 :  4;
			my $r2 = $subnets{$subnet}{role2};
			$r2 = $r2 eq 'core' ? 1 : $r2 eq 'distribution' ? 2 : $r2 eq 'access' ? 3 :  4;
			my $k = 1;
			if (($n1 == $n2 and $r1 > $r2) or $n1 > $n2) { $k = 2; }

			$links->{$subnet}{net} = $subnets{$subnet}{"net$k"};
			$links->{$subnet}{role} = $subnets{$subnet}{"role$k"};

			$links->{$subnet}{node1} = $subnets{$subnet}{"node$k"};
			$links->{$subnet}{interface1} = $subnets{$subnet}{"ifDescr$k"};
			$links->{$subnet}{ifIndex1} = $subnets{$subnet}{"ifIndex$k"};
			$k = $k == 1 ? 2 : 1;
			$links->{$subnet}{node2} = $subnets{$subnet}{"node$k"};
			$links->{$subnet}{interface2} = $subnets{$subnet}{"ifDescr$k"};
			$links->{$subnet}{ifIndex2} = $subnets{$subnet}{"ifIndex$k"};
			# dont overwrite any manually configured dependancies.
			if ( !exists $links->{$subnet}{depend} ) { $links->{$subnet}{depend} = "N/A" }

			# reformat the name
		##	$links->{$subnet}{link} =~ s/ /_/g;

			if ( getbool($C->{db_links_sql}) ) {
				if (not exists $links->{$subnet}{subnet}) {
					DBfunc::->update(table=>'Links',data=>$links->{$subnet},index=>$subnet);
				}
			}
			dbg("Adding link $links->{$subnet}{link} for $subnet to links");
		}
	}
	$links = {} if !$links;
	if ( !getbool($C->{db_links_sql}) ) {
		writeTable(dir=>'conf',name=>'Links',data=>$links);
	}
	logMsg("Check table Links and update link names and other entries");

END_runLinks:
	dbg("Finished");
}


#=========================================================================================

# starts up fpingd and/or opslad
sub runDaemons {

	my $C = loadConfTable();

	dbg("Starting");

	# get process table of OS
	my @p_names;
	my $pt = new Proc::ProcessTable();
	my %pnames;
	foreach my $p (@{$pt->table}) {
		$pnames{$p->fname} = 1;
	}

	# start fast ping daemon
	if ( getbool($C->{daemon_fping_active}) ) {
		if ( ! exists $pnames{$C->{daemon_fping_filename}}) {
			if ( -x "$C->{'<nmis_bin>'}/$C->{daemon_fping_filename}" ) {
				`$C->{'<nmis_bin>'}/$C->{daemon_fping_filename} restart=true`;
				logMsg("INFO launched $C->{daemon_fping_filename} as daemon");
			} else {
				logMsg("ERROR cannot run daemon $C->{'<nmis_bin>'}/$C->{daemon_fping_filename},$!");
			}
		}
	}

	# start ipsla daemon
	if ( getbool($C->{daemon_ipsla_active}) ) {
		if ( ! exists $pnames{$C->{daemon_ipsla_filename}}) {
			if ( -x "$C->{'<nmis_bin>'}/$C->{daemon_ipsla_filename}" ) {
				`$C->{'<nmis_bin>'}/$C->{daemon_ipsla_filename}`;
				logMsg("INFO launched $C->{daemon_ipsla_filename} as daemon");
			} else {
				logMsg("ERROR cannot run daemon $C->{'<nmis_bin>'}/$C->{daemon_ipsla_filename},$!");
			}
		}
	}

	dbg("Finished");
}


#=========================================================================================

sub checkConfig {
	my %args = @_;
	my $change = $args{change};
	my $audit = $args{audit};

	my $ext = getExtension(dir=>'conf');

	my $checkFunc;
	my $checkType;

	# depending on our job, create dir and fix the perms!
	# or just check and report them.
	if (getbool($change))
	{
		$checkFunc = sub { my ($dirname) = @_; createDir($dirname); setFileProtDirectory($dirname, 1); };
		$checkType = "Checking and Fixing";
	}
	else {
		$checkFunc = \&checkDir;
		$checkType = "Auditing and Reporting"
	}

	# check if nmis_base already oke
	if (!(-e "$C->{'<nmis_base>'}/bin/nmis.pl"))
	{

		my $nmis_bin_dir = $FindBin::Bin; # dir of this program

		my $nmis_base = $nmis_bin_dir;
		$nmis_base =~ s/\/bin$//; # strip /bin

		my $check = 1;
		while ($check) {
			print " What is the root directory of NMIS [$nmis_base] ? ";
			my $line = <STDIN>;
			chomp $line;
			if ($line eq '') { $line = $nmis_base; }

			# check this input
			if (-e "$line/bin/nmis.pl") {
				$nmis_base = $line;
				$check = 0;
				print <<EO_TEXT;
ERROR:  It appears that the NMIS install is not complete or not in the
default location.  Check the installation guide at Opmantek.com.

What will probably fix it is if you copy the config file samples from
$nmis_base/install to $nmis_base/conf
and verify that $nmis_base/conf/Config.$ext reflects
the correct file paths.
EO_TEXT
				exit 0;
			} else {
				print " Directory $line does not exist\n";
			}
		}

		# store nmis_base in NMIS config
		my ($CC,undef) = readConfData(conf=>$nvp{conf},debug=>$nvp{debug});

		$CC->{directories}{'<nmis_base>'} = $nmis_base;

		writeConfData(data=>$CC);

		$C = loadConfTable(conf=>$nvp{conf},debug=>$nvp{debug}); # reload

		print " NMIS config file $C->{configfile} updated\n\n";

	} else {
		info("\n Root directory of NMIS is $C->{'<nmis_base>'}\n");
	}

	# Do the var directories exist? if not make them and fix the perms!
	info("Config $checkType - Checking var directories, $C->{'<nmis_var>'}");
	if ($C->{'<nmis_var>'} ne '') {
		&$checkFunc("$C->{'<nmis_var>'}");
		&$checkFunc("$C->{'<nmis_var>'}/nmis_system");
		&$checkFunc("$C->{'<nmis_var>'}/nmis_system/timestamps");
	}

	# Do the log directories exist, if not make them?
	info("Config $checkType - Checking log directories, $C->{'<nmis_logs>'}");
	if ($C->{'<nmis_logs>'} ne '') {
		&$checkFunc("$C->{'<nmis_logs>'}");
		&$checkFunc("$C->{'json_logs'}");
		&$checkFunc("$C->{'config_logs'}");
	}

	# Do the conf directories exist if not make them?
	info("Config $checkType - Checking conf directories, $C->{'<nmis_conf>'}");
	if ($C->{'<nmis_conf>'} ne '') {
		&$checkFunc("$C->{'<nmis_conf>'}");
	}

	# Does the database directory exist? if not make it.
	info("Config $checkType - Checking database directories");
	if ($C->{database_root} ne '')
	{
		&$checkFunc("$C->{database_root}");
	} else {
		print "\n Cannot create directories because database_root is not defined in NMIS config\n";
	}

	# create files
	if ( not existFile(dir=>'logs',name=>'nmis.log')) {
		open(LOG,">>$C->{'<nmis_logs>'}/nmis.log");
		close LOG;
		setFileProt("$C->{'<nmis_logs>'}/nmis.log");
	}
	else {
		checkFile("$C->{'<nmis_logs>'}/nmis.log");
	}

	if ( not existFile(dir=>'logs',name=>'auth.log')) {
		open(LOG,">>$C->{'<nmis_logs>'}/auth.log");
		close LOG;
		setFileProt("$C->{'<nmis_logs>'}/auth.log");
	}
	else {
		checkFile("$C->{'<nmis_logs>'}/auth.log");
	}

	if ( not existFile(dir=>'var',name=>'nmis-system')) {
		my ($hsh,$handle) = loadTable(dir=>'var',name=>'nmis-system');
		$hsh->{startup} = time();
		writeTable(dir=>'var',name=>'nmis-system',data=>$hsh);
	}
	else {
		checkFile(getFileName(file => "$C->{'<nmis_var>'}/nmis-system"));
	}

	if ( getbool($change) ) {
		setFileProtDirectory("$FindBin::Bin/../lib");
		setFileProtDirectory("$FindBin::Bin/../lib/NMIS");
		setFileProtDirectory($C->{'<nmis_admin>'});
		setFileProtDirectory($C->{'<nmis_bin>'});
		setFileProtDirectory($C->{'<nmis_cgi>'});
		setFileProtDirectory($C->{'<nmis_conf>'});
		setFileProtDirectory($C->{'<nmis_data>'});
		setFileProtDirectory($C->{'<nmis_logs>'});
		setFileProtDirectory($C->{'<nmis_menu>'});
		setFileProtDirectory($C->{'<nmis_models>'});
		setFileProtDirectory($C->{'<nmis_var>'});
		setFileProtDirectory($C->{'config_logs'});
		setFileProtDirectory($C->{'database_root'},"true");
		setFileProtDirectory($C->{'json_logs'});
		setFileProtDirectory($C->{'log_root'});
		setFileProtDirectory($C->{'mib_root'});
		setFileProtDirectory($C->{'report_root'});
		setFileProtDirectory($C->{'script_root'});
		setFileProtDirectory($C->{'web_root'});
	}

	if ( getbool($audit) ) {
		checkDirectoryFiles("$FindBin::Bin/../lib");
		checkDirectoryFiles("$FindBin::Bin/../lib/NMIS");
		checkDirectoryFiles($C->{'<nmis_admin>'});
		checkDirectoryFiles($C->{'<nmis_bin>'});
		checkDirectoryFiles($C->{'<nmis_cgi>'});
		checkDirectoryFiles($C->{'<nmis_conf>'});
		checkDirectoryFiles($C->{'<nmis_data>'});
		checkDirectoryFiles($C->{'<nmis_logs>'});
		checkDirectoryFiles($C->{'<nmis_menu>'});
		checkDirectoryFiles($C->{'<nmis_models>'});
		checkDirectoryFiles($C->{'<nmis_var>'});
		checkDirectoryFiles($C->{'config_logs'});
		checkDirectoryFiles($C->{'database_root'});
		checkDirectoryFiles($C->{'json_logs'});
		checkDirectoryFiles($C->{'log_root'});
		checkDirectoryFiles($C->{'mib_root'});
		checkDirectoryFiles($C->{'report_root'});
		checkDirectoryFiles($C->{'script_root'});
		checkDirectoryFiles($C->{'web_root'});
	}

	#== convert config .csv to .xxxx (hash) file format ==
	convertConfFiles();
	#==

	info(" Continue with bin/nmis.pl type=apache for configuration rules of the Apache web server\n");
}


#=========================================================================================

# two modes: default, for the root user's personal crontab
# if system=true is given, then a crontab for /etc/cron.d/XXX is printed
# (= with the extra 'root' user column)
sub printCrontab
{
	my $C = loadConfTable();

	dbg(" Crontab Config for NMIS for config file=$nvp{conf}",3);

	my $usercol = getbool($nvp{system})? "\troot\t" : '';

	print <<EO_TEXT;
# if you DON'T want any NMIS cron mails to go to root,
# uncomment and adjust the next line
# MAILTO=WhoeverYouAre\@yourdomain.tld

# some tools like fping reside outside the minimal path
PATH=/usr/local/sbin:/usr/local/bin:/usr/sbin:/usr/bin:/sbin:/bin

######################################################
# NMIS8 Config
######################################################
# Run Full Statistics Collection
*/5 * * * * $usercol $C->{'<nmis_base>'}/bin/nmis.pl type=collect mthread=true maxthreads=10
# ######################################################
# Optionally run a more frequent Services-only Collection
# */3 * * * * $usercol $C->{'<nmis_base>'}/bin/nmis.pl type=services mthread=true maxthreads=10
######################################################
# Run Summary Update every 2 minutes
*/2 * * * * $usercol /usr/local/nmis8/bin/nmis.pl type=summary
#####################################################
# Run the interfaces 4 times an hour with Thresholding on!!!
# if threshold_poll_cycle is set to false, then enable cron based thresholding
#*/5 * * * * $usercol nice $C->{'<nmis_base>'}/bin/nmis.pl type=threshold mthread=true maxthreads=10
######################################################
# Run the update once a day
30 20 * * * $usercol nice $C->{'<nmis_base>'}/bin/nmis.pl type=update mthread=true maxthreads=10
######################################################
# Log Rotation is now handled with /etc/logrotate.d/nmis, which
# the installer offers to setup using install/logrotate*.conf
#
# backup configuration, models and crontabs once a day, and keep 30 backups
22 8 * * * $usercol $C->{'<nmis_base>'}/admin/config_backup.pl $C->{'<nmis_data>'}/backups 30
##################################################
# purge old files every week
0 2 * * 0 $usercol $C->{'<nmis_base>'}/admin/nmis_file_cleanup.sh $C->{'<nmis_base>'} 30
########################################
# Run the Reports Weekly Monthly Daily
# daily
0 0 * * *  $usercol $C->{'<nmis_base>'}/bin/run-reports.pl day health
10 0 * * * $usercol $C->{'<nmis_base>'}/bin/run-reports.pl day top10
30 0 * * * $usercol $C->{'<nmis_base>'}/bin/run-reports.pl day outage
40 0 * * * $usercol $C->{'<nmis_base>'}/bin/run-reports.pl day response
45 0 * * * $usercol $C->{'<nmis_base>'}/bin/run-reports.pl day avail
50 0 * * * $usercol $C->{'<nmis_base>'}/bin/run-reports.pl day port
# weekly
0 1 * * 0  $usercol $C->{'<nmis_base>'}/bin/run-reports.pl week health
10 1 * * 0 $usercol $C->{'<nmis_base>'}/bin/run-reports.pl week top10
30 1 * * 0 $usercol $C->{'<nmis_base>'}/bin/run-reports.pl week outage
40 1 * * 0 $usercol $C->{'<nmis_base>'}/bin/run-reports.pl week response
50 1 * * 0 $usercol $C->{'<nmis_base>'}/bin/run-reports.pl week avail
# monthly
0 2 1 * *  $usercol $C->{'<nmis_base>'}/bin/run-reports.pl month health
10 2 1 * * $usercol $C->{'<nmis_base>'}/bin/run-reports.pl month top10
30 2 1 * * $usercol $C->{'<nmis_base>'}/bin/run-reports.pl month outage
40 2 1 * * $usercol $C->{'<nmis_base>'}/bin/run-reports.pl month response
50 2 1 * * $usercol $C->{'<nmis_base>'}/bin/run-reports.pl month avail
###########################################
EO_TEXT
}

#=========================================================================================

# apache 2.4 needs a different configuration layout
sub printApache24
{
	my $C = loadConfTable;
	print qq|
# Apache configuration snippet for NMIS

# this should either be made part of your preferred VirtualHost,
# or saved in /etc/apache2/sites-enabled as <somefile>.conf

# Further documentation about Apache: http://httpd.apache.org/docs/2.4/

# NMIS Aliases for static files:
Alias $C->{'<url_base>'} "$C->{web_root}"
<Directory "$C->{web_root}">
  Options Indexes FollowSymLinks MultiViews
	AllowOverride None
  Require all granted
</Directory>

Alias $C->{'<menu_url_base>'}/ "$C->{'<nmis_menu>'}/"
<Directory "$C->{'<nmis_menu>'}">
  Options Indexes FollowSymLinks MultiViews
  AllowOverride None
  Require all granted
</Directory>

# Alias and Activation for the CGI scripts
ScriptAlias $C->{'<cgi_url_base>'}/ "$C->{'<nmis_cgi>'}/"
<Directory "$C->{'<nmis_cgi>'}">
  Options +ExecCGI
  Require all granted
</Directory>

# This is now optional, if using internal NMIS Authentication
<Location "$C->{'<url_base>'}/">
#  # For IP address based permissions
#  <RequireAny>
#  Require ip 10.0.0.0/8
#  Require ip 172.16.0.0/16
#  Require ip 192.168.1.1
#  Require host .opmantek.com
#  Require all denied
#</RequireAny>

#  # For Username based authentication
#  AuthType Basic
#  AuthName "NMIS8"
#  AuthUserFile $C->{'auth_htpasswd_file'}
#  Require valid-user
</Location>

<Location "$C->{'<cgi_url_base>'}/">
#  # For IP address based permissions
#  <RequireAny>
#  Require ip 10.0.0.0/8
#  Require ip 172.16.0.0/16
#  Require ip 192.168.1.1
#  Require host .opmantek.com
#  Require all denied
#</RequireAny>

#  # For Username based authentication
#  AuthType Basic
#  AuthName "NMIS8"
#  AuthUserFile $C->{'auth_htpasswd_file'}
#  Require valid-user
</Location>
|;

}

sub printApache {

	my $C = loadConfTable();

	dbg(" Apache HTTPD Config for NMIS for config file=$nvp{conf}",3);

	print <<EO_TEXT;

## For more information on the listed Apache features read:
## Alias directive:        http://httpd.apache.org/docs/mod/mod_alias.html#alias
## ScriptAlias directive:  http://httpd.apache.org/docs/mod/mod_alias.html#scriptalias
## Order directive:        http://httpd.apache.org/docs/mod/mod_access.html#order
## Allow directive:        http://httpd.apache.org/docs/mod/mod_access.html#allow
## Deny directive:         http://httpd.apache.org/docs/mod/mod_access.html#deny
## AuthType directive:     http://httpd.apache.org/docs/mod/core.html#authtype
## AuthName directive:     http://httpd.apache.org/docs/mod/core.html#authname
## AuthUserFile directive: http://httpd.apache.org/docs/mod/mod_auth.html#authuserfile
## Require directive:      http://httpd.apache.org/docs/mod/core.html#require

# Usual Apache Config File!
#<apache_root>/conf/httpd.conf

# add a password to the users.dat file!
#<apache_root>/bin/htpasswd $C->{'<nmis_base>'}/conf/users.dat nmis

# restart the daemon!
#<apache_root>/bin/apachectl restart
#
# NOTE:
# <apache_root> is normally /usr/local/apache
# the "bin" directory might be "sbin"
# the "conf" directory might be "etc"
# the httpd.conf might be split across httpd.conf, access.conf and srm.conf

# NMIS Aliases

Alias $C->{'<url_base>'} "$C->{web_root}"
<Directory "$C->{web_root}">
		Options Indexes FollowSymLinks MultiViews
		AllowOverride None
		Order allow,deny
		Allow from all
</Directory>

Alias $C->{'<menu_url_base>'}/ "$C->{'<nmis_menu>'}/"
<Directory "$C->{'<nmis_menu>'}">
		Options Indexes FollowSymLinks MultiViews
		AllowOverride None
		Order allow,deny
		Allow from all
</Directory>

ScriptAlias $C->{'<cgi_url_base>'}/ "$C->{'<nmis_cgi>'}/"
<Directory "$C->{'<nmis_cgi>'}">
		Options +ExecCGI
		Order allow,deny
		Allow from all
</Directory>

# This is now optional if using internal NMIS Authentication
<Location "$C->{'<url_base>'}/">
				## For IP address based permissions
				#Order deny,allow
				#deny from all
				#allow from 10.0.0.0/8 172.16.0.0/16 192.168.1.1 .opmantek.com
				## For Username based authentication
				#AuthType Basic
				#AuthName "NMIS8"
				#AuthUserFile $C->{'auth_htpasswd_file'}
				#Require valid-user
</Location>

# This is now optional if using internal NMIS Authentication
<Location "$C->{'<cgi_url_base>'}/">
				## For IP address based permissions
				#Order deny,allow
				#deny from all
				#allow from 10.0.0.0/8 172.16.0.0/16 192.168.1.1 .opmantek.com
				## For Username based authentication
				#AuthType Basic
				#AuthName "NMIS8"
				#AuthUserFile $C->{'auth_htpasswd_file'}
				#Require valid-user
</Location>

#*** URL required in browser ***
#http://$C->{'nmis_host'}$C->{'<cgi_url_base>'}/nmiscgi.pl
#If host address is not correct change this in NMIS config.
#***

EO_TEXT
}

#=========================================================================================

sub checkArgs {
	print <<EO_TEXT;
$0
NMIS Polling Engine - Network Management Information System

Copyright (C) Opmantek Limited (www.opmantek.com)
This program comes with ABSOLUTELY NO WARRANTY;
This is free software licensed under GNU GPL, and you are welcome to
redistribute it under certain conditions; see www.opmantek.com or email
contact\@opmantek.com

NMIS version $NMIS::VERSION

command line options are:
  type=<option>
    Where <option> is one of the following:
      collect   NMIS will collect all statistics (incl. Services)
      update    Update all the dynamic NMIS configuration
      threshold Calculate thresholds
      services  Run Services data collection only
      master    Run NMIS Master Functions
      escalate  Run the escalation routine only ( debug use only)
      config    Validate the chosen configuration file
      audit     Audit the configuration without changes
      apache    Produce Apache 2.0/2.2 configuration for NMIS
      apache24  Produce Apache 2.4 configuration for NMIS
      crontab   Produce Crontab configuration for NMIS
                (add system=true for /etc/cron.d snippet)
      links     Generate the links.csv file.
      rme       Read and generate a node.csv file from a Ciscoworks RME file
      groupsync Check all nodes and add any missing groups to the configuration
  [conf=<file name>]     Optional alternate configuation file in conf directory
  [node=<node name>]     Run operations on a single node;
  [group=<group name>]   Run operations on all nodes in the named group;
  [debug=true|false|0-9] default=false - Show debuging information, handy;
  [rmefile=<file name>]  RME file to import.
  [mthread=true|false]   default=false - Enable Multithreading or not;
  [mthreaddebug=true|false] default=false - Enable Multithreading debug or not;
  [maxthreads=<1..XX>]  default=2 - How many threads should nmis create;

EO_TEXT
}

#=========================================================================================

sub runThreshold {
	my $node = shift;

	# check global_threshold not explicitely set to false
	if (!getbool($C->{global_threshold},"invert")) {
		my $node_select;
		if ($node ne "") {
			if (!($node_select = checkNodeName($node))) {
				print "\t Invalid node=$node No node of that name\n";
				exit 0;
			}
		}

		doThreshold(name=>$node_select,table=>doSummaryBuild(name=>$node_select));
	}
	else {
		dbg("Skipping runThreshold with configuration 'global_threshold' = $C->{'global_threshold'}");
	}

}

#=================================================================
#
# Build first Summary table of all nodes, we need this info for Threshold too
#
sub doSummaryBuild {
	my %args = @_;
	my $node = $args{name};

	dbg("Start of Summary Build");

	my $S = Sys::->new; # node object
	my $NT = loadLocalNodeTable();
	my $NI;
	my $IF;
	my $M;
	my %stshlth;
	my %stats;
	my %stsintf;

	foreach my $nd (sort keys %{$NT}) {
		next if $node ne "" and $node ne $nd;
		if ( getbool($NT->{$nd}{active}) and getbool($NT->{$nd}{collect})) {
			if (($S->init(name=>$nd,snmp=>'false'))) { # get all info of node
				$M = $S->mdl; # model ref
				$NI = $S->ndinfo; # node info
				$IF = $S->ifinfo; # interface info

				next if getbool($NI->{system}{nodedown});

				foreach my $tp (keys %{$M->{summary}{statstype}}) { # oke, look for requests in summary of Model
					### 2013-09-16 keiths, User defined threshold periods.

					next if (!exists $M->{system}->{rrd}->{$tp}->{threshold});

					my $threshold_period = "-15 minutes";
					if ( $C->{"threshold_period-default"} ne "" ) {
						$threshold_period = $C->{"threshold_period-default"};
					}

					if ( exists $C->{"threshold_period-$tp"} and $C->{"threshold_period-$tp"} ne "" ) {
						$threshold_period = $C->{"threshold_period-$tp"};
						dbg("Found Configured Threshold for $tp, changing to \"$threshold_period\"");
					}
					# check whether this is an indexed section, ie. whether there are multiple instances with
					# their own indices
					my @instances = $S->getTypeInstances(graphtype => $tp, section => $tp);
					if (@instances)
					{
						foreach my $i (@instances) {
							my $sts = getSummaryStats(sys=>$S,type=>$tp,start=>$threshold_period,end=>'now',index=>$i);
							# save all info in %sts for threshold run
							foreach (keys %{$sts->{$i}}) { $stats{$nd}{$tp}{$i}{$_} = $sts->{$i}{$_}; }
							#
							foreach my $nm (keys %{$M->{summary}{statstype}{$tp}{sumname}}) {
								$stshlth{$NI->{system}{nodeType}}{$nd}{$nm}{$i}{Description} = $NI->{label}{$tp}{$i}; # descr
								# check if threshold level available, thresholdname must be equal to type
								if (exists $M->{threshold}{name}{$tp}) {
									($stshlth{$NI->{system}{nodeType}}{$nd}{$nm}{$i}{level},undef,undef) =
										getThresholdLevel(sys=>$S,thrname=>$tp,stats=>$sts,index=>$i);
								}
								# save values
								foreach my $stsname (@{$M->{summary}{statstype}{$tp}{sumname}{$nm}{stsname}}) {
									$stshlth{$NI->{system}{nodeType}}{$nd}{$nm}{$i}{$stsname} = $sts->{$i}{$stsname};
									dbg("stored summary health node=$nd type=$tp name=$stsname index=$i value=$sts->{$i}{$stsname}");
								}
							}
						}
					}
					else
					{
						my $dbname = $S->getDBName(graphtype => $tp);
						if ($dbname && -r $dbname)
						{
							my $sts = getSummaryStats(sys=>$S,type=>$tp,start=>$threshold_period,end=>'now');
							# save all info in %sts for threshold run
							foreach (keys %{$sts}) { $stats{$nd}{$tp}{$_} = $sts->{$_}; }
							# check if threshold level available, thresholdname must be equal to type
							if (exists $M->{threshold}{name}{$tp}) {
								($stshlth{$NI->{system}{nodeType}}{$nd}{"${tp}_level"},undef,undef) =
									getThresholdLevel(sys=>$S,thrname=>$tp,stats=>$sts,index=>'');
							}
							foreach my $nm (keys %{$M->{summary}{statstype}{$tp}{sumname}}) {
								foreach my $stsname (@{$M->{summary}{statstype}{$tp}{sumname}{$nm}{stsname}}) {
									$stshlth{$NI->{system}{nodeType}}{$nd}{$stsname} = $sts->{$stsname};
									dbg("stored summary health node=$nd type=$tp name=$stsname value=$sts->{$stsname}");
								}
							}
						}
					}
				}
				### 2013-09-16 keiths, User defined threshold periods.
				my $threshold_period = "-15 minutes";
				if ( $C->{"threshold_period-default"} ne "" ) {
					$threshold_period = $C->{"threshold_period-default"};
				}

				my $tp = "interface";
				if ( exists $C->{"threshold_period-$tp"} and $C->{"threshold_period-$tp"} ne "" ) {
					$threshold_period = $C->{"threshold_period-$tp"};
					dbg("Found Configured Threshold for $tp, changing to \"$threshold_period\"");
				}

				# get all collected interfaces
				foreach my $index (keys %{$IF}) {
					next unless getbool($IF->{$index}{collect});
					my $sts = getSummaryStats(sys=>$S,type=>$tp,start=>$threshold_period,end=>time(),index=>$index);
					foreach (keys %{$sts->{$index}}) { $stats{$nd}{interface}{$index}{$_} = $sts->{$index}{$_}; } # save for threshold
					# Jeff Wright update: get all the stats fields into the stts info.
					foreach (keys %{$sts->{$index}}) { $stsintf{"${index}.$S->{name}"}{$_} = $sts->{$index}{$_}; }
				}
			}
		}
	}
	writeTable(dir=>'var',name=>"nmis-summaryintf15m",data=>\%stsintf);
	writeTable(dir=>'var',name=>"nmis-summaryhealth15m",data=>\%stshlth);
	writeTable(dir=>'var',name=>"nmis-summarystats15m",data=>\%stats) if $C->{debug};
	dbg("Finished");
	return \%stats; # input for threshold process
}

#============================================================================
#
sub doThreshold {
	my %args = @_;
	my $name = $args{name};
	my $sts = $args{table}; # pointer to data build by doSummaryBuild

	dbg("Starting");
	func::update_operations_stamp(type => "threshold", start => $starttime, stop => undef)
			if ($type eq "threshold");	# not if part of collect

	my $NT = loadLocalNodeTable();
	my $events_config = loadTable(dir => 'conf', name => 'Events'); # cannot use loadGenericTable as that checks and clashes with db_events_sql

	my $S = Sys::->new; # create system object

	my $pollTimer = NMIS::Timing->new;

	foreach my $nd (sort keys %{$NT}) {
		next if $node ne "" and $node ne lc($nd); # check for single node thresholds
		### 2012-09-03 keiths, changing as pingonly nodes not being thresholded, found by Lenir Santiago
		#if ($NT->{$nd}{active} eq 'true' and $NT->{$nd}{collect} eq 'true' and $NT->{$nd}{threshold} eq 'true') {
		if ( getbool($NT->{$nd}{active}) and getbool($NT->{$nd}{threshold}) ) {
			if (($S->init(name=>$nd,snmp=>'false'))) { # get all info of node - BUT NOT its nodes.nmis config!
				my $NI = $S->ndinfo; # pointer to node info table
				my $M  = $S->mdl;	# pointer to Model table
				my $IF = $S->ifinfo;


				# skip if node down
				if ( getbool($NI->{system}{nodedown}) ) {
					info("Node down, skipping thresholding for $S->{name}");
					next;
				}

				info("Starting Thresholding node=$S->{name}");

				# first the standard thresholds
				my $thrname = 'response,reachable,available';
				runThrHld(sys=>$S,table=>$sts,type=>'health',thrname=>$thrname);

				# search for threshold names in Model of this node
				foreach my $s (keys %{$M}) { # section name
					foreach my $ts (keys %{$M->{$s}}) { # type of store
						if ($ts eq 'rrd') { 									# thresholds only in RRD subsection
							foreach my $type (keys %{$M->{$s}{$ts}}) { 			# name/type of subsection
								my $control = $M->{$s}{$ts}{$type}{control}; 	# check if skipped by control
								### control was skipping indexed controls, which are already handled by graphtype
								if ($control ne "" and getbool($M->{$s}{$ts}{$type}{indexed}) ) {
									dbg("control found:$control for s=$s ts=$ts type=$type",1);
									if ($S->parseString(string=>"($control) ? 1:0", sect => $ts, index => ) ne "1") {
										dbg("threshold of type $type skipped by control=$control");
										next;
									}
								}
								if ($M->{$s}{$ts}{$type}{threshold} ne "") {
									$thrname = $M->{$s}{$ts}{$type}{threshold};	# get string of threshold names
									dbg("threshold=$thrname found in type=$type s=$s ts=$ts indexed=$M->{$s}{$ts}{$type}{indexed}");
									# thresholds found in this section
									if ( getbool($M->{$s}{$ts}{$type}{indexed}) ) {	# if indexed then all checked

										my @instances = $S->getTypeInstances(graphtype => $type, section => $type);
										dbg("threshold instances=@instances");
										for my $index (@instances) {
											# thresholds can be selectively disabled for individual interfaces
											if ( $type =~ /interface|pkts|pkts_hc/ ) {
												if (defined $NI->{$type} and defined $NI->{$type}{$index}
														and defined $NI->{$type}{$index}{threshold}
														and getbool($NI->{$type}{$index}{threshold},"invert"))
												{
														dbg("skipping disabled threshold type $type for index $index");
														next;
												}
												# verify that there is at least valid interface record
<<<<<<< HEAD
												if ( defined $NI->{$type}
=======
												if ( defined $NI->{$type} 
>>>>>>> 40d5bd5e
													and defined $NI->{$type}{$index}
													and defined $NI->{$type}{$index}{threshold}
													and $NI->{$type}{$index}{threshold} eq "true"
												) {
													runThrHld(sys=>$S,table=>$sts,type=>$type,thrname=>$thrname,index=>$index);
												}
											}
											elsif ( $type =~ /cbqos/
<<<<<<< HEAD
												and defined $NI->{'interface'}
=======
												and defined $NI->{'interface'} 
>>>>>>> 40d5bd5e
												and defined $NI->{'interface'}{$index}
												and defined $NI->{'interface'}{$index}{threshold}
												and $NI->{'interface'}{$index}{threshold} eq "true"
											) {
												my ($cbqos,$direction) = split(/\-/,$type);
												dbg("CBQOS cbqos=$cbqos direction=$direction index=$index");
												foreach my $class ( keys %{$NI->{$cbqos}{$index}{$direction}{ClassMap}} ) {
<<<<<<< HEAD
													dbg("  CBQOS class=$class $NI->{$cbqos}{$index}{$direction}{ClassMap}{$class}{Name}");
=======
													dbg("  CBQOS class=$class $NI->{$cbqos}{$index}{$direction}{ClassMap}{$class}{Name}");	
>>>>>>> 40d5bd5e
													runThrHld(sys=>$S,table=>$sts,type=>$type,thrname=>$thrname,index=>$index,item=>$NI->{$cbqos}{$index}{$direction}{ClassMap}{$class}{Name},class=>$class);
												}
											}
											else {
												runThrHld(sys=>$S,table=>$sts,type=>$type,thrname=>$thrname,index=>$index);
											}
										}
									} else {
										runThrHld(sys=>$S,table=>$sts,type=>$type,thrname=>$thrname); # single
									}
								}
							}
						}
					}
				}

				## process each status and have it decay the overall node status......
	      #"High TCP Connection Count--tcpCurrEstab" : {
	      #   "status" : "ok",
	      #   "value" : "1",
	      #   "event" : "High TCP Connection Count",
	      #   "element" : "tcpCurrEstab",
	      #   "index" : null,
	      #   "level" : "Normal",
	      #   "type" : "test",
	      #   "updated" : 1423619108,
	      #   "method" : "Alert",
	      #   "property" : "$r > 250"
	      #},
				my $count = 0;
				my $countOk = 0;
				foreach my $statusKey (sort keys %{$S->{info}{status}}) {
					my $eventKey = $S->{info}{status}{$statusKey}{event};
					$eventKey = "Alert: $S->{info}{status}{$statusKey}{event}" if $S->{info}{status}{$statusKey}{method} eq "Alert";

					# event control is as configured or all true.
					my $thisevent_control = $events_config->{$eventKey} || { Log => "true", Notify => "true", Status => "true"};

					# if this is an alert and it is older than 1 full poll cycle, delete it from status.
					if ( $S->{info}{status}{$statusKey}{updated} < time - 500) {
						delete $S->{info}{status}{$statusKey};
					}
					# in case of Status being off for this event, we don't have to include it in the calculations
					elsif (not getbool($thisevent_control->{Status}) ) {
						dbg("Status Summary Ignoring: event=$S->{info}{status}{$statusKey}{event}, Status=$thisevent_control->{Status}",1);
						$S->{info}{status}{$statusKey}{status} = "ignored";
						++$count;
						++$countOk;
					}
					else {
						++$count;
						if ( $S->{info}{status}{$statusKey}{status} eq "ok" ) {
							++$countOk;
						}
					}
				}
				if ( $count and $countOk ) {
					my $perOk = sprintf("%.2f",$countOk/$count * 100);
					info("Status Summary = $perOk, $count, $countOk\n");
					$NI->{system}{status_summary} = $perOk;
					$NI->{system}{status_updated} = time();

					# cache the current nodestatus for use in the dash
					my $nodestatus = nodeStatus(NI => $NI);
					if ( not $nodestatus ) {
						$NI->{system}{nodestatus} = "unreachable";
					}
					elsif ( $nodestatus == -1 ) {
						$NI->{system}{nodestatus} = "degraded";
					}
					else {
						$NI->{system}{nodestatus} = "reachable";
					}
				}

				#print Dumper $S;
				# Save the new status results
				$S->writeNodeInfo();

			}
		}
	}
	dbg("Finished");
	if ( defined $C->{log_polling_time} and getbool($C->{log_polling_time})) {
		my $polltime = $pollTimer->elapTime();
		logMsg("Poll Time: $polltime");
	}
	func::update_operations_stamp(type => "threshold", start => $starttime, stop => Time::HiRes::time())
			if ($type eq "threshold");	# not if part of collect
}

sub runThrHld {
	my %args = @_;
	my $S = $args{sys};
	my $NI = $S->ndinfo;
	my $M = $S->mdl;
	my $IF = $S->ifinfo;
	my $ET = $S->{info}{env_temp};

	my $sts = $args{table};
	my $type = $args{type};
	my $thrname = $args{thrname};
	my $index = $args{index};
	my $item = $args{item};
<<<<<<< HEAD
	my $class = $args{class};
=======
>>>>>>> 40d5bd5e
	my $stats;
	my $element;

	dbg("WORKING ON Threshold for thrname=$thrname type=$type item=$item");

	my $threshold_period = "-15 minutes";
	if ( $C->{"threshold_period-default"} ne "" ) {
		$threshold_period = $C->{"threshold_period-default"};
	}
	### 2013-09-16 keiths, User defined threshold periods.
	if ( exists $C->{"threshold_period-$type"} and $C->{"threshold_period-$type"} ne "" ) {
		$threshold_period = $C->{"threshold_period-$type"};
		dbg("Found Configured Threshold for $type, changing to \"$threshold_period\"");
	}

	#	check if values are already in table (done by doSummaryBuild)
	if (exists $sts->{$S->{name}}{$type}) {
		$stats = $sts->{$S->{name}}{$type};
	} else {
		$stats = getSummaryStats(sys=>$S,type=>$type,start=>$threshold_period,end=>'now',index=>$index,item=>$item);
	}

	# get name of element
	if ($index eq '') {
		$element = '';
	}
	elsif ($index ne '' and $thrname eq "env_temp" ) {
		$element = $ET->{$index}{tempDescr};
	}
	elsif ($index ne '' and $thrname eq "hrsmpcpu" ) {
		$element = "CPU $index";
	}
	elsif ($type =~ /cbqos/ and defined $IF->{$index}{ifDescr} and $IF->{$index}{ifDescr} ne "" ) {
		$element = "$IF->{$index}{ifDescr}: $item";
	}
	elsif ( defined $IF->{$index}{ifDescr} and $IF->{$index}{ifDescr} ne "" ) {
		$element = $IF->{$index}{ifDescr};
	}
<<<<<<< HEAD
	elsif ( defined $M->{systemHealth}{sys}{$type}{indexed}
=======
	elsif ( defined $M->{systemHealth}{sys}{$type}{indexed} 
>>>>>>> 40d5bd5e
		and $M->{systemHealth}{sys}{$type}{indexed} ne "true"
	) {
		my $elementVar = $M->{systemHealth}{sys}{$type}{indexed};
		if ( defined $NI->{$type}{$index}{$elementVar} and $NI->{$type}{$index}{$elementVar} ne "" ) {
			$element = $NI->{$type}{$index}{$elementVar};
		}
	}
<<<<<<< HEAD

=======
	
>>>>>>> 40d5bd5e
	if ( $element eq "" ) {
		$element = $index;
	}

	# walk through threshold names
	### 2012-04-25 keiths, fixing loop as not processing correctly.
	$thrname = stripSpaces($thrname);
	my @nm_list = split(/,/,$thrname);
	foreach my $nm (@nm_list) {
		dbg("processing threshold $nm");

		# check for control_regex
		if ( defined $M->{threshold}{name}{$nm}
			and $M->{threshold}{name}{$nm}{control_regex} ne ""
			and $item ne ""
		){
			if ( $item =~ /$M->{threshold}{name}{$nm}{control_regex}/ ) {
				dbg("MATCHED threshold $nm control_regex MATCHED $item");
			}
			else {
				dbg("SKIPPING threshold $nm: $item did not match control_regex");
				next();
			}
		}

		my ($level,$value,$thrvalue,$reset) = getThresholdLevel(sys=>$S,thrname=>$nm,stats=>$stats,index=>$index,item=>$item);
		# get 'Proactive ....' string of Model
		my $event = $S->parseString(string=>$M->{threshold}{name}{$nm}{event},index=>$index);

		my $details = "";
		my $spacer = "";

		if ( $type =~ /interface|pkts/ and $IF->{$index}{Description} ne "" )
		{
			$details = $IF->{$index}{Description};
			$spacer = " ";
		}

		### 2014-08-27 keiths, display human speed and handle ifSpeedIn and ifSpeedOut
		if ( getbool($C->{global_events_bandwidth}) and $type =~ /interface|pkts/ and $IF->{$index}{ifSpeed} ne "")
		{
			my $ifSpeed = $IF->{$index}->{ifSpeed};

			if ( $event =~ /Input/ and exists $IF->{$index}{ifSpeedIn} and $IF->{$index}{ifSpeedIn} ) {
				$ifSpeed = $IF->{$index}->{ifSpeedIn};
			}
			elsif ( $event =~ /Output/ and exists $IF->{$index}{ifSpeedOut} and $IF->{$index}{ifSpeedOut} ) {
				$ifSpeed = $IF->{$index}->{ifSpeedOut};
			}
			$details .= $spacer."Bandwidth=".convertIfSpeed($ifSpeed);
		}

		thresholdProcess(sys=>$S,type=>$type,event=>$event,level=>$level,element=>$element,details=>$details,value=>$value,thrvalue=>$thrvalue,reset=>$reset,thrname=>$nm,index=>$index,class=>$class);
	}

}

sub getThresholdLevel {
	my %args = @_;
	my $S = $args{sys};
	my $NI = $S->ndinfo;
	my $M  = $S->mdl;

	my $thrname = $args{thrname};
	my $stats = $args{stats}; # value of items
	my $index = $args{index};
	my $item = $args{item};

	my $val;
	my $level;
	my $thrvalue;

	dbg("Start theshold=$thrname, index=$index");

	# find subsection with threshold values in Model
	my $T = $M->{threshold}{name}{$thrname}{select};
	foreach my $thr (sort {$a <=> $b} keys %{$T}) {
		next if $thr eq 'default'; # skip now the default values
		if (($S->parseString(string=>"($T->{$thr}{control})?1:0",index=>$index,item=>$item))){
			$val = $T->{$thr}{value};
			dbg("found threshold=$thrname entry=$thr");
			last;
		}
	}
	# if not found and there are default values available get this now
	if ($val eq "" and $T->{default}{value} ne "") {
		$val = $T->{default}{value};
			dbg("found threshold=$thrname entry=default");
	}
	if ($val eq "") {
		logMsg("ERROR, no threshold=$thrname entry found in Model=$NI->{system}{nodeModel}");
		return;
	}

	my $value; # value of doSummary()
	my $reset = 0;
	# item is the attribute name of summary stats of Model
	$value = $stats->{$M->{threshold}{name}{$thrname}{item}} if $index eq "";
	$value = $stats->{$index}{$M->{threshold}{name}{$thrname}{item}} if $index ne "";
	dbg("threshold=$thrname, item=$M->{threshold}{name}{$thrname}{item}, value=$value");

	# check unknow value
	if ($value =~ /NaN/i) {
		dbg("INFO, illegal value $value, skipped");
		return ("Normal",$value,$reset);
	}

	### all zeros policy to disable thresholding - match and return 'normal'
	if ( $val->{warning} == 0
			and $val->{minor} == 0
			and $val->{major} == 0
			and $val->{critical} == 0
			and $val->{fatal} == 0
			and defined $val->{warning}
			and defined $val->{minor}
			and defined $val->{major}
			and defined $val->{critical}
			and defined $val->{fatal}) {
		return ("Normal",$value,$reset);
	}

	# Thresholds for higher being good and lower bad
	if ( $val->{warning} > $val->{fatal}
			and defined $val->{warning}
			and defined $val->{minor}
			and defined $val->{major}
			and defined $val->{critical}
			and defined $val->{fatal} ) {
		if ( $value <= $val->{fatal} ) { $level = "Fatal"; $thrvalue = $val->{fatal};}
		elsif ( $value <= $val->{critical} and $value > $val->{fatal} ) { $level = "Critical"; $thrvalue = $val->{critical};}
		elsif ( $value <= $val->{major} and $value > $val->{critical} ) { $level = "Major"; $thrvalue = $val->{major}; }
		elsif ( $value <= $val->{minor} and $value > $val->{major} ) { $level = "Minor"; $thrvalue = $val->{minor}; }
		elsif ( $value <= $val->{warning} and $value > $val->{minor} ) { $level = "Warning"; $thrvalue = $val->{warning}; }
		elsif ( $value > $val->{warning} ) { $level = "Normal"; $reset = $val->{warning}; $thrvalue = $val->{warning}; }
	}
	# Thresholds for lower being good and higher being bad
	elsif ( $val->{warning} < $val->{fatal}
			and defined $val->{warning}
			and defined $val->{minor}
			and defined $val->{major}
			and defined $val->{critical}
			and defined $val->{fatal} ) {
		if ( $value < $val->{warning} ) { $level = "Normal"; $reset = $val->{warning}; $thrvalue = $val->{warning}; }
		elsif ( $value >= $val->{warning} and $value < $val->{minor} ) { $level = "Warning"; $thrvalue = $val->{warning}; }
		elsif ( $value >= $val->{minor} and $value < $val->{major} ) { $level = "Minor"; $thrvalue = $val->{minor}; }
		elsif ( $value >= $val->{major} and $value < $val->{critical} ) { $level = "Major"; $thrvalue = $val->{major}; }
		elsif ( $value >= $val->{critical} and $value < $val->{fatal} ) { $level = "Critical"; $thrvalue = $val->{critical}; }
		elsif ( $value >= $val->{fatal} ) { $level = "Fatal"; $thrvalue = $val->{fatal}; }
	}
	if ( $level eq "") {
		logMsg("ERROR no policy found, threshold=$thrname, value=$value, node=$S->{name}, model=$NI->{system}{nodeModel} section threshold");
		$level = "Normal";
	}
	dbg("result threshold=$thrname, level=$level, value=$value, thrvalue=$thrvalue, reset=$reset");
	return ($level,$value,$thrvalue,$reset);
}

sub thresholdProcess {
	my %args = @_;
	my $S = $args{sys};

	if ( $args{value} =~ /^\d+$|^\d+\.\d+$/ ) {
		info("$args{event}, $args{level}, $args{element}, value=$args{value} reset=$args{reset}");
	###	logMsg("INFO ($S->{node}) event=$args{event}, level=$args{level}, element=$args{element}, value=$args{value}, reset=$args{reset}");
		if ( $args{value} !~ /NaN/i ) {
			my $details = "Value=$args{value} Threshold=$args{thrvalue}";
			if ( defined $args{details} and $args{details} ne "" ) {
				$details = "$args{details}: Value=$args{value} Threshold=$args{thrvalue}";
			}
			my $statusResult = "ok";
			if ( $args{level} =~ /Normal/i ) {
				checkEvent(sys=>$S,event=>$args{event},level=>$args{level},element=>$args{element},details=>$details,value=>$args{value},reset=>$args{reset});
			}
			else {
				notify(sys=>$S,event=>$args{event},level=>$args{level},element=>$args{element},details=>$details);
				$statusResult = "error";
			}
			my $index = $args{index};
			if ( $index eq "" ) {
				$index = 0;
			}
			my $statusKey = "$args{thrname}--$index";

			$statusKey = "$args{thrname}--$index--$args{class}" if defined $args{class} and $args{class};

			$S->{info}{status}{$statusKey} = {
				method => "Threshold",
				type => $args{type},
				property => $args{thrname},
				event => $args{event},
				index => $args{index},
				level => $args{level},
				status => $statusResult,
				element => $args{element},
				value => $args{value},
				updated => time()
			}
		}
	}
}

# az [2014-11-17 Mon 15:23]: this can be removed as we now use the process table
# to keep track of our processes
sub getPidFileName {
	my $PIDFILE = "$C->{'<nmis_var>'}/nmis.pid";
	if ($C->{conf} ne "") {
		$PIDFILE = "$C->{'<nmis_var>'}/nmis-$C->{conf}.pid";
	}
	return $PIDFILE;
}


sub printRunTime {
	my $endTime = sprintf("%.2f", Time::HiRes::time() - $starttime);
	info("End of $0, type=$type ran for $endTime seconds.\n");
}

# iterate over nodes and add any new groups to the configuration
# this is normally NOT automated, as groups are an administrative feature
# for maintenance (as nodes in unlisted groups are active but not
# shown in the gui)
# args: none
# returns: undef if ok, error message otherwise
sub sync_groups
{
	my $NT = loadLocalNodeTable(); 	# only local nodes
	dbg("table Local Node loaded",2);

	# reread the config with a lock and unflattened
	my $fn = $C->{'<nmis_conf>'}."/".($nvp{conf}||"Config").".nmis";
	my ($rawC,$fh) = readFiletoHash(file => $fn, lock => 'true');

	return "Error: failed to read config $fn!" if (!$rawC or !keys %$rawC);

	my %oldgroups = map { $_ => 1 } (split(/\s*,\s*/, $rawC->{system}->{group_list}));
	my %newgroups;
	for my $node (keys %$NT)
	{
		my $thisgroup = $NT->{$node}->{group};
		next if ($oldgroups{$thisgroup});
		++$newgroups{$thisgroup};
	}

	print "Existing groups:\n\t", (%oldgroups? join("\n\t",keys %oldgroups) : "<None>"),
	"\n\nNew groups to add:\n\t", (%newgroups? join("\n\t", keys %newgroups) : "<None>"),
	"\n\n";

	if (%newgroups)
	{
		$rawC->{system}->{group_list} = join(",", sort(keys %oldgroups, keys %newgroups));
		writeHashtoFile(file => $fn, handle => $fh, data => $rawC);
	}
	else
	{
		close $fh;
	}

	return undef;
}


# *****************************************************************************
# Copyright (C) Opmantek Limited (www.opmantek.com)
# This program comes with ABSOLUTELY NO WARRANTY;
# This is free software licensed under GNU GPL, and you are welcome to
# redistribute it under certain conditions; see www.opmantek.com or email
# contact@opmantek.com
# *****************************************************************************<|MERGE_RESOLUTION|>--- conflicted
+++ resolved
@@ -1214,10 +1214,7 @@
 				$V->{system}{status_color} = '#0F0';
 				$V->{system}{sysName_value} = $NI->{system}{sysName};
 				$V->{system}{sysName_title} = 'System Name';
-<<<<<<< HEAD
-=======
-
->>>>>>> 40d5bd5e
+
 				$V->{system}{sysObjectName_value} = $NI->{system}{sysObjectName};
 				$V->{system}{sysObjectName_title} = 'Object Name';
 				$V->{system}{nodeVendor_value} = $NI->{system}{nodeVendor};
@@ -1641,16 +1638,12 @@
 		}
 
 		# Loop to get interface information, will be stored in {ifinfo} table => $IF
-<<<<<<< HEAD
 		# keep the ifIndexs we care about.
-=======
->>>>>>> 40d5bd5e
 		my @ifIndexNumManage;
 		foreach my $index (@ifIndexNum) {
 			next if ($singleInterface and $intf_one ne $index); # only one interface
 			if ($S->loadInfo(class=>'interface',index=>$index,model=>$model)) {
 				checkIntfInfo(sys=>$S,index=>$index,iftype=>$IFT);
-<<<<<<< HEAD
 
 				my $keepInterface = 1;
 				if ( defined $S->{mdl}{custom}{interface}{skipIfType}
@@ -1668,24 +1661,6 @@
 					info("SKIP Interface ifDescr matched skipIfDescr ifIndex=$index ifDescr=$IF->{$index}{ifDescr} ifType=$IF->{$index}{ifType}");
 				}
 
-=======
-				my $keepInterface = 1;
-				if ( defined $S->{mdl}{custom}{interface}{skipIfType}
-					and $S->{mdl}{custom}{interface}{skipIfType} ne ""
-					and $IF->{$index}{ifType} =~ /$S->{mdl}{custom}{interface}{skipIfType}/ 
-				) {
-					$keepInterface = 0;
-					info("SKIP Interface ifType matched skipIfType ifIndex=$index ifDescr=$IF->{$index}{ifDescr} ifType=$IF->{$index}{ifType}");	
-				}	
-				elsif ( defined $S->{mdl}{custom}{interface}{skipIfDescr}
-					and $S->{mdl}{custom}{interface}{skipIfDescr} ne ""
-					and $IF->{$index}{ifDescr} =~ /$S->{mdl}{custom}{interface}{skipIfDescr}/ 
-				) {
-					$keepInterface = 0;
-					info("SKIP Interface ifDescr matched skipIfDescr ifIndex=$index ifDescr=$IF->{$index}{ifDescr} ifType=$IF->{$index}{ifType}");	
-				}
-								
->>>>>>> 40d5bd5e
 				if ( not $keepInterface ) {
 					# not easy.
 					foreach my $key ( keys %{$IF->{$index}} ) {
@@ -1711,11 +1686,7 @@
 				if ( getbool($C->{snmp_stop_polling_on_error}) ) {
 					info("Finished");
 					return 0;
-<<<<<<< HEAD
-				}
-=======
-				}				
->>>>>>> 40d5bd5e
+				}
 			}
 		}
 		# copy the new list back.
@@ -1976,11 +1947,7 @@
 			# if the interface has been down for too many days to be in use now.
 			elsif ( $IF->{$index}{ifAdminStatus} =~ /up/
 				and $IF->{$index}{ifOperStatus} =~ /down/
-<<<<<<< HEAD
 				and ($NI->{system}{sysUpTimeSec} - $IF->{$index}{ifLastChangeSec}) / 86400 > $nocollect_interface_down_days
-=======
-				and ($NI->{system}{sysUpTimeSec} - $IF->{$index}{ifLastChangeSec}) / 86400 > $nocollect_interface_down_days  
->>>>>>> 40d5bd5e
 			) {
 				$IF->{$index}{collect} = "false";
 				$IF->{$index}{nocollect} = "Not Collecting: interface down for more than $nocollect_interface_down_days days"; # reason
@@ -7759,11 +7726,7 @@
 														next;
 												}
 												# verify that there is at least valid interface record
-<<<<<<< HEAD
 												if ( defined $NI->{$type}
-=======
-												if ( defined $NI->{$type} 
->>>>>>> 40d5bd5e
 													and defined $NI->{$type}{$index}
 													and defined $NI->{$type}{$index}{threshold}
 													and $NI->{$type}{$index}{threshold} eq "true"
@@ -7772,11 +7735,7 @@
 												}
 											}
 											elsif ( $type =~ /cbqos/
-<<<<<<< HEAD
 												and defined $NI->{'interface'}
-=======
-												and defined $NI->{'interface'} 
->>>>>>> 40d5bd5e
 												and defined $NI->{'interface'}{$index}
 												and defined $NI->{'interface'}{$index}{threshold}
 												and $NI->{'interface'}{$index}{threshold} eq "true"
@@ -7784,11 +7743,7 @@
 												my ($cbqos,$direction) = split(/\-/,$type);
 												dbg("CBQOS cbqos=$cbqos direction=$direction index=$index");
 												foreach my $class ( keys %{$NI->{$cbqos}{$index}{$direction}{ClassMap}} ) {
-<<<<<<< HEAD
 													dbg("  CBQOS class=$class $NI->{$cbqos}{$index}{$direction}{ClassMap}{$class}{Name}");
-=======
-													dbg("  CBQOS class=$class $NI->{$cbqos}{$index}{$direction}{ClassMap}{$class}{Name}");	
->>>>>>> 40d5bd5e
 													runThrHld(sys=>$S,table=>$sts,type=>$type,thrname=>$thrname,index=>$index,item=>$NI->{$cbqos}{$index}{$direction}{ClassMap}{$class}{Name},class=>$class);
 												}
 											}
@@ -7893,10 +7848,7 @@
 	my $thrname = $args{thrname};
 	my $index = $args{index};
 	my $item = $args{item};
-<<<<<<< HEAD
 	my $class = $args{class};
-=======
->>>>>>> 40d5bd5e
 	my $stats;
 	my $element;
 
@@ -7935,11 +7887,7 @@
 	elsif ( defined $IF->{$index}{ifDescr} and $IF->{$index}{ifDescr} ne "" ) {
 		$element = $IF->{$index}{ifDescr};
 	}
-<<<<<<< HEAD
 	elsif ( defined $M->{systemHealth}{sys}{$type}{indexed}
-=======
-	elsif ( defined $M->{systemHealth}{sys}{$type}{indexed} 
->>>>>>> 40d5bd5e
 		and $M->{systemHealth}{sys}{$type}{indexed} ne "true"
 	) {
 		my $elementVar = $M->{systemHealth}{sys}{$type}{indexed};
@@ -7947,11 +7895,6 @@
 			$element = $NI->{$type}{$index}{$elementVar};
 		}
 	}
-<<<<<<< HEAD
-
-=======
-	
->>>>>>> 40d5bd5e
 	if ( $element eq "" ) {
 		$element = $index;
 	}
