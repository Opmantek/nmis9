#!/usr/bin/perl
#
## $Id: nmis.pl,v 8.52 2012/12/03 07:47:26 keiths Exp $
#
#  Copyright 1999-2011 Opmantek Limited (www.opmantek.com)
#  
#  ALL CODE MODIFICATIONS MUST BE SENT TO CODE@OPMANTEK.COM
#  
#  This file is part of Network Management Information System ("NMIS").
#  
#  NMIS is free software: you can redistribute it and/or modify
#  it under the terms of the GNU General Public License as published by
#  the Free Software Foundation, either version 3 of the License, or
#  (at your option) any later version.
#  
#  NMIS is distributed in the hope that it will be useful,
#  but WITHOUT ANY WARRANTY; without even the implied warranty of
#  MERCHANTABILITY or FITNESS FOR A PARTICULAR PURPOSE.  See the
#  GNU General Public License for more details.
#  
#  You should have received a copy of the GNU General Public License
#  along with NMIS (most likely in a file named LICENSE).  
#  If not, see <http://www.gnu.org/licenses/>
#  
#  For further information on NMIS or for a license other than GPL please see
#  www.opmantek.com or email contact@opmantek.com 
#  
#  User group details:
#  http://support.opmantek.com/users/
#  
# *****************************************************************************

package main;

# Auto configure to the <nmis-base>/lib
use FindBin;
use lib "$FindBin::Bin/../lib";
# 
# ****** Shouldn't be anything else to customise below here *******************
# best to customise in the nmis.conf file.
#
require 5.008_000;

use Time::HiRes;
use strict;
use csv;				# local
use rrdfunc; 			# createRRD, updateRRD etc.
use NMIS;				# local
use NMIS::Connect;
use func;				# local
use ip;					# local
use sapi;				# local
use ping;				# local
use Socket;
use notify;
use Net::SNMP qw(oid_lex_sort);
use Mib;				# local
use Sys;				# local
use Proc::ProcessTable; # from CPAN
use Proc::Queue ':all'; # from CPAN
use Data::Dumper; 
use DBfunc;				# local
use Statistics::Lite qw(mean);

Data::Dumper->import();
$Data::Dumper::Indent = 1;

# this imports the LOCK_ *constants (eg. LOCK_UN, LOCK_EX)
use Fcntl qw(:DEFAULT :flock);
use Errno qw(EAGAIN ESRCH EPERM);

# Variables for command line munging
my %nvp = getArguements(@ARGV);

# load configuration table
my $C = loadConfTable(conf=>$nvp{conf},debug=>$nvp{debug});

# check for global collection off or on 
# useful for disabling nmis poll for server maintenance
if ($C->{global_collect} eq "false") { print "\n!!Global Collect set to false !!\n"; exit(0); }

# all arguments are now stored in nvp (name value pairs)
my $type		= lc $nvp{type};
my $node		= lc $nvp{node};
my $rmefile		= $nvp{rmefile};
my $runGroup	= $nvp{group};

### 2012-12-03 keiths, adding some model testing and debugging options.
my $model		= lc $nvp{model};
if ( $model =~ /true|1/ ) {
	$model = 1;
}

# store multithreading arguments in nvp
my $mthread		=$nvp{mthread};
my $mthreadDebug=$nvp{mthreaddebug};
my $maxThreads	=$nvp{maxthreads}||1;

Proc::Queue::size($maxThreads); # changing limit of concurrent processes
Proc::Queue::trace(0); # trace mode on
Proc::Queue::debug(0); # debug is off
Proc::Queue::delay(0.02); # set 20 milliseconds as minimum delay between fork calls, reduce to speed collect times

# if no type given, just run the command line options
if ( $type eq "" ) {
	print "No runtime option type= on command line\n\n";
	checkArgs();
	exit(1);
} 

print qq/
NMIS Copyright (C) 1999-2011 Opmantek Limited (www.opmantek.com)
This program comes with ABSOLUTELY NO WARRANTY;
This is free software licensed under GNU GPL, and you are welcome to 
redistribute it under certain conditions; see www.opmantek.com or email
contact\@opmantek.com

NMIS version $NMIS::VERSION

/ if $C->{debug};


if ($type =~ /collect|update/) {
	runThreads(type=>$type,node=>$node,mthread=>$mthread,mthreadDebug=>$mthreadDebug);
}
elsif ( $type eq "escalate") { runEscalate(); } # included in type=collect
elsif ( $type eq "config" ) { checkConfig(); }
elsif ( $type eq "links" ) { runLinks(); } # included in type=update
elsif ( $type eq "apache" ) { printApache(); }
elsif ( $type eq "crontab" ) { printCrontab(); }
elsif ( $type eq "summary" ) { nmisSummary(); } # included in type=collect
elsif ( $type eq "rme" ) { loadRMENodes($rmefile); }
elsif ( $type eq "threshold" ) { runThreshold($node); } # included in type=collect
elsif ( $type eq "master" ) { nmisMaster(); } # included in type=collect
else { checkArgs(); }

exit;

#=========================================================================================

sub	runThreads {
	my %args = @_;
	my $type = $args{type};
	my $node_select = $args{'node'};
	my $mthread = getbool($args{mthread});
	my $mthreadDebug = getbool($args{mthreadDebug});
	my $debug_watch;

	dbg("Starting");

	# load all the files we need here
	loadEnterpriseTable() if $type eq 'update'; # load in cache
	dbg("table Enterprise loaded",2);

	loadNodeConfTable(); # load in cache
	dbg("table Node Config loaded",2);

	if ($C->{db_events_sql} ne 'true') {
		loadEventStateNoLock(); # load in cache
		dbg("table Event loaded",2);
	}

	my $NT = loadLocalNodeTable(); 	# only local nodes
	dbg("table Local Node loaded",2);

	my $C = loadConfTable();		# config table from cache

	if ($C->{daemon_fping_active} eq 'true') {
		my $pt = loadTable(dir=>'var',name=>'nmis-fping'); # load fping table in cache
		my $nt = loadNodeConfTable();
		my $cnt_pt = keys %{$pt};
		my $cnt_nt = keys %{$nt};
		# missing more then 10 entries ?
		if ($cnt_pt+10 < $cnt_nt) {
			logMsg("ERROR fping table missing to many entries, count fping=$cnt_pt count nodes=$cnt_nt");
			$C->{deamon_fping_failed} = 'true'; # remember for runPing
		}
	}

	dbg("tables loaded");

	my $debug_global = $C->{debug};
	my $debug = $C->{debug};
	my $PIDFILE;
	my $pid;

	# used for plotting major events on world map in 'Current Events' display
	$C->{netDNS} = 0;
	if ( $C->{DNSLoc} eq "true" ) {
		# decide if Net::DNS is available to us or not
		if ( eval "require Net::DNS") {
					$C->{netDNS} = 1;
					require Net::DNS;
		}
		else {
			print "Perl Module Net::DNS not found, Can't use DNS LOC records for Geo info, will try sysLocation\n" if $debug;
		}
	}

	# Find kernel name
	my $kernel;
	if (defined $C->{os_kernelname} and $C->{os_kernelname} ne "") {
		$kernel = $C->{os_kernelname};
	} elsif ($^O !~ /linux/i) {
		$kernel = $^O;
	} else {
		chomp($kernel = lc `uname -s`);
	}
	$C->{kernel} = $kernel; # global
	dbg("Kernel name of NMIS server is $kernel");

	runDaemons(); # start daemon processes


#==============================================

	### test if we are still running, or zombied, and cron will email somebody if we are
	### not for updates - they can run past 5 mins
	### collects should not run past 5mins - if they do we have a problem
	###

	if ( $type eq 'collect' and !$debug and !$mthreadDebug ) {
		
		$PIDFILE = getPidFileName();
				
		if (-f $PIDFILE) {
			open(F, "<",$PIDFILE);
			$pid = <F>;
			close(F);
			chomp $pid;
			if ($pid != $$) {
				print "Error: nmis.pl, previous pidfile exists, killing the process $pid check your process run-time\n";
				logMsg("ERROR previous pidfile exists, killing the process $pid check your process run-time");
				kill 15, $pid;
				unlink($PIDFILE);
				dbg("pidfile $PIDFILE deleted");
			}
		}
		# Announce our presence via a PID file
		open(PID, ">",$PIDFILE) or warn "\t Could not create $PIDFILE: $!\n";
		print PID $$ or warn "\t Could not write: $!\n"; close(PID);
		print "\t pidfile $PIDFILE created\n" if $debug;
	
		# Perform a sanity check. If the current PID file is not the same as
		# our PID then we have become detached somehow, so just exit
		open(PID, "<$PIDFILE") or warn "\t Could not open $PIDFILE: $!\n";
		$pid = <PID>; close(PID);
		chomp $pid;
		if ( $pid != $$ ) {
			print "\t pid $pid != $$, we have detached somehow - exiting\n";
			goto END_runThreads;
		}
	}

	# setup a trap for fatal signals.
	$SIG{INT} =  \&catch_zap;
	$SIG{TERM} =  \&catch_zap;
	$SIG{HUP} = \&catch_zap;

	my $nodecount = 0;

	# select the method we will run
	local *meth;
	if ($type eq "update") {
		*meth = \&doUpdate;
		logMsg("INFO start of update process");
	} else {
		*meth = \&doCollect;
	}

	if ($node_select eq "") {
		# multithreading
		# sorting the nodes so we get consistent polling cycles
		# sort could be more sophisticated if we like, eg sort by core, dist, access or group
		foreach my $onenode (sort keys %{$NT}) {
			# This will allow debugging to be turned on for a  
			# specific node where there is a problem
			if ( $onenode eq "$debug_watch" ) { 
				$debug = "true"; 
			} else { $debug = $debug_global; }

			# KS 16 Mar 02, implementing David Gay's requirement for deactiving
			# a node, ie keep a node in nodes.csv but no collection done.
			# also if $runGroup set, only do the nodes for that group.
			if ( $runGroup eq "" or $NT->{$onenode}{group} eq $runGroup ) {
				if ( $NT->{$onenode}{active} eq 'true') {
					++$nodecount;
					# One thread for each node until maxThreads is reached.
					# This loop is entered only if the commandlinevariable mthread=true is used!
					if ($mthread) {
						my $pid=fork;
						if ( defined ($pid) and $pid==0) {
		
							# this will be run only by the child
							if ($mthreadDebug) {
								print "CHILD $$-> I am a CHILD with the PID $$ processing $onenode\n";
							}
							# lets change our name, so a ps will report who we are
							$0 = "nmis.pl.$type.$onenode";
		
							meth(name=>$onenode);
		
							# all the work in this thread is done now this child will die.
		
							if ($mthreadDebug) {
								print "CHILD $$-> $onenode will now exit\n";
							}
		
							# killing child
							exit 0;
						} # end of child
		
						# Father is forced to wait here unless number of childs is less than maxthreads.

					# will be run if mthread is false (no multithreading)
					} else {
						meth(name=>$onenode); 
					}
				} #if active
				else {
					 dbg("Skipping as $onenode is marked 'inactive'");
				}
			} #if runGroup
		} # foreach $onenode

		# only do the cleanup if we have mthread enabled 
		if ($mthread) {
			# cleanup
			# wait this will block until childs done
			1 while wait != -1;
		}
	} else {
		if ( (my $node = checkNodeName($node_select))) { # ignore lc & uc
			if ( $NT->{$node}{active} eq 'true') {
				++$nodecount;
				meth(name=>$node);
			}
			else {
				 dbg("Skipping as $node_select is marked 'inactive'");
			}
		}
		else {
			print "\t Invalid node $node_select No node of that name!\n";
			return;
		}
	}

	dbg("### continue normally ###");

	if ($C->{debug} == 1) {
		dbg("=== debug output suppressed with debug=1 ===");
		$C->{debug} = 0;
	}

	$C->{collecttime} = time();

	# if an update, 
	if ( $type eq "update" ) { 
		getIntfAllInfo(); # concatencate all the interface info in <nmis_var>/nmis-interfaces.nmis
		getNodeAllInfo(); # store node info in <nmis_var>/nmis-nodeinfo.nmis
		runLinks();
	}

	# Couple of post processing things.
	### 2012-04-25 keiths, skipping extra processing if running onenode!
	if ( $type eq "collect" and $node_select eq "" ) {
		my $S = Sys::->new; # object nmis-system
		$S->init();
		my $NI = $S->ndinfo;
		delete $NI->{graphtype}; # rebuild at node nmis-system
		delete $NI->{database};
		
		### 2011-12-29 keiths, adding a general purpose master control thing, run reliably every poll cycle.
		dbg("Starting nmisMaster");
		nmisMaster() if getbool($C->{server_master});	# do some masterly type things.

		if ( $C->{'nmis_summary_poll_cycle'} ne "false" ) {
			dbg("Starting nmisSummary");
			nmisSummary() if getbool($C->{cache_summary_tables});	# calculate and cache the summary stats
		}
		else {
			dbg("Skipping nmisSummary with configuration 'nmis_summary_poll_cycle' = $C->{'nmis_summary_poll_cycle'}");
		}

		dbg("Starting runMetrics");
		runMetrics(sys=>$S); 

		dbg("Starting runThreshold");
		runThreshold($node_select);

		dbg("Starting runEscalate");
		runEscalate();
		
		# optional post processing routines
		if ( -r "$C->{'<nmis_base>'}/bin/nmis_post_proc.pl") {
			require "$C->{'<nmis_base>'}/bin/nmis_post_proc.pl";
			dbg("start of post processing package");
			if (!pp::doPP()) {
				logMsg("ERROR running post processing routine");
			}
		}
		# nmis collect runtime and save
		my $D;
		$D->{collect}{value} = $C->{collecttime} - $C->{starttime};
		$D->{collect}{option} = 'gauge,0:1200';
		$D->{total}{value} = time() - $C->{starttime};
		$D->{total}{option} = 'gauge,0:1200';
		if (( my $db = updateRRD(data=>$D,sys=>$S,type=>"nmis"))) {
			$NI->{database}{nmis} = $db;
			$NI->{graphtype}{nmis} = 'nmis';
		}
		$S->writeNodeInfo; # var/nmis-system.nmis, the base info system
		#
	}

	if ( $type eq "update" ) {
		logMsg("INFO end of update process");
	}

	if ($debug or $mthreadDebug) {
		my $endTime = time() - $C->{starttime};
		print "\n".returnTime ." End of $0 Processed $nodecount nodes ran for $endTime seconds.\n\n";
	}

END_runThreads:
	if ( $type eq 'collect' and !$debug and !$mthreadDebug) {
		unlink($PIDFILE);
		dbg("pidfile $PIDFILE deleted");
	}
	dbg("Finished");
	return;
}

#==============

sub catch_zap {
	my $rs = $_[0];
	my $PIDFILE = getPidFileName();
	logMsg("INFO I (nmis.pl conf=$C->{conf}) was killed by $rs");
	unlink $PIDFILE if (-f $PIDFILE);
	die "I (nmis.pl conf=$C->{conf}) was killed by $rs\n";
}



#====================================================================================

sub doUpdate {
	my %args = @_;
	my $name = $args{name};
	my $C = loadConfTable();

	dbg("================================");
	dbg("Starting, node $name");

	my $S = Sys::->new; # create system object
	$S->init(name=>$name,update=>'true'); # load old node info
	# nmisdev Apr2011 Copy all to catch problem with nodeType coming through blank
	$S->copyModelCfgInfo(type=>'all');					# copy standard/running model info in node info table
	my $NI = $S->ndinfo;
	my $NC = $S->ndcfg;
	$S->{doupdate} = 'true'; # flag what is running
	$S->readNodeView; # from prev. run  
	if (runPing(sys=>$S)) {
		if ($S->open(timeout => $C->{snmp_timeout}, retries => $C->{snmp_retries}, max_msg_size => $C->{snmp_max_msg_size})) {
			if (getNodeInfo(sys=>$S)) {
				if ( $NC->{node}{collect} eq 'true') {
					if (getIntfInfo(sys=>$S)) {
						#print Dumper($S)."\n";
						# print what we are
						dbg("node=$S->{name} role=$NI->{system}{roleType} type=$NI->{system}{nodeType}");
						dbg("vendor=$NI->{system}{nodeVendor} model=$NI->{system}{nodeModel} interfaces=$NI->{system}{ifNumber}");

						### 2012-12-03 keiths, adding some model testing and debugging options.
						if ( $model ) {
							print "MODEL $S->{name}: role=$NI->{system}{roleType} type=$NI->{system}{nodeType} sysObjectID=$NI->{system}{sysObjectID} sysObjectName=$NI->{system}{sysObjectName}\n";
							print "MODEL $S->{name}: sysDescr=$NI->{system}{sysDescr}\n";
							print "MODEL $S->{name}: vendor=$NI->{system}{nodeVendor} model=$NI->{system}{nodeModel} interfaces=$NI->{system}{ifNumber}\n";
						}

						getEnvInfo(sys=>$S);
						getCBQoS(sys=>$S); # do walk
						getCalls(sys=>$S); # do walk
					}
				} else {
					dbg("no node info collected");
				}
			}
			else {
				### 2012-10-24 keiths, fixing nodes loosing config when down during an update
				$NI->{system}{nodeModel} = 'Generic' if $NI->{system}{nodeModel} eq "";	# nmisdev Dec2010 first time model seen, collect, but no snmp answer
				$NI->{system}{nodeType} = 'generic' if $NI->{system}{nodeType} eq "";
			}
			$S->close; # close snmp session
		}
	} else {		# no ping, no snmp, no type
		$NI->{system}{nodeModel} = 'Generic' if $NI->{system}{nodeModel} eq "";		# nmisdev Dec2010 first time model seen, collect, but no snmp answer
		$NI->{system}{nodeType} = 'generic' if $NI->{system}{nodeType} eq "";
	}
	#print Dumper($S)."\n";
	runReach(sys=>$S);
	$S->writeNodeView;  # save node view info in file var/$NI->{name}-view.nmis
	$S->writeNodeInfo; # save node info in file var/$NI->{name}-node.nmis
	dbg("Finished");
	return;
} # end runUpdate

#=========================================================================================

sub doCollect {
	my %args = @_;
	my $name = $args{name};

	dbg("================================");
	dbg("Starting, node $name");

	my $S = Sys::->new; # create system object
	if (! $S->init(name=>$name) || $S->{info}{system}{nodedown} eq 'true') {
		dbg("no info available of node $name or node was down, nodedown=$S->{info}{system}{nodedown}, refresh it");
		doUpdate(name=>$name);
		dbg("Finished");
		return; # next run to collect
	}

	my $NI = $S->ndinfo;
	my $NC = $S->ndcfg;
	$S->{docollect} = 'true'; # flag what is running
	$S->readNodeView; # from prev. run
	# print what we are
	dbg("node=$NI->{system}{name} role=$NI->{system}{roleType} type=$NI->{system}{nodeType}");
	dbg("vendor=$NI->{system}{nodeVendor} model=$NI->{system}{nodeModel} interfaces=$NI->{system}{ifNumber}");

	if (runPing(sys=>$S)) {
		if ($S->open(timeout => $C->{snmp_timeout}, retries => $C->{snmp_retries}, max_msg_size => $C->{snmp_max_msg_size})) {
			# oke, node reachable
			if ( $NC->{node}{collect} eq 'true') {
				if (updateNodeInfo(sys=>$S)) {
					# snmp oke
					if ( $C->{snmp_stop_polling_on_error} eq "" ) {
						$C->{snmp_stop_polling_on_error} = "false";
					}
					### 2012-03-28 keiths, improving handling of transient SNMP sessions on bad links
					if ( $C->{snmp_stop_polling_on_error} eq "true" and $NI->{system}{snmpdown} eq "true") {
						logMsg("SNMP Polling stopped for $NI->{system}{name} because SNMP had errors, snmpdown=$NI->{system}{snmpdown} snmp_stop_polling_on_error=$C->{snmp_stop_polling_on_error}");	
					}
					else {
						
						### 2012-12-03 keiths, adding some model testing and debugging options.
						if ( $model ) {
							print "MODEL $S->{name}: role=$NI->{system}{roleType} type=$NI->{system}{nodeType} sysObjectID=$NI->{system}{sysObjectID} sysObjectName=$NI->{system}{sysObjectName}\n";
							print "MODEL $S->{name}: sysDescr=$NI->{system}{sysDescr}\n";
							print "MODEL $S->{name}: vendor=$NI->{system}{nodeVendor} model=$NI->{system}{nodeModel} interfaces=$NI->{system}{ifNumber}\n";
						}

						# get node data and store in rrd					
						getNodeData(sys=>$S);
						
						# get intf data and store in rrd
						getIntfData(sys=>$S);
		
						getEnvData(sys=>$S);
	
						getCBQoS(sys=>$S);
	
						getCalls(sys=>$S);
	
						getPVC(sys=>$S);
						
						### server collection
						runServer(sys=>$S);
					}
				}
			}
		}
	}
	
	### 2012-09-11 keiths, running services even if node down.
	# Need to poll services even if no ping!
	# run service avail even if no collect
	runServices(sys=>$S);

	runCheckValues(sys=>$S);
	runReach(sys=>$S);
	$S->writeNodeView;
	$S->writeNodeInfo; # save node info in file var/$NI->{name}-node.nmis
	$S->close; 
	dbg("Finished");
	return;
} # end runCollect

#=========================================================================================

#
# normaly a daemon fpingd.pl is running (if set in NMIS config) and stores the result in var/fping.nmis
# if node info missing then ping.pm is used
#
sub runPing {
	my %args = @_;
	my $S = $args{sys};
	my $NI = $S->ndinfo;	# node info
	my $V =  $S->view;		# web view
	my $RI = $S->reach;		# reach table
	my $M = $S->mdl;		# model table
	my $NC = $S->ndcfg;		# node config
	my ($ping_min,$ping_avg,$ping_max,$ping_loss,$pingresult);
	my $exit = 0; # preset failure
	my $PT;

	$S->{snmpdown_org} = $NI->{system}{snmpdown}; # remember state for log filter in getNodeInfo

	# preset view of node status
	$V->{system}{status_value} = 'unknown';
	$V->{system}{status_title} = 'Node Status';
	$V->{system}{status_color} = '#0F0';

	if ($NC->{node}{ping} eq 'true') {
		# use fastping info if available
		if ($C->{daemon_fping_active} eq 'true') {
			$PT = loadTable(dir=>'var',name=>'nmis-fping'); # load ping results (from cache) from daemon fpingd
		}
		if ($C->{daemon_fping_active} eq 'true' and exists $PT->{$NC->{node}{name}}{loss}) {
			# copy values
			$ping_avg = $PT->{$NC->{node}{name}}{avg};
			$ping_loss = $PT->{$NC->{node}{name}}{loss};
			dbg("INFO ($S->{name}) PING min/avg/max = $ping_min/$ping_avg/$ping_max ms loss=$ping_loss%");
			#
			# notify and checkevent are handled by fpingd
			if ($ping_loss < 100) {
				# up
				$RI->{pingavg} = $ping_avg; # results for sub runReach
				$RI->{pingresult} = 100;
				$RI->{pingloss} = $ping_loss;
				$exit = 1;	# ok
				# info for web page
				$V->{system}{lastUpdate_value} = returnDateStamp();
				$V->{system}{lastUpdate_title} = 'Last Update';
				$NI->{system}{lastUpdateSec} = time();
			} else {
				# down
				$RI->{pingloss} = $ping_loss;
				$RI->{pingresult} = 0;
			}
		} else {
			# fallback to OLD system
			logMsg("INFO ($S->{name}) standard ping system using, no ping info of daemon fpingd") 
					if $C->{daemon_fping_active} eq 'true' and $C->{deamon_fping_failed} ne 'true' and $S->{doupdate} ne 'true';
			my $retries = $C->{ping_retries} ? $C->{ping_retries} : 3;
			my $timeout = $C->{ping_timeout} ? $C->{ping_timeout} : 300 ;
			my $packet = $C->{ping_packet} ? $C->{ping_packet} : 56 ;
			my $host = $NC->{node}{host};			# ip name/adress of node

			dbg("Starting $S->{name} ($host) with timeout=$timeout retries=$retries packet=$packet");

			if ( $< and getKernelName() !~ /linux/i ) { # not root and update, assume called from www interface
				$pingresult = 100;
				dbg("SKIPPING Pinging as we are NOT running with root priviliges");
			} else {
				( $ping_min, $ping_avg, $ping_max, $ping_loss) = ext_ping($host, $packet, $retries, $timeout );
				$pingresult = defined $ping_min ? 100 : 0;		# ping_min is undef if unreachable.
			}	
	
			if ( $pingresult != 100 ) {
				# Node is down
				$RI->{pingloss} = 100;
				$RI->{pingresult} = $pingresult;
				dbg("Pinging Failed $S->{name} is NOT REACHABLE");
				logMsg("ERROR ($S->{name}) ping failed") if $NI->{system}{nodedown} ne 'true';

				notify(sys=>$S,event=>"Node Down",element=>"",details=>"Ping failed");
			} else {
				# Node is UP!
				$RI->{pingavg} = $ping_avg; # results for sub runReach
				$RI->{pingresult} = $pingresult;
				$RI->{pingloss} = $ping_loss;
				dbg("$S->{name} is PINGABLE min/avg/max = $ping_min/$ping_avg/$ping_max ms loss=$ping_loss%");
	
				# reset event only if snmp was not the reason of down
				if ($NI->{system}{snmpdown} ne 'true' ) {
					checkEvent(sys=>$S,event=>"Node Down",level=>"Normal",element=>"",details=>"Ping failed");
				}
				$exit = 1;
				# info for web page
				$V->{system}{lastUpdate_value} = returnDateStamp();
				$V->{system}{lastUpdate_title} = 'Last Update';
				$NI->{system}{lastUpdateSec} = time();
			}
		}
	} else {
		dbg("$S->{name} ping not requested");
		$RI->{pingresult} = 100; # results for sub runReach
		$RI->{pingavg} = 0;
		$RI->{pingloss} = 0;
		$exit = 1;
	}
	if ($exit) {
		$V->{system}{status_value} = 'reachable' if $NC->{node}{ping} eq 'true';
		$V->{system}{status_color} = '#0F0';
		$NI->{system}{nodedown} =  'false';
	} else {
		$V->{system}{status_value} = 'unreachable';
		$V->{system}{status_color} = 'red';
		$NI->{system}{nodedown} = 'true';
	}

	dbg("Finished with exit=$exit, nodedown=$NI->{system}{nodedown}");
	return $exit;
} # end runPing

#=========================================================================================
#
# get node info by snmp, define Model of node
#
sub getNodeInfo {
	my %args = @_;
	my $S = $args{sys}; 	# node object
	my $NI = $S->ndinfo;	# node info table
	my $RI = $S->reach;	# reach table
	my $V =  $S->view;	# web view
	my $M  = $S->mdl;	# model table
	my $NC = $S->ndcfg;		# node config
	my $SNMP = $S->snmp;	# snmp object
	my $C = loadConfTable();	# system config

	my $exit = 0; # preset failure
	$RI->{snmpresult} = 0; # preset failure

	dbg("Starting");

	# cleanups
	delete $V->{interface}  if $S->{doupdate} eq 'true' and $NC->{node}{collect} ne 'true'; # rebuild small
	delete $NI->{graphtype} if $S->{doupdate} eq 'true' and $NC->{node}{collect} ne 'true'; # rebuild small

	########################
	# nmisdev 16Sep2011
	# update nodeConf with manual overides regardless of collect or snmp status
	# code copied here for test
	
	my $NCT = loadNodeConfTable();

		
	if ($NC->{node}{collect} eq 'true') {

		# if node already down then no snmp logging of node down
		$SNMP->logFilterOut("no response from") if $S->{snmpdown_org} eq 'true';
	
		# get node info by snmp: sysDescr, sysObjectID, sysUpTime etc. and store in $NI table
		if ($S->loadNodeInfo()) {

			my $enterpriseTable = loadEnterpriseTable(); # table is already cached
	
			# Only continue processing if at least a couple of entries are valid.
			if ($NI->{system}{sysDescr} ne "" and $NI->{system}{sysObjectID} ne "" ) {
	
				# if the vendors product oid file is loaded, this will give product name.
				$NI->{system}{sysObjectName} = oid2name($NI->{system}{sysObjectID});
	
				dbg("sysObjectId=$NI->{system}{sysObjectID}, sysObjectName=$NI->{system}{sysObjectName}");
				dbg("sysDescr=$NI->{system}{sysDescr}");
		
				# Decide on vendor name.
				my @x = split(/\./,$NI->{system}{sysObjectID});
				my $i = $x[6];
				if ( $enterpriseTable->{$i}{Enterprise} ne "" ) {
					$NI->{system}{nodeVendor} = $enterpriseTable->{$i}{Enterprise};
				} else { $NI->{system}{nodeVendor} =  "Universal"; }
				dbg("oid index $i, Vendor is $NI->{system}{nodeVendor}");
	
				if ($NC->{node}{model} eq 'automatic' || $NC->{node}{model} eq "") {
					# get nodeModel based on nodeVendor and sysDescr
					$NI->{system}{nodeModel} = $S->selectNodeModel(); # select and save name in node info table
					dbg("selectNodeModel result model=$NI->{system}{nodeModel}");
					$NI->{system}{nodeModel} = 'Default' if $NI->{system}{nodeModel} eq "";
				} else {
					$NI->{system}{nodeModel} = $NC->{node}{model};
					dbg("node model=$NI->{system}{nodeModel} set by node config");
				}
				dbg("about to loadModel model=$NI->{system}{nodeModel}");
				$S->loadModel(model=>"Model-$NI->{system}{nodeModel}");

				$S->copyModelCfgInfo(type=>'all');							# copy model info in node info table

				###
				delete $V->{system} if $S->{doupdate} eq 'true'; # rebuild

				# add web page info
				$V->{system}{status_value} = 'reachable';
				$V->{system}{status_title} = 'Node Status';
				$V->{system}{status_color} = '#0F0';
				$V->{system}{sysObjectName_value} = $NI->{system}{sysObjectName};
				$V->{system}{sysObjectName_title} = 'Object Name';
				$V->{system}{nodeVendor_value} = $NI->{system}{nodeVendor};
				$V->{system}{nodeVendor_title} = 'Vendor';
				$V->{system}{group_value} = $NI->{system}{group};
				$V->{system}{group_title} = 'Group';
				$V->{system}{location_value} = $NI->{system}{location};
				$V->{system}{location_title} = 'Location';
				$V->{system}{businessService_value} = $NI->{system}{businessService};
				$V->{system}{businessService_title} = 'Business Service';
				$V->{system}{serviceStatus_value} = $NI->{system}{serviceStatus};
				$V->{system}{serviceStatus_title} = 'Service Status';
	
				# update node info table with this new model
				if ($S->loadNodeInfo()) { 
		
					$NI->{system}{sysUpTime} = convUpTime($NI->{system}{sysUpTimeSec} = (int($NI->{system}{sysUpTime}/100)));
					$V->{system}{sysUpTime_value} = $NI->{system}{sysUpTime};
		
					$NI->{system}{server} = $C->{server_name};
		
					# pull / from VPN3002 system descr
					$NI->{system}{sysDescr} =~ s/\// /g;
		
					# collect DNS location info.
					getDNSloc(sys=>$S);
			
					# PIX failover test
					checkPIX(sys=>$S);
			
					$RI->{snmpresult} = 100; # ok
		
					$exit = 1; # done
				} else { logMsg("INFO loadNodeInfo failed"); }				
			}
			else {
				dbg("ERROR values of sysDescr and/or sysObjectID are empty");
			}
		} else {
			#  # load this model prev found
			$S->loadModel(model=>"Model-$NI->{system}{nodeModel}") if $NI->{system}{nodeModel} ne '';
		}
	} else {
		dbg("node $S->{name} is marked collect is 'false'");
		$exit = 1; # done
	}
	# modify results by nodeConf ?
	if ($NCT->{$S->{node}}{sysLocation} ne '') {
		$NI->{system}{sysLocation} = $V->{system}{sysLocation_value} = $NCT->{$NI->{system}{name}}{sysLocation};
		$NI->{nodeconf}{sysLocation} = $NI->{system}{sysLocation};
		dbg("Manual update of sysLocation by nodeConf");
	} else {
		$NI->{system}{sysLocation} = $NI->{system}{sysLocation};
	}
	if ($NCT->{$S->{node}}{sysContact} ne '') {
		$NI->{system}{sysContact} = $V->{system}{sysContact_value} = $NCT->{$NI->{system}{name}}{sysContact};
		$NI->{nodeconf}{sysContact} = $NI->{system}{sysContact};
		dbg("Manual update of sysContact by nodeConf");
	} else {
		$NI->{system}{sysContact} = $NI->{system}{sysContact};
	}

	#####################

	# process status
	if ($exit) {
		delete $NI->{interface}; # reset intf info
		$NI->{system}{noderesetcnt} = 0; # counter to skip rrd heartbeat
		
		### 2012-03-28 keiths, changing to reflect correct event type.
		checkEvent(sys=>$S,event=>"SNMP Down",level=>"Normal",element=>"",details=>"SNMP error");

		# add web page info
		$V->{system}{timezone_value} = $NI->{system}{timezone};
		$V->{system}{timezone_title} = 'Time Zone';
		$V->{system}{nodeModel_value} = $NI->{system}{nodeModel};
		$V->{system}{nodeModel_title} = 'Model';
		$V->{system}{nodeType_value} = $NI->{system}{nodeType};
		$V->{system}{nodeType_title} = 'Type';
		$V->{system}{roleType_value} = $NI->{system}{roleType};
		$V->{system}{roleType_title} = 'Role';
		$V->{system}{netType_value} = $NI->{system}{netType};
		$V->{system}{netType_title} = 'Net';
		# get ip address
		if ((my $addr = resolveDNStoAddr($NI->{system}{host}))) { 
			$NI->{system}{host_addr} = $addr; # cache
			if ($addr eq $NI->{system}{host}) {
				$V->{system}{host_addr_value} = $addr;
			} else {
				$V->{system}{host_addr_value} = "$addr ($NI->{system}{host})";
			}
			$V->{system}{host_addr_title} = 'IP Address';
		}
	} else {
		# failed by snmp
		$exit = snmpNodeDown(sys=>$S);

		# node status info web page
		$V->{system}{status_title} = 'Node Status';
		if ( $NC->{node}{ping} eq 'true') {
			$V->{system}{status_value} = 'degraded';
			$V->{system}{status_color} = '#FFFF00';
		} else {
			$V->{system}{status_value} = 'unreachable';
			$V->{system}{status_color} = 'red';
		}
	}

	$NI->{system}{nodedown} = $NI->{system}{snmpdown} = $exit ? 'false' : 'true';

	dbg("Finished with exit=$exit nodedown=$NI->{system}{nodedown}");
	return $exit;
} # end getNodeInfo

#=========================================================================================

sub getDNSloc {
	my %args = @_;
	my $S = $args{sys}; # node object
	my $NI = $S->ndinfo; # node info
	my $C = loadConfTable();

	dbg("Starting");

	# collect DNS location info. Update this info every update pass.
	$NI->{system}{loc_DNSloc} = "unknown";
	my $tmphostname = $NI->{system}{host};
	if ( $C->{loc_from_DNSloc} eq "true" and $C->{netDNS} == 1 ) {
		my ($rr, $lat, $lon);
		my $res   = Net::DNS::Resolver->new;
		if ($tmphostname =~ /\d+\.\d+\.\d+\.\d+/) {
			# find reverse lookup as this is an ip
			my $query = $res->query("$tmphostname","PTR");
			if ($query) {
				foreach $rr ($query->answer) {
					next unless $rr->type eq "PTR";
					$tmphostname = $rr->ptrdname;
					dbg("DNS Reverse query $tmphostname");
				}
			} else {
				dbg("ERROR, DNS Reverse query failed: $res->errorstring");
			}
		}
		#look up loc for hostname
		my $query = $res->query("$tmphostname","LOC");
		if ($query) {
			foreach $rr ($query->answer) {
				next unless $rr->type eq "LOC";
				($lat, $lon) = $rr->latlon;
				$NI->{system}{loc_DNSloc} = $lat . ",". $lon . ",". $rr->altitude;
				dbg("Location from DNS LOC query is $NI->{system}{loc_DNSloc}");
			}
		} else {
			dbg("ERROR, DNS Loc query failed: $res->errorstring");
		}
	} # end DNSLoc
	# if no DNS based location information found - look at sysLocation in router.....
	# longitude,latitude,altitude,location-text
	if ( $C->{loc_from_sysLoc} eq "true" and $NI->{system}{loc_DNSloc} eq "unknown"  ) {
		if ($NI->{system}{sysLocation} =~ /$C->{loc_sysLoc_format}/ ) {
			$NI->{system}{loc_DNSloc} = $NI->{system}{sysLocation};
			dbg("Location from device sysLocation is $NI->{system}{loc_DNSloc}");
		}
	} # end sysLoc
	dbg("Finished");
	return 1;
} # end getDNSloc


#=========================================================================================

sub checkPower {
	my %args = @_;
	my $S = $args{sys};
	my $NI = $S->ndinfo;
	my $V =  $S->view;
	my $M = $S->mdl;
	dbg("Starting");

	my $attr = $args{attr};

	dbg("Start with attribute=$attr");

	delete $V->{system}{"${attr}_value"};

	dbg("Power check attribute=$attr value=$NI->{system}{$attr}");
	if ($NI->{system}{$attr} ne '') {
		if ($NI->{system}{$attr} !~ /noSuch/) {
			$V->{system}{"${attr}_value"} = $NI->{system}{$attr};
			if ( $NI->{system}{$attr} =~ /normal|unknown|notPresent/ ) { 
				checkEvent(sys=>$S,event=>"RPS Fail",level=>"Normal",element=>$attr,details=>"RPS failed");
				$V->{system}{"${attr}_color"} = '#0F0';
			} else {
				notify(sys=>$S,event=>"RPS Fail",element=>$attr,details=>"RPS failed");
				$V->{system}{"${attr}_color"} = 'red';
			}
		}
	}

	dbg("Finished");
	return;

} # end checkPower

#=========================================================================================


# Create the Interface configuration from SNMP Stuff!!!!!
sub getIntfInfo {
	my %args = @_;
	my $S = $args{sys}; # object
	my $intf_one = $args{index}; # index for single interface update

	my $NI = $S->ndinfo; # node info table
	my $V =  $S->view;
	my $M = $S->mdl;	# node model table
	my $SNMP =$S->snmp;
	my $IF = $S->ifinfo; # interface info table
	my $NC = $S->ndcfg; # node config table

	my $C = loadConfTable();

	dbg("Starting");
	dbg("Get Interface Info of node $NI->{system}{name}, model $NI->{system}{nodeModel}");

	# load interface types (IANA). number => name
	my $IFT = loadifTypesTable();

	my $NCT = loadNodeConfTable();

	# get interface Index table
	my @ifIndexNum;
	my $ifIndexTable;
	if (($ifIndexTable = $SNMP->gettable('ifIndex'))) {
		foreach my $oid ( oid_lex_sort(keys %{$ifIndexTable})) {
			push @ifIndexNum,$ifIndexTable->{$oid};
		}
	} else {
		logMsg("ERROR ($S->{name}) on get interface index table");
		# failed by snmp
		snmpNodeDown(sys=>$S);
		dbg("Finished");
		return 0;
	}
	
	if ($intf_one eq "") {
		# remove unknown interfaces, found in previous runs, from table
		for my $i (keys %{$IF}) {
			if (not grep { $i eq $_ } @ifIndexNum ) { 
				delete $IF->{$i};
				delete $NI->{graphtype}{$i};
				delete $NI->{database}{interface}{$i};
				delete $NI->{database}{pkts}{$i} if $NI->{database}{pkts}{$i} ne '';
				dbg("Interface ifIndex=$i removed from table");
				logMsg("INFO ($S->{name}) Interface ifIndex=$i removed from table"); # test info
			}
		}
		delete $V->{interface}; # rebuild interface view table
	}
	
	# Loop to get interface information, will be stored in {ifinfo} table => $IF
	foreach my $index (@ifIndexNum) {
		next if ($intf_one ne '' and $intf_one ne $index); # only one interface
		if ($S->loadInfo(class=>'interface',index=>$index,model=>$model)) {
			checkIntfInfo(sys=>$S,index=>$index,iftype=>$IFT);
			$IF = $S->ifinfo; # renew pointer
			logMsg("INFO ($S->{name}) Joeps an empty field of index=$index admin=$IF->{$index}{ifAdminStatus}") if $IF->{$index}{ifAdminStatus} eq "";
			dbg("ifIndex=$index ifDescr=$IF->{$index}{ifDescr} ifType=$IF->{$index}{ifType} ifAdminStatus=$IF->{$index}{ifAdminStatus} ifOperStatus=$IF->{$index}{ifOperStatus} ifSpeed=$IF->{$index}{ifSpeed}");
		} else {
			# failed by snmp
			snmpNodeDown(sys=>$S);
			dbg("Finished");
			return 0;
		}
	}

	# port information optional
	if ($M->{port} ne "") {
		foreach my $index (@ifIndexNum) { 
			next if ($intf_one ne '' and $intf_one ne $index);
			# get the VLAN info: table is indexed by port.portnumber
			if ( $IF->{$index}{ifDescr} =~ /\d{1,2}\/(\d{1,2})$/i ) { # FastEthernet0/1
				my $port = '1.' . $1;
				if ( $IF->{$index}{ifDescr} =~ /(\d{1,2})\/\d{1,2}\/(\d{1,2})$/i ) { # FastEthernet1/0/0
					$port = $1. '.' . $2;
				}
				if ($S->loadInfo(class=>'port',index=>$index,port=>$port,table=>'interface',model=>$model)) {
					#
					last if $IF->{$index}{vlanPortVlan} eq "";	# model does not support CISCO-STACK-MIB
					$V->{interface}{"${index}_portAdminSpeed_value"} = convertIfSpeed($IF->{$index}{portAdminSpeed});
					dbg("get VLAN details: index=$index, ifDescr=$IF->{$index}{ifDescr}");
					dbg("portNumber: $port, VLan: $IF->{$index}{vlanPortVlan}, AdminSpeed: $IF->{$index}{portAdminSpeed}");
				}
			} else {
				my $port;
				if ( $IF->{$index}{ifDescr} =~ /(\d{1,2})\D(\d{1,2})$/ ) { # 0-0 Catalyst
					$port = $1. '.' . $2;
				}
				if ($S->loadInfo(class=>'port',index=>$index,port=>$port,table=>'interface',model=>$model)) {
					#
					last if $IF->{$index}{vlanPortVlan} eq "";	# model does not support CISCO-STACK-MIB
					$V->{interface}{"${index}_portAdminSpeed_value"} = convertIfSpeed($IF->{$index}{portAdminSpeed});
					dbg("get VLAN details: index=$index, ifDescr=$IF->{$index}{ifDescr}");
					dbg("portNumber: $port, VLan: $IF->{$index}{vlanPortVlan}, AdminSpeed: $IF->{$index}{portAdminSpeed}");
				}
			}
		}
	}


	my $ifAdEntTable;
	my $ifMaskTable;
	my %ifCnt;
	dbg("Getting Device IP Address Table"); 
	if ( $ifAdEntTable = $SNMP->getindex('ipAdEntIfIndex')) {
		if ( $ifMaskTable = $SNMP->getindex('ipAdEntNetMask')) {
			foreach my $addr (keys %{$ifAdEntTable}) {
				my $index = $ifAdEntTable->{$addr};
				next if ($intf_one ne '' and $intf_one ne $index);
				$ifCnt{$index} += 1;
				dbg("ifIndex=$ifAdEntTable->{$addr}, addr=$addr  mask=$ifMaskTable->{$addr}");	
				$IF->{$index}{"ipAdEntAddr$ifCnt{$index}"} = $addr;
				$IF->{$index}{"ipAdEntNetMask$ifCnt{$index}"} = $ifMaskTable->{$addr};
				($IF->{$ifAdEntTable->{$addr}}{"ipSubnet$ifCnt{$index}"},
					$IF->{$ifAdEntTable->{$addr}}{"ipSubnetBits$ifCnt{$index}"}) = ipSubnet(address=>$addr, mask=>$ifMaskTable->{$addr});
				$V->{interface}{"$ifAdEntTable->{$addr}_ipAdEntAddr$ifCnt{$index}_title"} = 'IP address / mask';
				$V->{interface}{"$ifAdEntTable->{$addr}_ipAdEntAddr$ifCnt{$index}_value"} = "$addr / $ifMaskTable->{$addr}";
			}
		} else {
			dbg("ERROR getting Device Ip Address table");
		}
	} else {
		dbg("ERROR getting Device Ip Address table");
	}

	# pre compile regex
	my $qr_no_collect_ifDescr_gen = qr/($S->{mdl}{interface}{nocollect}{ifDescr})/i;
	my $qr_no_collect_ifType_gen = qr/($S->{mdl}{interface}{nocollect}{ifType})/i;
	my $qr_no_collect_ifAlias_gen = qr/($S->{mdl}{interface}{nocollect}{Description})/i;
	my $qr_no_collect_ifOperStatus_gen = qr/($S->{mdl}{interface}{nocollect}{ifOperStatus})/i;
	
	### 2012-03-14 keiths, collecting override based on interface description.
	my $qr_collect_ifAlias_gen = 0;
	$qr_collect_ifAlias_gen = qr/($S->{mdl}{interface}{collect}{Description})/ if $S->{mdl}{interface}{collect}{Description};
	
	my $qr_no_event_ifAlias_gen = qr/($S->{mdl}{interface}{noevent}{Description})/i;
	my $qr_no_event_ifDescr_gen = qr/($S->{mdl}{interface}{noevent}{ifDescr})/i;
	my $qr_no_event_ifType_gen = qr/($S->{mdl}{interface}{noevent}{ifType})/i;
	
	my $intfTotal = 0;
	my $intfCollect = 0; # reset counters

	### 2012-10-08 keiths, updates to index node conf table by ifDescr instead of ifIndex.
	foreach my $index (@ifIndexNum) {
		next if ($intf_one ne '' and $intf_one ne $index);
		
		my $ifDescr = $IF->{$index}{ifDescr};
			$intfTotal++;
		# count total number of real interfaces		
		if ($IF->{$index}{ifType} !~ /$qr_no_collect_ifType_gen/ and $IF->{$index}{ifType} !~ /$qr_no_collect_ifDescr_gen/) {
			$IF->{$index}{real} = 'true';
		}
			
		# ifDescr must always be filled
		if ($IF->{$index}{ifDescr} eq "") { $IF->{$index}{ifDescr} = $index; }
		# check for duplicated ifDescr
		foreach my $i (keys %{$IF}) {
			if ($index ne $i and $IF->{$index}{ifDescr} eq $IF->{$i}{ifDescr}) {
				$IF->{$index}{ifDescr} = "$IF->{$index}{ifDescr}-${index}"; # add index to string
				$V->{interface}{"${index}_ifDescr_value"} = $IF->{$index}{ifDescr}; # update
				dbg("Interface Description changed to $IF->{$index}{ifDescr}");
			}
		}
		### add in anything we find from nodeConf - allows manual updating of interface variables
		### warning - will overwrite what we got from the device - be warned !!!
		if ($NCT->{$S->{node}}{$ifDescr}{Description} ne '') {
			$IF->{$index}{nc_Description} = $IF->{$index}{Description}; # save
			$IF->{$index}{Description} = $V->{interface}{"${index}_Description_value"} = $NCT->{$S->{node}}{$ifDescr}{Description};
			dbg("Manual update of Description by nodeConf");
		}
		if ($NCT->{$S->{node}}{$ifDescr}{ifSpeed} ne '') {
			$IF->{$index}{nc_ifSpeed} = $IF->{$index}{ifSpeed}; # save
			$IF->{$index}{ifSpeed} = $V->{interface}{"${index}_ifSpeed_value"} = $NCT->{$S->{node}}{$ifDescr}{ifSpeed};
			### 2012-10-09 keiths, fixing ifSpeed to be shortened when using nodeConf
			$V->{interface}{"${index}_ifSpeed_value"} = convertIfSpeed($IF->{$index}{ifSpeed});
			dbg("Manual update of ifSpeed by nodeConf");
		}

		#
		# preset collect,event on true
		$IF->{$index}{collect} = "true";
		$IF->{$index}{event} = "true";
		#
		#Decide if the interface is one that we can do stats on or not based on Description and ifType and AdminStatus
		# If the interface is admin down no statistics
		### 2012-03-14 keiths, collecting override based on interface description.
		if ($qr_collect_ifAlias_gen and $IF->{$index}{Description} =~ /$qr_collect_ifAlias_gen/i ) {
			$IF->{$index}{collect} = "true";
			$IF->{$index}{nocollect} = "Collecting: found $1 in Description"; # reason
		}
		elsif ($IF->{$index}{ifAdminStatus} =~ /down|testing|null/ ) {
			$IF->{$index}{collect} = "false";
			$IF->{$index}{event} = "false";
			$IF->{$index}{nocollect} = "ifAdminStatus eq down|testing|null"; # reason
			$IF->{$index}{noevent} = "ifAdminStatus eq down|testing|null"; # reason
		} 
		elsif ($IF->{$index}{ifDescr} =~ /$qr_no_collect_ifDescr_gen/i ) {
			$IF->{$index}{collect} = "false";
			$IF->{$index}{nocollect} = "found $1 in ifDescr"; # reason
		} 
		elsif ($IF->{$index}{ifType} =~ /$qr_no_collect_ifType_gen/i ) {
			$IF->{$index}{collect} = "false";
			$IF->{$index}{nocollect} = "found $1 in ifType"; # reason
		} 
		elsif ($IF->{$index}{Description} =~ /$qr_no_collect_ifAlias_gen/i ) {
			$IF->{$index}{collect} = "false";
			$IF->{$index}{nocollect} = "found $1 in Description"; # reason
		} 
		elsif ($IF->{$index}{Description} eq "" and $M->{interface}{nocollect}{noDescription} eq 'true') {
			$IF->{$index}{collect} = "false";
			$IF->{$index}{nocollect} = "no Description (ifAlias)"; # reason
		} 
		elsif ($IF->{$index}{ifOperStatus} =~ /$qr_no_collect_ifOperStatus_gen/i ) {
			$IF->{$index}{collect} = "false";
			$IF->{$index}{nocollect} = "found $1 in ifOperStatus"; # reason
		}

		# send events ?
		if ($IF->{$index}{Description} =~ /$qr_no_event_ifAlias_gen/i ) {
			$IF->{$index}{event} = "false";
			$IF->{$index}{noevent} = "found $1 in ifAlias"; # reason
		} 
		elsif ($IF->{$index}{ifType} =~ /$qr_no_event_ifType_gen/i ) {
			$IF->{$index}{event} = "false";
			$IF->{$index}{noevent} = "found $1 in ifType"; # reason
		} 
		elsif ($IF->{$index}{ifDescr} =~ /$qr_no_event_ifDescr_gen/i ) {
			$IF->{$index}{event} = "false";
			$IF->{$index}{noevent} = "found $1 in ifDescr"; # reason
		}

		# convert interface name
		$IF->{$index}{interface} = convertIfName($IF->{$index}{ifDescr});
		$IF->{$index}{ifIndex} = $index;
		
		### 2012-11-20 keiths, updates to index node conf table by ifDescr instead of ifIndex.
		# modify by node Config ?
		if ($NCT->{$S->{name}}{$ifDescr}{collect} ne '' and $NCT->{$S->{name}}{$ifDescr}{ifDescr} eq $IF->{$index}{ifDescr}) {
			$IF->{$index}{nc_collect} = $IF->{$index}{collect};
			$IF->{$index}{collect} = $NCT->{$S->{name}}{$ifDescr}{collect};
			dbg("Manual update of Collect by nodeConf");
			if ($IF->{$index}{collect} eq 'false') {
				$IF->{$index}{nocollect} = "Manual update by nodeConf";
			}
		}
		if ($NCT->{$S->{name}}{$ifDescr}{event} ne '' and $NCT->{$S->{name}}{$ifDescr}{ifDescr} eq $IF->{$index}{ifDescr}) {
			$IF->{$index}{nc_event} = $IF->{$index}{event};
			$IF->{$index}{event} = $NCT->{$S->{name}}{$ifDescr}{event};
			$IF->{$index}{noevent} = "Manual update by nodeConf" if $IF->{$index}{event} eq 'false'; # reason
			dbg("Manual update of Event by nodeConf");
		}
		if ($NCT->{$S->{name}}{$ifDescr}{threshold} ne '' and $NCT->{$S->{name}}{$ifDescr}{ifDescr} eq $IF->{$index}{ifDescr}) {
			$IF->{$index}{nc_threshold} = $IF->{$index}{threshold};
			$IF->{$index}{threshold} = $NCT->{$S->{name}}{$ifDescr}{threshold};
			$IF->{$index}{nothreshold} = "Manual update by nodeConf" if $IF->{$index}{threshold} eq 'false'; # reason
			dbg("Manual update of Threshold by nodeConf");
		}

		# interface now up or down, check and set or clear outstanding event.
		if ( $IF->{$index}{collect} eq 'true'
				and $IF->{$index}{ifAdminStatus} =~ /up|ok/ 
				and $IF->{$index}{ifOperStatus} !~ /up|ok|dormant/ 
		) {
			if ($IF->{$index}{event} eq 'true') {
				notify(sys=>$S,event=>"Interface Down",element=>$IF->{$index}{ifDescr},details=>$IF->{$index}{Description});
			}
		} else {
			checkEvent(sys=>$S,event=>"Interface Down",level=>"Normal",element=>$IF->{$index}{ifDescr},details=>$IF->{$index}{Description});
		}

		$IF->{$index}{threshold} = $IF->{$index}{collect};

		# number of interfaces collected with collect and event on
		$intfCollect++ if $IF->{$index}{collect} eq 'true' && $IF->{$index}{event} eq 'true';

		# save values only if all interfaces are updated
		if ($intf_one eq '') {
			$NI->{system}{intfTotal} = $intfTotal;
			$NI->{system}{intfCollect} = $intfCollect;
		}

		# prepare values for web page
		$V->{interface}{"${index}_event_value"} = $IF->{$index}{event};
		$V->{interface}{"${index}_event_title"} = 'Event on';

		$V->{interface}{"${index}_threshold_value"} = $NC->{node}{threshold} ne 'true' ? 'false': $IF->{$index}{threshold};
		$V->{interface}{"${index}_threshold_title"} = 'Threshold on';

		$V->{interface}{"${index}_collect_value"} = $IF->{$index}{collect};
		$V->{interface}{"${index}_collect_title"} = 'Collect on';

		# collect status
		delete $V->{interface}{"${index}_nocollect_title"};
		if ($IF->{$index}{collect} eq "true") {
			dbg("ifIndex $index, collect=true");
		} else {
			$V->{interface}{"${index}_nocollect_value"} = $IF->{$index}{nocollect};
			$V->{interface}{"${index}_nocollect_title"} = 'Reason';
			dbg("ifIndex $index, collect=false, $IF->{$index}{nocollect}");
			# no collect => no event, no threshold
			$IF->{$index}{threshold} = $V->{interface}{"${index}_threshold_value"} = 'false';
			$IF->{$index}{event} = $V->{interface}{"${index}_event_value"} = 'false';
		}

		# get color depending of state
		$V->{interface}{"${index}_ifAdminStatus_color"} = getAdminColor(sys=>$S,index=>$index);
		$V->{interface}{"${index}_ifOperStatus_color"} = getOperColor(sys=>$S,index=>$index);

		# index number of interface
		$V->{interface}{"${index}_ifIndex_value"} = $index;
		$V->{interface}{"${index}_ifIndex_title"} = 'ifIndex';
	}

	dbg("Finished");
	return 1;
} # end getIntfInfo

#=========================================================================================

# check and modify some values of interface
sub checkIntfInfo {
	my %args = @_;
	my $S = $args{sys};
	my $index = $args{index};
	my $ifTypeDefs = $args{iftype};
	my $IF = $S->ifinfo;
	my $NI = $S->ndinfo;
	my $V =  $S->view;

	if ( $IF->{$index}{ifDescr} eq "" ) { $IF->{$index}{ifDescr} = "null"; }

	# remove bad chars from interface descriptions
	$IF->{$index}{ifDescr} = rmBadChars($IF->{$index}{ifDescr});
	$IF->{$index}{Description} = rmBadChars($IF->{$index}{Description});
 
	# Try to set the ifType to be something meaningful!!!!
	if (exists $ifTypeDefs->{$IF->{$index}{ifType}}{ifType}) {
		$IF->{$index}{ifType} = $ifTypeDefs->{$IF->{$index}{ifType}}{ifType};
	}
			
	# Just check if it is an Frame Relay sub-interface
	if ( ( $IF->{$index}{ifType} eq "frameRelay" and $IF->{$index}{ifDescr} =~ /\./ ) ) {
		$IF->{$index}{ifType} = "frameRelay-subinterface";
	}
	$V->{interface}{"${index}_ifType_value"} = $IF->{$index}{ifType};
	# get 'ifHighSpeed' if 'ifSpeed' = 4,294,967,295 - refer RFC2863 HC interfaces.
	if ( $IF->{$index}{ifSpeed} == 4294967295 ) {
		$IF->{$index}{ifSpeed} = $IF->{$index}{ifHighSpeed};
		$IF->{$index}{ifSpeed} *= 1000000;
	}
	### 2012-08-14 keiths, use ifHighSpeed if 0
	elsif ( $IF->{$index}{ifSpeed} == 0 ) {
		$IF->{$index}{ifSpeed} = $IF->{$index}{ifHighSpeed};
		$IF->{$index}{ifSpeed} *= 1000000;
	}

	### 2012-08-14 keiths, triple check in case SNMP agent is DODGY
	if ( $IF->{$index}{ifSpeed} == 0 ) {
		$IF->{$index}{ifSpeed} = 1000000000;
	}
	
	$V->{interface}{"${index}_ifSpeed_value"} = convertIfSpeed($IF->{$index}{ifSpeed});
	# convert time integer to time string
	$V->{interface}{"${index}_ifLastChange_value"} = 
		$IF->{$index}{ifLastChange} = 
			convUpTime($IF->{$index}{ifLastChangeSec} = int($IF->{$index}{ifLastChange}/100));

} # end checkIntfInfo

#=========================================================================================

sub checkPIX {
	my %args = @_;
	my $S = $args{sys};

	my $NI = $S->ndinfo;
	my $V =  $S->view;
	my $SNMP = $S->{snmp};
	my $result;
	dbg("Starting");

	# PIX failover test
	# table has six values
	# [0] primary.cfwHardwareInformation, [1] secondary.cfwHardwareInformation
	# [2] primary.HardwareStatusValue, [3] secondary.HardwareStatusValue
	# [4] primary.HardwareStatusDetail, [5] secondary.HardwareStatusDetail
	# if HardwareStatusDetail is blank ( ne 'Failover Off' ) then
	# HardwareStatusValue will have 'active' or 'standby'

	if ( $NI->{system}{nodeModel} eq "CiscoPIX" ) {
		dbg("checkPIX, Getting Cisco PIX Failover Status");
		if ($result = $SNMP->get(
					'cfwHardwareStatusValue.6',
					'cfwHardwareStatusValue.7',
					'cfwHardwareStatusDetail.6',
					'cfwHardwareStatusDetail.7'
			)) {
			$result = $SNMP->keys2name($result); # convert oid in hash key to name

			if ($result->{'cfwHardwareStatusDetail.6'} ne 'Failover Off') {
				if ( $result->{'cfwHardwareStatusValue.6'} == 0 ) { $result->{'cfwHardwareStatusValue.6'} = "Failover Off"; }
				elsif ( $result->{'cfwHardwareStatusValue.6'} == 3 ) { $result->{'cfwHardwareStatusValue.6'} = "Down"; }
				elsif ( $result->{'cfwHardwareStatusValue.6'} == 9 ) { $result->{'cfwHardwareStatusValue.6'} = "Active"; }
				elsif ( $result->{'cfwHardwareStatusValue.6'} == 10 ) { $result->{'cfwHardwareStatusValue.6'} = "Standby"; }
				else { $result->{'cfwHardwareStatusValue.6'} = "Unknown"; }
	
				if ( $result->{'cfwHardwareStatusValue.7'} == 0 ) { $result->{'cfwHardwareStatusValue.7'} = "Failover Off"; }
				elsif ( $result->{'cfwHardwareStatusValue.7'} == 3 ) { $result->{'cfwHardwareStatusValue.7'} = "Down"; }
				elsif ( $result->{'cfwHardwareStatusValue.7'} == 9 ) { $result->{'cfwHardwareStatusValue.7'} = "Active"; }
				elsif ( $result->{'cfwHardwareStatusValue.7'} == 10 ) { $result->{'cfwHardwareStatusValue.7'} = "Standby"; }
				else { $result->{'cfwHardwareStatusValue.7'} = "Unknown"; }
	
				if ($S->{docollect} eq 'true') {
					if ( $result->{'cfwHardwareStatusValue.6'} ne $NI->{system}{pixPrimary} or $result->{'cfwHardwareStatusValue.7'} ne $NI->{system}{pixSecondary} )
						{
						dbg("PIX failover occurred");
						# As this is not stateful, alarm not sent to state table in sub eventAdd
						notify(sys=>$S,event=>"Node Failover",element=>'PIX',details=>"Primary now: $NI->{system}{pixPrimary}  Secondary now: $NI->{system}{pixSecondary}");
					}
				}
				$NI->{system}{pixPrimary} = $result->{'cfwHardwareStatusValue.6'}; # remember
				$NI->{system}{pixSecondary} = $result->{'cfwHardwareStatusValue.7'};
	
				$V->{system}{firewall_title} =  "Failover Status" ;
				$V->{system}{firewall_value} = "Pri: $NI->{system}{pixPrimary} Sec: $NI->{system}{pixSecondary}";
				if ( $NI->{system}{pixPrimary} =~ /Failover Off|Active/i and 
						$NI->{system}{pixSecondary} =~ /Failover Off|Standby/i ) {
					$V->{system}{firewall_color} = "#00BB00";	#normal
				} else {
					$V->{system}{firewall_color} = "#FFDD00";	#warning
	
				}
			} else {
				$V->{system}{firewall_title} =  "Failover Status" ;
				$V->{system}{firewall_value} = "Failover off";
			}
		}
	}
	dbg("Finished");
	return 1;
} # end checkPIX

#=========================================================================================

# 
sub getEnvInfo {
	my %args = @_;
	my $S = $args{sys}; # object

	my $NI = $S->ndinfo; # node info table
	my $V =  $S->view;
	my $SNMP = $S->snmp;
	my $M = $S->mdl;	# node model table
	my $C = loadConfTable();

	dbg("Starting");
	dbg("Get Environment Info of node $NI->{system}{name}, model $NI->{system}{nodeModel}");

	if ($M->{environment} eq '') {
		dbg("No class 'environment' declared in Model");
	}
	else {
		#2011-11-11 Integrating changes from Kai-Uwe Poenisch
		if ( $NI->{system}{nodeModel} =~ /AKCP-Sensor/i ) { 
			for my $section ('akcp_temp','akcp_hum') {
				delete $NI->{$section};
				# get Index table
				my $index_var = $M->{environment}{sys}{$section}{indexed};
				if ($index_var ne '') {
					my %envIndexNum;
					my $envIndexTable;
					if (($envIndexTable = $SNMP->gettable($index_var))) {
						foreach my $oid ( oid_lex_sort(keys %{$envIndexTable})) {
							$oid =~ /\.(\d+)$/;
							my $index= $oid;
							# check for online of sensor, value 1 is online
							if ($oid =~ /\.1\.5.\d+$/ and $envIndexTable->{$oid} == 1) {
								dbg("sensor section=$section index=$index is online");
								$envIndexNum{$index}=$index;
							}
						}
					} else {
						logMsg("ERROR ($S->{name}) on get environment $section index table");
						# failed by snmp
						snmpNodeDown(sys=>$S);
					}
					# Loop to get information, will be stored in {info}{$section} table
					foreach my $index (sort keys %envIndexNum) {
						if ($S->loadInfo(class=>'environment',section=>$section,index=>$index,table=>$section,model=>$model)) {
							dbg("sensor section=$section index=$index read and stored");
						} else {
							# failed by snmp
							snmpNodeDown(sys=>$S);
						}
					}
				}
			}
		}
		#2011-11-11 Integrating changes from Kai-Uwe Poenisch
		elsif ( $NI->{system}{nodeModel} =~ /CiscoCSS/i ) {        
			for my $section ('cssgroup','csscontent') {
				delete $NI->{$section};
				# get Index table
				my $index_var = $M->{environment}{sys}{$section}{indexed};
				if ($index_var ne '') {
					my %envIndexNum;
					my $envIndexTable;
					if (($envIndexTable = $SNMP->gettable($index_var))) {
						foreach my $oid ( oid_lex_sort(keys %{$envIndexTable})) {
							if ($section eq "cssgroup") {
								$oid =~ s/1.3.6.1.4.1.9.9.368.1.17.2.1.2.//g;
							} elsif ($section eq  "csscontent") {
								$oid =~ s/1.3.6.1.4.1.9.9.368.1.16.4.1.3.//g;
							} else {
								$oid =~ /\.(\d+)$/;
							}
							my $index= $oid;
							$envIndexNum{$index}=$index;
						}
					} else {
						logMsg("ERROR ($S->{name}) on get environment $section index table");
					}
					# Loop to get information, will be stored in {info}{$section} table
					foreach my $index (sort keys %envIndexNum) {
						if ($S->loadInfo(class=>'environment',section=>$section,index=>$index,table=>$section,model=>$model)) {
							dbg("sensor section=$section index=$index read and stored");
						}
					}
				}
			}
		}
		###2012-12-13 keiths, adding generic Environment support
		else { 
			for my $section ('env_temp') {
				delete $NI->{$section};
				# get Index table
				my $index_var = $M->{environment}{sys}{$section}{indexed};
				if ($index_var ne '') {
					my %envIndexNum;
					my $envIndexTable;
					if (($envIndexTable = $SNMP->gettable($index_var))) {
						foreach my $oid ( oid_lex_sort(keys %{$envIndexTable})) {
							my $index = $oid;
							if ( $oid =~ /\.(\d+)$/ ) {
								$index = $1;
							}
							$envIndexNum{$index}=$index;
							# check for online of sensor, value 1 is online
							dbg("environment section=$section index=$index is found");
						}
					} else {
						logMsg("ERROR ($S->{name}) on get environment $section index table");
						# failed by snmp
						snmpNodeDown(sys=>$S);
					}
					# Loop to get information, will be stored in {info}{$section} table
					foreach my $index (sort keys %envIndexNum) {
						if ($S->loadInfo(class=>'environment',section=>$section,index=>$index,table=>$section,model=>$model)) {
							dbg("environment section=$section index=$index read and stored");
						} else {
							# failed by snmp
							snmpNodeDown(sys=>$S);
						}
					}
				}
			}
		}	
	}
	dbg("Finished");
	return 1;
}	
#=========================================================================================
# 
sub getEnvData {
	my %args = @_;
	my $S = $args{sys}; # object

	my $NI = $S->ndinfo; # node info table
	my $SNMP = $S->snmp;
	my $V =  $S->view;
	my $M = $S->mdl;	# node model table

	my $C = loadConfTable();

	dbg("Starting");
	dbg("Get Environment Data of node $NI->{system}{name}, model $NI->{system}{nodeModel}");

	if ($M->{environment} eq '') {
		dbg("No class 'environment' declared in Model");
	}
	else {
		#2011-11-11 Integrating changes from Kai-Uwe Poenisch
		if ( $NI->{system}{nodeModel} =~ /AKCP-Sensor/i ) {        
			for my $section ('akcp_temp','akcp_hum') {
				for my $index (sort keys %{$S->{info}{$section}}) {
					my $rrdData;
					if (($rrdData = $S->getData(class=>'environment',section=>$section,index=>$index,model=>$model))) {
						if ( $rrdData->{error} eq "" ) {
							foreach my $sect (keys %{$rrdData}) {
								my $D = $rrdData->{$sect}{$index};
			
								# RRD Database update and remember filename
								if ((my $db = updateRRD(sys=>$S,data=>$D,type=>$sect,index=>$index)) ne "") {
									$NI->{database}{$sect}{$index} = $db;
								}
							}
						}
						else {
							### 2012-03-29 keiths, SNMP is OK, some other error happened.
							dbg("ERROR ($NI->{system}{name}) on getEnvData, $rrdData->{error}");
						}
					}
					### 2012-03-28 keiths, handling SNMP Down during poll cycles.
					else {
						logMsg("ERROR ($NI->{system}{name}) on getEnvData, SNMP problem");
						# failed by snmp
						snmpNodeDown(sys=>$S);
						dbg("ERROR, getting data");
						return 0;
					}
				}
			}
		} 
		#2011-11-11 Integrating changes from Kai-Uwe Poenisch
		elsif ( $NI->{system}{nodeModel} =~ /CiscoCSS/i ) {   
			for my $section ('cssgroup','csscontent') {
				for my $index (sort keys %{$S->{info}{$section}}) {
					my $rrdData;
					if (($rrdData = $S->getData(class=>'environment',section=>$section,index=>$index,model=>$model))) {
						if ( $rrdData->{error} eq "" ) {
							foreach my $sect (keys %{$rrdData}) {
								my $D = $rrdData->{$sect}{$index};
			
			
								# RRD Database update and remember filename
								if ((my $db = updateRRD(sys=>$S,data=>$D,type=>$sect,index=>$index)) ne "") {
									$NI->{database}{$sect}{$index} = $db;
								}
							}
						}
						else {
							### 2012-03-29 keiths, SNMP is OK, some other error happened.
							dbg("ERROR ($NI->{system}{name}) on getEnvData, $rrdData->{error}");
						}
					}
					### 2012-03-28 keiths, handling SNMP Down during poll cycles.
					else {
						logMsg("ERROR ($NI->{system}{name}) on getEnvData, SNMP problem");
						# failed by snmp
						snmpNodeDown(sys=>$S);
						dbg("ERROR, getting data");
						return 0;
					}
				}
			}
		}
		###2012-12-13 keiths, adding generic Environment support
		else {        
			for my $section ('env_temp') {
				for my $index (sort keys %{$S->{info}{$section}}) {
					my $rrdData;
					if (($rrdData = $S->getData(class=>'environment',section=>$section,index=>$index,model=>$model))) {
						if ( $rrdData->{error} eq "" ) {
							foreach my $sect (keys %{$rrdData}) {
								my $D = $rrdData->{$sect}{$index};
			
								# RRD Database update and remember filename
								if ((my $db = updateRRD(sys=>$S,data=>$D,type=>$sect,index=>$index)) ne "") {
									$NI->{database}{$sect}{$index} = $db;
								}
							}
						}
						else {
							dbg("ERROR ($NI->{system}{name}) on getEnvData, $rrdData->{error}");
						}
					}
					else {
						logMsg("ERROR ($NI->{system}{name}) on getEnvData, SNMP problem");
						# failed by snmp
						snmpNodeDown(sys=>$S);
						dbg("ERROR, getting data");
						return 0;
					}
				}
			}
		} 
	}
	dbg("Finished");
	return 1;
}	
#=========================================================================================

sub updateNodeInfo {
	my %args = @_;
	my $S = $args{sys};
	my $NI = $S->ndinfo;
	my $V =  $S->view;
	my $RI = $S->reach;
	my $NC = $S->ndcfg;		# node config
	my $M = $S->mdl;
	my $result;
	my $exit = 1;

		dbg("Starting Update Node Info, node $S->{name}");

	# check node reset count
	if ($NI->{system}{noderesetcnt} > 0) {
		dbg("noderesetcnt=$NI->{system}{noderesetcnt} skip collecting");
		$NI->{system}{noderesetcnt}--;
		$NI->{system}{noderesetcnt} = 4 if $NI->{system}{noderesetcnt} > 4; # limit
		delete $NI->{system}{noderesetcnt} if $NI->{system}{noderesetcnt} <= 0; # failure
		$exit= 0;
		goto END_updateNodeInfo;
	}

	my $NCT = loadNodeConfTable();

	# save what we need now for check of this node
	my $sysObjectID = $NI->{system}{sysObjectID};
	my $ifNumber = $NI->{system}{ifNumber};
	my $sysUpTimeSec = $NI->{system}{sysUpTimeSec};
	my $sysUpTime = $NI->{system}{sysUpTime};

	if (($S->loadInfo(class=>'system',model=>$model))) {
		# do some checks
		if ($sysObjectID ne $NI->{system}{sysObjectID}) {
			logMsg("INFO ($NI->{system}{name}) Device type/model changed $sysObjectID now $NI->{system}{sysObjectID}");
			$exit = getNodeInfo(sys=>$S);
			goto END_updateNodeInfo; # ready with new info
		}

		if ($ifNumber != $NI->{system}{ifNumber}) {
			logMsg("INFO ($NI->{system}{name}) Number of interfaces changed from $ifNumber now $NI->{system}{ifNumber}");
			getIntfInfo(sys=>$S); # get new interface table
		}

			# Read the uptime from the node info file from the last time it was polled
		$NI->{system}{sysUpTimeSec} = int($NI->{system}{sysUpTime}/100); # seconds	

		$NI->{system}{sysUpTime} = convUpTime($NI->{system}{sysUpTimeSec});
		dbg("sysUpTime: Old=$sysUpTime New=$NI->{system}{sysUpTime}");
		### 2012-08-18 keiths, Special debug for Node Reset false positives
		#logMsg("DEBUG Node Reset: Node=$S->{name} Old=$sysUpTime New=$NI->{system}{sysUpTime} OldSec=$sysUpTimeSec NewSec=$NI->{system}{sysUpTimeSec}");
		#if ( $NI->{system}{sysUpTime} ) {
		#	
		#}
		if ($sysUpTimeSec > $NI->{system}{sysUpTimeSec} and $NI->{system}{sysUpTimeSec} ne '') {
			dbg("NODE RESET: Old sysUpTime=$sysUpTimeSec New sysUpTime=$NI->{system}{sysUpTimeSec}");
			notify(sys=>$S, event=>"Node Reset",element=>"",details=>"Old_sysUpTime=$sysUpTime New_sysUpTime=$NI->{system}{sysUpTime}");
			# calculate time of node no collecting to overlap heartbeat
			my $cnt = 4 - ((time() - $NI->{system}{lastUpdateSec})/300);
#			if ($cnt > 0) {
#				$NI->{system}{noderesetcnt} = int($cnt);
#				$exit= 0;
#				goto END_updateNodeInfo;
#			}
		}

		$V->{system}{sysUpTime_value} = $NI->{system}{sysUpTime};
		$V->{system}{sysUpTime_title} = 'Uptime';

		$V->{system}{lastUpdate_value} = returnDateStamp();
		$V->{system}{lastUpdate_title} = 'Last Update';
		$NI->{system}{lastUpdateSec} = time();

		# modify by nodeConf ?
		if ($NCT->{$S->{node}}{sysLocation} ne '') {
			$NI->{nodeconf}{sysLocation} = $NI->{system}{sysLocation};
			$NI->{system}{sysLocation} = $V->{system}{sysLocation_value} = $NCT->{$S->{node}}{sysLocation};
			dbg("Manual update of sysLocation by nodeConf");
		}
		if ($NCT->{$S->{node}}{sysContact} ne '') {
			$NI->{nodeconf}{sysContact} = $NI->{system}{sysContact};
			$NI->{system}{sysContact} = $V->{system}{sysContact_value} = $NCT->{$S->{node}}{sysContact};
			dbg("Manual update of sysContact by nodeConf");
		}

		# ok we are running snmp
		checkEvent(sys=>$S,event=>'SNMP Down',level=>"Normal",element=>'',details=>"SNMP error");

		checkPIX(sys=>$S); # check firewall if needed

		###
		delete $NI->{graphtype}; # let new build of graphtype list
		delete $NI->{database};

		$RI->{snmpresult} = 100; # oke, health info

		# view on page
		$V->{system}{status_value} = 'reachable';
		$V->{system}{status_color} = '#0F0';

	} else {
		$exit = snmpNodeDown(sys=>$S);
		# view on page
		if ( $NC->{node}{ping} eq 'true') {
			# ping was ok but snmp not
			$V->{system}{status_value} = 'degraded';
			$V->{system}{status_color} = '#FFFF00';
		} else {
			# ping was disabled
			$V->{system}{status_value} = 'unreachable';
			$V->{system}{status_color} = 'red';
		}
		$RI->{snmpresult} = 0;
	}

	$NI->{system}{nodedown} = $NI->{system}{snmpdown} = $exit ? 'false' : 'true';

	### 2012-12-03 keiths, adding some model testing and debugging options.
	if ( $model ) {
		print "MODEL $S->{name}: nodedown=$NI->{system}{nodedown} sysUpTime=$NI->{system}{sysUpTime} sysObjectID=$NI->{system}{sysObjectID}\n";
	}

END_updateNodeInfo:
	dbg("Finished with exit=$exit");
	return $exit;
} # end updateNodeInfo

#=========================================================================================

# get node values by snmp and store in RRD and some values in reach table
#
sub getNodeData {
	my %args = @_;
	my $S = $args{sys};
	my $NI = $S->ndinfo;

	my $rrdData;

	dbg("Starting Node get data, node $S->{name}");

	if (($rrdData = $S->getData(class=>'system', model => $model))) {
		if ( $rrdData->{error} eq "" ) {
			foreach my $sect (keys %{$rrdData}) {
				my $D = $rrdData->{$sect};
			
				checkNodeHealth(sys=>$S,data=>$D) if $sect eq "nodehealth";
				
				foreach my $ds (keys %{$D}) {
					dbg("rrdData, section=$sect, ds=$ds, value=$D->{$ds}{value}, option=$D->{$ds}{option}",2);
				}
				if ((my $db = updateRRD(sys=>$S,data=>$D,type=>$sect)) ne "") {
					$NI->{database}{$sect}= $db;
				}
			}
		}
		else {
			### 2012-03-29 keiths, SNMP is OK, some other error happened.
			dbg("ERROR ($NI->{system}{name}) on getNodeData, $rrdData->{error}");
		}
	}
	### 2012-03-28 keiths, handling SNMP Down during poll cycles.
	else {
		logMsg("ERROR ($NI->{system}{name}) on getNodeData, SNMP problem");
		# failed by snmp
		snmpNodeDown(sys=>$S);
		dbg("ERROR, getting data");
		return 0;
	}
	
	dbg("Finished");
	return 1;
} # end getNodeData


#=========================================================================================
 
# copy/modify some health values collected by getNodeData
# nmisdev 13Oct2012 - check if hash key is present before testing value, else key will 'auto vivify', and cause DS errors
sub checkNodeHealth {
	my %args = @_;
	my $S = $args{sys};
	my $D = $args{data};
	my $NI = $S->ndinfo;
	my $RI = $S->reach;

	# take care of negative values from 6509 MSCF
	if ( exists $D->{bufferElHit} and $D->{bufferElHit}{value} < 0) { $D->{bufferElHit}{value} = sprintf("%u",$D->{bufferElHit}{value}); }
	
	### 2012-12-13 keiths, fixed this so it would assign!
	$RI->{cpu} = ($D->{avgBusy5}{value} ne "") ? $D->{avgBusy5}{value} : $D->{avgBusy1}{value};
	$RI->{memused} = $D->{MemoryUsedPROC}{value};
	$RI->{memfree} = $D->{MemoryFreePROC}{value};
	
	dbg("Finished");
	return 1;
} # end checkHealth

#=========================================================================================

sub getIntfData {
	my %args = @_;
	my $S = $args{sys};
	my $NI = $S->ndinfo; # node info
	my $V =  $S->view;
	my $IF = $S->ifinfo; # interface info
	my $RI = $S->reach;

	my $C = loadConfTable();
	my $ET = loadEventStateNoLock();

	$S->{ET} = $ET; # save in object for speeding up checkevent

	my $NCT = loadNodeConfTable();

	my $createdone = "false";
	
	dbg("Starting Interface get data, node $S->{name}");

	$RI->{intfUp} = $RI->{intfColUp} = 0; # reset counters of interface Up and interface collected Up

	# check first if admin status of interfaces changed
	my $ifAdminTable;
	my $ifOperTable;
	if ( ($ifAdminTable = $S->{snmp}->getindex('ifAdminStatus')) ) {
		$ifOperTable = $S->{snmp}->getindex('ifOperStatus');
		for my $index (keys %{$ifAdminTable}) {
			logMsg("INFO ($S->{name}) entry ifAdminStatus for index=$index not found in interface table") if not exists $IF->{$index}{ifAdminStatus};
			if (($ifAdminTable->{$index} == 1 and $IF->{$index}{ifAdminStatus} ne 'up')
				or ($ifAdminTable->{$index} != 1 and $IF->{$index}{ifAdminStatus} eq 'up') ) {
				### logMsg("INFO ($S->{name}) ifIndex=$index, Admin was $IF->{$index}{ifAdminStatus} now $ifAdminTable->{$index} (1=up) rebuild");
				getIntfInfo(sys=>$S,index=>$index); # update this interface
			}
			# total number of interfaces up
			$RI->{intfUp}++ if $ifOperTable->{$index} == 1 and $IF->{$index}{real} eq 'true';
		}
	}

	# Start a loop which go through the interface table

	foreach my $index ( sort {$a <=> $b} keys %{$IF} ) {
		dbg("$IF->{$index}{ifDescr}: ifIndex=$IF->{$index}{ifIndex}, was => OperStatus=$IF->{$index}{ifOperStatus}, ifAdminStatus=$IF->{$index}{ifAdminStatus}, Collect=$IF->{$index}{collect}");

		# only collect on interfaces that are defined, with collection turned on globally
		if ( $IF->{$index}{collect} eq 'true') {
			dbg("collect interface index=$index");

			my $rrdData;
			if (($rrdData = $S->getData(class=>'interface',index=>$index,model=>$model))) {
				if ( $rrdData->{error} eq "" ) {
					foreach my $sect (keys %{$rrdData}) {
	
						my $D = $rrdData->{$sect}{$index};
	
						# if HC exists then copy values
						if (exists $D->{ifHCInOctets}) {
							dbg("process HC counters");
							#copy HC counters if exists
							if ($D->{ifHCInOctets}{value} =~ /\d+/) {
								$D->{ifInOctets}{value} = $D->{ifHCInOctets}{value};
								$D->{ifInOctets}{option} = $D->{ifHCInOctets}{option};
							}
							delete $D->{ifHCInOctets};
							if ($D->{ifHCOutOctets}{value} =~ /\d+/) {
								$D->{ifOutOctets}{value} = $D->{ifHCOutOctets}{value};
								$D->{ifOutOctets}{option} = $D->{ifHCOutOctets}{option};
							}
							delete $D->{ifHCOutOctets};
						}
	
						### 2012-08-14 keiths, added additional HC mappings
						if ($sect eq 'pkts' or $sect eq 'pkts_hc') {
							dbg("process HC counters of $sect");
							if ($D->{ifHCInUcastPkts}{value} =~ /\d+/) {
								$D->{ifInUcastPkts}{value} = $D->{ifHCInUcastPkts}{value};
								$D->{ifInUcastPkts}{option} = $D->{ifHCInUcastPkts}{option};
							}
							delete $D->{ifHCInUcastPkts};
							if ($D->{ifHCOutUcastPkts}{value} =~ /\d+/) {
								$D->{ifOutUcastPkts}{value} = $D->{ifHCOutUcastPkts}{value};
								$D->{ifOutUcastPkts}{option} = $D->{ifHCOutUcastPkts}{option};
							}
							delete $D->{ifHCOutUcastPkts};

							if ($D->{ifHCInMcastPkts}{value} =~ /\d+/) {
								$D->{ifInMcastPkts}{value} = $D->{ifHCInMcastPkts}{value};
								$D->{ifInMcastPkts}{option} = $D->{ifHCInMcastPkts}{option};
							}
							delete $D->{ifHCInMcastPkts};
							if ($D->{ifHCOutMcastPkts}{value} =~ /\d+/) {
								$D->{ifOutMcastPkts}{value} = $D->{ifHCOutMcastPkts}{value};
								$D->{ifOutMcastPkts}{option} = $D->{ifHCOutMcastPkts}{option};
							}
							delete $D->{ifHCOutMcastPkts};

							if ($D->{ifHCInBcastPkts}{value} =~ /\d+/) {
								$D->{ifInBcastPkts}{value} = $D->{ifHCInBcastPkts}{value};
								$D->{ifInBcastPkts}{option} = $D->{ifHCInBcastPkts}{option};
							}
							delete $D->{ifHCInBcastPkts};
							if ($D->{ifHCOutBcastPkts}{value} =~ /\d+/) {
								$D->{ifOutBcastPkts}{value} = $D->{ifHCOutBcastPkts}{value};
								$D->{ifOutBcastPkts}{option} = $D->{ifHCOutBcastPkts}{option};
							}
							delete $D->{ifHCOutBcastPkts};

						}
	
						if ($sect eq 'interface') {
							$D->{ifDescr}{value} = rmBadChars($D->{ifDescr}{value});
				
							if ( $D->{ifInOctets}{value} ne "" and $D->{ifOutOctets}{value} ne "" ) {
								dbg("status now admin=$D->{ifAdminStatus}{value}, oper=$D->{ifOperStatus}{value} was admin=$IF->{$index}{ifAdminStatus}, oper=$IF->{$index}{ifOperStatus}");
	
								if ($D->{ifOperStatus}{value} eq 'down') {
									if ($IF->{$index}{ifOperStatus} =~ /up|ok/) {
										# going down
										getIntfInfo(sys=>$S,index=>$index); # update this interface
									}
								}
								# must be up
								else {
									# Check if the status changed
									if ($IF->{$index}{ifOperStatus} !~ /up|ok|dormant/) {
										# going up
										getIntfInfo(sys=>$S,index=>$index); # update this interface
									}
								}
								
								# If new ifDescr is different from old ifDescr rebuild interface info table
								# check if nodeConf modified this inteface
								
								my $ifDescr = $IF->{$index}{ifDescr};
								if ($NI->{system}{nodeType} =~ /router|switch/ and $NCT->{$S->{node}}{$ifDescr}{Description} eq '' and
									$D->{ifDescr}{value} ne '' and $D->{ifDescr}{value} ne $IF->{$index}{ifDescr} ) {
									# Reload the interface config won't get that one right but should get the next one right
									logMsg("INFO ($S->{name}) ifIndex=$index - ifDescr has changed - old=$IF->{$index}{ifDescr} new=$D->{ifDescr}{value} - updating Interface Table"); 
									getIntfInfo(sys=>$S,index=>$index); # update this interface
								}
	
								delete $D->{ifDescr}; # dont store in rrd
								delete $D->{ifAdminStatus};
	
								if (exists $D->{ifLastChange}{value}){
									# convert time integer to time string
									$V->{interface}{"${index}_ifLastChange_value"} = 
										$IF->{$index}{ifLastChange} = 
											convUpTime($IF->{$index}{ifLastChangeSec} = int($D->{ifLastChange}{value}/100));
									dbg("last change time=$IF->{$index}{ifLastChange}, timesec=$IF->{$index}{ifLastChangeSec}");
								}
								delete $D->{ifLastChange};
				
								my $operStatus;
								# Calculate Operational Status
								$operStatus =  ($D->{ifOperStatus}{value} =~ /up|ok|dormant/ ) ? 100 : 0;
								$D->{ifOperStatus}{value} = $operStatus; # store real value in rrd
				
								# While updating start calculating the total availability of the node, depends on events set
								my $opstatus = $IF->{$index}{event} eq 'true' ? $operStatus : 100;
								$RI->{operStatus} = $RI->{operStatus} + $opstatus;
								$RI->{operCount} = $RI->{operCount} + 1;
	
								# count total number of collected interfaces up ( if events are set on)
								$RI->{intfColUp} += $operStatus/100 if $IF->{$index}{event} eq 'true'; 
							} else{
								logMsg("ERROR ($S->{name}) ifIndex=$index, no values for ifInOctets and ifOutOctets received");
							}
						}
	
						if ($C->{debug}) {
							foreach my $ds (keys %{$D}) {
								dbg("rrdData section $sect, ds $ds, value=$D->{$ds}{value}, option=$D->{$ds}{option}",2);
							}
						}
	
						# RRD Database update and remember filename
						dbg("updateRRD type$sect index=$index",2);
						if ((my $db = updateRRD(sys=>$S,data=>$D,type=>$sect,index=>$index)) ne "") {
							$NI->{database}{$sect}{$index} = $db;
						}
					}
					# calculate summary statistics of this interface only if intf up
					my $util = getSummaryStats(sys=>$S,type=>"interface",start=>"-6 hours",end=>time,index=>$index);
					$V->{interface}{"${index}_operAvail_value"} = $util->{$index}{availability};
					$V->{interface}{"${index}_totalUtil_value"} = $util->{$index}{totalUtil};
					$V->{interface}{"${index}_operAvail_color"} = colorHighGood($util->{$index}{availability});
					$V->{interface}{"${index}_totalUtil_color"} = colorLowGood($util->{$index}{totalUtil});
	
					### 2012-08-14 keiths, logic here to verify an event exists and the interface is up.
					### this was causing events to be cleared when interfaces were collect true, oper=down, admin=up
					if ( eventExist($node, "Interface Down", $IF->{$index}{ifDescr}) and $IF->{$index}{ifOperStatus} =~ /up|ok|dormant/ ) {
						checkEvent(sys=>$S,event=>"Interface Down",level=>"Normal",element=>$IF->{$index}{ifDescr},details=>$IF->{$index}{Description});
					}
				}
				else {
					### 2012-03-29 keiths, SNMP is OK, some other error happened.
					dbg("ERROR ($NI->{system}{name}) on getIntfData, $rrdData->{error}");
				}
				
			} else {
				dbg("ERROR ($S->{name}) on getting data of interface=$index");
				$V->{interface}{"${index}_operAvail_value"} = 'N/A';
				$V->{interface}{"${index}_totalUtil_value"} = 'N/A';
				# inerface problems
				if ($IF->{$index}{event} eq 'true') {
					dbg("Interface Status 20: ifAdminStatus=$IF->{$index}{ifAdminStatus} ifOperStatus=$IF->{$index}{ifOperStatus} collect=$IF->{$index}{collect}");
					notify(sys=>$S,event=>"Interface Down",element=>$IF->{$index}{ifDescr},details=>$IF->{$index}{Description});
				}
			}

			# header info of web page
			$V->{interface}{"${index}_operAvail_title"} = 'Intf. Avail.';
			$V->{interface}{"${index}_totalUtil_title"} = 'Util. 6hrs';

			# check escalation if event is on
			if ($IF->{$index}{event} eq 'true') {
				my $event_hash = eventHash($S->{node}, "Interface Down", $IF->{$index}{ifDescr});
				my $escalate = exists $ET->{$event_hash}{escalate} ? $ET->{$event_hash}{escalate} : 'none';
				$V->{interface}{"${index}_escalate_title"} = 'Esc.';
				$V->{interface}{"${index}_escalate_value"} = $escalate;
			}

		} else {
			dbg("NOT Collected: $IF->{$index}{ifDescr}: ifIndex=$IF->{$index}{ifIndex}, OperStatus=$IF->{$index}{ifOperStatus}, ifAdminStatus=$IF->{$index}{ifAdminStatus}, Interface Collect=$IF->{$index}{collect}");
		}
	} # FOR LOOP

	$S->{ET} = '';
	dbg("Finished");
} # getIntfData


#=========================================================================================

###
### Class Based Qos handling
### written by Cologne
###
sub getCBQoS {
	my %args = @_;
	my $S = $args{sys};
	my $NI = $S->ndinfo;
	my $M = $S->mdl;
	my $NC = $S->ndcfg;

	if ($NC->{node}{cbqos} !~ /true|input|output|both/) {
		dbg("no collecting ($NC->{node}{cbqos}) for node $NI->{system}{name}");
		delete $NI->{database}{cbqos}; # cleanup
		return;
	}

	dbg("Starting for node $S->{name}");

	## oke,lets go
	if ($S->{doupdate} eq 'true') {
		getCBQoSwalk(sys=>$S); 	# get indexes
	} elsif (!getCBQoSdata(sys=>$S)) {
		getCBQoSwalk(sys=>$S); 	# get indexes
		getCBQoSdata(sys=>$S); 	# get data
	}

	dbg("Finished"); 

	return;

#===
	sub getCBQoSdata {
		my %args = @_;
		my $S = $args{sys};
		my $NI = $S->ndinfo;
		my $IF = $S->ifinfo;
		my $SNMP = $S->{snmp};
		my $CBQOS = $S->cbinfo;

		my %qosIntfTable;
		my @arrOID;
		my %cbQosTable;
		if (scalar keys %{$CBQOS}) {
			# oke, we have get now the PolicyIndex and ObjectsIndex directly
			foreach my $intf (keys %{$CBQOS}) {
				my $CB = $CBQOS->{$intf};
				foreach my $direction ("in","out") {
					if (exists $CB->{$direction}{'PolicyMap'}{'Name'}) {
						# check if Policymap name contains no collect info
						if ($CB->{$direction}{'PolicyMap'}{'Name'} =~ /$S->{mdl}{system}{cbqos}{nocollect}/i) {
							dbg("no collect for interface $intf $direction ($CB->{$direction}{'Interface'}{'Descr'}) by control ($S->{mdl}{system}{cbqos}{nocollect}) at Policymap $CB->{$direction}{'PolicyMap'}{'Name'}");
						} else {
							my $PIndex = $CB->{$direction}{'PolicyMap'}{'Index'};
							foreach my $key (keys %{$CB->{$direction}{'ClassMap'}}) {
								my $CMName = $CB->{$direction}{'ClassMap'}{$key}{'Name'};
								my $OIndex = $CB->{$direction}{'ClassMap'}{$key}{'Index'};
								dbg("Interface $intf, ClassMap $CMName, PolicyIndex $PIndex, ObjectsIndex $OIndex");

								# get the number of bytes/packets transfered and dropped
								my $port = "$PIndex.$OIndex";
								my $rrdData;
								if (($rrdData = $S->getData(class=>"cbqos-$direction", index=>$intf, port=>$port,model=>$model))) {
									if ( $rrdData->{error} eq "" ) {
										my $D = $rrdData->{"cbqos-$direction"}{$intf};
	
										if ($D->{'PrePolicyByte'} eq "noSuchInstance") { 
											dbg("mismatch of indexes, run walk");
											return undef;
										}
										# oke, store the data
										dbg("bytes transfered  $D->{'PrePolicyByte'}{value}, bytes dropped  $D->{'DropByte'}{value}");
										dbg("packets transfered  $D->{'PrePolicyPkt'}{value}, packets dropped $D->{'DropPkt'}{value}");
										dbg("packets dropped no buffer $D->{'NoBufDropPkt'}{value}");
										#
										# update RRD
										if ((my $db = updateRRD(sys=>$S,data=>$D,type=>"cbqos-$direction",index=>$intf,item=>$CMName))) {
											$NI->{database}{"cbqos-$direction"}{$intf}{$CMName} = $db;
										}
									}
									else {
										### 2012-03-29 keiths, SNMP is OK, some other error happened.
										dbg("ERROR ($NI->{system}{name}) on getCBQoSdata, $rrdData->{error}");
									}
								} 
								### 2012-03-28 keiths, handling SNMP Down during poll cycles.
								else {
									logMsg("ERROR ($NI->{system}{name}) on getCBQoSdata, SNMP problem");
									# failed by snmp
									snmpNodeDown(sys=>$S);
									dbg("ERROR, getting data");
									return 0;
								}
							}
						}
					}
				}
			}
		} else {
			return;
		}
	return 1;
	}

#====
	sub getCBQoSwalk {
		my %args = @_;
		my $S = $args{sys};
		my $NI = $S->ndinfo;
		my $IF = $S->ifinfo;
		my $NC = $S->ndcfg;
		my $SNMP = $S->{snmp};

		my $message;
		my %qosIntfTable;
		my @arrOID;
		my %cbQosTable;
		my $ifIndexTable;

		# get the interface indexes and objects from the snmp table

		dbg("start table scanning");

		# read qos interface table
		if ( $ifIndexTable = $SNMP->getindex('cbQosIfIndex')) {
			foreach my $PIndex (keys %{$ifIndexTable}) {
				my $intf = $ifIndexTable->{$PIndex}; # the interface number from de snmp qos table
				dbg("CBQoS, scan interface $intf");
				# is this an active interface 
				if ( exists $IF->{$intf}) {
					# oke, go
					my $answer;
					my %CMValues;
					my $direction;
					# check direction of qos with node table
					($answer->{'cbQosPolicyDirection'}) = $SNMP->getarray("cbQosPolicyDirection.$PIndex") ;
					dbg("direction of policy is $answer->{'cbQosPolicyDirection'}, Node table $NC->{node}{cbqos}");
					if( ($answer->{'cbQosPolicyDirection'} == 1 and $NC->{node}{cbqos} =~ /input|both/) or
							($answer->{'cbQosPolicyDirection'} == 2 and $NC->{node}{cbqos} =~ /output|true|both/) ) {
						# interface found with QoS input or output configured
						$direction = ($answer->{'cbQosPolicyDirection'} == 1) ? "in" : "out";
						dbg("Interface $intf found, direction $direction, PolicyIndex $PIndex");

						# get the policy config table for this interface
						my $qosIndexTable = $SNMP->getindex("cbQosConfigIndex.$PIndex");

						if ( $C->{debug} > 5 ) {
							print Dumper ( $qosIndexTable );	
						}
					
						# the OID will be 1.3.6.1.4.1.9.9.166.1.5.1.1.2.$PIndex.$OIndex = Gauge
						BLOCK2:
						foreach my $OIndex (keys %{$qosIndexTable}) {
							# look for the Object type for each
							($answer->{'cbQosObjectsType'}) = $SNMP->getarray("cbQosObjectsType.$PIndex.$OIndex");
							dbg("look for object at $PIndex.$OIndex, type $answer->{'cbQosObjectsType'}");
							if($answer->{'cbQosObjectsType'} eq 1) {
								# it's a policy-map object, is it the primairy
								($answer->{'cbQosParentObjectsIndex'}) = 
									$SNMP->getarray("cbQosParentObjectsIndex.$PIndex.$OIndex");
								if ($answer->{'cbQosParentObjectsIndex'} eq 0){
									# this is the primairy policy-map object, get the name
									($answer->{'cbQosPolicyMapName'}) = 
										$SNMP->getarray("cbQosPolicyMapName.$qosIndexTable->{$OIndex}");									
									dbg("policymap - name is $answer->{'cbQosPolicyMapName'}, parent ID $answer->{'cbQosParentObjectsIndex'}");
								}
							} elsif ($answer->{'cbQosObjectsType'} eq 2) {
								# it's a classmap, ask the name and the parent ID
								($answer->{'cbQosCMName'},$answer->{'cbQosParentObjectsIndex'}) = 
									$SNMP->getarray("cbQosCMName.$qosIndexTable->{$OIndex}","cbQosParentObjectsIndex.$PIndex.$OIndex");
								dbg("classmap - name is $answer->{'cbQosCMName'}, parent ID $answer->{'cbQosParentObjectsIndex'}");

								$answer->{'cbQosParentObjectsIndex2'} = $answer->{'cbQosParentObjectsIndex'} ;
								my $cnt = 0;
								
								#KS 2011-10-27 Redundant model object not in use: getbool($M->{system}{cbqos}{collect_all_cm})
								while ($C->{'cbqos_cm_collect_all'} ne "false" and $answer->{'cbQosParentObjectsIndex2'} ne 0 and $answer->{'cbQosParentObjectsIndex2'} ne $PIndex and $cnt++ lt 5) {
									($answer->{'cbQosConfigIndex'}) = $SNMP->getarray("cbQosConfigIndex.$PIndex.$answer->{'cbQosParentObjectsIndex2'}");
									if ( $C->{debug} > 5 ) {
										print "Dumping cbQosConfigIndex\n";
										print Dumper ( $answer->{'cbQosConfigIndex'} );	
									}
									
									# it is not the first level, get the parent names
									($answer->{'cbQosObjectsType2'}) = $SNMP->getarray("cbQosObjectsType.$PIndex.$answer->{'cbQosParentObjectsIndex2'}");
									if ( $C->{debug} > 5 ) {
										print "Dumping cbQosObjectsType2\n";
										print Dumper ( $answer->{'cbQosObjectsType2'} );	
									}

									dbg("look for parent of ObjectsType $answer->{'cbQosObjectsType2'}");
									if ($answer->{'cbQosObjectsType2'} eq 1) {
										# it is a policymap name
										($answer->{'cbQosName'},$answer->{'cbQosParentObjectsIndex2'}) = 
											$SNMP->getarray("cbQosPolicyMapName.$answer->{'cbQosConfigIndex'}","cbQosParentObjectsIndex.$PIndex.$answer->{'cbQosParentObjectsIndex2'}");
										dbg("parent policymap - name is $answer->{'cbQosName'}, parent ID $answer->{'cbQosParentObjectsIndex2'}");
										if ( $C->{debug} > 5 ) {
											print "Dumping cbQosName\n";
											print Dumper ( $answer->{'cbQosName'} );	
											print "Dumping cbQosParentObjectsIndex2\n";
											print Dumper ( $answer->{'cbQosParentObjectsIndex2'} );	
										}
										
									} elsif ($answer->{'cbQosObjectsType2'} eq 2) {
										# it is a classmap name
										($answer->{'cbQosName'},$answer->{'cbQosParentObjectsIndex2'}) = 
											$SNMP->getarray("cbQosCMName.$answer->{'cbQosConfigIndex'}","cbQosParentObjectsIndex.$PIndex.$answer->{'cbQosParentObjectsIndex2'}");
										dbg("parent classmap - name is $answer->{'cbQosName'}, parent ID $answer->{'cbQosParentObjectsIndex2'}");
										if ( $C->{debug} > 5 ) {
											print "Dumping cbQosName\n";
											print Dumper ( $answer->{'cbQosName'} );	
											print "Dumping cbQosParentObjectsIndex2\n";
											print Dumper ( $answer->{'cbQosParentObjectsIndex2'} );	
										}
									} elsif ($answer->{'cbQosObjectsType2'} eq 3) {
										dbg("skip - this class-map is part of a match statement");
										next BLOCK2; # skip this class-map, is part of a match statement
									}
									# concatenate names
									if ($answer->{'cbQosParentObjectsIndex2'} ne 0) {
										$answer->{'cbQosCMName'} = "$answer->{'cbQosName'}--$answer->{'cbQosCMName'}";
									}
								}

								# collect all levels of classmaps or only the first level
								# KS 2011-10-27: by default collect hierarchical QoS
								if (($C->{'cbqos_cm_collect_all'} ne "false" or $answer->{'cbQosParentObjectsIndex'} eq $PIndex)) {
									#
									$CMValues{"H".$OIndex}{'CMName'} = $answer->{'cbQosCMName'} ;
									$CMValues{"H".$OIndex}{'CMIndex'} = $OIndex ;
								}
							} elsif ($answer->{'cbQosObjectsType'} eq 4) {
								my $CMRate;
								# it's a queueing object, look for the bandwidth
								($answer->{'cbQosQueueingCfgBandwidth'},$answer->{'cbQosQueueingCfgBandwidthUnits'},$answer->{'cbQosParentObjectsIndex'})
									= $SNMP->getarray("cbQosQueueingCfgBandwidth.$qosIndexTable->{$OIndex}","cbQosQueueingCfgBandwidthUnits.$qosIndexTable->{$OIndex}",
										"cbQosParentObjectsIndex.$PIndex.$OIndex");
								if ($answer->{'cbQosQueueingCfgBandwidthUnits'} eq 1) {
									$CMRate = $answer->{'cbQosQueueingCfgBandwidth'}*1000;
								} elsif ($answer->{'cbQosQueueingCfgBandwidthUnits'} eq 2 or $answer->{'cbQosQueueingCfgBandwidthUnits'} eq 3 ) {
									$CMRate = $answer->{'cbQosQueueingCfgBandwidth'} * $IF->{$intf}{'ifSpeed'}/100;
								}
								if ($CMRate eq 0) { $CMRate = "undef"; }
								dbg("queueing - bandwidth $answer->{'cbQosQueueingCfgBandwidth'}, units $answer->{'cbQosQueueingCfgBandwidthUnits'},".
									"rate $CMRate, parent ID $answer->{'cbQosParentObjectsIndex'}");
								$CMValues{"H".$answer->{'cbQosParentObjectsIndex'}}{'CMCfgRate'} = $CMRate ;
							} elsif ($answer->{'cbQosObjectsType'} eq 6) {
								# traffic shaping
								($answer->{'cbQosTSCfgRate'},$answer->{'cbQosParentObjectsIndex'})
									= $SNMP->getarray("cbQosTSCfgRate.$qosIndexTable->{$OIndex}","cbQosParentObjectsIndex.$PIndex.$OIndex");
								dbg("shaping - rate $answer->{'cbQosTSCfgRate'}, parent ID $answer->{'cbQosParentObjectsIndex'}");
									$CMValues{"H".$answer->{'cbQosParentObjectsIndex'}}{'CMTSCfgRate'} = $answer->{'cbQosPoliceCfgRate'};

							} elsif ($answer->{'cbQosObjectsType'} eq 7) {
								# police
								($answer->{'cbQosPoliceCfgRate'},$answer->{'cbQosParentObjectsIndex'})
									= $SNMP->getarray("cbQosPoliceCfgRate.$qosIndexTable->{$OIndex}","cbQosParentObjectsIndex.$PIndex.$OIndex");
								dbg("police - rate $answer->{'cbQosPoliceCfgRate'}, parent ID $answer->{'cbQosParentObjectsIndex'}");
								$CMValues{"H".$answer->{'cbQosParentObjectsIndex'}}{'CMPoliceCfgRate'} = $answer->{'cbQosPoliceCfgRate'};
							}
		
							if ( $C->{debug} > 5 ) {
								print Dumper ( $answer );	
							}

						}
						
						if ( $answer->{'cbQosPolicyMapName'} eq "" ) {
							$answer->{'cbQosPolicyMapName'} = 'default';
							dbg("policymap - name is blank, so setting to default");
						}

						$cbQosTable{$intf}{$direction}{'Interface'}{'Descr'} = $IF->{$intf}{'ifDescr'} ;
						$cbQosTable{$intf}{$direction}{'PolicyMap'}{'Name'} = $answer->{'cbQosPolicyMapName'} ;
						$cbQosTable{$intf}{$direction}{'PolicyMap'}{'Index'} = $PIndex ;

						# combine CM name and bandwidth
						foreach my $index (keys %CMValues ) { 
							# check if CM name does exist
							if (exists $CMValues{$index}{'CMName'}) {

								$cbQosTable{$intf}{$direction}{'ClassMap'}{$index}{'Name'} = $CMValues{$index}{'CMName'};
								$cbQosTable{$intf}{$direction}{'ClassMap'}{$index}{'Index'} = $CMValues{$index}{'CMIndex'};

								# lets print the just type
								if (exists $CMValues{$index}{'CMCfgRate'}) {
									$cbQosTable{$intf}{$direction}{'ClassMap'}{$index}{'BW'}{'Descr'} = "Bandwidth" ;
									$cbQosTable{$intf}{$direction}{'ClassMap'}{$index}{'BW'}{'Value'} = $CMValues{$index}{'CMCfgRate'} ;
								} elsif (exists $CMValues{$index}{'CMTSCfgRate'}) {
									$cbQosTable{$intf}{$direction}{'ClassMap'}{$index}{'BW'}{'Descr'} = "Traffic shaping" ;
									$cbQosTable{$intf}{$direction}{'ClassMap'}{$index}{'BW'}{'Value'} = $CMValues{$index}{'CMTSCfgRate'} ;
								} elsif (exists $CMValues{$index}{'CMPoliceCfgRate'}) {
									$cbQosTable{$intf}{$direction}{'ClassMap'}{$index}{'BW'}{'Descr'} = "Police" ;
									$cbQosTable{$intf}{$direction}{'ClassMap'}{$index}{'BW'}{'Value'} = $CMValues{$index}{'CMPoliceCfgRate'} ;
								} else {
									$cbQosTable{$intf}{$direction}{'ClassMap'}{$index}{'BW'}{'Descr'} = "Bandwidth" ;
									$cbQosTable{$intf}{$direction}{'ClassMap'}{$index}{'BW'}{'Value'} = "undef" ;
								}

							}
						}
					} else {
						dbg("No collect requested in Node table");
					}
				} else {
					dbg("Interface $intf does not exitst");
				}
			}
			delete $S->{info}{cbqos}; # remove old info
			if (scalar (keys %{$ifIndexTable}) ) {
				# Finished with SNMP QoS, store object index values for the next run and CM names for WWW
				$S->{info}{cbqos} = \%cbQosTable;
			} else {
				dbg("no entries found in QoS table of node $NI->{name}");
			}
		}
	}
	return 1;
} # end getCBQoS

#=========================================================================================

sub getCalls {
	my %args = @_;
	my $S = $args{sys};
	my $NI = $S->ndinfo;
	my $M = $S->mdl;
	my $NC = $S->ndcfg;

	if ($NC->{node}{calls} ne 'true') {
		dbg("no collecting for node $NI->{system}{name}");
		delete $NI->{database}{calls}; # cleanup
		return;
	}

	dbg("Starting Calls for node $NI->{system}{name}");

	## oke,lets go
	if ($S->{doupdate} eq 'true') {
		getCallswalk(sys=>$S); # get indexes
	} elsif (!getCallsdata(sys=>$S)) {
		getCallswalk(sys=>$S); # get indexes
		getCallsdata(sys=>$S); # get data
	}
	dbg("Finished"); 

	return;

#===
	sub getCallsdata {
		my %args = @_;
		my $S = $args{sys};
		my $NI = $S->ndinfo;
		my $IF = $S->ifinfo;
		my $CALLS = $S->callsinfo;

		my %totalsTable;
		my $rrdData;

		# get the old index values
		# the layout of the record is: channel intf intfDescr intfindex parentintfDescr parentintfindex port slot
		if (scalar keys %{$CALLS}) {	
			BLOCK1: 
			foreach my $index (keys %{$CALLS}) {
				my $port = $CALLS->{$index}{intfoid};
				if ($rrdData = $S->getData(class=>'calls',index=>$CALLS->{$index}{parentintfIndex},port=>$port,model=>$model)) {
					if ( $rrdData->{error} eq "" ) {
						my $parentIndex = $CALLS->{$index}{parentintfIndex};
						my $D = $rrdData->{calls}{$parentIndex};
						# check indexen
						if ($D->{'cpmDS0CallType'}{value} eq "noSuchInstance") { 
							dbg("invalid index, run walk");
							return; # no
						}
						#
						if ( $D->{'cpmCallCount'}{value} eq "" ) { $D->{'cpmCallCount'}{value} = 0 ;}
						# calculate totals for physical interfaces and dump them into totalsTable hash
						if ( $D->{'cpmDS0CallType'}{value} != "" ) {
		#					$D->{'cpmAvailableCallCount'}{value} = 1;	# calculate individual available DS0 ports no matter what their current state
							$totalsTable{$parentIndex}{'TotalDS0'} += 1 ;	# calculate total available DS0 ports no matter what their current state
						}
						$totalsTable{$parentIndex}{'TotalCallCount'} += $D->{'cpmCallCount'}{value};
						$totalsTable{$parentIndex}{'parentintfIndex'} = $parentIndex;
						$totalsTable{$parentIndex}{'parentintfDescr'} = $CALLS->{$index}{'parentintfDescr'};
						# populate totals for DS0 call types
						# total idle ports
						if ( $D->{'cpmDS0CallType'}{value} eq "1" ) { 
							$totalsTable{$parentIndex}{'totalIdle'} += 1 ;
						}
						# total unknown ports
						if ( $D->{'cpmDS0CallType'}{value} eq "2" ) { 
								$totalsTable{$parentIndex}{'totalUnknown'} += 1;
						}
						# total analog ports
						if ( $D->{'cpmDS0CallType'}{value} eq "3" ) { 
							$totalsTable{$parentIndex}{'totalAnalog'} += 1 ;
						}
						# total digital ports
						if ( $D->{'cpmDS0CallType'}{value} eq "4" ) { 
							$totalsTable{$parentIndex}{'totalDigital'} += 1 ;
						}
						# total v110 ports
						if ( $D->{'cpmDS0CallType'}{value} eq "5" ) { 
							$totalsTable{$parentIndex}{'totalV110'} += 1 ;
						}
						# total v120 ports
						if ( $D->{'cpmDS0CallType'}{value} eq "6" ) { 
							$totalsTable{$parentIndex}{'totalV120'} += 1 ;
						}
						# total voice ports
						if ( $D->{'cpmDS0CallType'}{value} eq "7" ) { 
							$totalsTable{$parentIndex}{'totalVoice'} += 1 ;
						}
						if ( $D->{'cpmAvailableCallCount'}{value} eq "" ) { $D->{'cpmAvailableCallCount'} = 0 ;}
						if ( $D->{'cpmCallCount'} eq "" ) { $D->{'cpmCallCount'} = 0 ;}
					}
					else {
						### 2012-03-29 keiths, SNMP is OK, some other error happened.
						dbg("ERROR ($NI->{system}{name}) on getCallsdata, $rrdData->{error}");
					}
				} 
				### 2012-03-28 keiths, handling SNMP Down during poll cycles.
				else {
					logMsg("ERROR ($NI->{system}{name}) on getCallsdata, SNMP problem");
					# failed by snmp
					snmpNodeDown(sys=>$S);
					dbg("ERROR, getting data");
					return 0;
				}
			}
			#
			# Second loop to populate RRD tables for totals
			BLOCK2: 
			foreach my $intfindex (keys %totalsTable) {
				
				dbg("Total intf $intfindex, PortName $totalsTable{$intfindex}{'parentintfDescr'}");
				if ( $totalsTable{'TotalCallCount'} eq "" ) { $totalsTable{'TotalCallCount'} = 0 ;}

				dbg("Total idle DS0 ports  $totalsTable{$intfindex}{'totalIdle'}");
				dbg("Total unknown DS0 ports  $totalsTable{$intfindex}{'totalUnknown'}");
				dbg("Total analog DS0 ports  $totalsTable{$intfindex}{'totalAnalog'}");
				dbg("Total digital DS0 ports  $totalsTable{$intfindex}{'totalDigital'}");
				dbg("Total v110 DS0 ports  $totalsTable{$intfindex}{'totalV110'}");
				dbg("Total v120 DS0 ports  $totalsTable{$intfindex}{'totalV120'}");
				dbg("Total voice DS0 ports  $totalsTable{$intfindex}{'totalVoice'}");
				dbg("Total DS0 ports available  $totalsTable{$intfindex}{'TotalDS0'}");
				dbg("Total DS0 calls  $totalsTable{$intfindex}{'TotalCallCount'}");
				my %snmpVal;
				$snmpVal{'totalIdle'}{value} = $totalsTable{$intfindex}{'totalIdle'};
				$snmpVal{'totalUnknown'}{value} = $totalsTable{$intfindex}{'totalUnknown'};
				$snmpVal{'totalAnalog'}{value} = $totalsTable{$intfindex}{'totalAnalog'};
				$snmpVal{'totalDigital'}{value} = $totalsTable{$intfindex}{'totalDigital'};
				$snmpVal{'totalV110'}{value} = $totalsTable{$intfindex}{'totalV110'};
				$snmpVal{'totalV120'}{value} = $totalsTable{$intfindex}{'totalV120'};
				$snmpVal{'totalVoice'}{value} = $totalsTable{$intfindex}{'totalVoice'};
				$snmpVal{'AvailableCallCount'}{value} = $totalsTable{$intfindex}{'TotalDS0'};
				$snmpVal{'CallCount'}{value} = $totalsTable{$intfindex}{'TotalCallCount'};
					
				#
				# Store data
				if (( my $db = updateRRD(data=>\%snmpVal,sys=>$S,type=>"calls",index=>$intfindex)) ne "") {
					$NI->{database}{calls}{$intfindex} = $db;
				}
			}
		return 1;
		}
	}

#====
	sub getCallswalk {
		my %args = @_;
		my $S = $args{sys};
		my $NI = $S->ndinfo;
		my $IF = $S->ifinfo;
		my $SNMP = $S->{snmp};

		my %seen;
		my %callsTable;
		my %mappingTable;
		my ($intfindex,$parentintfIndex);

		dbg("Starting Calls ports collection");

		# double check if any call interfaces on this node.
		# cycle thru each ifindex and check the ifType, and save the ifIndex for matching later
		# only collect on interfaces that are defined and that are Admin UP
		foreach ( keys %{$IF} ) {
			if ( $IF->{$_}{ifAdminStatus} eq "up"	) {
				$seen{$_} = $_; 
			}
		}
		if ( ! %seen ) {	# empty hash
			dbg("$NI->{system}{name} does not have any call ports or no collect or port down - Call ports collection aborted");
			return;
		}

		# should now be good to go....
		# only use the Cisco private mib for cisco routers

		# add in the walk root for the cisco interface table entry for port to intf mapping
		add_mapping("1.3.6.1.4.1.9.10.19.1.5.2.1.8","cpmDS0InterfaceIndex","");
		add_mapping("1.3.6.1.2.1.31.1.2.1.3","ifStackStatus","");
			
		# getindex the cpmDS0InterfaceIndex oid to populate $callsTable hash with such as interface indexes, ports, slots	
		my $IntfIndexTable;
		my $IntfStatusTable;
		if ($IntfIndexTable = $SNMP->getindex("cpmDS0InterfaceIndex")) {
			foreach my $index (keys %{$IntfIndexTable}) {
				$intfindex = $IntfIndexTable->{$index};
				my ($slot,$port,$channel) = split /\./,$index,3;
				$callsTable{$intfindex}{'intfoid'} = $index;
				$callsTable{$intfindex}{'intfindex'} = $intfindex;
				$callsTable{$intfindex}{'slot'} = $slot;
				$callsTable{$intfindex}{'port'} = $port;
				$callsTable{$intfindex}{'channel'} = $channel;
			}
			if ($IntfStatusTable = $SNMP->getindex("ifStackStatus")) {
				foreach my $index (keys %{$IntfStatusTable}) {
					($intfindex,$parentintfIndex) = split /\./,$index,2;
					$mappingTable{$intfindex}{'parentintfIndex'} = $parentintfIndex;
				}
				# traverse the callsTable and mappingTable hashes to match call ports with their physical parent ports
				foreach my $callsintf (sort keys %callsTable ) {
					foreach my $mapintf (sort keys %mappingTable ) {
						if ( $callsintf == $mapintf ) {
						dbg("parent interface $mappingTable{$mapintf}{'parentintfIndex'} found for interface $callsintf",2);
						# if parent interface has been reached stop
							if ( $mappingTable{$mappingTable{$mapintf}{'parentintfIndex'}}{'parentintfIndex'} eq "0" ) {
								$callsTable{$callsintf}{'parentintfIndex'} = $mappingTable{$mapintf}{'parentintfIndex'};
							} # endif	
							# assume only one level of nesting in physical interfaces 
							# (may need to increase for larger Cisco chassis)
							else {
								$callsTable{$callsintf}{'parentintfIndex'} = $mappingTable{$mappingTable{$mapintf}{'parentintfIndex'}}{'parentintfIndex'};
							} #end else
						} #end if
					} #end foreach
					# check if parent interface is also up
					if ( $IF->{$callsTable{$callsintf}{'parentintfIndex'}}{ifAdminStatus} ne "up" ) {
					##	print returnTime." Calls: parent interface $IF->{$callsTable{$callsintf}{'parentintfIndex'}}{ifDescr} is not up\n" if $debug;
						delete $callsTable{$callsintf} ;
					}
				} #end foreach
				# traverse the callsTable hash one last time and populate descriptive fields; also count total voice ports
				my $InstalledVoice;
				foreach my $callsintf ( keys %callsTable ) {
					(      $callsTable{$callsintf}{'intfDescr'},
														$callsTable{$callsintf}{'parentintfDescr'},
									) = $SNMP->getarray(
													'ifDescr'.".$callsTable{$callsintf}{'intfindex'}",
													'ifDescr'.".$callsTable{$callsintf}{'parentintfIndex'}",
									);
					$InstalledVoice++;
				} #end foreach
			
				# create $nodes-calls.nmis file which contains interface mapping and descirption data	
				delete $S->{info}{calls};
				if ( %callsTable) {
					# callsTable has some values, so write it out
					$S->{info}{calls} = \%callsTable;
					$NI->{system}{InstalledVoice} = "$InstalledVoice";
				}
			}
		}
	}
} # end getCalls

#=========================================================================================

sub getPVC {
	my %args = @_;
	my $S = $args{sys};
	my $NI = $S->ndinfo;
	my $IF = $S->ifinfo;
	my $SNMP = $S->snmp;
	my $PVC = $S->pvcinfo;

	# quick exit if not a device supporting frame type interfaces !
	if ( $NI->{nodeType} ne "router" ) { return; }

	my %pvcTable;
	my $port;
	my $pvc;
	my $mibname;
	my %seen;
	my @ret;

	my %pvcStats;		# start this new every time
	my %snmpTable;

	dbg("Starting frame relay PVC collection");

	# double check if any frame relay interfaces on this node.
	# cycle thru each ifindex and check the ifType, and save the ifIndex for matching later
	# only collect on interfaces that are defined, with collection turned on globally
	# and for that interface and that are Admin UP
	foreach ( keys %{$IF} ) {
		if ( $IF->{$_}{ifType} =~ /framerelay/i
			and $IF->{$_}{ifAdminStatus} eq "up" and 
			$IF->{$_}{collect} eq "true"
		) {
			$seen{$_} = $_;
		}
	}
	if ( ! %seen ) {	# empty hash
		dbg("$NI->{system}{name} does not have any frame ports or no collect or port down");
		goto END_getPVC;
	}

	my $cnt = keys %seen;
	dbg("found $cnt framerelay channel(s)");

	# should now be good to go....
	# only use the Cisco private mib for cisco routers

	# add in the walk root for the cisco interface table entry for pvc to intf mapping
	add_mapping("1.3.6.1.4.1.9.9.49.1.2.2.1.1","cfrExtCircuitIfName","");

	my $frCircEntryTable;
	my $cfrExtCircIfNameTable;
	if ( $frCircEntryTable = $SNMP->getindex('frCircuitEntry')) {
		foreach my $index (keys %{$frCircEntryTable}) { 
			my ($oid,$port,$pvc) = split /\./,$index,3;
			my $textoid = oid2name("1.3.6.1.2.1.10.32.2.1.$oid"); 
			$pvcStats{$port}{$pvc}{$textoid} = $frCircEntryTable->{$index};
			if ($textoid =~ /ReceivedBECNs|ReceivedFECNs|ReceivedFrames|ReceivedOctets|SentFrames|SentOctets|State/) {
				$snmpTable{$port}{$pvc}{$textoid}{value} = $frCircEntryTable->{$index};
			}
		}
		if ( $NI->{system}{nodeModel} =~ /CiscoRouter/ ) {
			if ( $cfrExtCircIfNameTable = $SNMP->getindex('cfrExtCircuitIfName')) {
				foreach my $index (keys %{$cfrExtCircIfNameTable}) { 
					my ($port,$pvc) = split /\./,$index;
					$pvcStats{$port}{$pvc}{'cfrExtCircuitIfName'} = $cfrExtCircIfNameTable->{$index};
				}
			}
		}

		# we now have a hash of port:pvc:mibname=value - or an empty hash if no reply....
		# put away to a rrd.
		delete 	$NI->{database}{pvc}; # cleanup first
		foreach $port ( keys %pvcStats ) {
	
			# check if parent port was seen before and OK to collect on.
			if ( !exists $seen{$port} ) {
				dbg("snmp frame port $port is not collected or down - skipping");
				next;
			}
	
			foreach $pvc ( keys %{$pvcStats{$port}} ) {
				# massage some values
				# frCircuitState = 2 for active
				# could set an alarm here on PVC down ?? 
				if ( $pvcStats{$port}{$pvc}{'frCircuitState'} eq 2 ) {
					$pvcStats{$port}{$pvc}{'frCircuitState'} = 100;
				}
				else {
					$pvcStats{$port}{$pvc}{'frCircuitState'} = 0;
				}
				# RRD options
				$snmpTable{$port}{$pvc}{ReceivedBECNs}{option} = "counter,0:U";
				$snmpTable{$port}{$pvc}{ReceivedFECNs}{option} = "counter,0:U";
				$snmpTable{$port}{$pvc}{ReceivedFrames}{option} = "counter,0:U";
				$snmpTable{$port}{$pvc}{ReceivedOctets}{option} = "counter,0:U";
				$snmpTable{$port}{$pvc}{SentFrames}{option} = "counter,0:U";
				$snmpTable{$port}{$pvc}{SentOctets}{option} = "counter,0:U";
				$snmpTable{$port}{$pvc}{State}{option} = "gauge,0:U";
				my $key = "${port}-${pvc}";
				if ((my $db = updateRRD(data=>\%{$snmpTable{$port}{$pvc}},sys=>$S,type=>"pvc",item=>$key)) ne "") {
					$NI->{database}{pvc}{$key} = $db;
					$NI->{graphtype}{$key}{pvc} = 'pvc';
				}
			}
		}		

		# save a list of PVC numbers to an interface style dat file, with ifindex mappings, so we can use this to read and graph the rrd via the web ui.
		# save the cisco interface ifDescr if we have it.
		foreach $port ( keys %pvcStats ) {
			foreach $pvc (keys %{$pvcStats{$port}}) {
				my $key = "${port}-${pvc}";
				$pvcTable{$key}{subifDescr} = rmBadChars($pvcStats{$port}{$pvc}{cfrExtCircuitIfName});		# if not cisco, will not exist.
				$pvcTable{$key}{pvc} = $pvc;
				$pvcTable{$key}{port} = $port;			# should be ifIndex of parent frame relay interface
				$pvcTable{$key}{LastTimeChange} = $pvcStats{$port}{$pvc}{frCircuitLastTimeChange};
				$pvcTable{$key}{rrd} = $key;		# save this for filename lookups
				$pvcTable{$key}{CIR} = $pvcStats{$port}{$pvc}{frCircuitCommittedBurst};
				$pvcTable{$key}{EIR} = $pvcStats{$port}{$pvc}{frCircuitExcessBurst};
				$pvcTable{$key}{subifIndex} = $pvcStats{$port}{$pvc}{frCircuitLogicalIfIndex}; # non-cisco may support this - to be verified.
			}
		}
		if ( %pvcTable) {
			# pvcTable has some values, so write it out
			$S->{info}{pvc} = \%pvcTable;
			dbg("pvc values stored");
		} else {
			delete $S->{info}{pvc};
		}
	}
END_getPVC:
	dbg("Finished");
} # end getPVC


#=========================================================================================

sub runServer {
	my %args = @_;
	my $S = $args{sys};
	my $NI = $S->ndinfo;
	my $M = $S->mdl;
	my $SNMP = $S->snmp;

	my $result;
	my %Val;
	my %ValMeM;
	my $hrCpuLoad;

	if ($NI->{system}{nodeType} ne 'server') { return;}

	dbg("Starting server device/storage collection, node $NI->{system}{name}");

	# get cpu info
	delete $NI->{device};
	if ($M->{device} ne '') {
		my $deviceIndex = $SNMP->getindex('hrDeviceIndex');
		$S->loadInfo(class=>'device',model=>$model); # get cpu load without index
		foreach my $index (keys %{$deviceIndex}) {
			if ($S->loadInfo(class=>'device',index=>$index,model=>$model)) {
				my $D = $NI->{device}{$index};
				dbg("device Descr=$D->{hrDeviceDescr}, Type=$D->{hrDeviceType}");
				if ($D->{hrDeviceType} eq '1.3.6.1.2.1.25.3.1.3') { # hrDeviceProcessor
					($hrCpuLoad,$D->{hrDeviceDescr}) = $SNMP->getarray("hrProcessorLoad.${index}","hrDeviceDescr.${index}");
					
					### 2012-12-20 keiths, adding Server CPU load to Health Calculations.
					push(@{$S->{reach}{cpuList}},$hrCpuLoad);
					
					$NI->{device}{$index}{hrCpuLoad} = ($hrCpuLoad =~ /noSuch/i) ? $NI->{device}{hrCpuLoad} : $hrCpuLoad ;
					dbg("cpu Load=$NI->{device}{hrCpuLoad}, Descr=$D->{hrDeviceDescr}");
					undef %Val;
					$Val{hrCpuLoad}{value} = $NI->{device}{$index}{hrCpuLoad} || 0;
					if ((my $db = updateRRD(sys=>$S,data=>\%Val,type=>"hrsmpcpu",index=>$index))) {
						$NI->{database}{hrsmpcpu}{$index} = $db;
						$NI->{graphtype}{$index}{hrsmpcpu} = "hrsmpcpu";
					}
				} else {
					delete $NI->{device}{$index};
				}
			}
		}
	} else {
		dbg("Class=device not defined in model=$NI->{system}{nodeModel}");
	}
	
	### 2012-12-20 keiths, adding Server CPU load to Health Calculations.
	if ( ref($S->{reach}{cpuList}) and @{$S->{reach}{cpuList}} ) {
		$S->{reach}{cpu} = mean(@{$S->{reach}{cpuList}});
	}

	delete $NI->{storage};
	if ($M->{storage} ne '') {
		# get storage info
		my $disk_cnt = 1;
		my $storageIndex = $SNMP->getindex('hrStorageIndex');
		foreach my $index (keys %{$storageIndex}) {
			if ($S->loadInfo(class=>'storage',index=>$index,model=>$model)) {
				my $D = $NI->{storage}{$index};
				dbg("storage Type=$D->{hrStorageType}, Size=$D->{hrStorageSize}, Used=$D->{hrStorageUsed}, Units=$D->{hrStorageUnits}");
				if (($M->{storage}{nocollect}{Description} ne '' and $D->{hrStorageDescr} =~ /$M->{storage}{nocollect}{Description}/ ) 
							or $D->{hrStorageSize} <= 0) {
					delete $NI->{storage}{$index};
				} else {
					if ( $D->{hrStorageType} eq '1.3.6.1.2.1.25.2.1.4') { # hrStorageFixedDisk
						undef %Val;
						$Val{hrDiskSize}{value} = $D->{hrStorageUnits} * $D->{hrStorageSize};
						$Val{hrDiskUsed}{value} = $D->{hrStorageUnits} * $D->{hrStorageUsed};

						### 2012-12-20 keiths, adding Server Memory to Health Calculations.
						push(@{$S->{reach}{diskList}},($Val{hrDiskSize}{value} - $Val{hrDiskUsed}{value}) / $Val{hrDiskSize}{value} * 100);

						$D->{hrStorageDescr} =~ s/,/ /g;	# lose any commas.
						if ((my $db = updateRRD(sys=>$S,data=>\%Val,type=>"hrdisk",index=>$index))) {
							$NI->{database}{hrdisk}{$index} = $db;
							$NI->{graphtype}{$index}{hrdisk} = "hrdisk";
							$D->{hrStorageType} = 'Fixed Disk';
							$D->{hrStorageIndex} = $index;
							$D->{hrStorageGraph} = "hrdisk";
							$disk_cnt++;
						}
					} elsif ( $D->{hrStorageType} eq '1.3.6.1.2.1.25.2.1.2') { # Memory
						undef %Val;
						$Val{hrMemSize}{value} = $D->{hrStorageUnits} * $D->{hrStorageSize};
						$Val{hrMemUsed}{value} = $D->{hrStorageUnits} * $D->{hrStorageUsed};
						
						### 2012-12-20 keiths, adding Server Memory to Health Calculations.
						$S->{reach}{memfree} = $Val{hrMemSize}{value} - $Val{hrMemUsed}{value};
						$S->{reach}{memused} = $Val{hrMemUsed}{value};
						
						if ((my $db = updateRRD(sys=>$S,data=>\%Val,type=>"hrmem"))) {
							$NI->{database}{hrmem} = $db;
							$NI->{graphtype}{hrmem} = "hrmem";
							$D->{hrStorageType} = 'Memory';
							$D->{hrStorageGraph} = "hrmem";
						}
					} elsif ( $D->{hrStorageType} eq '1.3.6.1.2.1.25.2.1.3') { # VirtualMemory
						undef %Val;
						$Val{hrVMemSize}{value} = $D->{hrStorageUnits} * $D->{hrStorageSize};
						$Val{hrVMemUsed}{value} = $D->{hrStorageUnits} * $D->{hrStorageUsed};
						if ((my $db = updateRRD(sys=>$S,data=>\%Val,type=>"hrvmem"))) {
							$NI->{database}{hrvmem} = $db;
							$NI->{graphtype}{hrvmem} = "hrvmem";
							$D->{hrStorageType} = 'Virtual Memory';
							$D->{hrStorageGraph} = "hrvmem";
						}
					} else {
						delete $NI->{storage}{$index};
					}
				}
			}
		}
	} else {
		dbg("Class=storage not defined in Model=$NI->{system}{nodeModel}");
	}

	### 2012-12-20 keiths, adding Server Disk Usage to Health Calculations.
	if ( defined $S->{reach}{diskList} and @{$S->{reach}{diskList}} ) {
		$S->{reach}{disk} = mean(@{$S->{reach}{diskList}});
	}

	# convert date value to readable string
	sub snmp2date {
		my @tt = unpack("C*", shift );
		return eval(($tt[0] *256) + $tt[1])."-".$tt[2]."-".$tt[3].",".$tt[4].":".$tt[5].":".$tt[6].".".$tt[7];
	}
	dbg("Finished");
} # end runServer


#=========================================================================================

sub runServices {
	my %args = @_;
	my $S = $args{sys};
	my $NI = $S->ndinfo;
	my $V =  $S->view;
	my $C = loadConfTable();
	my $NT = loadLocalNodeTable();
	my $SNMP = $S->snmp;

	dbg("Starting Services stats, node=$NI->{system}{name}, nodeType=$NI->{system}{nodeType}");

	### 2012-09-11 keiths, running services even if node down.
	#if ($NI->{system}{nodedown} eq 'true') {
	#	dbg("node down - skip");
	#	goto END_runServices;
	#}

	my %snmpTable;
	my %Val;
	my $service;
	my $ret;
	my $cpu;
	my $memory;
	my $gotMemCpu = 0;
	my $msg;
	my $servicePoll = 0;
	my %services;		# hash to hold snmp gathered service status.

	my $ST = loadServicesTable();

	# services to be polled are saved in a list
	foreach $service ( split /,/ , lc($NT->{$NI->{system}{name}}{services}) ) {
		# check for invalid service table
		next if $service =~ /n\/a/i;
		next if $ST->{$service}{Service_Type} =~ /n\/a/i;
		next if $service eq '';
		dbg("Checking service_type=$ST->{$service}{Service_Type} name=$ST->{$service}{Name} service_name=$ST->{$service}{Service_Name}");

		# clear global hash each time around as this is used to pass results to rrd update
		undef %snmpTable;
		$ret = 0;

		# DNS gets treated simply ! just lookup our own domain name.
		if ( $ST->{$service}{Service_Type} eq "dns" ) {
			if ($NI->{system}{host} =~ /^\d+.\d+.\d+.\d+$/) {
				dbg("host $NI->{system}{host} must be a fqdn");
				logMsg("ERROR, ($NI->{system}{name}) service=$service must contain a fqdn");
				next;
			}
			my $res;
			my $packet;
			my $rr;

			# resolve $node to an IP address first so Net::DNS points at the remote server
			if ( my $packed_ip = inet_aton($NI->{system}{host})) {
				my $ip = inet_ntoa($packed_ip);

				use Net::DNS;
				$res = Net::DNS::Resolver->new;
					$res->nameservers($ip);
					$res->recurse(0);
					$res->retry(2);
					$res->usevc(0);			# force to udp (default)
					$res->debug(1) if $C->{debug} >3;			# set this to 1 for debug

				if ( !$@ ) {
					$packet = $res->query($NI->{system}{host});		# lookup its own nodename on itself, should always work..?
					if (!$packet) {
						$ret = 0;
						dbg("ERROR Unable to lookup data for $node from $ip\[$NI->{system}{host}\]");
					}
					else {
						# stores the last RR we receive
						foreach $rr ($packet->answer) {
							$ret = 1;
							my $tmp = $rr->address;
							dbg("RR data for $node from $ip\[$NI->{system}{host}\] was $tmp");
						}
					}
				}
				else {
					dbg("ERROR Net::DNS error $@");
					$ret = 0;
				}
			} else { dbg("ERROR Could not resolve $NI->{system}{host} to ip"); }
		} # end DNS

		# now the 'port' 
		elsif ( $ST->{$service}{Service_Type} eq "port" ) {
			$msg = '';
			my $nmap;
			
			my ( $scan, $port) = split ':' , $ST->{$service}{Port};
		
			if ( $scan =~ /udp/ ) {
				$nmap = "nmap -sU --host_timeout 3000 -p $port -oG - $NI->{system}{host}";
			}
			else {
				$nmap = "nmap -sT --host_timeout 3000 -p $port -oG - $NI->{system}{host}";
			}
			# now run it, need to use the open() syntax here, else we may not get the response in a multithread env.
			unless ( open(NMAP, "$nmap 2>&1 |")) {
				dbg("FATAL: Can't open nmap: $!");
			}
			while (<NMAP>) {
				$msg .= $_;
			}
			close(NMAP);

			if ( $msg =~ /Ports: $port\/open/ ) {
				$ret = 1;
				dbg("Success: $msg");
			}
			else {
				$ret = 0;
				dbg("Failed: $msg");
			}
		}
		# now the services !
		elsif ( $ST->{$service}{Service_Type} eq "service" and $NI->{system}{nodeType} eq 'server') {
			if ($ST->{$service}{Service_Name} eq '') {
				dbg("ERROR, service_name is empty");
				logMsg("ERROR, ($NI->{system}{name}) service=$service service_name is empty");
				next;
			}
			if ( ! $servicePoll ) {
				dbg("get index of hrSWRunName hrSWRunStatus by snmp");
				my $timeout = 3;
				my $snmpcmd;
				my @ret;
				my $var;
				my $i;
				my $key;
				my $write=0;

				$servicePoll = 1;	# set flag so snmpwalk happens only once.

				my @snmpvars = qw( hrSWRunName hrSWRunStatus hrSWRunType hrSWRunPerfCPU hrSWRunPerfMem);
				my $hrIndextable;
				foreach my $var ( @snmpvars ) {
					if ( $hrIndextable = $SNMP->getindex($var)) {
						foreach my $inst (keys %{$hrIndextable}) {
							my $value = $hrIndextable->{$inst};
							my $textoid = oid2name(name2oid($var).".".$inst);
							if ( $textoid =~ /date\./i ) { $value = snmp2date($value) }
							( $textoid, $inst ) = split /\./, $textoid, 2;
							$snmpTable{$textoid}{$inst} = $value;
							dbg("Indextable=$inst textoid=$textoid value=$value",2);
						}
					}
				}

				foreach (sort keys %{$snmpTable{hrSWRunName}} ) {
					# key services by name_pid
					$key = $snmpTable{hrSWRunName}{$_}.':'.$_;
					$services{$key}{hrSWRunName} = $key;
					$services{$key}{hrSWRunType} = ( '', 'unknown', 'operatingSystem', 'deviceDriver', 'application' )[$snmpTable{hrSWRunType}{$_}];
					$services{$key}{hrSWRunStatus} = ( '', 'running', 'runnable', 'notRunnable', 'invalid' )[$snmpTable{hrSWRunStatus}{$_}];
					$services{$key}{hrSWRunPerfCPU} = $snmpTable{hrSWRunPerfCPU}{$_};
					$services{$key}{hrSWRunPerfMem} = $snmpTable{hrSWRunPerfMem}{$_};

					dbg("$services{$key}{hrSWRunName} type=$services{$key}{hrSWRunType} status=$services{$key}{hrSWRunStatus} cpu=$services{$key}{hrSWRunPerfCPU} memory=$services{$key}{hrSWRunPerfMem}");
				}

			} #servicePoll
			
			# lets check the service status
			# NB - may have multiple services with same name on box.
			# so keep looking if up, last if one down
			# look for an exact match here on service name as read from snmp poll

			foreach ( sort keys %services ) {
				my ($svc) = split ':', $services{$_}{hrSWRunName};
				if ( $svc eq $ST->{$service}{Service_Name} ) {
					if ( $services{$_}{hrSWRunStatus} =~ /running|runnable/i ) {
						$ret = 1;
						$cpu = $services{$_}{hrSWRunPerfCPU};
						$memory = $services{$_}{hrSWRunPerfMem};
						$gotMemCpu = 1;
						dbg("INFO, service $ST->{$service}{Name} is up, status is $services{$_}{hrSWRunStatus}");
					}
					else {
						$ret = 0;
						$cpu = $services{$_}{hrSWRunPerfCPU};
						$memory = $services{$_}{hrSWRunPerfMem};
						$gotMemCpu = 1;
						dbg("INFO, service $ST->{$service}{Name} is down, status is $services{$_}{hrSWRunStatus}");
						last;
					}
				}					
			}
			
			### 2012-12-20 keiths, keep the services for display later.
			$NI->{services} = \%services;
		}	
		# now the scripts !
		elsif ( $ST->{$service}{Service_Type} eq "script" ) {

			### lets do the user defined scripts
			### ($ret,$msg) = sapi($ip,$port,$script,$ScriptTimeout);

			($ret,$msg) = sapi($NI->{system}{host},$ST->{$service}{Port},"$C->{script_root}/$service",3);
			dbg("Results of $service is $ret, msg is $msg");
		}
		else {
			# no service type found
			dbg("ERROR, service handling not found");
			$ret = 0;
			$msg = '';
			next;			# just do the next one - no alarms
		}

		$V->{system}{"${service}_title"} = "Service $ST->{$service}{Name}";
		$V->{system}{"${service}_value"} = $ret ? 'running' : 'down';
		$V->{system}{"${service}_color"} =  $ret ? 'white' : 'red';
		$V->{system}{"${service}_cpumem"} = $gotMemCpu ? 'true' : 'false';
		$V->{system}{"${service}_gurl"} = "$C->{'node'}?conf=$C->{conf}&act=network_graph_view&graphtype=service&node=$NI->{system}{name}&intf=$service";

		# lets raise or clear an event 
		if ( $ret ) {
			# Service is UP!
			dbg("$ST->{$service}{Service_Type} $ST->{$service}{Name} is available");
			checkEvent(sys=>$S,event=>"Service Down",level=>"Normal",element=>$ST->{$service}{Name},details=>"" );
		} else {
			# Service is down
			dbg("$ST->{$service}{Service_Type} $ST->{$service}{Name} is unavailable");
			notify(sys=>$S,event=>"Service Down",element=>$ST->{$service}{Name},details=>"" );
		}

		# save result for availability history - one file per service per node
		$Val{service}{value} = $ret*100;
		if ( $cpu < 0 ) {
			$cpu = $cpu * -1;
		}
		if ($gotMemCpu) {	
			$Val{cpu}{value} = $cpu;
			$Val{cpu}{option} = "COUNTER,U:U";
			$Val{memory}{value} = $memory;
			$Val{memory}{option} = "GAUGE,U:U";
		}
		if (( my $db = updateRRD(data=>\%Val,sys=>$S,type=>"service",item=>$service))) {
			$NI->{database}{service}{$service} = $db;
			$NI->{graphtype}{$service}{service} = 'service';
			if ($gotMemCpu) {	
				$NI->{graphtype}{$service}{service} = 'service,service-cpumem';
			}
		}
	} # foreach
END_runServices:
	dbg("Finished");
} # end runServices

#=========================================================================================

sub runCheckValues {
	my %args = @_;
	my $S = $args{sys};	# system object
	my $NI = $S->ndinfo;
	my $M = $S->mdl;	# Model table of node
	my $C = loadConfTable();

	if ($NI->{system}{nodedown} ne 'true' and $NI->{system}{snmpdown} ne 'true') {
		for my $sect ( keys %{$M->{system}{sys}} ) {
			my $control = $M->{system}{sys}{$sect}{control}; 	# check if skipped by control
			if ($control ne "") {
				dbg("control=$control found for section=$sect",2);
				if ($S->parseString(string=>"($control) ? 1:0") ne "1") {
					dbg("threshold of section $sect skipped by control=$control");
					next;
				}
				#								}
				for my $attr (keys %{$M->{system}{sys}{$sect}{snmp}} ) {
					if (exists $M->{system}{sys}{$sect}{snmp}{$attr}{check}) {
					# select the method we will run
						my $check = $M->{system}{sys}{$sect}{snmp}{$attr}{check};
						if ($check eq 'checkPower') {
							checkPower(sys=>$S,attr=>$attr);
						} else {
							logMsg("ERROR ($S->{name}) unknown method=$check in Model=$NI->{system}{nodeModel}");
						}
					}
				}
			}
		}
	}

END_runCheckValues:
	dbg("Finished");
} # end runCheckValues

#=========================================================================================
#
# send event of node down by snmp
#
sub snmpNodeDown {
	my %args = @_;
	my $S = $args{sys};
	my $NI = $S->ndinfo;	# node info
	# failed by snmp
	notify(sys=>$S,event=>"SNMP Down",element=>'',details=>"SNMP error");
	$NI->{system}{snmpdown} = 'true';
	return 0;
}
#=========================================================================================

sub runReach {
	my %args = @_;
	my $S = $args{sys};	# system object
	my $check = $args{check} || 0;
	my $NI = $S->ndinfo;	# node info
	my $IF = $S->ifinfo;	# interface info
	my $RI = $S->reach;	# reach info
	my $C = loadConfTable();
	
	#print Dumper($S);

	my $cpuWeight;
	my $diskWeight;
	my $memWeight;
	my $responseWeight;
	my $interfaceWeight;
	my $intf;
	my $inputUtil;
	my $outputUtil;
	my $totalUtil;
	my $reportStats;
	my @tmparray;
	my @tmpsplit;
	my %util;
	my $intcount;
	my $intsummary;
	my $intWeight;
	my $index;
	
	dbg("Starting node $NI->{system}{name}, type=$NI->{system}{nodeType}");

	# Math hackery to convert Foundry CPU memory usage into appropriate values
	$RI->{memused} = ($RI->{memused} - $RI->{memfree}) if $NI->{nodeModel} =~ /FoundrySwitch/;

	if ( $NI->{nodeModel} =~ /Riverstone/ ) {		
		# Math hackery to convert Riverstone CPU memory usage into appropriate values
		$RI->{memfree} = ($RI->{memfree} - $RI->{memused});
		$RI->{memused} = $RI->{memused} * 16;
		$RI->{memfree} = $RI->{memfree} * 16;
	}

	if ( $RI->{memfree} == 0 or $RI->{memused} == 0 ) {
		$RI->{mem} = 100;
	} else {
		# calculate mem
		if ( $RI->{memfree} > 0 and $RI->{memused} > 0 ) {
			$RI->{mem} = ( $RI->{memfree} * 100 ) / ($RI->{memused} + $RI->{memfree}) ;
		}	
		else {	
			$RI->{mem} = "U";	
		}
	}

	# copy results from object
	my $pingresult = $RI->{pingresult};
	my $snmpresult = $RI->{snmpresult};

	my %reach;		# copy in local table
	$reach{cpu} = $RI->{cpu};
	$reach{mem} = $RI->{mem};
	$reach{disk} = 0;
	if ( defined $RI->{disk} and $RI->{disk} > 0 ) {
		$reach{disk} = $RI->{disk};
	}
	$reach{responsetime} = $RI->{pingavg};
	$reach{loss} = $RI->{pingloss};
	$reach{operStatus} = $RI->{operStatus};
	$reach{operCount} = $RI->{operCount};

	# number of interfaces
	$reach{intfTotal} = $NI->{system}{intfTotal} eq 0 ? 'U' : $NI->{system}{intfTotal}; # from run update
	$reach{intfCollect} = $NI->{system}{intfCollect}; # from run update
	$reach{intfUp} = $RI->{intfUp} ne '' ? $RI->{intfUp} : 0; # from run collect
	$reach{intfColUp} = $RI->{intfColUp}; # from run collect

	# Things which don't do collect get 100 for availability
	if ( $reach{availability} eq "" and $NI->{system}{collect} ne 'true' ) { 
		$reach{availability} = "100"; 
	}
	elsif ( $reach{availability} eq "" ) { $reach{availability} = "U"; }

	my ($outage,undef) = outageCheck(node=>$S->{node},time=>time());
	dbg("Outage for $S->{name} is $outage");
	# Health should actually reflect a combination of these values
	# ie if response time is high health should be decremented.
	if ( $pingresult == 100 and $snmpresult == 100 ) {

		$reach{reachability} = 100;
		if ( $reach{operCount} > 0 ) {
			$reach{availability} = $reach{operStatus} / $reach{operCount}; 
		}

		if ($reach{reachability} > 100) { $reach{reachability} = 100; }
		($reach{responsetime},$responseWeight) = weightResponseTime($reach{responsetime});
		
		if ( $NI->{system}{collect} eq 'true' and $reach{cpu} ne "" ) {
			if    ( $reach{cpu} <= 10 ) { $cpuWeight = 100; }
			elsif ( $reach{cpu} <= 20 ) { $cpuWeight = 90; }
			elsif ( $reach{cpu} <= 30 ) { $cpuWeight = 80; }
			elsif ( $reach{cpu} <= 40 ) { $cpuWeight = 70; }
			elsif ( $reach{cpu} <= 50 ) { $cpuWeight = 60; }
			elsif ( $reach{cpu} <= 60 ) { $cpuWeight = 50; }
			elsif ( $reach{cpu} <= 70 ) { $cpuWeight = 40; }
			elsif ( $reach{cpu} <= 80 ) { $cpuWeight = 30; }
			elsif ( $reach{cpu} <= 90 ) { $cpuWeight = 20; }
			elsif ( $reach{cpu} <= 100 ) { $cpuWeight = 10; }

			if ( $reach{disk} ) {
				if    ( $reach{disk} <= 10 ) { $diskWeight = 100; }
				elsif ( $reach{disk} <= 20 ) { $diskWeight = 90; }
				elsif ( $reach{disk} <= 30 ) { $diskWeight = 80; }
				elsif ( $reach{disk} <= 40 ) { $diskWeight = 70; }
				elsif ( $reach{disk} <= 50 ) { $diskWeight = 60; }
				elsif ( $reach{disk} <= 60 ) { $diskWeight = 50; }
				elsif ( $reach{disk} <= 70 ) { $diskWeight = 40; }
				elsif ( $reach{disk} <= 80 ) { $diskWeight = 30; }
				elsif ( $reach{disk} <= 90 ) { $diskWeight = 20; }
				elsif ( $reach{disk} <= 100 ) { $diskWeight = 10; }
				
				dbg("Reach for Disk disk=$reach{disk} diskWeight=$diskWeight");
			}
			
			if    ( $reach{mem} >= 40 ) { $memWeight = 100; }
			elsif ( $reach{mem} >= 35 ) { $memWeight = 90; }
			elsif ( $reach{mem} >= 30 ) { $memWeight = 80; }
			elsif ( $reach{mem} >= 25 ) { $memWeight = 70; }
			elsif ( $reach{mem} >= 20 ) { $memWeight = 60; }
			elsif ( $reach{mem} >= 15 ) { $memWeight = 50; }
			elsif ( $reach{mem} >= 10 ) { $memWeight = 40; }
			elsif ( $reach{mem} >= 5 )  { $memWeight = 25; }
			elsif ( $reach{mem} >= 0 )  { $memWeight = 0; }
		}
		elsif ( $NI->{system}{collect} eq 'true' and $NI->{system}{nodeModel} eq "Generic" ) {
			$cpuWeight = 100;
			$memWeight = 100;
			### ehg 16 sep 2002 also make interface aavilability 100% - I dont care about generic switches interface health !
			$reach{availability} = 100;
		}
		else {
			$cpuWeight = 100;
			$memWeight = 100;
			### 2012-12-13 keiths, removed this stoopid line as availability was allways 100%
			### $reach{availability} = 100;
		}
		
		# Added little fix for when no interfaces are collected.
		if ( $reach{availability} !~ /\d+/ ) {
			$reach{availability} = "100";
		}

		# Makes 3Com memory health weighting always 100, and CPU, and Interface availibility
		if ( $NI->{system}{nodeModel} =~ /SSII 3Com/i ) {
			$cpuWeight = 100;
			$memWeight = 100;
			$reach{availability} = 100;

		}

		# Makes CatalystIOS memory health weighting always 100.
		# Add Baystack and Accelar
		if ( $NI->{system}{nodeModel} =~ /CatalystIOS|Accelar|BayStack|Redback|FoundrySwitch|Riverstone/i ) {
			$memWeight = 100;
		}

		if ( $NI->{system}{collect} eq 'true' ) {
			dbg("Getting Interface Utilisation Health");
			$intcount = 0;
			$intsummary = 0;
			# check if interface file exists - node may not be updated as yet....
			foreach my $index (keys %{$IF}) {
				# Don't do any stats cause the interface is not one we collect
				if ( $IF->{$index}{collect} eq 'true' ) { 
					# Get the link availability from the local node!!!
					my $util = getSummaryStats(sys=>$S,type=>"interface",start=>"-15 minutes",end=>time(),index=>$index);
					if ($util->{$index}{inputUtil} eq 'NaN' or $util->{$index}{outputUtil} eq 'NaN') {
						dbg("SummaryStats for interface=$index of node $NI->{system}{name} skipped because value is NaN");
						next;
					}
					$intsummary = $intsummary + ( 100 - $util->{$index}{inputUtil} ) + ( 100 - $util->{$index}{outputUtil} );
					++$intcount;
					dbg("Intf Summary in=$util->{$index}{inputUtil} out=$util->{$index}{outputUtil} intsumm=$intsummary count=$intcount");
				}
			} # FOR LOOP
			if ( $intsummary != 0 ) {
				$intWeight = sprintf( "%.2f", $intsummary / ( $intcount * 2 ));
			} else {
				$intWeight = "NaN"
			}
		}
		else {
			$intWeight = 100;	
		}
		
		# if the interfaces are unhealthy and lost stats, whack a 100 in there
		if ( $intWeight eq "NaN" or $intWeight > 100 ) { $intWeight = 100; }
		
		# Would be cool to collect some interface utilisation bits here.
		# Maybe thresholds are the best way to handle that though.  That
		# would pickup the peaks better.
		
		# Health is made up of a weighted values:
		### AS 16 Mar 02, implemented weights in nmis.conf
		if ( $reach{disk} ) {
			# use half of the weight allocation for interfaces
			$reach{health} = 	($reach{reachability} * $C->{weight_reachability}) + 
							($intWeight * ($C->{weight_int} / 2)) +
							($diskWeight * ($C->{weight_int} / 2)) +
							($responseWeight * $C->{weight_response}) + 
							($reach{availability} * $C->{weight_availability}) + 
							($cpuWeight * $C->{weight_cpu}) + 
							($memWeight * $C->{weight_mem})
							;
		}
		else {
			$reach{health} = 	($reach{reachability} * $C->{weight_reachability}) + 
							($intWeight * $C->{weight_int}) +
							($responseWeight * $C->{weight_response}) + 
							($reach{availability} * $C->{weight_availability}) + 
							($cpuWeight * $C->{weight_cpu}) + 
							($memWeight * $C->{weight_mem})
							;
		}
		dbg("Calculation of health=$reach{health}");
		if (lc $reach{health} eq 'nan') {
			dbg("Values Calc. reachability=$reach{reachability} * $C->{weight_reachability}");
			dbg("Values Calc. intWeight=$intWeight * $C->{weight_int}");
			dbg("Values Calc. responseWeight=$responseWeight * $C->{weight_response}");
			dbg("Values Calc. availability=$reach{availability} * $C->{weight_availability}");
			dbg("Values Calc. cpuWeight=$cpuWeight * $C->{weight_cpu}");
			dbg("Values Calc. memWeight=$memWeight * $C->{weight_mem}");
		}
	}
	elsif ( $NI->{system}{collect} ne 'true' and $pingresult == 100 ) {
		$reach{reachability} = 100; 
		$reach{availability} = 100;
		$reach{intfTotal} = 'U';
		($reach{responsetime},$responseWeight) = weightResponseTime($reach{responsetime});
		$reach{health} = ($reach{reachability} * 0.9) + ( $responseWeight * 0.1);
	}
	elsif ( ($pingresult == 0 or $snmpresult == 0) and $outage eq 'current') {
		$reach{reachability} = "U"; 
		$reach{availability} = "U"; 
		$reach{intfTotal} = 'U';
		$reach{responsetime} = "U"; 
		$reach{health} = "U"; 
		$reach{loss} = "U";
	} 
	elsif ( $pingresult == 100 and $snmpresult == 0 ) {
		$reach{reachability} = 80; # correct ? is up and degraded
		$reach{availability} = "U";  
		$reach{intfTotal} = 'U';
		$reach{health} = "U"; 
	}
	else {
		$reach{reachability} = 0; 
		$reach{availability} = "U"; 
		$reach{responsetime} = "U"; 
		$reach{intfTotal} = 'U';
		$reach{health} = 0;
	}

	dbg("Reachability and Metric Stats Summary");
	dbg("collect=$NI->{system}{collect} (Node table)");
	dbg("ping=$pingresult (normalised)");
	dbg("cpuWeight=$cpuWeight (normalised)");
	dbg("memWeight=$memWeight (normalised)");
	dbg("intWeight=$intWeight (100 less the actual total interface utilisation)");
	dbg("responseWeight=$responseWeight (normalised)");
	dbg("total number of interfaces=$reach{intfTotal}");
	dbg("total number of interfaces up=$reach{intfUp}");
	dbg("total number of interfaces collected=$reach{intfCollect}");
	dbg("total number of interfaces coll. up=$reach{intfColUp}");

	for $index ( sort keys %reach ) {
		dbg("$index=$reach{$index}");
	}

	$reach{health} = ($reach{health} > 100) ? 100 : $reach{health};
	my %reachVal;
	$reachVal{reachability}{value} = $reach{reachability};
	$reachVal{availability}{value} = $reach{availability};
	$reachVal{responsetime}{value} = $reach{responsetime};
	$reachVal{health}{value} = $reach{health};
	$reachVal{loss}{value} = $reach{loss};
	$reachVal{intfTotal}{value} = $reach{intfTotal};
	$reachVal{intfUp}{value} = $reach{intfTotal} eq 'U' ? 'U' : $reach{intfUp};
	$reachVal{intfCollect}{value} = $reach{intfTotal} eq 'U' ? 'U' : $reach{intfCollect};
	$reachVal{intfColUp}{value} = $reach{intfTotal} eq 'U' ? 'U' : $reach{intfColUp};
	$reachVal{reachability}{option} = "gauge,0:100";
	$reachVal{availability}{option} = "gauge,0:100";
	$reachVal{responsetime}{option} = "gauge,0:U";
	$reachVal{health}{option} = "gauge,0:100";
	$reachVal{loss}{option} = "gauge,0:100";
	$reachVal{intfTotal}{option} = "gauge,0:U";
	$reachVal{intfUp}{option} = "gauge,0:U";
	$reachVal{intfCollect}{option} = "gauge,0:U";
	$reachVal{intfColUp}{option} = "gauge,0:U";

	if ((my $db = updateRRD(sys=>$S,data=>\%reachVal,type=>"health"))) {	# database name is 'reach'
		$NI->{database}{health} = $db;
	}
	$NI->{graphtype}{health} = $NI->{system}{nodeModel} eq 'PingOnly' ? "health-ping,response" : "health,response,numintf";

END_runReach:
	dbg("Finished");
} # end runHealth

#=========================================================================================

sub getIntfAllInfo {
	my $index;
	my $tmpDesc;
	my $intHash;
	my %interfaceInfo;

	dbg("Starting");

	dbg("Getting Interface Info from all nodes");

	my $NT = loadLocalNodeTable();

	# Write a node entry for each node
	foreach my $node (sort keys %{$NT}) {
		if ($NT->{$node}{active} eq 'true' and $NT->{$node}{collect} eq 'true') {
			my $info = loadNodeInfoTable($node);
			dbg("ADD node=$node",3);
			if (exists $info->{interface}) {
				foreach my $intf (keys %{$info->{interface}}) {
			
					$tmpDesc = &convertIfName($info->{interface}{$intf}{ifDescr});
			
					$intHash = "$node-$tmpDesc";
						
					dbg("$node $tmpDesc hash=$intHash $info->{$intf}{ifDescr}",3);
			
					if ( $info->{interface}{$intf}{ifDescr} ne "" ) { 
						dbg("Add node=$node interface=$info->{interface}{$intf}{ifDescr}",2);
						$interfaceInfo{$intHash}{node} = $node;
						$interfaceInfo{$intHash}{sysName} = $info->{system}{sysName};
						$interfaceInfo{$intHash}{ifIndex} = $info->{interface}{$intf}{ifIndex};
						$interfaceInfo{$intHash}{ifDescr} = $info->{interface}{$intf}{ifDescr};
						$interfaceInfo{$intHash}{collect} = $info->{interface}{$intf}{collect};
						$interfaceInfo{$intHash}{real} = $info->{interface}{$intf}{real};
						$interfaceInfo{$intHash}{ifType} = $info->{interface}{$intf}{ifType};
						$interfaceInfo{$intHash}{ifSpeed} = $info->{interface}{$intf}{ifSpeed};
						$interfaceInfo{$intHash}{ifAdminStatus} = $info->{interface}{$intf}{ifAdminStatus};
						$interfaceInfo{$intHash}{ifOperStatus} = $info->{interface}{$intf}{ifOperStatus};
						$interfaceInfo{$intHash}{ifLastChange} = $info->{interface}{$intf}{ifLastChange};
						$interfaceInfo{$intHash}{Description} = $info->{interface}{$intf}{Description};
						$interfaceInfo{$intHash}{portModuleIndex} = $info->{interface}{$intf}{portModuleIndex};
						$interfaceInfo{$intHash}{portIndex} = $info->{interface}{$intf}{portIndex};
						$interfaceInfo{$intHash}{portDuplex} = $info->{interface}{$intf}{portDuplex};
						$interfaceInfo{$intHash}{portIfIndex} = $info->{interface}{$intf}{portIfIndex};
						$interfaceInfo{$intHash}{portSpantreeFastStart} = $info->{interface}{$intf}{portSpantreeFastStart};
						$interfaceInfo{$intHash}{vlanPortVlan} = $info->{interface}{$intf}{vlanPortVlan};
						$interfaceInfo{$intHash}{portAdminSpeed} = $info->{interface}{$intf}{portAdminSpeed};
						my $cnt = 1;
						while ($info->{interface}{$intf}{"ipAdEntAddr$cnt"} ne '') {
							$interfaceInfo{$intHash}{"ipAdEntAddr$cnt"} = $info->{interface}{$intf}{"ipAdEntAddr$cnt"};
							$interfaceInfo{$intHash}{"ipAdEntNetMask$cnt"} = $info->{interface}{$intf}{"ipAdEntNetMask$cnt"};
							$interfaceInfo{$intHash}{"ipSubnet$cnt"} = $info->{interface}{$intf}{"ipSubnet$cnt"};
							$interfaceInfo{$intHash}{"ipSubnetBits$cnt"} = $info->{interface}{$intf}{"ipSubnetBits$cnt"};
							$cnt++;
						}
					}
				}
			} else {
				logMsg("INFO empty interface info file of node $node");
			}
		}
	} # foreach $linkname
	# Write the interface table out.
	dbg("Writing Interface Info from all nodes");
	writeTable(dir=>'var',name=>"nmis-interfaces",data=>\%interfaceInfo);
	dbg("Finished");
}

#=========================================================================================

### create hash  write to /var for speeding up 
### Cologne 2005
###
sub getNodeAllInfo {

	my %Info;
	
	dbg("Starting");
	dbg("Getting Info from all nodes");

	my $NT = loadLocalNodeTable();

	# Write a node entry for each  node
	foreach my $node (sort keys %{$NT}) { 
		if ($NT->{$node}{active} eq 'true') {
			my $nodeInfo = loadNodeInfoTable($node);
			# using this info
			$Info{$node}{nodeVendor} = $nodeInfo->{system}{nodeVendor};
			$Info{$node}{nodeModel} = $nodeInfo->{system}{nodeModel};
			$Info{$node}{nodeType} = $nodeInfo->{system}{nodeType};
		}
	}
	# write to disk
	writeTable(dir=>'var',name=>"nmis-nodeinfo",data=>\%Info) ;
	dbg("Finished");
}

#=========================================================================================

sub weightResponseTime {
	my $rt = shift;
	my $responseWeight = 0;

	if ( $rt eq "" ) { 
		$rt = "U";
		$responseWeight = 0; 
	}
	elsif ( $rt !~ /^[0-9]/ ) { 
		$rt = "U";
		$responseWeight = 0; 
	}
	elsif ( $rt == 0 ) { 
		$rt = 1; 
		$responseWeight = 100; 
	}
	elsif ( $rt >= 1500 ) { $responseWeight = 0; }
	elsif ( $rt >= 1000 ) { $responseWeight = 10; }
	elsif ( $rt >= 900 ) { $responseWeight = 20; }
	elsif ( $rt >= 800 ) { $responseWeight = 30; }
	elsif ( $rt >= 700 ) { $responseWeight = 40; }
	elsif ( $rt >= 600 ) { $responseWeight = 50; }
	elsif ( $rt >= 500 ) { $responseWeight = 60; }
	elsif ( $rt >= 400 ) { $responseWeight = 70; }
	elsif ( $rt >= 300 ) { $responseWeight = 80; }
	elsif ( $rt >= 200 ) { $responseWeight = 90; }
	elsif ( $rt >= 0 ) { $responseWeight = 100; }
	return ($rt,$responseWeight);
}


#=========================================================================================

### 2011-12-29 keiths, centralising the copy of the remote files from slaves, so others can just load them.
sub nmisMaster {
	my %args = @_;

	if ($C->{server_master} eq "true") {
		dbg("Running NMIS Master Functions");
	
		my $ST = loadServersTable();
		for my $srv (keys %{$ST}) {
			dbg("Master, processing Slave Server $srv");
			
			dbg("Get loadnodedetails from $srv");
			getFileFromRemote(server => $srv, func => "loadnodedetails", format => "text", file => "$C->{'<nmis_var>'}/nmis-${srv}-Nodes.nmis");

			dbg("Get sumnodetable from $srv");
			getFileFromRemote(server => $srv, func => "sumnodetable", format => "text", file => "$C->{'<nmis_var>'}/nmis-${srv}-nodesum.nmis");
						
			my @hours = qw(8 16);
			foreach my $hour (@hours) {
				my $function = "summary". $hour ."h";
				dbg("get summary$hour from $srv");
				getFileFromRemote(server => $srv, func => "summary$hour", format => "text", file => "$C->{'<nmis_var>'}/nmis-$srv-$function.nmis");
			}
		}
	}
}
		

#=========================================================================================

# preload all summary stats - for metric update and dashboard display.
sub nmisSummary {
	my %args = @_;

	dbg("Calculating NMIS network stats for cgi cache");

	my $S = Sys::->new;

	summaryCache(sys=>$S,file=>'nmis-summary8h',start=>'-8 hours',end=>time() );
	my $k = summaryCache(sys=>$S,file=>'nmis-summary16h', start=>'-16 hours', end=>'-8 hours' );
	
	my $NS = getNodeSummary(C => $C);
	my $file = "nmis-nodesum.nmis";
	writeTable(dir=>'var',name=>$file,data=>$NS);
	dbg("Finished calculating NMIS network stats for cgi cache - wrote $k nodes");
	
	sub summaryCache {
		my %args = @_;
		my $S = $args{sys};
		my $file = $args{file};
		my $start = $args{start};
		my $end = $args{end};
		my %summaryHash = ();
		my $NT = loadLocalNodeTable();
		my $NI;

		foreach my $node ( keys %{$NT}) {
			if ( $NT->{$node}{active} eq 'true' ) {
				$S->init(name=>$node,snmp=>'false');
				$NI = $S->ndinfo;
				# 
				$summaryHash{$node}{reachable} = 'NaN';
				$summaryHash{$node}{response} = 'NaN';
				$summaryHash{$node}{loss} = 'NaN';
				$summaryHash{$node}{health} = 'NaN';
				$summaryHash{$node}{available} = 'NaN';
				$summaryHash{$node}{intfCollect} = 0;
				$summaryHash{$node}{intfColUp} = 0;
				my $stats;
				if (($stats = getSummaryStats(sys=>$S,type=>"health",start=>$start,end=>$end,index=>$node))) {
					%summaryHash = (%summaryHash,%{$stats});
				}
				if ($NI->{system}{nodedown} eq 'true') {
					$summaryHash{$node}{nodedown} = 'true';
				}
				else {
					$summaryHash{$node}{nodedown} = 'false';
				}
			}
		}	
		
		writeTable(dir=>'var',name=>$file,data=>\%summaryHash );
		return (scalar keys %summaryHash);
	}
}

#=========================================================================================

### Added escalate 0, to allow fast escalation and to implement 
### consistent policies for notification.  This also helps to get rid of flapping
### things, ie if escalate0 = 5 then an interface goes down, no alert sent, next 
### poll interface goes up and event cancelled!  Downside is a little longer before
### receiving first notification, so it depends on what the support SLA is.

### 11-Nov-11, keiths, update to this, changed the escalation so that through policy you can 
### wait for 5 mins or just notify now, so Ecalation0 is 0 seconds, Escalation1 is 300 seconds
### then in Ecalations.nmis, core devices might notify at Escalation0 while others at Escalation1
sub runEscalate {
	my %args = @_;

	my $C = loadConfTable();
	my $NT = loadLocalNodeTable();

	my $outage_time;
	my $planned_outage;
	my $event_hash;
	my %location_data;
	my $time;
	my $escalate;
	my $event_age;
	my $esc_key;
	my $event;
	my $index;
	my $group;
	my $role;
	my $type;
	my $details;
	my @x;
	my $k;
	my $level;
	my $contact;
	my $target;
	my $field;
	my %keyhash;
	my $ifDescr;
	my %msgTable;
	my $serial = 0;
	my $serial_ns = 0;
	my %seen;
	
	dbg("Starting");

	# load Contacts table
	my $CT = loadContactsTable();

	# load the escalation policy table
	my $EST = loadEscalationsTable();

	# load the interface file to later check interface collect status.
	my $II = loadInterfaceInfo();

<<<<<<< HEAD
	my $StatusTable = loadStatusTable();
=======
	my $LocationsTable = loadLocationsTable();
	my $ServiceStatusTable = loadServiceStatusTable();
>>>>>>> 915d7de9
	my $BusinessServicesTable = loadBusinessServicesTable();

	# Load the event table into the hash
	# have to maintain a lock over all of this
	# we are out of threading code now, so no great problem with holding the lock.
	my ($ET,$handle);
	if ($C->{db_events_sql} eq 'true') {
		$ET = DBfunc::->select(table=>'Events');
	} else {
		($ET,$handle) = loadEventStateLock();
	}

	# add a full format time string for emails and message notifications
	# pull the system timezone and then the local time
	my $msgtime = get_localtime();

	# send UP events to all those contacts notified as part of the escalation procedure
	foreach $event_hash ( sort keys %{$ET} )  {
		next if $ET->{$event_hash}{current} eq 'true';

		foreach my $field ( split(',',$ET->{$event_hash}{notify}) ) { # field = type:contact
			$target = "";
			my @x = split /:/ , $field;
			my $type = shift @x;			# netsend, email, or pager ?
			if ( $type =~ /email|ccopy|pager/ ) {
				foreach $contact (@x) {
					if ( exists $CT->{$contact} ) {			
						if ( dutyTime($CT, $contact) ) {	# do we have a valid dutytime ??
							if ($type eq "pager") {
								$target = $target ? $target.",".$CT->{$contact}{Pager} : $CT->{$contact}{Pager};
							} else {
								$target = $target ? $target.",".$CT->{$contact}{Email} : $CT->{$contact}{Email};
							}
						}
					}
					else {
						dbg("Contact $contact not found in Contacts table");
					}
				} #foreach
		
				# no email targets found, and if default contact not found, assume we are not covering 24hr dutytime in this slot, so no mail.
				# maybe the next levelx escalation field will fill in the gap
				if ( !$target ) { 
					if ( $type eq "pager" ) {
						$target = $CT->{default}{Pager};
					} else { 
						$target = $CT->{default}{Email};
					}
					dbg("No $type contact matched (maybe check DutyTime and TimeZone?) - looking for default contact $target");
				}
				if ( $target ) {
					foreach my $trgt ( split /,/, $target ) {
						my $message;
						my $priority;
						if ( $type eq "pager" ) {
							$msgTable{$type}{$trgt}{$serial_ns}{message} = "NMIS: UP Notify $ET->{$event_hash}{node} Normal $ET->{$event_hash}{event} $ET->{$event_hash}{element}";
							$serial_ns++ ;
						} else {
							if ($type eq "ccopy") { 
								$message = "FOR INFORMATION ONLY\n";
								$priority = &eventToSMTPPri("Normal");
							} else {
								$priority = &eventToSMTPPri($ET->{$event_hash}{level}) ;
							}
							$event_age = convertSecsHours(time - $ET->{$event_hash}{startdate});
							
							$message .= "Node:\t$ET->{$event_hash}{node}\nUP Event Notification\nEvent Elapsed Time:\t$event_age\nEvent:\t$ET->{$event_hash}{event}\nElement:\t$ET->{$event_hash}{element}\nDetails:\t$ET->{$event_hash}{details}\n";
							if ($C->{mail_combine} eq "true" ) {
								$msgTable{$type}{$trgt}{$serial}{count}++;
								$msgTable{$type}{$trgt}{$serial}{subject} = "NMIS Escalation Message, contains $msgTable{$type}{$trgt}{$serial}{count} message(s), $msgtime";
								$msgTable{$type}{$trgt}{$serial}{message} .= $message ;
								if ( $priority gt $msgTable{$type}{$trgt}{$serial}{priority} ) {
									$msgTable{$type}{$trgt}{$serial}{priority} = $priority ;
								}
							} else {
								$msgTable{$type}{$trgt}{$serial}{subject} = "$ET->{$event_hash}{node} $ET->{$event_hash}{event} - $ET->{$event_hash}{element} - $ET->{$event_hash}{details} at $msgtime" ;
								$msgTable{$type}{$trgt}{$serial}{message} = $message ;
								$msgTable{$type}{$trgt}{$serial}{priority} = $priority ;
								$msgTable{$type}{$trgt}{$serial}{count} = 1;
								$serial++;
							}
						}
					}
					logEvent(node => $ET->{$event_hash}{node}, event => "$type to $target UP Notify", level => "Normal", element => $ET->{$event_hash}{element}, details => $ET->{$event_hash}{details});
					dbg("Escalation $type UP Notification node=$ET->{$event_hash}{node} target=$target level=$ET->{$event_hash}{level} event=$ET->{$event_hash}{event} element=$ET->{$event_hash}{element} details=$ET->{$event_hash}{details} group=$NT->{$ET->{$event_hash}{node}}{group}");
				}
			} # end email,ccopy,pager
			# now the netsends
			elsif ( $type eq "netsend" ) {
				my $message = "UP Event Notification $ET->{$event_hash}{node} Normal $ET->{$event_hash}{event} $ET->{$event_hash}{element} $ET->{$event_hash}{details} at $msgtime";
				foreach my $trgt ( @x ) {
					$msgTable{$type}{$trgt}{$serial_ns}{message} = $message ;
					$serial_ns++;
					dbg("NetSend $message to $trgt");
					logEvent(node => $ET->{$event_hash}{node}, event => "NetSend $message to $trgt UP Notify", level => "Normal", element => $ET->{$event_hash}{element}, details => $ET->{$event_hash}{details});
				} #foreach
			} # end netsend
			elsif ( $type eq "syslog" ) {
				my $message = "NMIS_Event::$C->{nmis_host}::$ET->{$event_hash}{startdate},$ET->{$event_hash}{node},$ET->{$event_hash}{event},$ET->{$event_hash}{level},$ET->{$event_hash}{element},$ET->{$event_hash}{details}";
				my $priority = eventToSyslog($ET->{$event_hash}{level});
				if ( $C->{syslog_use_escalation} eq "true" ) {
					foreach my $trgt ( @x ) {
						$msgTable{$type}{$trgt}{$serial_ns}{message} = $message;
						$msgTable{$type}{$trgt}{$serial_ns}{priority} = $priority;
						$serial_ns++;
						dbg("syslog $message");
					} #foreach
				}
				# send syslogs right now.
				else {
					sendSyslog(
						server_string => $C->{syslog_server},
						facility => $C->{syslog_facility},
						message => $message,
						priority => $priority
					);
				}
			} # end syslog
			elsif ( $type eq "json" ) {
				# make it an up event.
				my $event = $ET->{$event_hash};
				my $node = $NT->{$event->{node}};
				$event->{nmis_server} = $C->{nmis_host};				
<<<<<<< HEAD
				$event->{status} = $StatusTable->{$node->{status}}{status};
				$event->{statusPriority} = $StatusTable->{$node->{status}}{statusPriority};
=======
				$event->{location} = $LocationsTable->{$node->{location}}{Location};
				$event->{geocode} = $LocationsTable->{$node->{location}}{Geocode};
				$event->{serviceStatus} = $ServiceStatusTable->{$node->{serviceStatus}}{serviceStatus};
				$event->{statusPriority} = $ServiceStatusTable->{$node->{serviceStatus}}{statusPriority};
>>>>>>> 915d7de9
				$event->{businessService} = $BusinessServicesTable->{$node->{businessService}}{businessService};
				$event->{businessPriority} = $BusinessServicesTable->{$node->{businessService}}{businessPriority};
				logJsonEvent(event => $event, dir => $C->{'json_logs'});
			} # end json
			else {
				dbg("ERROR runEscalate problem with escalation target unknown at level$ET->{$event_hash}{escalate} $level type=$type");
			}
		}
	
		# remove this entry
		if ($C->{db_events_sql} eq 'true') {
			DBfunc::->delete(table=>'Events',index=>$event_hash);
		} else {
			delete $ET->{$event_hash};
		}
		dbg("event entry $event_hash deleted");
	}

	#===========================================

	# now handle escalations
LABEL_ESC:
	foreach $event_hash ( keys %{$ET} )  {
		dbg("process event with event_hash=$event_hash");
		my $nd = $ET->{$event_hash}{node};
		# lets start with checking that we have a valid node -the node may have been deleted.
		if ( $ET->{$event_hash}{current} eq 'true' and $NT->{$nd}{active} eq 'false') {
			logEvent(node => $nd, event => "Deleted Event: $ET->{$event_hash}{event}", level => $ET->{$event_hash}{level}, element => $ET->{$event_hash}{element}, details => $ET->{$event_hash}{details});
			logMsg("INFO ($nd) Node not active, deleted Event=$ET->{$event_hash}{event} Element=$ET->{$event_hash}{element}");
			
			delete $ET->{$event_hash};
			if ($C->{db_events_sql} eq 'true') {
				DBfunc::->delete(table=>'Events',index=>$event_hash);
			}
			
			my $message = "event_hash=$event_hash nd=$nd node=$ET->{$event_hash}{node} active=$NT->{$nd}{active}";
			dbg($message);			

			next LABEL_ESC;
		}

		my $tmpDesc = convertIfName($ET->{$event_hash}{element});
		if ( $ET->{$event_hash}{event} =~ /interface/i 
			and $ET->{$event_hash}{event} !~ /proactive/i 
			and $II->{"$ET->{$event_hash}{node}-$tmpDesc"}{collect} ne 'true' 
		) {
			logEvent(node => $ET->{$event_hash}{node}, event => "Deleted Event: $ET->{$event_hash}{event}", level => $ET->{$event_hash}{level}, element => " no matching interface or no collect Element=$ET->{$event_hash}{element}");
			logMsg("INFO ($ET->{$event_hash}{node}) Interface not active, deleted Event=$ET->{$event_hash}{event} Element=$ET->{$event_hash}{element}");
			delete $ET->{$event_hash};
			if ($C->{db_events_sql} eq 'true') {
				DBfunc::->delete(table=>'Events',index=>$event_hash);
			}
			next LABEL_ESC;
		}

		# if an planned outage is in force, keep writing the start time of any unack event to the current start time
		# so when the outage expires, and the event is still current, we escalate as if the event had just occured
		my ($outage,undef) = outageCheck(node=>$ET->{$event_hash}{node},time=>time());
		dbg("Outage for $ET->{$event_hash}{node} is $outage");
		if ( $outage eq "current" and $ET->{$event_hash}{ack} eq "false" ) {
			$ET->{$event_hash}{startdate} = time();
			if ($C->{db_events_sql} eq 'true') {
				DBfunc::->update(table=>'Events',data=>$ET->{$event_hash},index=>$event_hash);
			}
		}
		# set the current outage time
		$outage_time = time() - $ET->{$event_hash}{startdate};

		# if we are to escalate, this event must not be part of a planned outage and un-ack.
		if ( $outage ne "current" and $ET->{$event_hash}{ack} eq "false") {
		# we have list of nodes that this node depends on in $NT->{$runnode}{depend}
		# if any of those have a current Node Down alarm, then lets just move on with a debug message
		# should we log that we have done this - maybe not....
	
		if ( $NT->{$ET->{$event_hash}{node}}{depend} ne '') {
			foreach my $node_depend ( split /,/ , $NT->{$ET->{$event_hash}{node}}{depend} ) {
				next if $node_depend eq "N/A" ;		# default setting
				next if $node_depend eq $ET->{$event_hash}{node};	# remove the catch22 of self dependancy.
				my $eh = eventHash($node_depend,"Node Down","");
				if ( exists $ET->{$eh}{current} ) {
					dbg("NOT escalating $ET->{$event_hash}{node} $ET->{$event_hash}{event} as dependant $node_depend is reported as down");
					next LABEL_ESC;
				}
			}
		}

		undef %keyhash;		# clear this every loop
		$escalate = $ET->{$event_hash}{escalate};	# save this as a flag

		# now depending on the event escalate the event up a level or so depending on how long it has been active
		# now would be the time to notify as to the event. node down every 15 minutes, interface down every 4 hours?
		# maybe a deccreasing run 15,30,60,2,4,etc
		# proactive events would be escalated daily
		# when escalation hits 10 they could auto delete?
		# core, distrib and access could escalate at different rates.

		# note - all sent to lowercase here to get a match
		my $NI = loadNodeInfoTable($ET->{$event_hash}{node});
		$group = lc($NI->{system}{group});
		$role = lc($NI->{system}{roleType});
		$type = lc($NI->{system}{nodeType});

		# trim the (proactive) event down to the first 4 keywords or less.
		$event = "";
		my $i = 0;
		foreach $index ( split /( )/ , lc($ET->{$event_hash}{event}) ) {		# the () will pull the spaces as well into the list, handy !
			$event .= $index;
			last if $i++ == 6;				# max of 4 splits, with no trailing space.
		}
	
		dbg("looking for Event to Escalation Table match for Event[ Node:$ET->{$event_hash}{node} Event:$event Element:$ET->{$event_hash}{element} ]");
		dbg("and node values node=$NI->{system}{name} group=$group role=$role type=$type");
		# Escalation_Key=Group:Role:Type:Event
		my @keylist = (
					$group."_".$role."_".$type."_".$event ,
					$group."_".$role."_".$type."_"."default",
					$group."_".$role."_"."default"."_".$event ,
					$group."_".$role."_"."default"."_"."default",
					$group."_"."default"."_".$type."_".$event ,
					$group."_"."default"."_".$type."_"."default",
					$group."_"."default"."_"."default"."_".$event ,
					$group."_"."default"."_"."default"."_"."default",
					"default"."_".$role."_".$type."_".$event ,
					"default"."_".$role."_".$type."_"."default",
					"default"."_".$role."_"."default"."_".$event ,
					"default"."_".$role."_"."default"."_"."default",
					"default"."_"."default"."_".$type."_".$event ,
					"default"."_"."default"."_".$type."_"."default",
					"default"."_"."default"."_"."default"."_".$event ,
					"default"."_"."default"."_"."default"."_"."default"
		);
	
		# lets allow all possible keys to match !
		# so one event could match two or more escalation rules
		# can have specific notifies to one group, and a 'catch all' to manager for example.

		foreach my $klst( @keylist ) {
			foreach my $esc (keys %{$EST}) {
				my $esc_short = lc "$EST->{$esc}{Group}_$EST->{$esc}{Role}_$EST->{$esc}{Type}_$EST->{$esc}{Event}";
				$EST->{$esc}{Event_Node} = ($EST->{$esc}{Event_Node} eq '') ? '.*' : $EST->{$esc}{Event_Node};
				$EST->{$esc}{Event_Element} = ($EST->{$esc}{Event_Element} eq '') ? '.*' : $EST->{$esc}{Event_Element};
				$EST->{$esc}{Event_Node} =~ s;/;;g;
				$EST->{$esc}{Event_Element} =~ s;/;;g;
				if ($klst eq $esc_short
						and $ET->{$event_hash}{node} =~ /$EST->{$esc}{Event_Node}/i 
						and $ET->{$event_hash}{element} =~ /$EST->{$esc}{Event_Element}/i 
					) {
					$keyhash{$esc} = $klst;
					dbg("match found for escalation key=$esc");
				}
				else {
					#dbg("no match found for escalation key=$esc, esc_short=$esc_short");
				}
			}
		}

		my $cnt_hash = keys %keyhash;
		dbg("$cnt_hash match(es) found for $ET->{$event_hash}{node}");

			foreach $esc_key ( keys %keyhash ) {
				dbg("Matched Escalation Table Group:$EST->{$esc_key}{Group} Role:$EST->{$esc_key}{Role} Type:$EST->{$esc_key}{Type} Event:$EST->{$esc_key}{Event} Event_Node:$EST->{$esc_key}{Event_Node} Event_Element:$EST->{$esc_key}{Event_Element}");
				dbg("Pre Escalation : $ET->{$event_hash}{node} Event $ET->{$event_hash}{event} is $outage_time seconds old escalation is $ET->{$event_hash}{escalate}");

				# default escalation for events
				# 28 apr 2003 moved times to nmis.conf
				if (    $outage_time >= $C->{escalate10} ) { $ET->{$event_hash}{escalate} = 10; }
				elsif ( $outage_time >= $C->{escalate9} ) { $ET->{$event_hash}{escalate} = 9; }
				elsif ( $outage_time >= $C->{escalate8} ) { $ET->{$event_hash}{escalate} = 8; }
				elsif ( $outage_time >= $C->{escalate7} ) { $ET->{$event_hash}{escalate} = 7; }
				elsif ( $outage_time >= $C->{escalate6} ) { $ET->{$event_hash}{escalate} = 6; }
				elsif ( $outage_time >= $C->{escalate5} ) { $ET->{$event_hash}{escalate} = 5; }
				elsif ( $outage_time >= $C->{escalate4} ) { $ET->{$event_hash}{escalate} = 4; }
				elsif ( $outage_time >= $C->{escalate3} ) { $ET->{$event_hash}{escalate} = 3; }
				elsif ( $outage_time >= $C->{escalate2} ) { $ET->{$event_hash}{escalate} = 2; }
				elsif ( $outage_time >= $C->{escalate1} ) { $ET->{$event_hash}{escalate} = 1; }
				elsif ( $outage_time >= $C->{escalate0} ) { $ET->{$event_hash}{escalate} = 0; }

				dbg("Post Escalation: $ET->{$event_hash}{node} Event $ET->{$event_hash}{event} is $outage_time seconds old escalation is $ET->{$event_hash}{escalate}");
				if ($C->{debug} and $escalate == $ET->{$event_hash}{escalate}) {
					my $level= "Level".($ET->{$event_hash}{escalate} + 1);
					dbg("Next Notification Target would be $level");
					dbg("Contact: ".$EST->{$esc_key}{$level});
				} 
				# send a new email message as the escalation again.
				# ehg 25oct02 added win32 netsend message type (requires SAMBA on this host)
				if ( $escalate != $ET->{$event_hash}{escalate} ) {
					$event_age = convertSecsHours(time - $ET->{$event_hash}{startdate});
					$time = &returnDateStamp;

					# get the string of type email:contact1:contact2,netsend:contact1:contact2,pager:contact1:contact2,email:sysContact
					$level = lc($EST->{$esc_key}{'Level'.$ET->{$event_hash}{escalate}});

					if ( $level ne "" ) {
						# Now we have a string, check for multiple notify types
						foreach $field ( split "," , $level ) {
							$target = "";
							@x = split /:/ , lc $field;
							$type = shift @x;			# first entry is email, ccopy, netsend or pager
							if ( $type =~ /email|ccopy|pager/ ) {
								foreach $contact (@x) {
									# if sysContact, use device syscontact as key into the contacts table hash
									if ( $contact eq "syscontact") {
										if ($NI->{sysContact} ne '') {
											$contact = lc $NI->{sysContact};
											dbg("Using node $ET->{$event_hash}{node} sysContact $NI->{sysContact}");
										} else {
											$contact = 'default';
										}
									}

									# check if UpNotify is true, and save with this event
									# and send all the up event notifies when the event is cleared.
									if ( $EST->{$esc_key}{UpNotify} eq "true" and $ET->{$event_hash}{event} =~ /down|proactive/i) {
										my $ct = "$type:$contact";
										my @l = split(',',$ET->{$event_hash}{notify});
										if (not grep { $_ eq $ct } @l ) {
											push @l, $ct;
											$ET->{$event_hash}{notify} = join(',',@l);
										}
									}

									if ( exists $CT->{$contact} ) {	
										if ( dutyTime($CT, $contact) ) {	# do we have a valid dutytime ??
											if ($type eq "pager") {
												$target = $target ? $target.",".$CT->{$contact}{Pager} : $CT->{$contact}{Pager};
											} else {
												$target = $target ? $target.",".$CT->{$contact}{Email} : $CT->{$contact}{Email};
											}
										}
									}
									else {
										dbg("Contact $contact not found in Contacts table");
									}
								} #foreach

								# no email targets found, and if default contact not found, assume we are not covering 24hr dutytime in this slot, so no mail.
								# maybe the next levelx escalation field will fill in the gap
								if ( !$target ) { 
									if ( $type eq "pager" ) {
										$target = $CT->{default}{Pager};
									} else { 
										$target = $CT->{default}{Email};
									}
									dbg("No $type contact matched (maybe check DutyTime and TimeZone?) - looking for default contact $target");
								}
								if ( $target ) {
									foreach my $trgt ( split /,/, $target ) {
										my $message;
										my $priority;
										if ( $type eq "pager" ) {
											$msgTable{$type}{$trgt}{$serial_ns}{message} = "NMIS: Esc. $ET->{$event_hash}{escalate} $event_age $ET->{$event_hash}{node} $ET->{$event_hash}{level} $ET->{$event_hash}{event} $ET->{$event_hash}{details}";
											$serial_ns++ ;
										} else {
											if ($type eq "ccopy") { 
												$message = "FOR INFORMATION ONLY\n";
												$priority = &eventToSMTPPri("Normal");
											} else {
												$priority = &eventToSMTPPri($ET->{$event_hash}{level}) ;
											}
											
											$C->{nmis_host_protocol} = "http" if $C->{nmis_host_protocol} eq "";
											$message .= "Node:\t$ET->{$event_hash}{node}\nNotification at Level$ET->{$event_hash}{escalate}\nEvent Elapsed Time:\t$event_age\nSeverity:\t$ET->{$event_hash}{level}\nEvent:\t$ET->{$event_hash}{event}\nElement:\t$ET->{$event_hash}{element}\nDetails:\t$ET->{$event_hash}{details}\n$C->{nmis_host_protocol}://$C->{nmis_host}$C->{network}?act=network_node_view&widget=false&node=$ET->{$event_hash}{node}\n\n";
											if ($C->{mail_combine} eq "true" ) {
												$msgTable{$type}{$trgt}{$serial}{count}++;
												$msgTable{$type}{$trgt}{$serial}{subject} = "NMIS Escalation Message, contains $msgTable{$type}{$trgt}{$serial}{count} message(s), $msgtime";
												$msgTable{$type}{$trgt}{$serial}{message} .= $message ;
												if ( $priority gt $msgTable{$type}{$trgt}{$serial}{priority} ){
													$msgTable{$type}{$trgt}{$serial}{priority} = $priority ;
												}
											} else {
												$msgTable{$type}{$trgt}{$serial}{subject} = "$ET->{$event_hash}{node} $ET->{$event_hash}{event} - $ET->{$event_hash}{element} - $ET->{$event_hash}{details} at $msgtime" ;
												$msgTable{$type}{$trgt}{$serial}{message} = $message ;
												$msgTable{$type}{$trgt}{$serial}{priority} = $priority ;
												$msgTable{$type}{$trgt}{$serial}{count} = 1;
												$serial++;
											}
										}
									}
									logEvent(node => $ET->{$event_hash}{node}, event => "$type to $target Esc$ET->{$event_hash}{escalate} $ET->{$event_hash}{event}", level => $ET->{$event_hash}{level}, element => $ET->{$event_hash}{element}, details => $ET->{$event_hash}{details});
									dbg("Escalation $type Notification node=$ET->{$event_hash}{node} target=$target level=$ET->{$event_hash}{level} event=$ET->{$event_hash}{event} element=$ET->{$event_hash}{element} details=$ET->{$event_hash}{details} group=$NT->{$ET->{$event_hash}{node}}{group}");
								} # if $target
							} # end email,ccopy,pager
							# now the netsends
							elsif ( $type eq "netsend" ) {
								my $message = "Escalation $ET->{$event_hash}{escalate} $ET->{$event_hash}{node} $ET->{$event_hash}{level} $ET->{$event_hash}{event} $ET->{$event_hash}{element} $ET->{$event_hash}{details} at $msgtime";
								foreach my $trgt ( @x ) {
									$msgTable{$type}{$trgt}{$serial_ns}{message} = $message ;
									$serial_ns++;
									dbg("NetSend $message to $trgt");
									logEvent(node => $ET->{$event_hash}{node}, event => "NetSend $message to $trgt $ET->{$event_hash}{event}", level => $ET->{$event_hash}{level}, element => $ET->{$event_hash}{element}, details => $ET->{$event_hash}{details});
								} #foreach
							} # end netsend
							elsif ( $type eq "syslog" ) {
								# check if UpNotify is true, and save with this event
								# and send all the up event notifies when the event is cleared.
								if ( $EST->{$esc_key}{UpNotify} eq "true" and $ET->{$event_hash}{event} =~ /down|proactive/i) {
									my $ct = "$type:server";
									my @l = split(',',$ET->{$event_hash}{notify});
									if (not grep { $_ eq $ct } @l ) {
										push @l, $ct;
										$ET->{$event_hash}{notify} = join(',',@l);
									}
								}
								my $message = "NMIS_Event::$C->{nmis_host}::$ET->{$event_hash}{startdate},$ET->{$event_hash}{node},$ET->{$event_hash}{event},$ET->{$event_hash}{level},$ET->{$event_hash}{element},$ET->{$event_hash}{details}";
								my $priority = eventToSyslog($ET->{$event_hash}{level});
								if ( $C->{syslog_use_escalation} eq "true" ) {
									foreach my $trgt ( @x ) {
										$msgTable{$type}{$trgt}{$serial_ns}{message} = $message;
										$msgTable{$type}{$trgt}{$serial}{priority} = $priority;
										$serial_ns++;
										dbg("syslog $message");
									} #foreach
								}
								# send syslogs right now.
								else {
									sendSyslog(
										server_string => $C->{syslog_server},
										facility => $C->{syslog_facility},
										message => $message,
										priority => $priority
									);
								}
							} # end syslog
							elsif ( $type eq "json" ) {
								if ( $EST->{$esc_key}{UpNotify} eq "true" and $ET->{$event_hash}{event} =~ /down|proactive/i) {
									my $ct = "$type:server";
									my @l = split(',',$ET->{$event_hash}{notify});
									if (not grep { $_ eq $ct } @l ) {
										push @l, $ct;
										$ET->{$event_hash}{notify} = join(',',@l);
									}
								}
								# copy the event
								my $event = $ET->{$event_hash};								
								my $event = $ET->{$event_hash};
								my $node = $NT->{$event->{node}};
								$event->{nmis_server} = $C->{nmis_host};
<<<<<<< HEAD
								$event->{status} = $StatusTable->{$node->{status}}{status};
								$event->{statusPriority} = $StatusTable->{$node->{status}}{statusPriority};
=======
								$event->{location} = $LocationsTable->{$node->{location}}{Location};
								$event->{geocode} = $LocationsTable->{$node->{location}}{Geocode};
								$event->{serviceStatus} = $ServiceStatusTable->{$node->{serviceStatus}}{serviceStatus};
								$event->{statusPriority} = $ServiceStatusTable->{$node->{serviceStatus}}{statusPriority};
>>>>>>> 915d7de9
								$event->{businessService} = $BusinessServicesTable->{$node->{businessService}}{businessService};
								$event->{businessPriority} = $BusinessServicesTable->{$node->{businessService}}{businessPriority};
								logJsonEvent(event => $event, dir => $C->{'json_logs'});
							} # end json
							else {
								dbg("ERROR runEscalate problem with escalation target unknown at level$ET->{$event_hash}{escalate} $level type=$type");
							}
						} # foreach field
					} # endif $level
				} # if escalate
			} # foreach esc_key
		} # end of outage check
		if ($C->{db_events_sql} eq 'true') {
			DBfunc::->update(table=>'Events',data=>$ET->{$event_hash},index=>$event_hash);
		}
	} # foreach $event_hash
	# now write the hash back and release the lock
	if ($C->{db_events_sql} ne 'true') {
		writeEventStateLock(table=>$ET,handle=>$handle);
	}
	# Cologne, send the messages now
	sendMSG(data=>\%msgTable);
	dbg("Finished");
} # end runEscalate

#=========================================================================================

#
# structure of the hash:
# device name => email, ccopy, netsend, pager
#	target
#  		serial
#			subject
#			message
#			priority
# Cologne.

sub sendMSG {
	my %args = @_;
	my $msgTable = $args{data};
	my $C = loadConfTable(); # get ref

	my $target;
	my $serial;

	dbg("Starting");

	foreach my $method (keys %$msgTable) {
		if ($method eq "email") {
			foreach $target (keys %{$msgTable->{$method}}) {
				foreach $serial (keys %{$msgTable->{$method}{$target}}) {
					next if $C->{mail_server} eq '';
					sendEmail(
						to => $target, 
						subject => $$msgTable{$method}{$target}{$serial}{subject},
						body => $$msgTable{$method}{$target}{$serial}{message},
						from => $C->{mail_from}, 
						server => $C->{mail_server}, 
						domain => $C->{mail_domain},
						use_sasl => $C->{mail_use_sasl},
						port => $C->{mail_server_port},
						user => $C->{mail_user},						
						password => $C->{mail_password},						
						priority => $$msgTable{$method}{$target}{$serial}{priority},
						debug => $C->{debug}
					);
					dbg("Escalation Email Notification sent to $target");
				}
			}
		} # end email
		### Carbon copy notifications - no action required - FYI only.
		elsif ( $method eq "ccopy" ) {
			foreach $target (keys %{$msgTable->{$method}}) {
				foreach $serial (keys %{$msgTable->{$method}{$target}}) {
					next if $C->{mail_server} eq '';
					sendEmail(
						to => $target, 
						subject => $$msgTable{$method}{$target}{$serial}{subject}, 
						body => $$msgTable{$method}{$target}{$serial}{message},
						from => $C->{mail_from}, 
						server => $C->{mail_server}, 
						domain => $C->{mail_domain},
						use_sasl => $C->{mail_use_sasl},
						port => $C->{mail_server_port},
						user => $C->{mail_user},						
						password => $C->{mail_password},						
						priority => $$msgTable{$method}{$target}{$serial}{priority},
						debug => $C->{debug}
					);
					dbg("Escalation CC Email Notification sent to $target");
				}
			}
		} # end ccopy
		# now the netsends
		elsif ( $method eq "netsend" ) {
			foreach $target (keys %{$msgTable->{$method}}) {
				foreach $serial (keys %{$msgTable->{$method}{$target}}) {
					# read any stdout messages and throw them away
					if ($^O =~ /win32/i) {
						# win32 platform
						my $dump=`net send $target $$msgTable{$method}{$target}{$serial}{message}`;
					}
					else {
						# Linux box
						my $dump=`echo $$msgTable{$method}{$target}{$serial}{message}|smbclient -M $target`;
					}
					dbg("netsend $$msgTable{$method}{$target}{$serial}{message} to $target");
				} # end netsend
			}
		}
		# now the syslog
		elsif ( $method eq "syslog" ) {
			foreach $target (keys %{$msgTable->{$method}}) {
				foreach $serial (keys %{$msgTable->{$method}{$target}}) {
					sendSyslog(
						server_string => $C->{syslog_server},
						facility => $C->{syslog_facility},
						message => $$msgTable{$method}{$target}{$serial}{message},
						priority => $$msgTable{$method}{$target}{$serial}{priority}
					);
				} # end syslog
			}
		}
		# now the pagers
		elsif ( $type eq "pager" ) {
			foreach $target (keys %{$msgTable->{$method}}) {
				foreach $serial (keys %{$msgTable->{$method}{$target}}) {
					next if $C->{snpp_server} eq '';
					sendSNPP(
						server => $C->{snpp_server},
						pagerno => $target,
						message => $$msgTable{$method}{$target}{$serial}{message}
					);
					dbg(" SendSNPP to $target");
				}
			} # end pager
		}
		else {
			dbg("ERROR unknown device $method");
		}
	}
	dbg("Finished");
}

#=========================================================================================

### Adding overall network metrics collection and updates
sub runMetrics {
	my %args = @_;
	my $S = $args{sys};
	my $NI = $S->ndinfo;

	my $GT = loadGroupTable();

	my %groupSummary;
	my $data;
	my $group;
	my $status;

	dbg("Starting");

	# Doing the whole network - this defaults to -8 hours span
	my $groupSummary = getGroupSummary();
	$status = overallNodeStatus;
	$status = statusNumber($status);
	$data->{reachability}{value} = $groupSummary->{average}{reachable};
	$data->{availability}{value} = $groupSummary->{average}{available};
	$data->{responsetime}{value} = $groupSummary->{average}{response};
	$data->{health}{value} = $groupSummary->{average}{health};
	$data->{status}{value} = $status;
	$data->{intfCollect}{value} = $groupSummary->{average}{intfCollect};
	$data->{intfColUp}{value} = $groupSummary->{average}{intfColUp};
	$data->{intfAvail}{value} = $groupSummary->{average}{intfAvail};

	# RRD options
	$data->{reachability}{option} = "gauge,0:100";
	$data->{availability}{option} = "gauge,0:100";
	$data->{responsetime}{option} = "gauge,0:U";
	$data->{health}{option} = "gauge,0:100";
	$data->{status}{option} = "gauge,0:100";
	$data->{intfCollect}{option} = "gauge,0:U";
	$data->{intfColUp}{option} = "gauge,0:U";
	$data->{intfAvail}{option} = "gauge,0:U";

	dbg("Doing Network Metrics database reach=$data->{reachability}{value} avail=$data->{availability}{value} resp=$data->{responsetime}{value} health=$data->{health}{value} status=$data->{status}{value}");
	#
	if ((my $db = updateRRD(data=>$data,sys=>$S,type=>"metrics",item=>'network'))) {
		$NI->{database}{metrics}{network} = $db;
		$NI->{graphtype}{metrics} = "metrics";
	}
	#
	foreach $group (sort keys %{$GT}) {
		$groupSummary = getGroupSummary(group=>$group);
		$status = overallNodeStatus($group);
		$status = statusNumber($status);
		$data->{reachability}{value} = $groupSummary->{average}{reachable};
		$data->{availability}{value} = $groupSummary->{average}{available};
		$data->{responsetime}{value} = $groupSummary->{average}{response};
		$data->{health}{value} = $groupSummary->{average}{health};
		$data->{status}{value} = $status;
		$data->{intfCollect}{value} = $groupSummary->{average}{intfCollect};
		$data->{intfColUp}{value} = $groupSummary->{average}{intfColUp};
		$data->{intfAvail}{value} = $groupSummary->{average}{intfAvail};

		dbg("Doing group=$group Metrics database reach=$data->{reachability}{value} avail=$data->{availability}{value} resp=$data->{responsetime}{value} health=$data->{health}{value} status=$data->{status}{value}");
		#
		if (( my $db = updateRRD(data=>$data,sys=>$S,type=>"metrics",item=>$group))) {
			$NI->{database}{metrics}{$group} = $db;
			$NI->{graphtype}{metrics} = "metrics";
		}
		#
	}
	dbg("Finished");
} # end runMetrics


#=========================================================================================

sub runLinks {
	my %subnets;
	my $links;
	my $C = loadConfTable();
	my $II;
	my $ipAddr;
	my $subnet;
	my $cnt;

	dbg("Start");

	if (!($II = loadInterfaceInfo())) {
		logMsg("ERROR reading all interface info");
		goto END_runLinks;
	}

	if ($C->{db_links_sql} eq 'true') {
		$links = DBfunc::->select(table=>'Links');
	} else {
		$links = loadTable(dir=>'conf',name=>'Links');
	}

	my $link_ifTypes = $C->{link_ifTypes} ne '' ? $C->{link_ifTypes} : '.';
	my $qr_link_ifTypes = qr/$link_ifTypes/i;

	dbg("Auto Generating Links file");
	foreach my $intHash (sort keys %{$II}) {
		$cnt = 1;
		while (defined $II->{$intHash}{"ipSubnet$cnt"}) {
			$ipAddr = $II->{$intHash}{"ipAdEntAddr$cnt"};
			$subnet = $II->{$intHash}{"ipSubnet$cnt"};
			if ( $ipAddr ne "" and $ipAddr ne "0.0.0.0" and	$ipAddr !~ /^127/ and
					 $II->{$intHash}{collect} eq "true" and $II->{$intHash}{ifType} =~ /$qr_link_ifTypes/) {
				if ( ! exists $subnets{$subnet}{subnet} ) {
					my $NI = loadNodeInfoTable($II->{$intHash}{node});
					$subnets{$subnet}{subnet} = $subnet;
					$subnets{$subnet}{address1} = $ipAddr;
					$subnets{$subnet}{count} = 1;
					$subnets{$subnet}{description} = $II->{$intHash}{Description};
					$subnets{$subnet}{mask} = $II->{$intHash}{"ipAdEntNetMask$cnt"};
					$subnets{$subnet}{ifSpeed} = $II->{$intHash}{ifSpeed};
					$subnets{$subnet}{ifType} = $II->{$intHash}{ifType};
					$subnets{$subnet}{net1} = $NI->{system}{netType};
					$subnets{$subnet}{role1} = $NI->{system}{roleType};
					$subnets{$subnet}{node1} = $II->{$intHash}{node};
					$subnets{$subnet}{ifDescr1} = $II->{$intHash}{ifDescr};
					$subnets{$subnet}{ifIndex1} = $II->{$intHash}{ifIndex};
				} else {
					++$subnets{$subnet}{count};
					if ( ! defined $subnets{$subnet}{description} ) {	# use node2 description if node1 description did not exist.
						$subnets{$subnet}{description} = $II->{$intHash}{Description};
					}
					my $NI = loadNodeInfoTable($II->{$intHash}{node});
					$subnets{$subnet}{net2} = $NI->{system}{netType};
					$subnets{$subnet}{role2} = $NI->{system}{roleType};
					$subnets{$subnet}{node2} = $II->{$intHash}{node};
					$subnets{$subnet}{ifDescr2} = $II->{$intHash}{ifDescr};				
					$subnets{$subnet}{ifIndex2} = $II->{$intHash}{ifIndex};
	
				}
			}
			if ( $C->{debug}>2 ) {
				for my $i ( keys %{ $subnets{$subnet} } ) {
					dbg("subnets $i=$subnets{$subnet}{$i}");
				}
			}
			$cnt++;
		}
	} # foreach
	foreach my $subnet (sort keys %subnets ) {
		if ( $subnets{$subnet}{count} == 2 ) {
			# skip subnet for same node-interface in link table
			next if grep { $links->{$_}{node1} eq $subnets{$subnet}{node1} and
							$links->{$_}{ifIndex1} eq $subnets{$subnet}{ifIndex1} } keys %{$links};

			# insert entry in db if not exists
			if ($C->{db_links_sql} eq 'true') {
				if (not exists $links->{$subnet}{subnet}) {
					DBfunc::->insert(table=>'Links',data=>{index=>$subnet});
				}
			}
			# form a key - use subnet as the unique key, same as read in, so will update any links with new information
			if ( defined $subnets{$subnet}{description} and  $subnets{$subnet}{description} ne 'noSuchObject'
				and $subnets{$subnet}{description} ne ""
				) {
				$links->{$subnet}{link} = $subnets{$subnet}{description};
			} else {
				# label the link as the subnet if no description
				$links->{$subnet}{link} = $subnet;	
			}
			$links->{$subnet}{subnet} = $subnets{$subnet}{subnet};
			$links->{$subnet}{mask} = $subnets{$subnet}{mask};
			$links->{$subnet}{ifSpeed} = $subnets{$subnet}{ifSpeed};
			$links->{$subnet}{ifType} = $subnets{$subnet}{ifType};

			# define direction based on wan-lan and core-distribution-access
			my $n1 = $subnets{$subnet}{net1};
			$n1 = $n1 eq 'wan' ? 1 : $n1 eq 'lan' ? 2 : 3;
			my $n2 = $subnets{$subnet}{net2};
			$n2 = $n2 eq 'wan' ? 1 : $n2 eq 'lan' ? 2 : 3;
			my $r1 = $subnets{$subnet}{role1};
			$r1 = $r1 eq 'core' ? 1 : $r1 eq 'distribution' ? 2 : $r1 eq 'access' ? 3 :  4;
			my $r2 = $subnets{$subnet}{role2};
			$r2 = $r2 eq 'core' ? 1 : $r2 eq 'distribution' ? 2 : $r2 eq 'access' ? 3 :  4;
			my $k = 1;
			if (($n1 == $n2 and $r1 > $r2) or $n1 > $n2) { $k = 2; }

			$links->{$subnet}{net} = $subnets{$subnet}{"net$k"};
			$links->{$subnet}{role} = $subnets{$subnet}{"role$k"};

			$links->{$subnet}{node1} = $subnets{$subnet}{"node$k"};
			$links->{$subnet}{interface1} = $subnets{$subnet}{"ifDescr$k"};
			$links->{$subnet}{ifIndex1} = $subnets{$subnet}{"ifIndex$k"};
			$k = $k == 1 ? 2 : 1;
			$links->{$subnet}{node2} = $subnets{$subnet}{"node$k"};
			$links->{$subnet}{interface2} = $subnets{$subnet}{"ifDescr$k"};
			$links->{$subnet}{ifIndex2} = $subnets{$subnet}{"ifIndex$k"};
			# dont overwrite any manually configured dependancies.
			if ( !exists $links->{$subnet}{depend} ) { $links->{$subnet}{depend} = "N/A" } 

			# reformat the name
		##	$links->{$subnet}{link} =~ s/ /_/g;

			if ($C->{db_links_sql} eq 'true') {
				if (not exists $links->{$subnet}{subnet}) {
					DBfunc::->update(table=>'Links',data=>$links->{$subnet},index=>$subnet);
				}
			}
			dbg("Adding link $links->{$subnet}{link} for $subnet to links");
		}
	}
	$links = {} if !$links;
	if ($C->{db_links_sql} ne 'true') {
		writeTable(dir=>'conf',name=>'Links',data=>$links);
	}
	logMsg("Check table Links and update link names and other entries");

END_runLinks:
	dbg("Finished");
}


#=========================================================================================

sub runDaemons {

	my $C = loadConfTable();

	dbg("Starting");

	# get process table of OS
	my @p_names;
	my $pt = new Proc::ProcessTable();
	my %pnames;
	foreach my $p (@{$pt->table}) {
		$pnames{$p->fname} = 1;
	}

	# start fast ping daemon
	if ( $C->{daemon_fping_active} eq 'true' ) {
		if ( ! exists $pnames{$C->{daemon_fping_filename}}) {
			if ( -x "$C->{'<nmis_bin>'}/$C->{daemon_fping_filename}" ) {
				`$C->{'<nmis_bin>'}/$C->{daemon_fping_filename} restart=true`;
				logMsg("INFO launched $C->{daemon_fping_filename} as daemon");
			} else {
				logMsg("ERROR cannot run daemon $C->{'<nmis_bin>'}/$C->{daemon_fping_filename},$!");
			}
		}
	}

	# start ipsla daemon
	if ( $C->{daemon_ipsla_active} eq 'true' ) {
		if ( ! exists $pnames{$C->{daemon_ipsla_filename}}) {
			if ( -x "$C->{'<nmis_bin>'}/$C->{daemon_ipsla_filename}" ) {
				`$C->{'<nmis_bin>'}/$C->{daemon_ipsla_filename}`;
				logMsg("INFO launched $C->{daemon_ipsla_filename} as daemon");
			} else {
				logMsg("ERROR cannot run daemon $C->{'<nmis_bin>'}/$C->{daemon_ipsla_filename},$!");
			}
		}
	}

	dbg("Finished");
}


#=========================================================================================

sub checkConfig {

	# check if nmis_base already oke
	if (!(-e "$C->{'<nmis_base>'}/bin/nmis.pl")) {
	
		my $nmis_bin_dir = $FindBin::Bin; # dir of this program
	
		my $nmis_base = $nmis_bin_dir;
		$nmis_base =~ s/\/bin$//; # strip /bin

		my $check = 1;
		while ($check) {	
			print " What is the root directory of NMIS [$nmis_base] ? ";
			my $line = <STDIN>;
			chomp $line;
			if ($line eq '') { $line = $nmis_base; }
	
			# check this input
			if (-e "$line/bin/nmis.pl") {
				$nmis_base = $line; 
				$check = 0; 
				print <<EO_TEXT;
ERROR:  It appears that the NMIS install is not complete or not in the 
default location.  Check the installation guide at Opmantek.com.

What will probably fix it is if you copy the config file samples from 
$nmis_base/install to $nmis_base/conf 
and verify that $nmis_base/conf/Config.nmis reflects 
the correct file paths.
EO_TEXT
				exit 0;
			} else {
				print " Directory $line does not exist\n";
			}
		}
	
		# store nmis_base in NMIS config
	
		my ($CC,undef) = readConfData(conf=>$nvp{conf},debug=>$nvp{debug});
	
		$CC->{directories}{'<nmis_base>'} = $nmis_base;
	
		writeConfData(data=>$CC);

		$C = loadConfTable(conf=>$nvp{conf},debug=>$nvp{debug}); # reload

		print " NMIS config file $C->{configfile} updated\n\n";

	} else {
		print "\n Root directory of NMIS is $C->{'<nmis_base>'}\n\n";
	}
	
	# Do the var directories exist if not make them?
	dbg("Config Checking - Checking var directories, $C->{'<nmis_var>'}");
	if ($C->{'<nmis_var>'} ne '') {
		createDir("$C->{'<nmis_var>'}");
	}

	# Do the log directories exist if not make them?
	dbg("Config Checking - Checking log directories, $C->{'<nmis_logs>'}");
	if ($C->{'<nmis_logs>'} ne '') {
		createDir("$C->{'<nmis_logs>'}");
		createDir("$C->{'json_logs'}");
	}

	# Do the conf directories exist if not make them?
	dbg("Config Checking - Checking conf directories, $C->{'<nmis_conf>'}");
	if ($C->{'<nmis_conf>'} ne '') {
		createDir("$C->{'<nmis_conf>'}");
	}
		
	# Do the database directories exist if not make them?
	dbg("Config Checking - Checking database directories");
	if ($C->{database_root} ne '') {
		createDir("$C->{database_root}");
		createDir("$C->{database_root}/health");
		createDir("$C->{database_root}/metrics");
		createDir("$C->{database_root}/misc");
		createDir("$C->{database_root}/ipsla");
		createDir("$C->{database_root}/health/generic");
		createDir("$C->{database_root}/health/router");
		createDir("$C->{database_root}/health/switch");
		createDir("$C->{database_root}/health/server");
		createDir("$C->{database_root}/health/firewall");
		createDir("$C->{database_root}/interface");
		createDir("$C->{database_root}/interface/generic");
		createDir("$C->{database_root}/interface/router");
		createDir("$C->{database_root}/interface/switch");
		createDir("$C->{database_root}/interface/server"); 
		createDir("$C->{database_root}/interface/firewall"); 
	} else {
		print "\n Cannot create directories because database_root is not defined in NMIS config\n";
	}

	# create files
	if ( not existFile(dir=>'logs',name=>'nmis.log')) { 
		open(LOG,">>$C->{'<nmis_logs>'}/nmis.log");
		close LOG;
		setFileProt("$C->{'<nmis_logs>'}/nmis.log");
	}
	if ( not existFile(dir=>'var',name=>'nmis-event')) {
		my ($hsh,$handle) = loadTable(dir=>'var',name=>'nmis-event');
		writeTable(dir=>'var',name=>'nmis-event',data=>$hsh);
	}
	if ( not existFile(dir=>'var',name=>'nmis-system')) {
		my ($hsh,$handle) = loadTable(dir=>'var',name=>'nmis-system');
		$hsh->{startup} = time();
		writeTable(dir=>'var',name=>'nmis-system',data=>$hsh);
	}

	#== convert config .csv to .nmis (hash) file format ==
	convertConfFiles();
	#==
	
	print " Continue with bin/nmis.pl type=apache for configuration rules of the Apache web server\n\n";
}


#=========================================================================================

sub printCrontab {

	my $C = loadConfTable();

	dbg(" Crontab Config for NMIS for config file=$nvp{conf}",3);

	print <<EO_TEXT;
MAILTO=WhoeverYouAre\@yourdomain.tld 
######################################################
# NMIS8 Config
######################################################
# Run Statistics Collection
*/5 * * * * $C->{'<nmis_base>'}/bin/nmis.pl type=collect mthread=true maxthreads=10
######################################################
# Run Summary Update every 2 minutes
*/2 * * * * /usr/local/nmis8/bin/nmis.pl type=summary
#####################################################
# Run the interfaces 4 times an hour with Thresholding on!!!
*/15 * * * * nice $C->{'<nmis_base>'}/bin/nmis.pl type=threshold mthread=true maxthreads=10
######################################################
# Run the update once a day 
30 20 * * * nice $C->{'<nmis_base>'}/bin/nmis.pl type=update mthread=true maxthreads=10
######################################################
# Check to rotate the logs 4am every day UTC
5 20 * * * /usr/sbin/logrotate $C->{'<nmis_base>'}/conf/logrotate.conf
##################################################
# save this crontab every day
0 8 * * * crontab -l > $C->{'<nmis_base>'}/conf/crontab.root
########################################
# Run the Reports Weekly Monthly Daily
# daily
0 0 * * * /usr/local/nmis8/bin/run-reports.pl day health
0 0 * * * /usr/local/nmis8/bin/run-reports.pl day top10
0 0 * * * /usr/local/nmis8/bin/run-reports.pl day outage
0 0 * * * /usr/local/nmis8/bin/run-reports.pl day response
0 0 * * * /usr/local/nmis8/bin/run-reports.pl day avail
0 0 * * * /usr/local/nmis8/bin/run-reports.pl day port
# weekly
0 0 * * 0 /usr/local/nmis8/bin/run-reports.pl week health
0 0 * * 0 /usr/local/nmis8/bin/run-reports.pl week top10
0 0 * * 0 /usr/local/nmis8/bin/run-reports.pl week outage
0 0 * * 0 /usr/local/nmis8/bin/run-reports.pl week response
0 0 * * 0 /usr/local/nmis8/bin/run-reports.pl week avail
# monthly
0 0 1 * * /usr/local/nmis8/bin/run-reports.pl month health
0 0 1 * * /usr/local/nmis8/bin/run-reports.pl month top10
0 0 1 * * /usr/local/nmis8/bin/run-reports.pl month outage
0 0 1 * * /usr/local/nmis8/bin/run-reports.pl month response
0 0 1 * * /usr/local/nmis8/bin/run-reports.pl month avail
###########################################
EO_TEXT
}

#=========================================================================================

sub printApache {

	my $C = loadConfTable();

	dbg(" Apache HTTPD Config for NMIS for config file=$nvp{conf}",3);

	print <<EO_TEXT;

## For more information on the listed Apache features read:
## Alias directive:        http://httpd.apache.org/docs/mod/mod_alias.html#alias
## ScriptAlias directive:  http://httpd.apache.org/docs/mod/mod_alias.html#scriptalias
## Order directive:        http://httpd.apache.org/docs/mod/mod_access.html#order
## Allow directive:        http://httpd.apache.org/docs/mod/mod_access.html#allow
## Deny directive:         http://httpd.apache.org/docs/mod/mod_access.html#deny
## AuthType directive:     http://httpd.apache.org/docs/mod/core.html#authtype
## AuthName directive:     http://httpd.apache.org/docs/mod/core.html#authname
## AuthUserFile directive: http://httpd.apache.org/docs/mod/mod_auth.html#authuserfile
## Require directive:      http://httpd.apache.org/docs/mod/core.html#require

# Usual Apache Config File!
#<apache_root>/conf/httpd.conf

# add a password to the users.dat file!
#<apache_root>/bin/htpasswd $C->{'<nmis_base>'}/conf/users.dat nmis

# restart the daemon!
#<apache_root>/bin/apachectl restart 
#
# NOTE:
# <apache_root> is normally /usr/local/apache
# the "bin" directory might be "sbin"
# the "conf" directory might be "etc"
# the httpd.conf might be split across httpd.conf, access.conf and srm.conf

# NMIS Aliases

Alias $C->{'<url_base>'}/ "$C->{web_root}/"
<Directory "$C->{view_root}">
		Options Indexes FollowSymLinks MultiViews
		AllowOverride None
		Order allow,deny
		Allow from all
</Directory>

Alias $C->{'<menu_url_base>'}/ "$C->{'<nmis_menu>'}/"
<Directory "$C->{'<menu_url_base>'}">
		Options Indexes FollowSymLinks MultiViews
		AllowOverride None
		Order allow,deny
		Allow from all
</Directory>
 
ScriptAlias $C->{'<cgi_url_base>'}/ "$C->{'<nmis_cgi>'}/"
<Directory "$C->{'<nmis_cgi>'}">
		Options +ExecCGI
		Order allow,deny
		Allow from all
</Directory>

# This is now optional if using internal NMIS Authentication
<Location "$C->{'<url_base>'}/">
				## For IP address based permissions
				#Order deny,allow
				#deny from all
				#allow from 10.0.0.0/8 172.16.0.0/16 192.168.1.1 .opmantek.com
				## For Username based authentication
				#AuthType Basic
				#AuthName "NMIS8"
				#AuthUserFile $C->{'auth_htpasswd_file'}
				#Require valid-user
</Location>

# This is now optional if using internal NMIS Authentication
<Location "$C->{'<cgi_url_base>'}/">
				## For IP address based permissions
				#Order deny,allow
				#deny from all
				#allow from 10.0.0.0/8 172.16.0.0/16 192.168.1.1 .opmantek.com
				## For Username based authentication
				#AuthType Basic
				#AuthName "NMIS8"
				#AuthUserFile $C->{'auth_htpasswd_file'}
				#Require valid-user
</Location>

#*** URL required in browser ***
#http://$C->{'nmis_host'}$C->{'<cgi_url_base>'}/nmiscgi.pl
#If host address is not correct change this in NMIS config.
#***

EO_TEXT
}

#=========================================================================================

sub checkArgs {
	print <<EO_TEXT;
$0 NMIS Polling Engine - Network Management Information System
Copyright (C) 2007 NMIS Development Team
Version $NMIS::VERSION

command line options are:
	type=<option>          Where <option> is one of the following:
													 collect   NMIS will collect all statistics;
													 update    Update all the dynamic NMIS configuration
													 threshold Calculate thresholds
													 master    Run NMIS Master Functions
													 escalate  Run the escalation routine only ( debug use only)
													 config    Validate the chosen configuration file
													 apache    Produce Apache configuration for NMIS
													 crontab   Produce Crontab configuration for NMIS
													 links     Generate the links.csv file.
													 rme       Read and generate a node.csv file from a Ciscoworks RME file
	[conf=<file name>]     Optional alternate configuation file in directory /conf;
	[node=<node name>]     Run operations on a single node;
	[group=<group name>]   Run operations on all nodes in the names group;
	[debug=true|false|0-9] default=false - Show debuging information, handy;
	[rmefile=<file name>]  RME file to import.
	[mthread=true|false]   default=false - Enable Multithreading or not;
	[mthreaddebug=true|false] default=false - Enable Multithreading debug or not;
	[maxthreads=<1..XX>]  default=2 - How many threads should nmis create;

EO_TEXT
}

#=========================================================================================

sub getAdminColor {
	my %args = @_;
	my $S = $args{sys};
	my $index = $args{index};
	my $IF = $S->ifinfo;
	my $adminColor;
	if ( $IF->{$index}{ifAdminStatus} =~ /down|testing|null/ or $IF->{$index}{collect} ne "true" ) {
		$adminColor="#ffffff";
	} else {
		$adminColor="#00ff00";
	}
	return $adminColor;
}

#=========================================================================================

sub getOperColor {
	my %args = @_;
	my $S = $args{sys};		# object
	my $index = $args{index}; # index
	my $NI = $S->ndinfo;	# node info
	my $IF = $S->ifinfo;	# interface info
	my $node = $S->{node};	# node name lc
	my $operColor;

	if ( $IF->{$index}{ifAdminStatus} =~ /down|testing|null/ or $IF->{$index}{collect} ne "true") {
		$operColor="#ffffff"; # white
	} else {
		if ($IF->{$index}{ifOperStatus} eq 'down') {
			# red for down
			$operColor = "#ff0000";
		} elsif ($IF->{$index}{ifOperStatus} eq 'dormant') {
			# yellow for dormant
			$operColor = "#ffff00";
		} else { $operColor = "#00ff00"; } # green
	}
	return $operColor;
}

#=========================================================================================

sub runThreshold {
	my $node = shift;

	my $node_select;
	if ($node ne "") {
		if (!($node_select = checkNodeName($node))) {
			print "\t Invalid node=$node No node of that name\n";
			exit 0;
		}
	}

	doThreshold(name=>$node_select,table=>doSummaryBuild(name=>$node_select));
}

#=================================================================
#
# Build first Summary table of all nodes, we need this info for Threshold too
#
sub doSummaryBuild {
	my %args = @_;
	my $node = $args{name};

	dbg("Start of Summary Build");

	my $S = Sys::->new; # node object
	my $NT = loadLocalNodeTable();
	my $NI;
	my $IF;
	my $M;
	my %stshlth;
	my %stats;
	my %stsintf;

	foreach my $nd (sort keys %{$NT}) {
		next if $node ne "" and $node ne $nd;
		if ($NT->{$nd}{active} eq 'true' and $NT->{$nd}{collect} eq 'true') {
			if (($S->init(name=>$nd,snmp=>'false'))) { # get all info of node
				$M = $S->mdl; # model ref
				$NI = $S->ndinfo; # node info
				$IF = $S->ifinfo; # interface info

				next if $NI->{system}{nodedown} eq 'true';

				foreach my $tp (keys %{$M->{summary}{statstype}}) { # oke, look for requests in summary of Model 
					# check for indexed
					if (ref $NI->{database}{$tp} eq "HASH") {
						foreach my $i (keys %{$NI->{database}{$tp}}) {
							my $sts = getSummaryStats(sys=>$S,type=>$tp,start=>"-15 minutes",end=>'now',index=>$i);
							# save all info in %sts for threshold run
							foreach (keys %{$sts->{$i}}) { $stats{$nd}{$tp}{$i}{$_} = $sts->{$i}{$_}; }
							# 
							foreach my $nm (keys %{$M->{summary}{statstype}{$tp}{sumname}}) {
								$stshlth{$M->{node}{nodeType}}{$nd}{$nm}{$i}{Description} = $NI->{label}{$tp}{$i}; # descr
								# check if threshold level available, thresholdname must be equal to type
								if (exists $M->{threshold}{name}{$tp}) {
									($stshlth{$M->{node}{nodeType}}{$nd}{$nm}{$i}{level},undef,undef) = 
										getThresholdLevel(sys=>$S,thrname=>$tp,stats=>$sts,index=>$i);
								}
								# save values
								foreach my $stsname (@{$M->{summary}{statstype}{$tp}{sumname}{$nm}{stsname}}) {
									$stshlth{$M->{node}{nodeType}}{$nd}{$nm}{$i}{$stsname} = $sts->{$i}{$stsname};
									dbg("stored summary health node=$nd type=$tp name=$stsname index=$i value=$sts->{$i}{$stsname}");
								}
							}
						}
					} else {
						if (exists $NI->{database}{$tp}) {
							my $sts = getSummaryStats(sys=>$S,type=>$tp,start=>"-15 minutes",end=>'now');							
							# save all info in %sts for threshold run
							foreach (keys %{$sts}) { $stats{$nd}{$tp}{$_} = $sts->{$_}; }
							# check if threshold level available, thresholdname must be equal to type
							if (exists $M->{threshold}{name}{$tp}) {
								($stshlth{$M->{node}{nodeType}}{$nd}{"${tp}_level"},undef,undef) = 
									getThresholdLevel(sys=>$S,thrname=>$tp,stats=>$sts,index=>'');
							}
							foreach my $nm (keys %{$M->{summary}{statstype}{$tp}{sumname}}) {
								foreach my $stsname (@{$M->{summary}{statstype}{$tp}{sumname}{$nm}{stsname}}) {
									$stshlth{$M->{node}{nodeType}}{$nd}{$stsname} = $sts->{$stsname};
									dbg("stored summary health node=$nd type=$tp name=$stsname value=$sts->{$stsname}");
								}
							}
						}
					}
				}
				# get all collected interfaces
				foreach my $index (keys %{$IF}) {
					next unless $IF->{$index}{collect} eq 'true';
					my $sts = getSummaryStats(sys=>$S,type=>'interface',start=>'-15 minutes',end=>time(),index=>$index);
					foreach (keys %{$sts->{$index}}) { $stats{$nd}{interface}{$index}{$_} = $sts->{$index}{$_}; } # save for threshold
					foreach (keys %{$sts->{$index}}) {
						$stsintf{"${index}.$S->{name}"}{inputUtil} = $sts->{$index}{inputUtil};
						$stsintf{"${index}.$S->{name}"}{outputUtil} = $sts->{$index}{outputUtil};
						$stsintf{"${index}.$S->{name}"}{availability} = $sts->{$index}{availability};
						$stsintf{"${index}.$S->{name}"}{totalUtil} = $sts->{$index}{totalUtil};
						$stsintf{"${index}.$S->{name}"}{Description} = $IF->{$index}{Description};
					}
				}
			}
		}
	}
	writeTable(dir=>'var',name=>"nmis-summaryintf15m",data=>\%stsintf);
	writeTable(dir=>'var',name=>"nmis-summaryhealth15m",data=>\%stshlth);
	writeTable(dir=>'var',name=>"nmis-summarystats15m",data=>\%stats) if $C->{debug};
	dbg("Finished");
	return \%stats; # input for threshold process
}

#============================================================================
#
sub doThreshold {
	my %args = @_;
	my $name = $args{name};
	my $sts = $args{table}; # pointer to data build by doSummaryBuild

	dbg("Starting");

	my $NT = loadLocalNodeTable();

	my $S = Sys::->new; # create system object

	$S->{ET} = loadEventStateNoLock(); # for speeding up, from file or DB

	foreach my $nd (sort keys %{$NT}) {
		next if $node ne "" and $node ne lc($nd); # check for single node thresholds
		### 2012-09-03 keiths, changing as pingonly nodes not being thresholded, found by Lenir Santiago
		#if ($NT->{$nd}{active} eq 'true' and $NT->{$nd}{collect} eq 'true' and $NT->{$nd}{threshold} eq 'true') {
		if ($NT->{$nd}{active} eq 'true' and $NT->{$nd}{threshold} eq 'true') {
			if (($S->init(name=>$nd,snmp=>'false'))) { # get all info of node
				my $NI = $S->ndinfo; # pointer to node info table
				my $M  = $S->mdl;	# pointer to Model table

				# skip if node down
				if ( $NI->{system}{nodedown} eq 'true') {
					dbg("Node down, skipping thresholding for $S->{name}");
					next;
				} 

				dbg("Starting Thresholding node=$S->{name}");
			
				# first the standard thresholds
				my $thrname = 'response,reachable,available';
				runThrHld(sys=>$S,table=>$sts,type=>'health',thrname=>$thrname);
			
				# search for threshold names in Model of this node
				foreach my $s (keys %{$M}) { # section name
					foreach my $ts (keys %{$M->{$s}}) { # type of store
						if ($ts eq 'rrd') { 									# thresholds only in RRD subsection
							foreach my $type (keys %{$M->{$s}{$ts}}) { 			# name/type of subsection
								my $control = $M->{$s}{$ts}{$type}{control}; 	# check if skipped by control
								if ($control ne "") {
									dbg("control=$control found for type=$type",2);
									if ($S->parseString(string=>"($control) ? 1:0") ne "1") {
										dbg("threshold of type $type skipped by control=$control");
										next;
									}
								}
								if ($M->{$s}{$ts}{$type}{threshold} ne "") {
									$thrname = $M->{$s}{$ts}{$type}{threshold};	# get string of threshold names
									dbg("threshold=$thrname found in type=$type");
									# thresholds found in this section
									if ($M->{$s}{$ts}{$type}{indexed} eq 'true') {	# if indexed then all checked
										foreach my $index (keys %{$NI->{database}{$type}}) { # there must be a rrd file
											runThrHld(sys=>$S,table=>$sts,type=>$type,thrname=>$thrname,index=>$index);
										}
									} else {
										runThrHld(sys=>$S,table=>$sts,type=>$type,thrname=>$thrname); # single
									}
								}
							}
						}
					}
				}
			}
		}
	}
	$S->{ET} = ''; # done
	dbg("Finished");
}

sub runThrHld {
	my %args = @_;
	my $S = $args{sys};
	my $M = $S->mdl;
	my $IF = $S->ifinfo;
	my $ET = $S->{info}{env_temp};

	my $sts = $args{table};
	my $type = $args{type};
	my $thrname = $args{thrname};
	my $index = $args{index};
	my $stats;
	my $element;

	#	check if values are already in table (done by doSummaryBuild)
	if (exists $sts->{$S->{name}}{$type}) {
		$stats = $sts->{$S->{name}}{$type};
	} else {
		$stats = getSummaryStats(sys=>$S,type=>$type,start=>"-15 minutes",end=>'now',index=>$index);
	}

	# get name of element
	if ($index eq '') {
		$element = '';
	} 
	elsif ($index ne '' and $thrname eq "env_temp" ) {
		$element = $ET->{$index}{tempDescr};
	}	
	else {
		$element = $IF->{$index}{ifDescr};
	}

	# walk through threshold names
	### 2012-04-25 keiths, fixing loop as not processing correctly.
	$thrname = stripSpaces($thrname);
	my @nm_list = split(/,/,$thrname);
	foreach my $nm (@nm_list) {
		dbg("processing threshold $nm");
		my ($level,$value,$thrvalue,$reset) = getThresholdLevel(sys=>$S,thrname=>$nm,stats=>$stats,index=>$index);
		# get 'Proactive ....' string of Model
		my $event = $S->parseString(string=>$M->{threshold}{name}{$nm}{event},index=>$index);
		thresholdProcess(sys=>$S,event=>$event,level=>$level,element=>$element,value=>$value,thrvalue=>$thrvalue,reset=>$reset);
	}

}

sub getThresholdLevel {
	my %args = @_;
	my $S = $args{sys};
	my $NI = $S->ndinfo;
	my $M  = $S->mdl;

	my $thrname = $args{thrname};
	my $stats = $args{stats}; # value of items
	my $index = $args{index};

	my $val;
	my $level;
	my $thrvalue;

	dbg("Start theshold=$thrname, index=$index");

	# find subsection with threshold values in Model
	my $T = $M->{threshold}{name}{$thrname}{select};
	foreach my $thr (keys %{$T}) {
		next if $thr eq 'default'; # skip now the default values
		if (($S->parseString(string=>"($T->{$thr}{control})?1:0",index=>$index))){
			$val = $T->{$thr}{value};
			dbg("found threshold=$thrname entry=$thr"); 
			last;
		}
	}
	# if not found and there are default values available get this now
	if ($val eq "" and $T->{default}{value} ne "") {
		$val = $T->{default}{value};
			dbg("found threshold=$thrname entry=default"); 
	}
	if ($val eq "") {
		logMsg("ERROR, no threshold=$thrname entry found in Model=$NI->{system}{nodeModel}");
		return;
	}

	my $value; # value of doSummary()
	my $reset = 0;
	# item is the attribute name of summary stats of Model
	$value = $stats->{$M->{threshold}{name}{$thrname}{item}} if $index eq "";
	$value = $stats->{$index}{$M->{threshold}{name}{$thrname}{item}} if $index ne "";
	dbg("threshold=$thrname, item=$M->{threshold}{name}{$thrname}{item}, value=$value");

	# check unknow value
	if ($value =~ /NaN/i) {
		dbg("INFO, illegal value $value, skipped");
		return ("Normal",$value,$reset);
	}

	### all zeros policy to disable thresholding - match and return 'normal'
	if ( $val->{warning} == 0
			and $val->{minor} == 0
			and $val->{major} == 0
			and $val->{critical} == 0
			and $val->{fatal} == 0
			and defined $val->{warning}
			and defined $val->{minor} 
			and defined $val->{major} 
			and defined $val->{critical}
			and defined $val->{fatal}) {
		return ("Normal",$value,$reset);
	}

	# Thresholds for higher being good and lower bad
	if ( $val->{warning} > $val->{fatal}
			and defined $val->{warning}
			and defined $val->{minor} 
			and defined $val->{major} 
			and defined $val->{critical}
			and defined $val->{fatal} ) {
		if ( $value <= $val->{fatal} ) { $level = "Fatal"; $thrvalue = $val->{fatal};}
		elsif ( $value <= $val->{critical} and $value > $val->{fatal} ) { $level = "Critical"; $thrvalue = $val->{critical};}
		elsif ( $value <= $val->{major} and $value > $val->{critical} ) { $level = "Major"; $thrvalue = $val->{major}; }
		elsif ( $value <= $val->{minor} and $value > $val->{major} ) { $level = "Minor"; $thrvalue = $val->{minor}; }
		elsif ( $value <= $val->{warning} and $value > $val->{minor} ) { $level = "Warning"; $thrvalue = $val->{warning}; }
		elsif ( $value > $val->{warning} ) { $level = "Normal"; $reset = $val->{warning}; $thrvalue = $val->{warning}; }
	}
	# Thresholds for lower being good and higher being bad
	elsif ( $val->{warning} < $val->{fatal}
			and defined $val->{warning} 
			and defined $val->{minor} 
			and defined $val->{major} 
			and defined $val->{critical}
			and defined $val->{fatal} ) {
		if ( $value < $val->{warning} ) { $level = "Normal"; $reset = $val->{warning}; $thrvalue = $val->{warning}; }
		elsif ( $value >= $val->{warning} and $value < $val->{minor} ) { $level = "Warning"; $thrvalue = $val->{warning}; }
		elsif ( $value >= $val->{minor} and $value < $val->{major} ) { $level = "Minor"; $thrvalue = $val->{minor}; }
		elsif ( $value >= $val->{major} and $value < $val->{critical} ) { $level = "Major"; $thrvalue = $val->{major}; }
		elsif ( $value >= $val->{critical} and $value < $val->{fatal} ) { $level = "Critical"; $thrvalue = $val->{critical}; }
		elsif ( $value >= $val->{fatal} ) { $level = "Fatal"; $thrvalue = $val->{fatal}; }
	}
	if ( $level eq "") { 
		logMsg("ERROR no policy found, threshold=$thrname, value=$value, node=$S->{name}, model=$NI->{system}{nodeModel} section threshold");
		$level = "Normal";
	}
	dbg("result threshold=$thrname, level=$level, value=$value, thrvalue=$thrvalue, reset=$reset");
	return ($level,$value,$thrvalue,$reset);
}

sub thresholdProcess {
	my %args = @_;
	my $S = $args{sys};

	if ( $args{value} =~ /^\d+$|^\d+\.\d+$/ ) {
		dbg("event=$args{event}, level=$args{level}, element=$args{element}, value=$args{value}, reset=$args{reset}");
	###	logMsg("INFO ($S->{node}) event=$args{event}, level=$args{level}, element=$args{element}, value=$args{value}, reset=$args{reset}");
		if ( $args{value} !~ /NaN/i ) {
			if ( $args{level} =~ /Normal/i ) { 
				checkEvent(sys=>$S,event=>$args{event},level=>$args{level},element=>$args{element},
						details=>"Value=$args{value}, Threshold=$args{thrvalue}",value=>$args{value},reset=>$args{reset});
			}
			else {
				notify(sys=>$S,event=>$args{event},level=>$args{level},element=>$args{element},details=>"Value=$args{value}, Threshold=$args{thrvalue}");
			}
		}
	}
}

sub getPidFileName {
	my $PIDFILE = "$C->{'<nmis_var>'}/nmis.pid";
	if ($C->{conf} ne "") {
		$PIDFILE = "$C->{'<nmis_var>'}/nmis-$C->{conf}.pid";
	}
	return $PIDFILE;	
}

# *****************************************************************************
# NMIS Copyright (C) 1999-2011 Opmantek Limited (www.opmantek.com)
# This program comes with ABSOLUTELY NO WARRANTY;
# This is free software licensed under GNU GPL, and you are welcome to 
# redistribute it under certain conditions; see www.opmantek.com or email
# contact@opmantek.com
# *****************************************************************************
<|MERGE_RESOLUTION|>--- conflicted
+++ resolved
@@ -3847,12 +3847,8 @@
 	# load the interface file to later check interface collect status.
 	my $II = loadInterfaceInfo();
 
-<<<<<<< HEAD
-	my $StatusTable = loadStatusTable();
-=======
 	my $LocationsTable = loadLocationsTable();
 	my $ServiceStatusTable = loadServiceStatusTable();
->>>>>>> 915d7de9
 	my $BusinessServicesTable = loadBusinessServicesTable();
 
 	# Load the event table into the hash
@@ -3976,15 +3972,10 @@
 				my $event = $ET->{$event_hash};
 				my $node = $NT->{$event->{node}};
 				$event->{nmis_server} = $C->{nmis_host};				
-<<<<<<< HEAD
-				$event->{status} = $StatusTable->{$node->{status}}{status};
-				$event->{statusPriority} = $StatusTable->{$node->{status}}{statusPriority};
-=======
 				$event->{location} = $LocationsTable->{$node->{location}}{Location};
 				$event->{geocode} = $LocationsTable->{$node->{location}}{Geocode};
 				$event->{serviceStatus} = $ServiceStatusTable->{$node->{serviceStatus}}{serviceStatus};
 				$event->{statusPriority} = $ServiceStatusTable->{$node->{serviceStatus}}{statusPriority};
->>>>>>> 915d7de9
 				$event->{businessService} = $BusinessServicesTable->{$node->{businessService}}{businessService};
 				$event->{businessPriority} = $BusinessServicesTable->{$node->{businessService}}{businessPriority};
 				logJsonEvent(event => $event, dir => $C->{'json_logs'});
@@ -4322,15 +4313,10 @@
 								my $event = $ET->{$event_hash};
 								my $node = $NT->{$event->{node}};
 								$event->{nmis_server} = $C->{nmis_host};
-<<<<<<< HEAD
-								$event->{status} = $StatusTable->{$node->{status}}{status};
-								$event->{statusPriority} = $StatusTable->{$node->{status}}{statusPriority};
-=======
 								$event->{location} = $LocationsTable->{$node->{location}}{Location};
 								$event->{geocode} = $LocationsTable->{$node->{location}}{Geocode};
 								$event->{serviceStatus} = $ServiceStatusTable->{$node->{serviceStatus}}{serviceStatus};
 								$event->{statusPriority} = $ServiceStatusTable->{$node->{serviceStatus}}{statusPriority};
->>>>>>> 915d7de9
 								$event->{businessService} = $BusinessServicesTable->{$node->{businessService}}{businessService};
 								$event->{businessPriority} = $BusinessServicesTable->{$node->{businessService}}{businessPriority};
 								logJsonEvent(event => $event, dir => $C->{'json_logs'});
