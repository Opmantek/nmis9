#!/usr/bin/perl
#
## $Id: nmis.pl,v 8.52 2012/12/03 07:47:26 keiths Exp $
#
#  Copyright 1999-2011 Opmantek Limited (www.opmantek.com)
#  
#  ALL CODE MODIFICATIONS MUST BE SENT TO CODE@OPMANTEK.COM
#  
#  This file is part of Network Management Information System ("NMIS").
#  
#  NMIS is free software: you can redistribute it and/or modify
#  it under the terms of the GNU General Public License as published by
#  the Free Software Foundation, either version 3 of the License, or
#  (at your option) any later version.
#  
#  NMIS is distributed in the hope that it will be useful,
#  but WITHOUT ANY WARRANTY; without even the implied warranty of
#  MERCHANTABILITY or FITNESS FOR A PARTICULAR PURPOSE.  See the
#  GNU General Public License for more details.
#  
#  You should have received a copy of the GNU General Public License
#  along with NMIS (most likely in a file named LICENSE).  
#  If not, see <http://www.gnu.org/licenses/>
#  
#  For further information on NMIS or for a license other than GPL please see
#  www.opmantek.com or email contact@opmantek.com 
#  
#  User group details:
#  http://support.opmantek.com/users/
#  
# *****************************************************************************

package main;

# Auto configure to the <nmis-base>/lib
use FindBin;
use lib "$FindBin::Bin/../lib";
# 
# ****** Shouldn't be anything else to customise below here *******************
# best to customise in the nmis.conf file.
#
require 5.008_000;

use strict;
use csv;				# local
use rrdfunc; 			# createRRD, updateRRD etc.
use NMIS;				# local
use NMIS::Connect;
use func;				# local
use ip;					# local
use sapi;				# local
use ping;				# local
use Socket;
use notify;
use Net::SNMP qw(oid_lex_sort);
use Mib;				# local
use Sys;				# local
use Proc::ProcessTable; # from CPAN
use Proc::Queue ':all'; # from CPAN
use Data::Dumper; 
use DBfunc;				# local
use Statistics::Lite qw(mean);

Data::Dumper->import();
$Data::Dumper::Indent = 1;

# this imports the LOCK_ *constants (eg. LOCK_UN, LOCK_EX)
use Fcntl qw(:DEFAULT :flock);
use Errno qw(EAGAIN ESRCH EPERM);

# Variables for command line munging
my %nvp = getArguements(@ARGV);

# load configuration table
my $C = loadConfTable(conf=>$nvp{conf},debug=>$nvp{debug});

# check for global collection off or on 
# useful for disabling nmis poll for server maintenance
if ($C->{global_collect} eq "false") { print "\n!!Global Collect set to false !!\n"; exit(0); }

# all arguments are now stored in nvp (name value pairs)
my $type		= lc $nvp{type};
my $node		= lc $nvp{node};
my $rmefile		= $nvp{rmefile};
my $runGroup	= $nvp{group};
my $sleep	= $nvp{sleep};

### 2012-12-03 keiths, adding some model testing and debugging options.
my $model		= lc $nvp{model};
if ( $model =~ /true|1/ ) {
	$model = 1;
}

# store multithreading arguments in nvp
my $mthread		=$nvp{mthread};
my $mthreadDebug=$nvp{mthreaddebug};
my $maxThreads	=$nvp{maxthreads}||1;

Proc::Queue::size($maxThreads); # changing limit of concurrent processes
Proc::Queue::trace(0); # trace mode on
Proc::Queue::debug(0); # debug is off
Proc::Queue::delay(0.02); # set 20 milliseconds as minimum delay between fork calls, reduce to speed collect times

# if no type given, just run the command line options
if ( $type eq "" ) {
	print "No runtime option type= on command line\n\n";
	checkArgs();
	exit(1);
} 

print qq/
NMIS Copyright (C) 1999-2011 Opmantek Limited (www.opmantek.com)
This program comes with ABSOLUTELY NO WARRANTY;
This is free software licensed under GNU GPL, and you are welcome to 
redistribute it under certain conditions; see www.opmantek.com or email
contact\@opmantek.com

NMIS version $NMIS::VERSION

/ if $C->{debug};


if ($type =~ /collect|update/) {
	runThreads(type=>$type,node=>$node,mthread=>$mthread,mthreadDebug=>$mthreadDebug);
}
elsif ( $type eq "escalate") { runEscalate(); } # included in type=collect
elsif ( $type eq "config" ) { checkConfig(change => "true"); }
elsif ( $type eq "audit" ) { checkConfig(audit => "true", change => "false"); }
elsif ( $type eq "links" ) { runLinks(); } # included in type=update
elsif ( $type eq "apache" ) { printApache(); }
elsif ( $type eq "crontab" ) { printCrontab(); }
elsif ( $type eq "summary" ) { nmisSummary(); } # included in type=collect
elsif ( $type eq "rme" ) { loadRMENodes($rmefile); }
elsif ( $type eq "threshold" ) { runThreshold($node); } # included in type=collect
elsif ( $type eq "master" ) { nmisMaster(); } # included in type=collect
else { checkArgs(); }

exit;

#=========================================================================================

sub	runThreads {
	my %args = @_;
	my $type = $args{type};
	my $node_select = $args{'node'};
	my $mthread = getbool($args{mthread});
	my $mthreadDebug = getbool($args{mthreadDebug});
	my $debug_watch;

	dbg("Starting");

	# load all the files we need here
	loadEnterpriseTable() if $type eq 'update'; # load in cache
	dbg("table Enterprise loaded",2);

	loadNodeConfTable(); # load in cache
	dbg("table Node Config loaded",2);

	if ($C->{db_events_sql} ne 'true') {
		loadEventStateNoLock(); # load in cache
		dbg("table Event loaded",2);
	}

	my $NT = loadLocalNodeTable(); 	# only local nodes
	dbg("table Local Node loaded",2);

	my $C = loadConfTable();		# config table from cache

	if ($C->{daemon_fping_active} eq 'true') {
		my $pt = loadTable(dir=>'var',name=>'nmis-fping'); # load fping table in cache
		my $nt = loadNodeConfTable();
		my $cnt_pt = keys %{$pt};
		my $cnt_nt = keys %{$nt};
		# missing more then 10 entries ?
		if ($cnt_pt+10 < $cnt_nt) {
			logMsg("ERROR fping table missing to many entries, count fping=$cnt_pt count nodes=$cnt_nt");
			$C->{deamon_fping_failed} = 'true'; # remember for runPing
		}
	}

	dbg("tables loaded");

	my $debug_global = $C->{debug};
	my $debug = $C->{debug};
	my $PIDFILE;
	my $pid;

	# used for plotting major events on world map in 'Current Events' display
	$C->{netDNS} = 0;
	if ( $C->{DNSLoc} eq "true" ) {
		# decide if Net::DNS is available to us or not
		if ( eval "require Net::DNS") {
					$C->{netDNS} = 1;
					require Net::DNS;
		}
		else {
			print "Perl Module Net::DNS not found, Can't use DNS LOC records for Geo info, will try sysLocation\n" if $debug;
		}
	}

	# Find kernel name
	my $kernel;
	if (defined $C->{os_kernelname} and $C->{os_kernelname} ne "") {
		$kernel = $C->{os_kernelname};
	} elsif ($^O !~ /linux/i) {
		$kernel = $^O;
	} else {
		chomp($kernel = lc `uname -s`);
	}
	$C->{kernel} = $kernel; # global
	dbg("Kernel name of NMIS server is $kernel");

	runDaemons(); # start daemon processes


#==============================================

	### test if we are still running, or zombied, and cron will email somebody if we are
	### not for updates - they can run past 5 mins
	### collects should not run past 5mins - if they do we have a problem
	###

<<<<<<< HEAD
	if ( $type eq 'collect' and !$debug and !$model and !$mthreadDebug ) {
=======
	if ( $type eq 'collect' and !$model and !$debug and !$mthreadDebug ) {
>>>>>>> 2869069a
		
		$PIDFILE = getPidFileName();
				
		if (-f $PIDFILE) {
			open(F, "<",$PIDFILE);
			$pid = <F>;
			close(F);
			chomp $pid;
			if ($pid != $$) {
				print "Error: nmis.pl, previous pidfile exists, killing the process $pid check your process run-time\n";
				logMsg("ERROR previous pidfile exists, killing the process $pid check your process run-time");
				kill 15, $pid;
				unlink($PIDFILE);
				dbg("pidfile $PIDFILE deleted");
			}
		}
		# Announce our presence via a PID file
		open(PID, ">",$PIDFILE) or warn "\t Could not create $PIDFILE: $!\n";
		print PID $$ or warn "\t Could not write: $!\n"; close(PID);
		print "\t pidfile $PIDFILE created\n" if $debug;
	
		# Perform a sanity check. If the current PID file is not the same as
		# our PID then we have become detached somehow, so just exit
		open(PID, "<$PIDFILE") or warn "\t Could not open $PIDFILE: $!\n";
		$pid = <PID>; close(PID);
		chomp $pid;
		if ( $pid != $$ ) {
			print "\t pid $pid != $$, we have detached somehow - exiting\n";
			goto END_runThreads;
		}
	}

	# setup a trap for fatal signals.
	$SIG{INT} =  \&catch_zap;
	$SIG{TERM} =  \&catch_zap;
	$SIG{HUP} = \&catch_zap;

	my $nodecount = 0;

	# select the method we will run
	local *meth;
	if ($type eq "update") {
		*meth = \&doUpdate;
		logMsg("INFO start of update process");
	} else {
		*meth = \&doCollect;
	}

	if ($node_select eq "") {
		# multithreading
		# sorting the nodes so we get consistent polling cycles
		# sort could be more sophisticated if we like, eg sort by core, dist, access or group
		foreach my $onenode (sort keys %{$NT}) {
			# This will allow debugging to be turned on for a  
			# specific node where there is a problem
			if ( $onenode eq "$debug_watch" ) { 
				$debug = "true"; 
			} else { $debug = $debug_global; }

			# KS 16 Mar 02, implementing David Gay's requirement for deactiving
			# a node, ie keep a node in nodes.csv but no collection done.
			# also if $runGroup set, only do the nodes for that group.
			if ( $runGroup eq "" or $NT->{$onenode}{group} eq $runGroup ) {
				if ( $NT->{$onenode}{active} eq 'true') {
					++$nodecount;
					# One thread for each node until maxThreads is reached.
					# This loop is entered only if the commandlinevariable mthread=true is used!
					if ($mthread) {
						my $pid=fork;
						if ( defined ($pid) and $pid==0) {
		
							# this will be run only by the child
							if ($mthreadDebug) {
								print "CHILD $$-> I am a CHILD with the PID $$ processing $onenode\n";
							}
							# lets change our name, so a ps will report who we are
							$0 = "nmis.pl.$type.$onenode";
		
							meth(name=>$onenode);
		
							# all the work in this thread is done now this child will die.
		
							if ($mthreadDebug) {
								print "CHILD $$-> $onenode will now exit\n";
							}
		
							# killing child
							exit 0;
						} # end of child
		
						# Father is forced to wait here unless number of childs is less than maxthreads.

					# will be run if mthread is false (no multithreading)
					} else {
						meth(name=>$onenode); 
					}
				} #if active
				else {
					 dbg("Skipping as $onenode is marked 'inactive'");
				}
			} #if runGroup
		} # foreach $onenode

		# only do the cleanup if we have mthread enabled 
		if ($mthread) {
			# cleanup
			# wait this will block until childs done
			1 while wait != -1;
		}
	} else {
		if ( (my $node = checkNodeName($node_select))) { # ignore lc & uc
			if ( $NT->{$node}{active} eq 'true') {
				++$nodecount;
				meth(name=>$node);
			}
			else {
				 dbg("Skipping as $node_select is marked 'inactive'");
			}
		}
		else {
			print "\t Invalid node $node_select No node of that name!\n";
			return;
		}
	}

	dbg("### continue normally ###");

	if ($C->{debug} == 1) {
		dbg("=== debug output suppressed with debug=1 ===");
		$C->{debug} = 0;
	}

	$C->{collecttime} = time();

	# if an update, 
	if ( $type eq "update" ) { 
		getIntfAllInfo(); # concatencate all the interface info in <nmis_var>/nmis-interfaces.nmis
		getNodeAllInfo(); # store node info in <nmis_var>/nmis-nodeinfo.nmis
		runLinks();
	}

	# Couple of post processing things.
	### 2012-04-25 keiths, skipping extra processing if running onenode!
	if ( $type eq "collect" and $node_select eq "" ) {
		my $S = Sys::->new; # object nmis-system
		$S->init();
		my $NI = $S->ndinfo;
		delete $NI->{graphtype}; # rebuild at node nmis-system
		delete $NI->{database};
		
		### 2011-12-29 keiths, adding a general purpose master control thing, run reliably every poll cycle.
		if ( $C->{'nmis_master_poll_cycle'} eq "true" or $C->{'nmis_master_poll_cycle'} ne "false" ) {
			dbg("Starting nmisMaster");
			nmisMaster() if getbool($C->{server_master});	# do some masterly type things.
		}
		else {
			dbg("Skipping nmisMaster with configuration 'nmis_master_poll_cycle' = $C->{'nmis_master_poll_cycle'}");
		}

		if ( $C->{'nmis_summary_poll_cycle'} eq "true" or $C->{'nmis_summary_poll_cycle'} ne "false" ) {
			dbg("Starting nmisSummary");
			nmisSummary() if getbool($C->{cache_summary_tables});	# calculate and cache the summary stats
		}
		else {
			dbg("Skipping nmisSummary with configuration 'nmis_summary_poll_cycle' = $C->{'nmis_summary_poll_cycle'}");
		}

		dbg("Starting runMetrics");
		runMetrics(sys=>$S); 

		### 2013-02-22 keiths, disable thresholding on the poll cycle only.
		if ( $C->{threshold_poll_cycle} eq "true" or $C->{threshold_poll_cycle} ne "false" ) {
			dbg("Starting runThreshold");
			runThreshold($node_select);
		}
		else {
			dbg("Skipping runThreshold with configuration 'threshold_poll_cycle' = $C->{'threshold_poll_cycle'}");
		}

		dbg("Starting runEscalate");
		runEscalate();
		
		# optional post processing routines
		if ( -r "$C->{'<nmis_base>'}/bin/nmis_post_proc.pl") {
			require "$C->{'<nmis_base>'}/bin/nmis_post_proc.pl";
			dbg("start of post processing package");
			if (!pp::doPP()) {
				logMsg("ERROR running post processing routine");
			}
		}
		# nmis collect runtime and save
		my $D;
		$D->{collect}{value} = $C->{collecttime} - $C->{starttime};
		$D->{collect}{option} = 'gauge,0:1200';
		$D->{total}{value} = time() - $C->{starttime};
		$D->{total}{option} = 'gauge,0:1200';
		if (( my $db = updateRRD(data=>$D,sys=>$S,type=>"nmis"))) {
			$NI->{database}{nmis} = $db;
			$NI->{graphtype}{nmis} = 'nmis';
		}
		$S->writeNodeInfo; # var/nmis-system.nmis, the base info system
		#
	}

	if ( $type eq "update" ) {
		logMsg("INFO end of update process");
	}

	if ($debug or $mthreadDebug) {
		my $endTime = time() - $C->{starttime};
		my $stats = getUpdateStats();
		print "\n".returnTime ." Number of Data Points: $stats->{datapoints}, Sum of Bytes: $stats->{databytes}, RRDs updated: $stats->{rrdcount}, Nodes with Updates: $stats->{nodecount}\n";
		print "\n".returnTime ." End of $0 Processed $nodecount nodes ran for $endTime seconds.\n\n";
	}

END_runThreads:
	if ( $type eq 'collect' and !$debug and !$model and !$mthreadDebug) {
		unlink($PIDFILE);
		dbg("pidfile $PIDFILE deleted");
	}
	dbg("Finished");
	return;
}

#==============

sub catch_zap {
	my $rs = $_[0];
	my $PIDFILE = getPidFileName();
	logMsg("INFO I (nmis.pl conf=$C->{conf}) was killed by $rs");
	unlink $PIDFILE if (-f $PIDFILE);
	die "I (nmis.pl conf=$C->{conf}) was killed by $rs\n";
}



#====================================================================================

sub doUpdate {
	my %args = @_;
	my $name = $args{name};
	my $C = loadConfTable();

	dbg("================================");
	dbg("Starting, node $name");

	my $S = Sys::->new; # create system object
	$S->init(name=>$name,update=>'true'); # load old node info
	# nmisdev Apr2011 Copy all to catch problem with nodeType coming through blank
	$S->copyModelCfgInfo(type=>'all');					# copy standard/running model info in node info table
	my $NI = $S->ndinfo;
	my $NC = $S->ndcfg;
	$S->{doupdate} = 'true'; # flag what is running
	$S->readNodeView; # from prev. run  
	if (runPing(sys=>$S)) {
		if ($S->open(timeout => $C->{snmp_timeout}, retries => $C->{snmp_retries}, max_msg_size => $C->{snmp_max_msg_size})) {
			if (getNodeInfo(sys=>$S)) {
				if ( $NC->{node}{collect} eq 'true') {
					if (getIntfInfo(sys=>$S)) {
						#print Dumper($S)."\n";
						# print what we are
						dbg("node=$S->{name} role=$NI->{system}{roleType} type=$NI->{system}{nodeType}");
						dbg("vendor=$NI->{system}{nodeVendor} model=$NI->{system}{nodeModel} interfaces=$NI->{system}{ifNumber}");

						### 2012-12-03 keiths, adding some model testing and debugging options.
						if ( $model ) {
							print "MODEL $S->{name}: role=$NI->{system}{roleType} type=$NI->{system}{nodeType} sysObjectID=$NI->{system}{sysObjectID} sysObjectName=$NI->{system}{sysObjectName}\n";
							print "MODEL $S->{name}: sysDescr=$NI->{system}{sysDescr}\n";
							print "MODEL $S->{name}: vendor=$NI->{system}{nodeVendor} model=$NI->{system}{nodeModel} interfaces=$NI->{system}{ifNumber}\n";
						}
						getSystemHealthInfo(sys=>$S) if defined $S->{mdl}{systemHealth};
						getEnvInfo(sys=>$S);
						getCBQoS(sys=>$S); # do walk
						getCalls(sys=>$S); # do walk
					}
				} else {
					dbg("no node info collected");
				}
			}
			else {
				### 2012-10-24 keiths, fixing nodes loosing config when down during an update
				$NI->{system}{nodeModel} = 'Generic' if $NI->{system}{nodeModel} eq "";	# nmisdev Dec2010 first time model seen, collect, but no snmp answer
				$NI->{system}{nodeType} = 'generic' if $NI->{system}{nodeType} eq "";
			}
			$S->close; # close snmp session
		}
	} else {		# no ping, no snmp, no type
		$NI->{system}{nodeModel} = 'Generic' if $NI->{system}{nodeModel} eq "";		# nmisdev Dec2010 first time model seen, collect, but no snmp answer
		$NI->{system}{nodeType} = 'generic' if $NI->{system}{nodeType} eq "";
	}
	#print Dumper($S)."\n";
	runReach(sys=>$S);
	$S->writeNodeView;  # save node view info in file var/$NI->{name}-view.nmis
	$S->writeNodeInfo; # save node info in file var/$NI->{name}-node.nmis
	
	### 2013-03-19 keiths, NMIS Plugins!
	runCustomPlugins(node => $name, sys=>$S) if defined $S->{mdl}{custom};

	dbg("Finished");
	return;
} # end runUpdate

#=========================================================================================

sub doCollect {
	my %args = @_;
	my $name = $args{name};

	dbg("================================");
	dbg("Starting, node $name");

	my $S = Sys::->new; # create system object
	### 2013-02-25 keiths, fixing down node refreshing......
	#if (! $S->init(name=>$name) || $S->{info}{system}{nodedown} eq 'true') {
	#dbg("no info available of node $name or node was down, nodedown=$S->{info}{system}{nodedown}, refresh it");
	if (! $S->init(name=>$name) ) {
		dbg("no info available of node $name, refresh it");
		doUpdate(name=>$name);
		dbg("Finished");
		return; # next run to collect
	}

	my $NI = $S->ndinfo;
	my $NC = $S->ndcfg;
	$S->{docollect} = 'true'; # flag what is running
	$S->readNodeView; # from prev. run
	# print what we are
	dbg("node=$NI->{system}{name} role=$NI->{system}{roleType} type=$NI->{system}{nodeType}");
	dbg("vendor=$NI->{system}{nodeVendor} model=$NI->{system}{nodeModel} interfaces=$NI->{system}{ifNumber}");

	if (runPing(sys=>$S)) {
		if ($S->open(timeout => $C->{snmp_timeout}, retries => $C->{snmp_retries}, max_msg_size => $C->{snmp_max_msg_size})) {
			# oke, node reachable
			if ( $NC->{node}{collect} eq 'true') {
				if (updateNodeInfo(sys=>$S)) {
					# snmp oke
					if ( $C->{snmp_stop_polling_on_error} eq "" ) {
						$C->{snmp_stop_polling_on_error} = "false";
					}
					### 2012-03-28 keiths, improving handling of transient SNMP sessions on bad links
					if ( $C->{snmp_stop_polling_on_error} eq "true" and $NI->{system}{snmpdown} eq "true") {
						logMsg("SNMP Polling stopped for $NI->{system}{name} because SNMP had errors, snmpdown=$NI->{system}{snmpdown} snmp_stop_polling_on_error=$C->{snmp_stop_polling_on_error}");	
					}
					else {
						
						### 2012-12-03 keiths, adding some model testing and debugging options.
						if ( $model ) {
							print "MODEL $S->{name}: role=$NI->{system}{roleType} type=$NI->{system}{nodeType} sysObjectID=$NI->{system}{sysObjectID} sysObjectName=$NI->{system}{sysObjectName}\n";
							print "MODEL $S->{name}: sysDescr=$NI->{system}{sysDescr}\n";
							print "MODEL $S->{name}: vendor=$NI->{system}{nodeVendor} model=$NI->{system}{nodeModel} interfaces=$NI->{system}{ifNumber}\n";
						}

						# get node data and store in rrd					
						getNodeData(sys=>$S);
						
						# get intf data and store in rrd
						getIntfData(sys=>$S) if defined $S->{info}{interface};

						getSystemHealthData(sys=>$S);
		
						getEnvData(sys=>$S);
	
						getCBQoS(sys=>$S);
	
						getCalls(sys=>$S);
	
						getPVC(sys=>$S);
						
						### server collection
						runServer(sys=>$S);

						# Custom Alerts
						runAlerts(sys=>$S) if defined $S->{mdl}{alerts};
					}
				}
			}
		}
	}
	
	### 2012-09-11 keiths, running services even if node down.
	# Need to poll services even if no ping!
	# run service avail even if no collect
	runServices(sys=>$S);

	runCheckValues(sys=>$S);
	runReach(sys=>$S);
	$S->writeNodeView;
	$S->writeNodeInfo; # save node info in file var/$NI->{name}-node.nmis
	$S->close; 
	dbg("Finished");
	return;
} # end runCollect

#=========================================================================================

#
# normaly a daemon fpingd.pl is running (if set in NMIS config) and stores the result in var/fping.nmis
# if node info missing then ping.pm is used
#
sub runPing {
	my %args = @_;
	my $S = $args{sys};
	my $NI = $S->ndinfo;	# node info
	my $V =  $S->view;		# web view
	my $RI = $S->reach;		# reach table
	my $M = $S->mdl;		# model table
	my $NC = $S->ndcfg;		# node config
	my ($ping_min,$ping_avg,$ping_max,$ping_loss,$pingresult);
	my $exit = 0; # preset failure
	my $PT;

	$S->{snmpdown_org} = $NI->{system}{snmpdown}; # remember state for log filter in getNodeInfo

	# preset view of node status
	$V->{system}{status_value} = 'unknown';
	$V->{system}{status_title} = 'Node Status';
	$V->{system}{status_color} = '#0F0';

	if ($NC->{node}{ping} eq 'true') {
		# use fastping info if available
		if ($C->{daemon_fping_active} eq 'true') {
			$PT = loadTable(dir=>'var',name=>'nmis-fping'); # load ping results (from cache) from daemon fpingd
		}
		if ($C->{daemon_fping_active} eq 'true' and exists $PT->{$NC->{node}{name}}{loss}) {
			# copy values
			$ping_avg = $PT->{$NC->{node}{name}}{avg};
			$ping_loss = $PT->{$NC->{node}{name}}{loss};
			dbg("INFO ($S->{name}) PING min/avg/max = $ping_min/$ping_avg/$ping_max ms loss=$ping_loss%");
			#
			# notify and checkevent are handled by fpingd
			if ($ping_loss < 100) {
				# up
				$RI->{pingavg} = $ping_avg; # results for sub runReach
				$RI->{pingresult} = 100;
				$RI->{pingloss} = $ping_loss;
				$exit = 1;	# ok
				# info for web page
				$V->{system}{lastUpdate_value} = returnDateStamp();
				$V->{system}{lastUpdate_title} = 'Last Update';
				$NI->{system}{lastUpdateSec} = time();
			} else {
				# down
				$RI->{pingloss} = $ping_loss;
				$RI->{pingresult} = 0;
			}
		} else {
			# fallback to OLD system
			logMsg("INFO ($S->{name}) standard ping system using, no ping info of daemon fpingd") 
					if $C->{daemon_fping_active} eq 'true' and $C->{deamon_fping_failed} ne 'true' and $S->{doupdate} ne 'true';
			my $retries = $C->{ping_retries} ? $C->{ping_retries} : 3;
			my $timeout = $C->{ping_timeout} ? $C->{ping_timeout} : 300 ;
			my $packet = $C->{ping_packet} ? $C->{ping_packet} : 56 ;
			my $host = $NC->{node}{host};			# ip name/adress of node

			dbg("Starting $S->{name} ($host) with timeout=$timeout retries=$retries packet=$packet");

			if ( $< and getKernelName() !~ /linux/i ) { # not root and update, assume called from www interface
				$pingresult = 100;
				dbg("SKIPPING Pinging as we are NOT running with root priviliges");
			} else {
				( $ping_min, $ping_avg, $ping_max, $ping_loss) = ext_ping($host, $packet, $retries, $timeout );
				$pingresult = defined $ping_min ? 100 : 0;		# ping_min is undef if unreachable.
			}	
	
			if ( $pingresult != 100 ) {
				# Node is down
				$RI->{pingloss} = 100;
				$RI->{pingresult} = $pingresult;
				dbg("Pinging Failed $S->{name} is NOT REACHABLE");
				logMsg("ERROR ($S->{name}) ping failed") if $NI->{system}{nodedown} ne 'true';

				notify(sys=>$S,event=>"Node Down",element=>"",details=>"Ping failed");
			} else {
				# Node is UP!
				$RI->{pingavg} = $ping_avg; # results for sub runReach
				$RI->{pingresult} = $pingresult;
				$RI->{pingloss} = $ping_loss;
				dbg("$S->{name} is PINGABLE min/avg/max = $ping_min/$ping_avg/$ping_max ms loss=$ping_loss%");
	
				# reset event only if snmp was not the reason of down
				if ($NI->{system}{snmpdown} ne 'true' ) {
					checkEvent(sys=>$S,event=>"Node Down",level=>"Normal",element=>"",details=>"Ping failed");
				}
				$exit = 1;
				# info for web page
				$V->{system}{lastUpdate_value} = returnDateStamp();
				$V->{system}{lastUpdate_title} = 'Last Update';
				$NI->{system}{lastUpdateSec} = time();
			}
		}
	} else {
		dbg("$S->{name} ping not requested");
		$RI->{pingresult} = 100; # results for sub runReach
		$RI->{pingavg} = 0;
		$RI->{pingloss} = 0;
		$exit = 1;
	}
	if ($exit) {
		$V->{system}{status_value} = 'reachable' if $NC->{node}{ping} eq 'true';
		$V->{system}{status_color} = '#0F0';
		$NI->{system}{nodedown} =  'false';
	} else {
		$V->{system}{status_value} = 'unreachable';
		$V->{system}{status_color} = 'red';
		$NI->{system}{nodedown} = 'true';
	}

	dbg("Finished with exit=$exit, nodedown=$NI->{system}{nodedown}");
	return $exit;
} # end runPing

#=========================================================================================
#
# get node info by snmp, define Model of node
#
sub getNodeInfo {
	my %args = @_;
	my $S = $args{sys}; 	# node object
	my $NI = $S->ndinfo;	# node info table
	my $RI = $S->reach;	# reach table
	my $V =  $S->view;	# web view
	my $M  = $S->mdl;	# model table
	my $NC = $S->ndcfg;		# node config
	my $SNMP = $S->snmp;	# snmp object
	my $C = loadConfTable();	# system config

	my $exit = 0; # preset failure
	$RI->{snmpresult} = 0; # preset failure

	dbg("Starting");

	# cleanups
	delete $V->{interface}  if $S->{doupdate} eq 'true' and $NC->{node}{collect} ne 'true'; # rebuild small
	delete $NI->{graphtype} if $S->{doupdate} eq 'true' and $NC->{node}{collect} ne 'true'; # rebuild small

	########################
	# nmisdev 16Sep2011
	# update nodeConf with manual overides regardless of collect or snmp status
	# code copied here for test
	
	my $NCT = loadNodeConfTable();

		
	if ($NC->{node}{collect} eq 'true') {

		# if node already down then no snmp logging of node down
		$SNMP->logFilterOut("no response from") if $S->{snmpdown_org} eq 'true';
	
		# get node info by snmp: sysDescr, sysObjectID, sysUpTime etc. and store in $NI table
		if ($S->loadNodeInfo()) {

			my $enterpriseTable = loadEnterpriseTable(); # table is already cached
	
			# Only continue processing if at least a couple of entries are valid.
			if ($NI->{system}{sysDescr} ne "" and $NI->{system}{sysObjectID} ne "" ) {
	
				# if the vendors product oid file is loaded, this will give product name.
				$NI->{system}{sysObjectName} = oid2name($NI->{system}{sysObjectID});
	
				dbg("sysObjectId=$NI->{system}{sysObjectID}, sysObjectName=$NI->{system}{sysObjectName}");
				dbg("sysDescr=$NI->{system}{sysDescr}");
		
				# Decide on vendor name.
				my @x = split(/\./,$NI->{system}{sysObjectID});
				my $i = $x[6];
				if ( $enterpriseTable->{$i}{Enterprise} ne "" ) {
					$NI->{system}{nodeVendor} = $enterpriseTable->{$i}{Enterprise};
				} else { $NI->{system}{nodeVendor} =  "Universal"; }
				dbg("oid index $i, Vendor is $NI->{system}{nodeVendor}");
	
				if ($NC->{node}{model} eq 'automatic' || $NC->{node}{model} eq "") {
					# get nodeModel based on nodeVendor and sysDescr
					$NI->{system}{nodeModel} = $S->selectNodeModel(); # select and save name in node info table
					dbg("selectNodeModel result model=$NI->{system}{nodeModel}");
					$NI->{system}{nodeModel} = 'Default' if $NI->{system}{nodeModel} eq "";
				} else {
					$NI->{system}{nodeModel} = $NC->{node}{model};
					dbg("node model=$NI->{system}{nodeModel} set by node config");
				}
				dbg("about to loadModel model=$NI->{system}{nodeModel}");
				$S->loadModel(model=>"Model-$NI->{system}{nodeModel}");

				$S->copyModelCfgInfo(type=>'all');							# copy model info in node info table

				###
				delete $V->{system} if $S->{doupdate} eq 'true'; # rebuild

				# add web page info
				$V->{system}{status_value} = 'reachable';
				$V->{system}{status_title} = 'Node Status';
				$V->{system}{status_color} = '#0F0';
				$V->{system}{sysObjectName_value} = $NI->{system}{sysObjectName};
				$V->{system}{sysObjectName_title} = 'Object Name';
				$V->{system}{nodeVendor_value} = $NI->{system}{nodeVendor};
				$V->{system}{nodeVendor_title} = 'Vendor';
				$V->{system}{group_value} = $NI->{system}{group};
				$V->{system}{group_title} = 'Group';
				$V->{system}{customer_value} = $NI->{system}{customer};
				$V->{system}{customer_title} = 'Customer';
				$V->{system}{location_value} = $NI->{system}{location};
				$V->{system}{location_title} = 'Location';				
				$V->{system}{businessService_value} = $NI->{system}{businessService};
				$V->{system}{businessService_title} = 'Business Service';
				$V->{system}{serviceStatus_value} = $NI->{system}{serviceStatus};
				$V->{system}{serviceStatus_title} = 'Service Status';
	
				# update node info table with this new model
				if ($S->loadNodeInfo()) { 
		
					$NI->{system}{sysUpTime} = convUpTime($NI->{system}{sysUpTimeSec} = (int($NI->{system}{sysUpTime}/100)));
					$V->{system}{sysUpTime_value} = $NI->{system}{sysUpTime};
		
					$NI->{system}{server} = $C->{server_name};
		
					# pull / from VPN3002 system descr
					$NI->{system}{sysDescr} =~ s/\// /g;
		
					# collect DNS location info.
					getDNSloc(sys=>$S);
			
					# PIX failover test
					checkPIX(sys=>$S);
			
					$RI->{snmpresult} = 100; # ok
		
					$exit = 1; # done
				} else { logMsg("INFO loadNodeInfo failed"); }				
			}
			else {
				dbg("ERROR values of sysDescr and/or sysObjectID are empty");
			}
		} else {
			#  # load this model prev found
			$S->loadModel(model=>"Model-$NI->{system}{nodeModel}") if $NI->{system}{nodeModel} ne '';
		}
	} else {
		dbg("node $S->{name} is marked collect is 'false'");
		$exit = 1; # done
	}
	# modify results by nodeConf ?
	if ($NCT->{$S->{node}}{sysLocation} ne '') {
		$NI->{system}{sysLocation} = $V->{system}{sysLocation_value} = $NCT->{$NI->{system}{name}}{sysLocation};
		$NI->{nodeconf}{sysLocation} = $NI->{system}{sysLocation};
		dbg("Manual update of sysLocation by nodeConf");
	} else {
		$NI->{system}{sysLocation} = $NI->{system}{sysLocation};
	}
	if ($NCT->{$S->{node}}{sysContact} ne '') {
		$NI->{system}{sysContact} = $V->{system}{sysContact_value} = $NCT->{$NI->{system}{name}}{sysContact};
		$NI->{nodeconf}{sysContact} = $NI->{system}{sysContact};
		dbg("Manual update of sysContact by nodeConf");
	} else {
		$NI->{system}{sysContact} = $NI->{system}{sysContact};
	}

	#####################

	# process status
	if ($exit) {
		delete $NI->{interface}; # reset intf info
		$NI->{system}{noderesetcnt} = 0; # counter to skip rrd heartbeat
		
		### 2012-03-28 keiths, changing to reflect correct event type.
		checkEvent(sys=>$S,event=>"SNMP Down",level=>"Normal",element=>"",details=>"SNMP error");

		# add web page info
		$V->{system}{timezone_value} = $NI->{system}{timezone};
		$V->{system}{timezone_title} = 'Time Zone';
		$V->{system}{nodeModel_value} = $NI->{system}{nodeModel};
		$V->{system}{nodeModel_title} = 'Model';
		$V->{system}{nodeType_value} = $NI->{system}{nodeType};
		$V->{system}{nodeType_title} = 'Type';
		$V->{system}{roleType_value} = $NI->{system}{roleType};
		$V->{system}{roleType_title} = 'Role';
		$V->{system}{netType_value} = $NI->{system}{netType};
		$V->{system}{netType_title} = 'Net';
		# get ip address
		if ((my $addr = resolveDNStoAddr($NI->{system}{host}))) { 
			$NI->{system}{host_addr} = $addr; # cache
			if ($addr eq $NI->{system}{host}) {
				$V->{system}{host_addr_value} = $addr;
			} else {
				$V->{system}{host_addr_value} = "$addr ($NI->{system}{host})";
			}
			$V->{system}{host_addr_title} = 'IP Address';
		}
	} else {
		# failed by snmp
		$exit = snmpNodeDown(sys=>$S);

		# node status info web page
		$V->{system}{status_title} = 'Node Status';
		if ( $NC->{node}{ping} eq 'true') {
			$V->{system}{status_value} = 'degraded';
			$V->{system}{status_color} = '#FFFF00';
		} else {
			$V->{system}{status_value} = 'unreachable';
			$V->{system}{status_color} = 'red';
		}
	}

	$NI->{system}{nodedown} = $NI->{system}{snmpdown} = $exit ? 'false' : 'true';

	dbg("Finished with exit=$exit nodedown=$NI->{system}{nodedown}");
	return $exit;
} # end getNodeInfo

#=========================================================================================

sub getDNSloc {
	my %args = @_;
	my $S = $args{sys}; # node object
	my $NI = $S->ndinfo; # node info
	my $C = loadConfTable();

	dbg("Starting");

	# collect DNS location info. Update this info every update pass.
	$NI->{system}{loc_DNSloc} = "unknown";
	my $tmphostname = $NI->{system}{host};
	if ( $C->{loc_from_DNSloc} eq "true" and $C->{netDNS} == 1 ) {
		my ($rr, $lat, $lon);
		my $res   = Net::DNS::Resolver->new;
		if ($tmphostname =~ /\d+\.\d+\.\d+\.\d+/) {
			# find reverse lookup as this is an ip
			my $query = $res->query("$tmphostname","PTR");
			if ($query) {
				foreach $rr ($query->answer) {
					next unless $rr->type eq "PTR";
					$tmphostname = $rr->ptrdname;
					dbg("DNS Reverse query $tmphostname");
				}
			} else {
				dbg("ERROR, DNS Reverse query failed: $res->errorstring");
			}
		}
		#look up loc for hostname
		my $query = $res->query("$tmphostname","LOC");
		if ($query) {
			foreach $rr ($query->answer) {
				next unless $rr->type eq "LOC";
				($lat, $lon) = $rr->latlon;
				$NI->{system}{loc_DNSloc} = $lat . ",". $lon . ",". $rr->altitude;
				dbg("Location from DNS LOC query is $NI->{system}{loc_DNSloc}");
			}
		} else {
			dbg("ERROR, DNS Loc query failed: $res->errorstring");
		}
	} # end DNSLoc
	# if no DNS based location information found - look at sysLocation in router.....
	# longitude,latitude,altitude,location-text
	if ( $C->{loc_from_sysLoc} eq "true" and $NI->{system}{loc_DNSloc} eq "unknown"  ) {
		if ($NI->{system}{sysLocation} =~ /$C->{loc_sysLoc_format}/ ) {
			$NI->{system}{loc_DNSloc} = $NI->{system}{sysLocation};
			dbg("Location from device sysLocation is $NI->{system}{loc_DNSloc}");
		}
	} # end sysLoc
	dbg("Finished");
	return 1;
} # end getDNSloc


#=========================================================================================

sub checkPower {
	my %args = @_;
	my $S = $args{sys};
	my $NI = $S->ndinfo;
	my $V =  $S->view;
	my $M = $S->mdl;
	dbg("Starting");

	my $attr = $args{attr};

	dbg("Start with attribute=$attr");

	delete $V->{system}{"${attr}_value"};

	dbg("Power check attribute=$attr value=$NI->{system}{$attr}");
	if ($NI->{system}{$attr} ne '') {
		if ($NI->{system}{$attr} !~ /noSuch/) {
			$V->{system}{"${attr}_value"} = $NI->{system}{$attr};
			if ( $NI->{system}{$attr} =~ /normal|unknown|notPresent/ ) { 
				checkEvent(sys=>$S,event=>"RPS Fail",level=>"Normal",element=>$attr,details=>"RPS failed");
				$V->{system}{"${attr}_color"} = '#0F0';
			} else {
				notify(sys=>$S,event=>"RPS Fail",element=>$attr,details=>"RPS failed");
				$V->{system}{"${attr}_color"} = 'red';
			}
		}
	}

	dbg("Finished");
	return;

} # end checkPower

#=========================================================================================
sub checkNodeConfiguration {
	my %args = @_;
	my $S = $args{sys};
	my $NI = $S->ndinfo;
	my $V =  $S->view;
	my $M = $S->mdl;
	dbg("Starting");

	dbg("Start checkNodeConfiguration ");

	my @updatePrevValues = qw ( configLastChanged configLastSaved bootConfigLastChanged );
	# create previous values if they don't exist
	for my $attr (@updatePrevValues) {
		if ($NI->{system}{$attr} ne '' && !defined($NI->{system}{"${attr}_prev"}) ) {
			$NI->{system}{"${attr}_prev"} = $NI->{system}{$attr};
		}
	}

	my $configLastChanged = $NI->{system}{configLastChanged};
	my $configLastSaved = $NI->{system}{configLastSaved};
	my $bootConfigLastChanged = $NI->{system}{bootConfigLastChanged};
	my $configLastChanged_prev = $NI->{system}{configLastChanged_prev};

	dbg("checkNodeConfiguration configLastChanged=$configLastChanged, configLastSaved=$configLastSaved, bootConfigLastChanged=$bootConfigLastChanged, configLastChanged_prev=$configLastChanged_prev");
	# check if config is saved:
	$V->{system}{configLastChanged_value} = convUpTime( $configLastChanged/100 );
	$V->{system}{configLastSaved_value} = convUpTime( $configLastSaved/100 );
	$V->{system}{bootConfigLastChanged_value} = convUpTime( $bootConfigLastChanged/100 );
	$V->{system}{configurationState_title} = 'Configuration State';
	if( $configLastChanged > $bootConfigLastChanged ) {
		$V->{system}{"configurationState_value"} = "Config Not Saved in NVRAM";
		$V->{system}{"configurationState_color"} = "#FFDD00";	#warning
		dbg("checkNodeConfiguration, config not saved, $configLastChanged > $bootConfigLastChanged");
	} else {
		$V->{system}{"configurationState_value"} = "Config Saved in NVRAM";
		$V->{system}{"configurationState_color"} = "#00BB00";	#normal	
	}

	if( $configLastChanged > $configLastChanged_prev ) {
		$V->{system}{configChangeCount_value}++;
		$V->{system}{configChangeCount_title} = "Configuration change count";

		notify(sys=>$S,event=>"Node Configuration Change",element=>"",details=>"Changed at ".$V->{system}{configLastChanged_value} );
		logMsg("checkNodeConfiguration configuration change detected on $NI->{system}{name}, creating event");
	}
	
	#update previous values to be out current values
	for my $attr (@updatePrevValues) {
		if ($NI->{system}{$attr} ne '') {
			$NI->{system}{"${attr}_prev"} = $NI->{system}{$attr};
		}
	}

	dbg("Finished");
	return;

} # end checkNodeConfiguration

#=========================================================================================


# Create the Interface configuration from SNMP Stuff!!!!!
sub getIntfInfo {
	my %args = @_;
	my $S = $args{sys}; # object
	my $intf_one = $args{index}; # index for single interface update

	my $NI = $S->ndinfo; # node info table
	my $V =  $S->view;
	my $M = $S->mdl;	# node model table
	my $SNMP =$S->snmp;
	my $IF = $S->ifinfo; # interface info table
	my $NC = $S->ndcfg; # node config table

	my $C = loadConfTable();

	if ( defined $S->{mdl}{interface}{sys}{standard} ) {
		dbg("Starting");
		dbg("Get Interface Info of node $NI->{system}{name}, model $NI->{system}{nodeModel}");
	
		# load interface types (IANA). number => name
		my $IFT = loadifTypesTable();
	
		my $NCT = loadNodeConfTable();
	
		# get interface Index table
		my @ifIndexNum;
		my $ifIndexTable;
		if (($ifIndexTable = $SNMP->gettable('ifIndex'))) {
			foreach my $oid ( oid_lex_sort(keys %{$ifIndexTable})) {
				push @ifIndexNum,$ifIndexTable->{$oid};
			}
		} else {
			logMsg("ERROR ($S->{name}) on get interface index table");
			# failed by snmp
			if ( $S->{snmp}{error} !~ /is empty or does not exist/ ) {
				snmpNodeDown(sys=>$S);
			}
			dbg("Finished");
			return 0;
		}
		
		if ($intf_one eq "") {
			# remove unknown interfaces, found in previous runs, from table
			### possible vivification
			for my $i (keys %{$IF}) {
				if ( (not grep { $i eq $_ } @ifIndexNum) ) { 
					delete $IF->{$i};
					delete $NI->{graphtype}{$i};
					delete $NI->{database}{interface}{$i};
					delete $NI->{database}{pkts}{$i} if $NI->{database}{pkts}{$i} ne '';
					dbg("Interface ifIndex=$i removed from table");
					logMsg("INFO ($S->{name}) Interface ifIndex=$i removed from table"); # test info
				}
			}
			delete $V->{interface}; # rebuild interface view table
		}
		
		# Loop to get interface information, will be stored in {ifinfo} table => $IF
		foreach my $index (@ifIndexNum) {
			next if ($intf_one ne '' and $intf_one ne $index); # only one interface
			if ($S->loadInfo(class=>'interface',index=>$index,model=>$model)) {
				checkIntfInfo(sys=>$S,index=>$index,iftype=>$IFT);
				$IF = $S->ifinfo; # renew pointer
				logMsg("INFO ($S->{name}) Joeps an empty field of index=$index admin=$IF->{$index}{ifAdminStatus}") if $IF->{$index}{ifAdminStatus} eq "";
				dbg("ifIndex=$index ifDescr=$IF->{$index}{ifDescr} ifType=$IF->{$index}{ifType} ifAdminStatus=$IF->{$index}{ifAdminStatus} ifOperStatus=$IF->{$index}{ifOperStatus} ifSpeed=$IF->{$index}{ifSpeed}");
			} else {
				# failed by snmp
				snmpNodeDown(sys=>$S);
				dbg("Finished");
				return 0;
			}
		}
	
		# port information optional
		if ($M->{port} ne "") {
			foreach my $index (@ifIndexNum) { 
				next if ($intf_one ne '' and $intf_one ne $index);
				# get the VLAN info: table is indexed by port.portnumber
				if ( $IF->{$index}{ifDescr} =~ /\d{1,2}\/(\d{1,2})$/i ) { # FastEthernet0/1
					my $port = '1.' . $1;
					if ( $IF->{$index}{ifDescr} =~ /(\d{1,2})\/\d{1,2}\/(\d{1,2})$/i ) { # FastEthernet1/0/0
						$port = $1. '.' . $2;
					}
					if ($S->loadInfo(class=>'port',index=>$index,port=>$port,table=>'interface',model=>$model)) {
						#
						last if $IF->{$index}{vlanPortVlan} eq "";	# model does not support CISCO-STACK-MIB
						$V->{interface}{"${index}_portAdminSpeed_value"} = convertIfSpeed($IF->{$index}{portAdminSpeed});
						dbg("get VLAN details: index=$index, ifDescr=$IF->{$index}{ifDescr}");
						dbg("portNumber: $port, VLan: $IF->{$index}{vlanPortVlan}, AdminSpeed: $IF->{$index}{portAdminSpeed}");
					}
				} else {
					my $port;
					if ( $IF->{$index}{ifDescr} =~ /(\d{1,2})\D(\d{1,2})$/ ) { # 0-0 Catalyst
						$port = $1. '.' . $2;
					}
					if ($S->loadInfo(class=>'port',index=>$index,port=>$port,table=>'interface',model=>$model)) {
						#
						last if $IF->{$index}{vlanPortVlan} eq "";	# model does not support CISCO-STACK-MIB
						$V->{interface}{"${index}_portAdminSpeed_value"} = convertIfSpeed($IF->{$index}{portAdminSpeed});
						dbg("get VLAN details: index=$index, ifDescr=$IF->{$index}{ifDescr}");
						dbg("portNumber: $port, VLan: $IF->{$index}{vlanPortVlan}, AdminSpeed: $IF->{$index}{portAdminSpeed}");
					}
				}
			}
		}
	
	
		my $ifAdEntTable;
		my $ifMaskTable;
		my %ifCnt;
		dbg("Getting Device IP Address Table"); 
		if ( $ifAdEntTable = $SNMP->getindex('ipAdEntIfIndex')) {
			if ( $ifMaskTable = $SNMP->getindex('ipAdEntNetMask')) {
				foreach my $addr (keys %{$ifAdEntTable}) {
					my $index = $ifAdEntTable->{$addr};
					next if ($intf_one ne '' and $intf_one ne $index);
					$ifCnt{$index} += 1;
					dbg("ifIndex=$ifAdEntTable->{$addr}, addr=$addr  mask=$ifMaskTable->{$addr}");	
					$IF->{$index}{"ipAdEntAddr$ifCnt{$index}"} = $addr;
					$IF->{$index}{"ipAdEntNetMask$ifCnt{$index}"} = $ifMaskTable->{$addr};
					($IF->{$ifAdEntTable->{$addr}}{"ipSubnet$ifCnt{$index}"},
						$IF->{$ifAdEntTable->{$addr}}{"ipSubnetBits$ifCnt{$index}"}) = ipSubnet(address=>$addr, mask=>$ifMaskTable->{$addr});
					$V->{interface}{"$ifAdEntTable->{$addr}_ipAdEntAddr$ifCnt{$index}_title"} = 'IP address / mask';
					$V->{interface}{"$ifAdEntTable->{$addr}_ipAdEntAddr$ifCnt{$index}_value"} = "$addr / $ifMaskTable->{$addr}";
				}
			} else {
				dbg("ERROR getting Device Ip Address table");
			}
		} else {
			dbg("ERROR getting Device Ip Address table");
		}
	
		# pre compile regex
		my $qr_no_collect_ifDescr_gen = qr/($S->{mdl}{interface}{nocollect}{ifDescr})/i;
		my $qr_no_collect_ifType_gen = qr/($S->{mdl}{interface}{nocollect}{ifType})/i;
		my $qr_no_collect_ifAlias_gen = qr/($S->{mdl}{interface}{nocollect}{Description})/i;
		my $qr_no_collect_ifOperStatus_gen = qr/($S->{mdl}{interface}{nocollect}{ifOperStatus})/i;
		
		### 2012-03-14 keiths, collecting override based on interface description.
		my $qr_collect_ifAlias_gen = 0;
		$qr_collect_ifAlias_gen = qr/($S->{mdl}{interface}{collect}{Description})/ if $S->{mdl}{interface}{collect}{Description};
		
		my $qr_no_event_ifAlias_gen = qr/($S->{mdl}{interface}{noevent}{Description})/i;
		my $qr_no_event_ifDescr_gen = qr/($S->{mdl}{interface}{noevent}{ifDescr})/i;
		my $qr_no_event_ifType_gen = qr/($S->{mdl}{interface}{noevent}{ifType})/i;

		my $noDescription = $M->{interface}{nocollect}{noDescription};
				
		### 2013-03-05 keiths, global collect policy override from Config!
    if ( defined $C->{global_nocollect_noDescription} and $C->{global_nocollect_noDescription} ne "" ) {
    	$noDescription = $C->{global_nocollect_noDescription};
    	dbg("INFO Model overriden by Global Config for global_nocollect_noDescription");
    }

    if ( defined $C->{global_collect_Description} and $C->{global_collect_Description} ne "" ) {
    	$qr_collect_ifAlias_gen = qr/($C->{global_collect_Description})/i;
    	dbg("INFO Model overriden by Global Config for global_collect_Description");
    }
    	
    if ( defined $C->{global_nocollect_ifDescr} and $C->{global_nocollect_ifDescr} ne "" ) {
    	$qr_no_collect_ifDescr_gen = qr/($C->{global_nocollect_ifDescr})/i;
    	dbg("INFO Model overriden by Global Config for global_nocollect_ifDescr");
    }

    if ( defined $C->{global_nocollect_Description} and $C->{global_nocollect_Description} ne "" ) {
    	$qr_no_collect_ifAlias_gen = qr/($C->{global_nocollect_Description})/i;
    	dbg("INFO Model overriden by Global Config for global_nocollect_Description");
    }

    if ( defined $C->{global_nocollect_ifType} and $C->{global_nocollect_ifType} ne "" ) {
    	$qr_no_collect_ifType_gen = qr/($C->{global_nocollect_ifType})/i;
    	dbg("INFO Model overriden by Global Config for global_nocollect_ifType");
    }

    if ( defined $C->{global_nocollect_ifOperStatus} and $C->{global_nocollect_ifOperStatus} ne "" ) {
    	$qr_no_collect_ifOperStatus_gen = qr/($C->{global_nocollect_ifOperStatus})/i;
    	dbg("INFO Model overriden by Global Config for global_nocollect_ifOperStatus");
    }

    if ( defined $C->{global_noevent_ifDescr} and $C->{global_noevent_ifDescr} ne "" ) {
    	$qr_no_event_ifDescr_gen = qr/($C->{global_noevent_ifDescr})/i;
    	dbg("INFO Model overriden by Global Config for global_noevent_ifDescr");
    }

    if ( defined $C->{global_noevent_Description} and $C->{global_noevent_Description} ne "" ) {
    	$qr_no_event_ifAlias_gen = qr/($C->{global_noevent_Description})/i;
    	dbg("INFO Model overriden by Global Config for global_noevent_Description");
    }

    if ( defined $C->{global_noevent_ifType} and $C->{global_noevent_ifType} ne "" ) {
    	$qr_no_event_ifType_gen = qr/($C->{global_noevent_ifType})/i;
    	dbg("INFO Model overriden by Global Config for global_noevent_ifType");
    }
		
		my $intfTotal = 0;
		my $intfCollect = 0; # reset counters
	
		### 2012-10-08 keiths, updates to index node conf table by ifDescr instead of ifIndex.
		foreach my $index (@ifIndexNum) {
			next if ($intf_one ne '' and $intf_one ne $index);
			
			my $ifDescr = $IF->{$index}{ifDescr};
				$intfTotal++;
			# count total number of real interfaces		
			if ($IF->{$index}{ifType} !~ /$qr_no_collect_ifType_gen/ and $IF->{$index}{ifType} !~ /$qr_no_collect_ifDescr_gen/) {
				$IF->{$index}{real} = 'true';
			}
				
			# ifDescr must always be filled
			if ($IF->{$index}{ifDescr} eq "") { $IF->{$index}{ifDescr} = $index; }
			# check for duplicated ifDescr
			foreach my $i (keys %{$IF}) {
				if ($index ne $i and $IF->{$index}{ifDescr} eq $IF->{$i}{ifDescr}) {
					$IF->{$index}{ifDescr} = "$IF->{$index}{ifDescr}-${index}"; # add index to string
					$V->{interface}{"${index}_ifDescr_value"} = $IF->{$index}{ifDescr}; # update
					dbg("Interface Description changed to $IF->{$index}{ifDescr}");
				}
			}
			### add in anything we find from nodeConf - allows manual updating of interface variables
			### warning - will overwrite what we got from the device - be warned !!!
			if ($NCT->{$S->{node}}{$ifDescr}{Description} ne '') {
				$IF->{$index}{nc_Description} = $IF->{$index}{Description}; # save
				$IF->{$index}{Description} = $V->{interface}{"${index}_Description_value"} = $NCT->{$S->{node}}{$ifDescr}{Description};
				dbg("Manual update of Description by nodeConf");
			}
			if ($NCT->{$S->{node}}{$ifDescr}{ifSpeed} ne '') {
				$IF->{$index}{nc_ifSpeed} = $IF->{$index}{ifSpeed}; # save
				$IF->{$index}{ifSpeed} = $V->{interface}{"${index}_ifSpeed_value"} = $NCT->{$S->{node}}{$ifDescr}{ifSpeed};
				### 2012-10-09 keiths, fixing ifSpeed to be shortened when using nodeConf
				$V->{interface}{"${index}_ifSpeed_value"} = convertIfSpeed($IF->{$index}{ifSpeed});
				dbg("Manual update of ifSpeed by nodeConf");
			}

			if ($NCT->{$S->{node}}{$ifDescr}{ifSpeedIn} ne '') {
				$IF->{$index}{nc_ifSpeedIn} = $IF->{$index}{ifSpeed}; # save
				$IF->{$index}{ifSpeedIn} = $NCT->{$S->{node}}{$ifDescr}{ifSpeedIn};

				$IF->{$index}{nc_ifSpeed} = $IF->{$index}{nc_ifSpeedIn};
				$IF->{$index}{ifSpeed} = $IF->{$index}{ifSpeedIn};

				### 2012-10-09 keiths, fixing ifSpeed to be shortened when using nodeConf
				$V->{interface}{"${index}_ifSpeedIn_value"} = convertIfSpeed($IF->{$index}{ifSpeedIn});
				dbg("Manual update of ifSpeedIn by nodeConf");
			}
			
			if ($NCT->{$S->{node}}{$ifDescr}{ifSpeedOut} ne '') {
				$IF->{$index}{nc_ifSpeedOut} = $IF->{$index}{ifSpeed}; # save
				$IF->{$index}{ifSpeedOut} = $NCT->{$S->{node}}{$ifDescr}{ifSpeedOut};
				### 2012-10-09 keiths, fixing ifSpeed to be shortened when using nodeConf
				$V->{interface}{"${index}_ifSpeedOut_value"} = convertIfSpeed($IF->{$index}{ifSpeedOut});
				dbg("Manual update of ifSpeedOut by nodeConf");
			}
			
			
			# preset collect,event on true
			$IF->{$index}{collect} = "true";
			$IF->{$index}{event} = "true";
			#
			#Decide if the interface is one that we can do stats on or not based on Description and ifType and AdminStatus
			# If the interface is admin down no statistics
			### 2012-03-14 keiths, collecting override based on interface description.
			if ($qr_collect_ifAlias_gen and $IF->{$index}{Description} =~ /$qr_collect_ifAlias_gen/i ) {
				$IF->{$index}{collect} = "true";
				$IF->{$index}{nocollect} = "Collecting: found $1 in Description"; # reason
			}
			elsif ($IF->{$index}{ifAdminStatus} =~ /down|testing|null/ ) {
				$IF->{$index}{collect} = "false";
				$IF->{$index}{event} = "false";
				$IF->{$index}{nocollect} = "ifAdminStatus eq down|testing|null"; # reason
				$IF->{$index}{noevent} = "ifAdminStatus eq down|testing|null"; # reason
			} 
			elsif ($IF->{$index}{ifDescr} =~ /$qr_no_collect_ifDescr_gen/i ) {
				$IF->{$index}{collect} = "false";
				$IF->{$index}{nocollect} = "found $1 in ifDescr"; # reason
			} 
			elsif ($IF->{$index}{ifType} =~ /$qr_no_collect_ifType_gen/i ) {
				$IF->{$index}{collect} = "false";
				$IF->{$index}{nocollect} = "found $1 in ifType"; # reason
			} 
			elsif ($IF->{$index}{Description} =~ /$qr_no_collect_ifAlias_gen/i ) {
				$IF->{$index}{collect} = "false";
				$IF->{$index}{nocollect} = "found $1 in Description"; # reason
			} 
			elsif ($IF->{$index}{Description} eq "" and $noDescription eq 'true') {
				$IF->{$index}{collect} = "false";
				$IF->{$index}{nocollect} = "no Description (ifAlias)"; # reason
			} 
			elsif ($IF->{$index}{ifOperStatus} =~ /$qr_no_collect_ifOperStatus_gen/i ) {
				$IF->{$index}{collect} = "false";
				$IF->{$index}{nocollect} = "found $1 in ifOperStatus"; # reason
			}
	
			# send events ?
			if ($IF->{$index}{Description} =~ /$qr_no_event_ifAlias_gen/i ) {
				$IF->{$index}{event} = "false";
				$IF->{$index}{noevent} = "found $1 in ifAlias"; # reason
			} 
			elsif ($IF->{$index}{ifType} =~ /$qr_no_event_ifType_gen/i ) {
				$IF->{$index}{event} = "false";
				$IF->{$index}{noevent} = "found $1 in ifType"; # reason
			} 
			elsif ($IF->{$index}{ifDescr} =~ /$qr_no_event_ifDescr_gen/i ) {
				$IF->{$index}{event} = "false";
				$IF->{$index}{noevent} = "found $1 in ifDescr"; # reason
			}
	
			# convert interface name
			$IF->{$index}{interface} = convertIfName($IF->{$index}{ifDescr});
			$IF->{$index}{ifIndex} = $index;
			
			### 2012-11-20 keiths, updates to index node conf table by ifDescr instead of ifIndex.
			# modify by node Config ?
			if ($NCT->{$S->{name}}{$ifDescr}{collect} ne '' and $NCT->{$S->{name}}{$ifDescr}{ifDescr} eq $IF->{$index}{ifDescr}) {
				$IF->{$index}{nc_collect} = $IF->{$index}{collect};
				$IF->{$index}{collect} = $NCT->{$S->{name}}{$ifDescr}{collect};
				dbg("Manual update of Collect by nodeConf");
				if ($IF->{$index}{collect} eq 'false') {
					$IF->{$index}{nocollect} = "Manual update by nodeConf";
				}
			}
			if ($NCT->{$S->{name}}{$ifDescr}{event} ne '' and $NCT->{$S->{name}}{$ifDescr}{ifDescr} eq $IF->{$index}{ifDescr}) {
				$IF->{$index}{nc_event} = $IF->{$index}{event};
				$IF->{$index}{event} = $NCT->{$S->{name}}{$ifDescr}{event};
				$IF->{$index}{noevent} = "Manual update by nodeConf" if $IF->{$index}{event} eq 'false'; # reason
				dbg("Manual update of Event by nodeConf");
			}
			if ($NCT->{$S->{name}}{$ifDescr}{threshold} ne '' and $NCT->{$S->{name}}{$ifDescr}{ifDescr} eq $IF->{$index}{ifDescr}) {
				$IF->{$index}{nc_threshold} = $IF->{$index}{threshold};
				$IF->{$index}{threshold} = $NCT->{$S->{name}}{$ifDescr}{threshold};
				$IF->{$index}{nothreshold} = "Manual update by nodeConf" if $IF->{$index}{threshold} eq 'false'; # reason
				dbg("Manual update of Threshold by nodeConf");
			}
	
			# interface now up or down, check and set or clear outstanding event.
			if ( $IF->{$index}{collect} eq 'true'
					and $IF->{$index}{ifAdminStatus} =~ /up|ok/ 
					and $IF->{$index}{ifOperStatus} !~ /up|ok|dormant/ 
			) {
				if ($IF->{$index}{event} eq 'true') {
					notify(sys=>$S,event=>"Interface Down",element=>$IF->{$index}{ifDescr},details=>$IF->{$index}{Description});
				}
			} else {
				checkEvent(sys=>$S,event=>"Interface Down",level=>"Normal",element=>$IF->{$index}{ifDescr},details=>$IF->{$index}{Description});
			}
	
			$IF->{$index}{threshold} = $IF->{$index}{collect};
	
			# number of interfaces collected with collect and event on
			$intfCollect++ if $IF->{$index}{collect} eq 'true' && $IF->{$index}{event} eq 'true';
	
			# save values only if all interfaces are updated
			if ($intf_one eq '') {
				$NI->{system}{intfTotal} = $intfTotal;
				$NI->{system}{intfCollect} = $intfCollect;
			}
	
			# prepare values for web page
			$V->{interface}{"${index}_event_value"} = $IF->{$index}{event};
			$V->{interface}{"${index}_event_title"} = 'Event on';
	
			$V->{interface}{"${index}_threshold_value"} = $NC->{node}{threshold} ne 'true' ? 'false': $IF->{$index}{threshold};
			$V->{interface}{"${index}_threshold_title"} = 'Threshold on';
	
			$V->{interface}{"${index}_collect_value"} = $IF->{$index}{collect};
			$V->{interface}{"${index}_collect_title"} = 'Collect on';
	
			# collect status
			delete $V->{interface}{"${index}_nocollect_title"};
			if ($IF->{$index}{collect} eq "true") {
				dbg("ifIndex $index, collect=true");
			} else {
				$V->{interface}{"${index}_nocollect_value"} = $IF->{$index}{nocollect};
				$V->{interface}{"${index}_nocollect_title"} = 'Reason';
				dbg("ifIndex $index, collect=false, $IF->{$index}{nocollect}");
				# no collect => no event, no threshold
				$IF->{$index}{threshold} = $V->{interface}{"${index}_threshold_value"} = 'false';
				$IF->{$index}{event} = $V->{interface}{"${index}_event_value"} = 'false';
			}
	
			# get color depending of state
			$V->{interface}{"${index}_ifAdminStatus_color"} = getAdminColor(sys=>$S,index=>$index);
			$V->{interface}{"${index}_ifOperStatus_color"} = getOperColor(sys=>$S,index=>$index);
	
			# index number of interface
			$V->{interface}{"${index}_ifIndex_value"} = $index;
			$V->{interface}{"${index}_ifIndex_title"} = 'ifIndex';
		}
	
		dbg("Finished");
	}
	else {
		dbg("Skipping, interfaces not defined in Model");		
	}
	return 1;
} # end getIntfInfo

#=========================================================================================

# check and modify some values of interface
sub checkIntfInfo {
	my %args = @_;
	my $S = $args{sys};
	my $index = $args{index};
	my $ifTypeDefs = $args{iftype};
	my $IF = $S->ifinfo;
	my $NI = $S->ndinfo;
	my $V =  $S->view;

	if ( $IF->{$index}{ifDescr} eq "" ) { $IF->{$index}{ifDescr} = "null"; }

	# remove bad chars from interface descriptions
	$IF->{$index}{ifDescr} = rmBadChars($IF->{$index}{ifDescr});
	$IF->{$index}{Description} = rmBadChars($IF->{$index}{Description});
 
	# Try to set the ifType to be something meaningful!!!!
	if (exists $ifTypeDefs->{$IF->{$index}{ifType}}{ifType}) {
		$IF->{$index}{ifType} = $ifTypeDefs->{$IF->{$index}{ifType}}{ifType};
	}
			
	# Just check if it is an Frame Relay sub-interface
	if ( ( $IF->{$index}{ifType} eq "frameRelay" and $IF->{$index}{ifDescr} =~ /\./ ) ) {
		$IF->{$index}{ifType} = "frameRelay-subinterface";
	}
	$V->{interface}{"${index}_ifType_value"} = $IF->{$index}{ifType};
	# get 'ifHighSpeed' if 'ifSpeed' = 4,294,967,295 - refer RFC2863 HC interfaces.
	if ( $IF->{$index}{ifSpeed} == 4294967295 ) {
		$IF->{$index}{ifSpeed} = $IF->{$index}{ifHighSpeed};
		$IF->{$index}{ifSpeed} *= 1000000;
	}
	### 2012-08-14 keiths, use ifHighSpeed if 0
	elsif ( $IF->{$index}{ifSpeed} == 0 ) {
		$IF->{$index}{ifSpeed} = $IF->{$index}{ifHighSpeed};
		$IF->{$index}{ifSpeed} *= 1000000;
	}

	### 2012-08-14 keiths, triple check in case SNMP agent is DODGY
	if ( $IF->{$index}{ifSpeed} == 0 ) {
		$IF->{$index}{ifSpeed} = 1000000000;
	}
	
	$V->{interface}{"${index}_ifSpeed_value"} = convertIfSpeed($IF->{$index}{ifSpeed});
	# convert time integer to time string
	$V->{interface}{"${index}_ifLastChange_value"} = 
		$IF->{$index}{ifLastChange} = 
			convUpTime($IF->{$index}{ifLastChangeSec} = int($IF->{$index}{ifLastChange}/100));

} # end checkIntfInfo

#=========================================================================================

sub checkPIX {
	my %args = @_;
	my $S = $args{sys};

	my $NI = $S->ndinfo;
	my $V =  $S->view;
	my $SNMP = $S->{snmp};
	my $result;
	dbg("Starting");

	# PIX failover test
	# table has six values
	# [0] primary.cfwHardwareInformation, [1] secondary.cfwHardwareInformation
	# [2] primary.HardwareStatusValue, [3] secondary.HardwareStatusValue
	# [4] primary.HardwareStatusDetail, [5] secondary.HardwareStatusDetail
	# if HardwareStatusDetail is blank ( ne 'Failover Off' ) then
	# HardwareStatusValue will have 'active' or 'standby'

	if ( $NI->{system}{nodeModel} eq "CiscoPIX" ) {
		dbg("checkPIX, Getting Cisco PIX Failover Status");
		if ($result = $SNMP->get(
					'cfwHardwareStatusValue.6',
					'cfwHardwareStatusValue.7',
					'cfwHardwareStatusDetail.6',
					'cfwHardwareStatusDetail.7'
			)) {
			$result = $SNMP->keys2name($result); # convert oid in hash key to name

			if ($result->{'cfwHardwareStatusDetail.6'} ne 'Failover Off') {
				if ( $result->{'cfwHardwareStatusValue.6'} == 0 ) { $result->{'cfwHardwareStatusValue.6'} = "Failover Off"; }
				elsif ( $result->{'cfwHardwareStatusValue.6'} == 3 ) { $result->{'cfwHardwareStatusValue.6'} = "Down"; }
				elsif ( $result->{'cfwHardwareStatusValue.6'} == 9 ) { $result->{'cfwHardwareStatusValue.6'} = "Active"; }
				elsif ( $result->{'cfwHardwareStatusValue.6'} == 10 ) { $result->{'cfwHardwareStatusValue.6'} = "Standby"; }
				else { $result->{'cfwHardwareStatusValue.6'} = "Unknown"; }
	
				if ( $result->{'cfwHardwareStatusValue.7'} == 0 ) { $result->{'cfwHardwareStatusValue.7'} = "Failover Off"; }
				elsif ( $result->{'cfwHardwareStatusValue.7'} == 3 ) { $result->{'cfwHardwareStatusValue.7'} = "Down"; }
				elsif ( $result->{'cfwHardwareStatusValue.7'} == 9 ) { $result->{'cfwHardwareStatusValue.7'} = "Active"; }
				elsif ( $result->{'cfwHardwareStatusValue.7'} == 10 ) { $result->{'cfwHardwareStatusValue.7'} = "Standby"; }
				else { $result->{'cfwHardwareStatusValue.7'} = "Unknown"; }
	
				if ($S->{docollect} eq 'true') {
					if ( $result->{'cfwHardwareStatusValue.6'} ne $NI->{system}{pixPrimary} or $result->{'cfwHardwareStatusValue.7'} ne $NI->{system}{pixSecondary} )
						{
						dbg("PIX failover occurred");
						# As this is not stateful, alarm not sent to state table in sub eventAdd
						notify(sys=>$S,event=>"Node Failover",element=>'PIX',details=>"Primary now: $NI->{system}{pixPrimary}  Secondary now: $NI->{system}{pixSecondary}");
					}
				}
				$NI->{system}{pixPrimary} = $result->{'cfwHardwareStatusValue.6'}; # remember
				$NI->{system}{pixSecondary} = $result->{'cfwHardwareStatusValue.7'};
	
				$V->{system}{firewall_title} =  "Failover Status" ;
				$V->{system}{firewall_value} = "Pri: $NI->{system}{pixPrimary} Sec: $NI->{system}{pixSecondary}";
				if ( $NI->{system}{pixPrimary} =~ /Failover Off|Active/i and 
						$NI->{system}{pixSecondary} =~ /Failover Off|Standby/i ) {
					$V->{system}{firewall_color} = "#00BB00";	#normal
				} else {
					$V->{system}{firewall_color} = "#FFDD00";	#warning
	
				}
			} else {
				$V->{system}{firewall_title} =  "Failover Status" ;
				$V->{system}{firewall_value} = "Failover off";
			}
		}
	}
	dbg("Finished");
	return 1;
} # end checkPIX

#=========================================================================================

# 
sub getEnvInfo {
	my %args = @_;
	my $S = $args{sys}; # object

	my $NI = $S->ndinfo; # node info table
	my $V =  $S->view;
	my $SNMP = $S->snmp;
	my $M = $S->mdl;	# node model table
	my $C = loadConfTable();

	dbg("Starting");
	dbg("Get Environment Info of node $NI->{system}{name}, model $NI->{system}{nodeModel}");

	if ($M->{environment} eq '') {
		dbg("No class 'environment' declared in Model");
	}
	else {
		#2011-11-11 Integrating changes from Kai-Uwe Poenisch
		if ( $NI->{system}{nodeModel} =~ /AKCP-Sensor/i ) { 
			for my $section ('akcp_temp','akcp_hum') {
				delete $NI->{$section};
				# get Index table
				my $index_var = $M->{environment}{sys}{$section}{indexed};
				if ($index_var ne '') {
					my %envIndexNum;
					my $envIndexTable;
					if (($envIndexTable = $SNMP->gettable($index_var))) {
						foreach my $oid ( oid_lex_sort(keys %{$envIndexTable})) {
							$oid =~ /\.(\d+)$/;
							my $index= $oid;
							# check for online of sensor, value 1 is online
							if ($oid =~ /\.1\.5.\d+$/ and $envIndexTable->{$oid} == 1) {
								dbg("sensor section=$section index=$index is online");
								$envIndexNum{$index}=$index;
							}
						}
					} else {
						logMsg("ERROR ($S->{name}) on get environment $section index table");
						# failed by snmp
						if ( $S->{snmp}{error} !~ /is empty or does not exist/ ) {
							snmpNodeDown(sys=>$S);
						}
					}
					# Loop to get information, will be stored in {info}{$section} table
					foreach my $index (sort keys %envIndexNum) {
						if ($S->loadInfo(class=>'environment',section=>$section,index=>$index,table=>$section,model=>$model)) {
							dbg("sensor section=$section index=$index read and stored");
						} else {
							# failed by snmp
							snmpNodeDown(sys=>$S);
						}
					}
				}
			}
		}
		#2011-11-11 Integrating changes from Kai-Uwe Poenisch
		elsif ( $NI->{system}{nodeModel} =~ /CiscoCSS/i ) {        
			for my $section ('cssgroup','csscontent') {
				delete $NI->{$section};
				# get Index table
				my $index_var = $M->{environment}{sys}{$section}{indexed};
				if ($index_var ne '') {
					my %envIndexNum;
					my $envIndexTable;
					if (($envIndexTable = $SNMP->gettable($index_var))) {
						foreach my $oid ( oid_lex_sort(keys %{$envIndexTable})) {
							if ($section eq "cssgroup") {
								$oid =~ s/1.3.6.1.4.1.9.9.368.1.17.2.1.2.//g;
							} elsif ($section eq  "csscontent") {
								$oid =~ s/1.3.6.1.4.1.9.9.368.1.16.4.1.3.//g;
							} else {
								$oid =~ /\.(\d+)$/;
							}
							my $index= $oid;
							$envIndexNum{$index}=$index;
						}
					} else {
						logMsg("ERROR ($S->{name}) on get environment $section index table");
					}
					# Loop to get information, will be stored in {info}{$section} table
					foreach my $index (sort keys %envIndexNum) {
						if ($S->loadInfo(class=>'environment',section=>$section,index=>$index,table=>$section,model=>$model)) {
							dbg("sensor section=$section index=$index read and stored");
						}
					}
				}
			}
		}
		###2012-12-13 keiths, adding generic Environment support
		else { 
			for my $section ('env_temp') {
				delete $NI->{$section};
				# get Index table
				my $index_var = $M->{environment}{sys}{$section}{indexed};
				if ($index_var ne '') {
					my %envIndexNum;
					my $envIndexTable;
					if (($envIndexTable = $SNMP->gettable($index_var))) {
						foreach my $oid ( oid_lex_sort(keys %{$envIndexTable})) {
							my $index = $oid;
							if ( $oid =~ /\.(\d+)$/ ) {
								$index = $1;
							}
							$envIndexNum{$index}=$index;
							# check for online of sensor, value 1 is online
							dbg("environment section=$section index=$index is found");
						}
					} else {
						logMsg("ERROR ($S->{name}) on get environment $section index table");
						# failed by snmp
						if ( $S->{snmp}{error} !~ /is empty or does not exist/ ) {
							snmpNodeDown(sys=>$S);
						}
					}
					# Loop to get information, will be stored in {info}{$section} table
					foreach my $index (sort keys %envIndexNum) {
						if ($S->loadInfo(class=>'environment',section=>$section,index=>$index,table=>$section,model=>$model)) {
							dbg("environment section=$section index=$index read and stored");
						} else {
							# failed by snmp
							snmpNodeDown(sys=>$S);
						}
					}
				}
			}
		}	
	}
	dbg("Finished");
	return 1;
}	
#=========================================================================================
# 
sub getEnvData {
	my %args = @_;
	my $S = $args{sys}; # object

	my $NI = $S->ndinfo; # node info table
	my $SNMP = $S->snmp;
	my $V =  $S->view;
	my $M = $S->mdl;	# node model table

	my $C = loadConfTable();

	dbg("Starting");
	dbg("Get Environment Data of node $NI->{system}{name}, model $NI->{system}{nodeModel}");

	if ($M->{environment} eq '') {
		dbg("No class 'environment' declared in Model");
	}
	else {
		#2011-11-11 Integrating changes from Kai-Uwe Poenisch
		if ( $NI->{system}{nodeModel} =~ /AKCP-Sensor/i ) {        
			for my $section ('akcp_temp','akcp_hum') {
				for my $index (sort keys %{$S->{info}{$section}}) {
					my $rrdData;
					if (($rrdData = $S->getData(class=>'environment',section=>$section,index=>$index,model=>$model))) {
						processAlerts( S => $S );
						if ( $rrdData->{error} eq "" ) {
							foreach my $sect (keys %{$rrdData}) {
								my $D = $rrdData->{$sect}{$index};
			
								# RRD Database update and remember filename
								if ((my $db = updateRRD(sys=>$S,data=>$D,type=>$sect,index=>$index)) ne "") {
									$NI->{database}{$sect}{$index} = $db;
								}
							}
						}
						else {
							### 2012-03-29 keiths, SNMP is OK, some other error happened.
							dbg("ERROR ($NI->{system}{name}) on getEnvData, $rrdData->{error}");
						}
					}
					### 2012-03-28 keiths, handling SNMP Down during poll cycles.
					else {
						logMsg("ERROR ($NI->{system}{name}) on getEnvData, SNMP problem");
						# failed by snmp
						snmpNodeDown(sys=>$S);
						dbg("ERROR, getting data");
						return 0;
					}
				}
			}
		} 
		#2011-11-11 Integrating changes from Kai-Uwe Poenisch
		elsif ( $NI->{system}{nodeModel} =~ /CiscoCSS/i ) {   
			for my $section ('cssgroup','csscontent') {
				for my $index (sort keys %{$S->{info}{$section}}) {
					my $rrdData;
					if (($rrdData = $S->getData(class=>'environment',section=>$section,index=>$index,model=>$model))) {
						processAlerts( S => $S );
						if ( $rrdData->{error} eq "" ) {
							foreach my $sect (keys %{$rrdData}) {
								my $D = $rrdData->{$sect}{$index};
			
			
								# RRD Database update and remember filename
								if ((my $db = updateRRD(sys=>$S,data=>$D,type=>$sect,index=>$index)) ne "") {
									$NI->{database}{$sect}{$index} = $db;
								}
							}
						}
						else {
							### 2012-03-29 keiths, SNMP is OK, some other error happened.
							dbg("ERROR ($NI->{system}{name}) on getEnvData, $rrdData->{error}");
						}
					}
					### 2012-03-28 keiths, handling SNMP Down during poll cycles.
					else {
						logMsg("ERROR ($NI->{system}{name}) on getEnvData, SNMP problem");
						# failed by snmp
						snmpNodeDown(sys=>$S);
						dbg("ERROR, getting data");
						return 0;
					}
				}
			}
		}
		###2012-12-13 keiths, adding generic Environment support
		else {        
			for my $section ('env_temp') {
				for my $index (sort keys %{$S->{info}{$section}}) {
					my $rrdData;
					if (($rrdData = $S->getData(class=>'environment',section=>$section,index=>$index,model=>$model))) {
						processAlerts( S => $S );
						if ( $rrdData->{error} eq "" ) {
							foreach my $sect (keys %{$rrdData}) {
								my $D = $rrdData->{$sect}{$index};
			
								# RRD Database update and remember filename
								if ((my $db = updateRRD(sys=>$S,data=>$D,type=>$sect,index=>$index)) ne "") {
									$NI->{database}{$sect}{$index} = $db;
								}
							}
						}
						else {
							dbg("ERROR ($NI->{system}{name}) on getEnvData, $rrdData->{error}");
						}
					}
					else {
						logMsg("ERROR ($NI->{system}{name}) on getEnvData, SNMP problem");
						# failed by snmp
						snmpNodeDown(sys=>$S);
						dbg("ERROR, getting data");
						return 0;
					}
				}
			}
		} 
	}
	dbg("Finished");
	return 1;
}	
#=========================================================================================

sub getSystemHealthInfo {
	my %args = @_;
	my $S = $args{sys}; # object

	my $NI = $S->ndinfo; # node info table
	my $V =  $S->view;
	my $SNMP = $S->snmp;
	my $M = $S->mdl;	# node model table
	my $C = loadConfTable();

	dbg("Starting");
	dbg("Get systemHealth Info of node $NI->{system}{name}, model $NI->{system}{nodeModel}");

	if ($M->{systemHealth} eq '') {
		dbg("No class 'systemHealth' declared in Model");
	}
	else {
		my @healthSections = split(",",$C->{model_health_sections});
		if ( exists $M->{systemHealth}{sections} and $M->{systemHealth}{sections} ne "" ) {
			@healthSections = split(",",$M->{systemHealth}{sections});
		}
		for my $section (@healthSections) {
			delete $NI->{$section};
			# get Index table
			my $index_var = '';
			if( exists($M->{systemHealth}{sys}{$section}) ) {
				$index_var = $M->{systemHealth}{sys}{$section}{indexed};
			}
			if ($index_var ne '') {
				dbg("systemHealth: index_var=$index_var");
				my %healthIndexNum;
				my $healthIndexTable;
				if ($healthIndexTable = $SNMP->gettable($index_var)) {
					# dbg("systemHealth: table is ".Dumper($healthIndexTable) );
					foreach my $oid ( oid_lex_sort(keys %{$healthIndexTable})) {
						my $index = $oid;
						if ( $oid =~ /\.(\d+)$/ ) {
							$index = $1;
						}
						$healthIndexNum{$index}=$index;
						# check for online of sensor, value 1 is online
						dbg("systemHealth section=$section index=$index is found");
					}
				} else {
					logMsg("ERROR ($S->{name}) on get systemHealth $section index table");
					# failed by snmp
					if ( $S->{snmp}{error} !~ /is empty or does not exist/ ) {
						snmpNodeDown(sys=>$S);
					}
				}
				# Loop to get information, will be stored in {info}{$section} table
				foreach my $index (sort keys %healthIndexNum) {					
					if ($S->loadInfo(class=>'systemHealth',section=>$section,index=>$index,table=>$section,model=>$model)) {
						dbg("systemHealth section=$section index=$index read and stored");
					} else {
						# failed by snmp
						snmpNodeDown(sys=>$S);
					}
				}
			}
			else {
				dbg("No indexvar found in $section");
			}
		}
	}
	dbg("Finished");
	return 1;
}
#=========================================================================================
 
sub getSystemHealthData {
	my %args = @_;
	my $S = $args{sys}; # object

	my $NI = $S->ndinfo; # node info table
	my $SNMP = $S->snmp;
	my $V =  $S->view;
	my $M = $S->mdl;	# node model table

	my $C = loadConfTable();

	dbg("Starting");
	dbg("Get systemHealth Data of node $NI->{system}{name}, model $NI->{system}{nodeModel}");

	if ($M->{systemHealth} eq '') {
		dbg("No class 'systemHealth' declared in Model");
	}
	else {   
		my @healthSections = split(",",$C->{model_health_sections});
		if ( exists $M->{systemHealth}{sections} and $M->{systemHealth}{sections} ne "" ) {
			@healthSections = split(",",$M->{systemHealth}{sections});
		}
		for my $section (@healthSections) {
			if( exists($S->{info}{$section}) ) {
				for my $index (sort keys %{$S->{info}{$section}}) {
					my $rrdData;
					if (($rrdData = $S->getData(class=>'systemHealth',section=>$section,index=>$index,model=>$model))) {
						if ( $rrdData->{error} eq "" ) {
							foreach my $sect (keys %{$rrdData}) {
								my $D = $rrdData->{$sect}{$index};
			
								# RRD Database update and remember filename
								if ((my $db = updateRRD(sys=>$S,data=>$D,type=>$sect,index=>$index)) ne "") {
									$NI->{database}{$sect}{$index} = $db;
								}
							}
						}
						else {
							dbg("ERROR ($NI->{system}{name}) on getSystemHealthData, $rrdData->{error}");
						}
					}
					else {
						logMsg("ERROR ($NI->{system}{name}) on getSystemHealthData, SNMP problem");
						# failed by snmp
						snmpNodeDown(sys=>$S);
						dbg("ERROR, getting data");
						return 0;
					}
				}
			}
			
		}
	}
	dbg("Finished");
	return 1;
}	
#=========================================================================================

sub updateNodeInfo {
	my %args = @_;
	my $S = $args{sys};
	my $NI = $S->ndinfo;
	my $V =  $S->view;
	my $RI = $S->reach;
	my $NC = $S->ndcfg;		# node config
	my $M = $S->mdl;
	my $result;
	my $exit = 1;

		dbg("Starting Update Node Info, node $S->{name}");

	# check node reset count
	if ($NI->{system}{noderesetcnt} > 0) {
		dbg("noderesetcnt=$NI->{system}{noderesetcnt} skip collecting");
		$NI->{system}{noderesetcnt}--;
		$NI->{system}{noderesetcnt} = 4 if $NI->{system}{noderesetcnt} > 4; # limit
		delete $NI->{system}{noderesetcnt} if $NI->{system}{noderesetcnt} <= 0; # failure
		$exit= 0;
		goto END_updateNodeInfo;
	}

	my $NCT = loadNodeConfTable();

	# save what we need now for check of this node
	my $sysObjectID = $NI->{system}{sysObjectID};
	my $ifNumber = $NI->{system}{ifNumber};
	my $sysUpTimeSec = $NI->{system}{sysUpTimeSec};
	my $sysUpTime = $NI->{system}{sysUpTime};

	if (($S->loadInfo(class=>'system',model=>$model))) {
		# do some checks
		if ($sysObjectID ne $NI->{system}{sysObjectID}) {
			logMsg("INFO ($NI->{system}{name}) Device type/model changed $sysObjectID now $NI->{system}{sysObjectID}");
			$exit = getNodeInfo(sys=>$S);
			goto END_updateNodeInfo; # ready with new info
		}

		if ($ifNumber != $NI->{system}{ifNumber}) {
			logMsg("INFO ($NI->{system}{name}) Number of interfaces changed from $ifNumber now $NI->{system}{ifNumber}");
			getIntfInfo(sys=>$S); # get new interface table
		}

			# Read the uptime from the node info file from the last time it was polled
		$NI->{system}{sysUpTimeSec} = int($NI->{system}{sysUpTime}/100); # seconds	

		$NI->{system}{sysUpTime} = convUpTime($NI->{system}{sysUpTimeSec});
		dbg("sysUpTime: Old=$sysUpTime New=$NI->{system}{sysUpTime}");
		### 2012-08-18 keiths, Special debug for Node Reset false positives
		#logMsg("DEBUG Node Reset: Node=$S->{name} Old=$sysUpTime New=$NI->{system}{sysUpTime} OldSec=$sysUpTimeSec NewSec=$NI->{system}{sysUpTimeSec}");
		#if ( $NI->{system}{sysUpTime} ) {
		#	
		#}
		if ($sysUpTimeSec > $NI->{system}{sysUpTimeSec} and $NI->{system}{sysUpTimeSec} ne '') {
			dbg("NODE RESET: Old sysUpTime=$sysUpTimeSec New sysUpTime=$NI->{system}{sysUpTimeSec}");
			notify(sys=>$S, event=>"Node Reset",element=>"",details=>"Old_sysUpTime=$sysUpTime New_sysUpTime=$NI->{system}{sysUpTime}");
			# calculate time of node no collecting to overlap heartbeat
			my $cnt = 4 - ((time() - $NI->{system}{lastUpdateSec})/300);
#			if ($cnt > 0) {
#				$NI->{system}{noderesetcnt} = int($cnt);
#				$exit= 0;
#				goto END_updateNodeInfo;
#			}
		}

		$V->{system}{sysUpTime_value} = $NI->{system}{sysUpTime};
		$V->{system}{sysUpTime_title} = 'Uptime';

		$V->{system}{lastUpdate_value} = returnDateStamp();
		$V->{system}{lastUpdate_title} = 'Last Update';
		$NI->{system}{lastUpdateSec} = time();

		# modify by nodeConf ?
		if ($NCT->{$S->{node}}{sysLocation} ne '') {
			$NI->{nodeconf}{sysLocation} = $NI->{system}{sysLocation};
			$NI->{system}{sysLocation} = $V->{system}{sysLocation_value} = $NCT->{$S->{node}}{sysLocation};
			dbg("Manual update of sysLocation by nodeConf");
		}
		if ($NCT->{$S->{node}}{sysContact} ne '') {
			$NI->{nodeconf}{sysContact} = $NI->{system}{sysContact};
			$NI->{system}{sysContact} = $V->{system}{sysContact_value} = $NCT->{$S->{node}}{sysContact};
			dbg("Manual update of sysContact by nodeConf");
		}

		# ok we are running snmp
		checkEvent(sys=>$S,event=>'SNMP Down',level=>"Normal",element=>'',details=>"SNMP error");

		checkPIX(sys=>$S); # check firewall if needed

		###
		delete $NI->{graphtype}; # let new build of graphtype list
		delete $NI->{database};

		$RI->{snmpresult} = 100; # oke, health info

		# view on page
		$V->{system}{status_value} = 'reachable';
		$V->{system}{status_color} = '#0F0';
		
		checkNodeConfiguration(sys=>$S) if exists $M->{system}{sys}{nodeConfiguration};

	} else {
		$exit = snmpNodeDown(sys=>$S);
		# view on page
		if ( $NC->{node}{ping} eq 'true') {
			# ping was ok but snmp not
			$V->{system}{status_value} = 'degraded';
			$V->{system}{status_color} = '#FFFF00';
		} else {
			# ping was disabled
			$V->{system}{status_value} = 'unreachable';
			$V->{system}{status_color} = 'red';
		}
		$RI->{snmpresult} = 0;
	}

	$NI->{system}{nodedown} = $NI->{system}{snmpdown} = $exit ? 'false' : 'true';

	### 2012-12-03 keiths, adding some model testing and debugging options.
	if ( $model ) {
		print "MODEL $S->{name}: nodedown=$NI->{system}{nodedown} sysUpTime=$NI->{system}{sysUpTime} sysObjectID=$NI->{system}{sysObjectID}\n";
	}

END_updateNodeInfo:
	dbg("Finished with exit=$exit");
	return $exit;
} # end updateNodeInfo

sub processAlerts {
	my %args = @_;
	my $S = $args{S};
	my $alerts = $S->{alerts};
	
	#print Dumper $S->{alerts} if $C->{debug};

	foreach my $alert (@{$alerts}) 
	{
		dbg("Processing alert: event=Alert: $alert->{event}, level=$alert->{level}, element=$alert->{ds}, details=Test $alert->{test} evaluated with $alert->{value} was $alert->{test_result}") if $alert->{test_result};
		dbg("Processing alert ".Dumper($alert),3);
		my $tresult = "Normal";
		$tresult = $alert->{level} if $alert->{test_result};
		#$alert->{test}
		my $details = "$alert->{type} evaluated with $alert->{value} $alert->{unit} as $tresult";
		if( $alert->{test_result} ) {
			notify(sys=>$S, event=>"Alert: ".$alert->{event}, level=>$alert->{level}, element=>$alert->{ds}, details=>$details);
		} else {
			checkEvent(sys=>$S, event=>"Alert: ".$alert->{event}, level=>$alert->{level}, element=>$alert->{ds}, details=>$details);
		}

	}
}

#=========================================================================================

# get node values by snmp and store in RRD and some values in reach table
#
sub getNodeData {
	my %args = @_;
	my $S = $args{sys};
	my $NI = $S->ndinfo;

	my $rrdData;

	dbg("Starting Node get data, node $S->{name}");

	if (($rrdData = $S->getData(class=>'system', model => $model))) {
		processAlerts( S => $S );
		if ( $rrdData->{error} eq "" ) {
			foreach my $sect (keys %{$rrdData}) {
				my $D = $rrdData->{$sect};
			
				checkNodeHealth(sys=>$S,data=>$D) if $sect eq "nodehealth";
				
				foreach my $ds (keys %{$D}) {
					dbg("rrdData, section=$sect, ds=$ds, value=$D->{$ds}{value}, option=$D->{$ds}{option}",2);
				}
				if ((my $db = updateRRD(sys=>$S,data=>$D,type=>$sect)) ne "") {
					$NI->{database}{$sect}= $db;
				}
			}
		}
		else {
			### 2012-03-29 keiths, SNMP is OK, some other error happened.
			dbg("ERROR ($NI->{system}{name}) on getNodeData, $rrdData->{error}");
		}		
	}
	### 2012-03-28 keiths, handling SNMP Down during poll cycles.
	else {
		logMsg("ERROR ($NI->{system}{name}) on getNodeData, SNMP problem");
		# failed by snmp
		snmpNodeDown(sys=>$S);
		dbg("ERROR, getting data");
		return 0;
	}
	
	dbg("Finished");
	return 1;
} # end getNodeData


#=========================================================================================
 
# copy/modify some health values collected by getNodeData
# nmisdev 13Oct2012 - check if hash key is present before testing value, else key will 'auto vivify', and cause DS errors
sub checkNodeHealth {
	my %args = @_;
	my $S = $args{sys};
	my $D = $args{data};
	my $NI = $S->ndinfo;
	my $RI = $S->reach;

	# take care of negative values from 6509 MSCF
	if ( exists $D->{bufferElHit} and $D->{bufferElHit}{value} < 0) { $D->{bufferElHit}{value} = sprintf("%u",$D->{bufferElHit}{value}); }
	
	### 2012-12-13 keiths, fixed this so it would assign!
	### 2013-04-17 keiths, fixed an autovivification problem!
	if ( exists $D->{avgBusy5} or exists $D->{avgBusy1} ) {
		$RI->{cpu} = ($D->{avgBusy5}{value} ne "") ? $D->{avgBusy5}{value} : $D->{avgBusy1}{value};
	}
	if ( exists $D->{MemoryUsedPROC} ) {
		$RI->{memused} = $D->{MemoryUsedPROC}{value};
	}
	if ( exists $D->{MemoryFreePROC} ) {
		$RI->{memfree} = $D->{MemoryFreePROC}{value};
	}
	dbg("Finished");
	return 1;
} # end checkHealth

#=========================================================================================

sub getIntfData {
	my %args = @_;
	my $S = $args{sys};
	my $NI = $S->ndinfo; # node info
	my $V =  $S->view;
	my $IF = $S->ifinfo; # interface info
	my $RI = $S->reach;
	my $IFCACHE;

	my $C = loadConfTable();
	my $ET = loadEventStateNoLock();

	$S->{ET} = $ET; # save in object for speeding up checkevent

	my $NCT = loadNodeConfTable();

	my $createdone = "false";
	
	dbg("Starting Interface get data, node $S->{name}");

	$RI->{intfUp} = $RI->{intfColUp} = 0; # reset counters of interface Up and interface collected Up

	# check first if admin status of interfaces changed
	if ( defined $S->{mdl}{custom}{interface}{ifAdminStatus} and $S->{mdl}{custom}{interface}{ifAdminStatus} ne "false" ) {
		my $ifAdminTable;
		my $ifOperTable;
		if ( ($ifAdminTable = $S->{snmp}->getindex('ifAdminStatus')) ) {
			$ifOperTable = $S->{snmp}->getindex('ifOperStatus');
			for my $index (keys %{$ifAdminTable}) {
				logMsg("INFO ($S->{name}) entry ifAdminStatus for index=$index not found in interface table") if not exists $IF->{$index}{ifAdminStatus};
				if (($ifAdminTable->{$index} == 1 and $IF->{$index}{ifAdminStatus} ne 'up')
					or ($ifAdminTable->{$index} != 1 and $IF->{$index}{ifAdminStatus} eq 'up') ) {
					### logMsg("INFO ($S->{name}) ifIndex=$index, Admin was $IF->{$index}{ifAdminStatus} now $ifAdminTable->{$index} (1=up) rebuild");
					getIntfInfo(sys=>$S,index=>$index); # update this interface
				}
				# total number of interfaces up
				$RI->{intfUp}++ if $ifOperTable->{$index} == 1 and $IF->{$index}{real} eq 'true';
			}
		}
	}
	# Start a loop which go through the interface table

	foreach my $index ( sort {$a <=> $b} keys %{$IF} ) {
		dbg("$IF->{$index}{ifDescr}: ifIndex=$IF->{$index}{ifIndex}, was => OperStatus=$IF->{$index}{ifOperStatus}, ifAdminStatus=$IF->{$index}{ifAdminStatus}, Collect=$IF->{$index}{collect}");

		# only collect on interfaces that are defined, with collection turned on globally
		if ( $IF->{$index}{collect} eq 'true') {
			dbg("collect interface index=$index");

			my $rrdData;
			if (($rrdData = $S->getData(class=>'interface',index=>$index,model=>$model))) {
				processAlerts( S => $S );
				if ( $rrdData->{error} eq "" ) {
					foreach my $sect (keys %{$rrdData}) {
	
						my $D = $rrdData->{$sect}{$index};
	
						# if HC exists then copy values
						if (exists $D->{ifHCInOctets}) {
							dbg("process HC counters");
							#copy HC counters if exists
							if ($D->{ifHCInOctets}{value} =~ /\d+/) {
								$D->{ifInOctets}{value} = $D->{ifHCInOctets}{value};
								$D->{ifInOctets}{option} = $D->{ifHCInOctets}{option};
							}
							delete $D->{ifHCInOctets};
							if ($D->{ifHCOutOctets}{value} =~ /\d+/) {
								$D->{ifOutOctets}{value} = $D->{ifHCOutOctets}{value};
								$D->{ifOutOctets}{option} = $D->{ifHCOutOctets}{option};
							}
							delete $D->{ifHCOutOctets};
						}
	
						### 2012-08-14 keiths, added additional HC mappings
						if ($sect eq 'pkts' or $sect eq 'pkts_hc') {
							dbg("process HC counters of $sect");
							if ($D->{ifHCInUcastPkts}{value} =~ /\d+/) {
								$D->{ifInUcastPkts}{value} = $D->{ifHCInUcastPkts}{value};
								$D->{ifInUcastPkts}{option} = $D->{ifHCInUcastPkts}{option};
							}
							delete $D->{ifHCInUcastPkts};
							if ($D->{ifHCOutUcastPkts}{value} =~ /\d+/) {
								$D->{ifOutUcastPkts}{value} = $D->{ifHCOutUcastPkts}{value};
								$D->{ifOutUcastPkts}{option} = $D->{ifHCOutUcastPkts}{option};
							}
							delete $D->{ifHCOutUcastPkts};

							if ($D->{ifHCInMcastPkts}{value} =~ /\d+/) {
								$D->{ifInMcastPkts}{value} = $D->{ifHCInMcastPkts}{value};
								$D->{ifInMcastPkts}{option} = $D->{ifHCInMcastPkts}{option};
							}
							delete $D->{ifHCInMcastPkts};
							if ($D->{ifHCOutMcastPkts}{value} =~ /\d+/) {
								$D->{ifOutMcastPkts}{value} = $D->{ifHCOutMcastPkts}{value};
								$D->{ifOutMcastPkts}{option} = $D->{ifHCOutMcastPkts}{option};
							}
							delete $D->{ifHCOutMcastPkts};

							if ($D->{ifHCInBcastPkts}{value} =~ /\d+/) {
								$D->{ifInBcastPkts}{value} = $D->{ifHCInBcastPkts}{value};
								$D->{ifInBcastPkts}{option} = $D->{ifHCInBcastPkts}{option};
							}
							delete $D->{ifHCInBcastPkts};
							if ($D->{ifHCOutBcastPkts}{value} =~ /\d+/) {
								$D->{ifOutBcastPkts}{value} = $D->{ifHCOutBcastPkts}{value};
								$D->{ifOutBcastPkts}{option} = $D->{ifHCOutBcastPkts}{option};
							}
							delete $D->{ifHCOutBcastPkts};

						}
	
						if ($sect eq 'interface') {
							$D->{ifDescr}{value} = rmBadChars($D->{ifDescr}{value});
							# Cache any data for use later.
							$IFCACHE->{$index}{ifAdminStatus} = $D->{ifAdminStatus}{value};
							$IFCACHE->{$index}{ifOperStatus} = $D->{ifOperStatus}{value};
				
							if ( $D->{ifInOctets}{value} ne "" and $D->{ifOutOctets}{value} ne "" ) {
								dbg("status now admin=$D->{ifAdminStatus}{value}, oper=$D->{ifOperStatus}{value} was admin=$IF->{$index}{ifAdminStatus}, oper=$IF->{$index}{ifOperStatus}");
	
								if ($D->{ifOperStatus}{value} eq 'down') {
									if ($IF->{$index}{ifOperStatus} =~ /up|ok/) {
										# going down
										getIntfInfo(sys=>$S,index=>$index); # update this interface
									}
								}
								# must be up
								else {
									# Check if the status changed
									if ($IF->{$index}{ifOperStatus} !~ /up|ok|dormant/) {
										# going up
										getIntfInfo(sys=>$S,index=>$index); # update this interface
									}
								}
								
								# If new ifDescr is different from old ifDescr rebuild interface info table
								# check if nodeConf modified this inteface
								
								my $ifDescr = $IF->{$index}{ifDescr};
								if ($NI->{system}{nodeType} =~ /router|switch/ and $NCT->{$S->{node}}{$ifDescr}{Description} eq '' and
									$D->{ifDescr}{value} ne '' and $D->{ifDescr}{value} ne $IF->{$index}{ifDescr} ) {
									# Reload the interface config won't get that one right but should get the next one right
									logMsg("INFO ($S->{name}) ifIndex=$index - ifDescr has changed - old=$IF->{$index}{ifDescr} new=$D->{ifDescr}{value} - updating Interface Table"); 
									getIntfInfo(sys=>$S,index=>$index); # update this interface
								}
									
								delete $D->{ifDescr}; # dont store in rrd
								delete $D->{ifAdminStatus};
	
								if (exists $D->{ifLastChange}{value}){
									# convert time integer to time string
									$V->{interface}{"${index}_ifLastChange_value"} = 
										$IF->{$index}{ifLastChange} = 
											convUpTime($IF->{$index}{ifLastChangeSec} = int($D->{ifLastChange}{value}/100));
									dbg("last change time=$IF->{$index}{ifLastChange}, timesec=$IF->{$index}{ifLastChangeSec}");
								}
								delete $D->{ifLastChange};
				
								my $operStatus;
								# Calculate Operational Status
								$operStatus =  ($D->{ifOperStatus}{value} =~ /up|ok|dormant/ ) ? 100 : 0;
								$D->{ifOperStatus}{value} = $operStatus; # store real value in rrd
				
								# While updating start calculating the total availability of the node, depends on events set
								my $opstatus = $IF->{$index}{event} eq 'true' ? $operStatus : 100;
								$RI->{operStatus} = $RI->{operStatus} + $opstatus;
								$RI->{operCount} = $RI->{operCount} + 1;
	
								# count total number of collected interfaces up ( if events are set on)
								$RI->{intfColUp} += $operStatus/100 if $IF->{$index}{event} eq 'true'; 
							} else{
								logMsg("ERROR ($S->{name}) ifIndex=$index, no values for ifInOctets and ifOutOctets received");
							}
						}
	
						if ($C->{debug}) {
							foreach my $ds (keys %{$D}) {
								dbg("rrdData section $sect, ds $ds, value=$D->{$ds}{value}, option=$D->{$ds}{option}",2);
							}
						}
	
						# RRD Database update and remember filename
						dbg("updateRRD type$sect index=$index",2);
						if ((my $db = updateRRD(sys=>$S,data=>$D,type=>$sect,index=>$index)) ne "") {
							$NI->{database}{$sect}{$index} = $db;
						}
					}
					# calculate summary statistics of this interface only if intf up
					my $util = getSummaryStats(sys=>$S,type=>"interface",start=>"-6 hours",end=>time,index=>$index);
					$V->{interface}{"${index}_operAvail_value"} = $util->{$index}{availability};
					$V->{interface}{"${index}_totalUtil_value"} = $util->{$index}{totalUtil};
					$V->{interface}{"${index}_operAvail_color"} = colorHighGood($util->{$index}{availability});
					$V->{interface}{"${index}_totalUtil_color"} = colorLowGood($util->{$index}{totalUtil});
					
					if ( defined $S->{mdl}{custom}{interface}{ifAdminStatus} and $S->{mdl}{custom}{interface}{ifAdminStatus} eq "false" ) {
						dbg("Updating view with ifAdminStatus=$IFCACHE->{$index}{ifAdminStatus} and ifOperStatus=$IFCACHE->{$index}{ifOperStatus}");
						$V->{interface}{"${index}_ifAdminStatus_color"} = getAdminColor(collect => $IF->{$index}{collect}, ifAdminStatus => $IFCACHE->{$index}{ifAdminStatus}, ifOperStatus => $IFCACHE->{$index}{ifOperStatus});
						$V->{interface}{"${index}_ifOperStatus_color"} = getOperColor(collect => $IF->{$index}{collect}, ifAdminStatus => $IFCACHE->{$index}{ifAdminStatus}, ifOperStatus => $IFCACHE->{$index}{ifOperStatus});
						$V->{interface}{"${index}_ifAdminStatus_value"} = $IFCACHE->{$index}{ifAdminStatus};
						$V->{interface}{"${index}_ifOperStatus_value"} = $IFCACHE->{$index}{ifOperStatus};
					}
	
					### 2012-08-14 keiths, logic here to verify an event exists and the interface is up.
					### this was causing events to be cleared when interfaces were collect true, oper=down, admin=up
					if ( eventExist($node, "Interface Down", $IF->{$index}{ifDescr}) and $IF->{$index}{ifOperStatus} =~ /up|ok|dormant/ ) {
						checkEvent(sys=>$S,event=>"Interface Down",level=>"Normal",element=>$IF->{$index}{ifDescr},details=>$IF->{$index}{Description});
					}
				}
				else {
					### 2012-03-29 keiths, SNMP is OK, some other error happened.
					dbg("ERROR ($NI->{system}{name}) on getIntfData, $rrdData->{error}");
				}
				
			} else {
				dbg("ERROR ($S->{name}) on getting data of interface=$index");
				$V->{interface}{"${index}_operAvail_value"} = 'N/A';
				$V->{interface}{"${index}_totalUtil_value"} = 'N/A';
				# inerface problems
				if ($IF->{$index}{event} eq 'true') {
					dbg("Interface Status 20: ifAdminStatus=$IF->{$index}{ifAdminStatus} ifOperStatus=$IF->{$index}{ifOperStatus} collect=$IF->{$index}{collect}");
					notify(sys=>$S,event=>"Interface Down",element=>$IF->{$index}{ifDescr},details=>$IF->{$index}{Description});
				}
			}

			# header info of web page
			$V->{interface}{"${index}_operAvail_title"} = 'Intf. Avail.';
			$V->{interface}{"${index}_totalUtil_title"} = 'Util. 6hrs';

			# check escalation if event is on
			if ($IF->{$index}{event} eq 'true') {
				my $event_hash = eventHash($S->{node}, "Interface Down", $IF->{$index}{ifDescr});
				my $escalate = exists $ET->{$event_hash}{escalate} ? $ET->{$event_hash}{escalate} : 'none';
				$V->{interface}{"${index}_escalate_title"} = 'Esc.';
				$V->{interface}{"${index}_escalate_value"} = $escalate;
			}

		} else {
			dbg("NOT Collected: $IF->{$index}{ifDescr}: ifIndex=$IF->{$index}{ifIndex}, OperStatus=$IF->{$index}{ifOperStatus}, ifAdminStatus=$IF->{$index}{ifAdminStatus}, Interface Collect=$IF->{$index}{collect}");
		}
	} # FOR LOOP

	$S->{ET} = '';
	dbg("Finished");
} # getIntfData


#=========================================================================================

###
### Class Based Qos handling
### written by Cologne
###
sub getCBQoS {
	my %args = @_;
	my $S = $args{sys};
	my $NI = $S->ndinfo;
	my $M = $S->mdl;
	my $NC = $S->ndcfg;

	if ($NC->{node}{cbqos} !~ /true|input|output|both/) {
		dbg("no collecting ($NC->{node}{cbqos}) for node $NI->{system}{name}");
		delete $NI->{database}{cbqos}; # cleanup
		return;
	}

	dbg("Starting for node $S->{name}");

	## oke,lets go
	if ($S->{doupdate} eq 'true') {
		getCBQoSwalk(sys=>$S); 	# get indexes
	} elsif (!getCBQoSdata(sys=>$S)) {
		getCBQoSwalk(sys=>$S); 	# get indexes
		getCBQoSdata(sys=>$S); 	# get data
	}

	dbg("Finished"); 

	return;

#===
	sub getCBQoSdata {
		my %args = @_;
		my $S = $args{sys};
		my $NI = $S->ndinfo;
		my $IF = $S->ifinfo;
		my $SNMP = $S->{snmp};
		my $CBQOS = $S->cbinfo;

		my %qosIntfTable;
		my @arrOID;
		my %cbQosTable;
		if (scalar keys %{$CBQOS}) {
			# oke, we have get now the PolicyIndex and ObjectsIndex directly
			foreach my $intf (keys %{$CBQOS}) {
				my $CB = $CBQOS->{$intf};
				foreach my $direction ("in","out") {
					if (exists $CB->{$direction}{'PolicyMap'}{'Name'}) {
						# check if Policymap name contains no collect info
						if ($CB->{$direction}{'PolicyMap'}{'Name'} =~ /$S->{mdl}{system}{cbqos}{nocollect}/i) {
							dbg("no collect for interface $intf $direction ($CB->{$direction}{'Interface'}{'Descr'}) by control ($S->{mdl}{system}{cbqos}{nocollect}) at Policymap $CB->{$direction}{'PolicyMap'}{'Name'}");
						} else {
							my $PIndex = $CB->{$direction}{'PolicyMap'}{'Index'};
							foreach my $key (keys %{$CB->{$direction}{'ClassMap'}}) {
								my $CMName = $CB->{$direction}{'ClassMap'}{$key}{'Name'};
								my $OIndex = $CB->{$direction}{'ClassMap'}{$key}{'Index'};
								dbg("Interface $intf, ClassMap $CMName, PolicyIndex $PIndex, ObjectsIndex $OIndex");

								# get the number of bytes/packets transfered and dropped
								my $port = "$PIndex.$OIndex";
								my $rrdData;
								if (($rrdData = $S->getData(class=>"cbqos-$direction", index=>$intf, port=>$port,model=>$model))) {
									processAlerts( S => $S );
									if ( $rrdData->{error} eq "" ) {
										my $D = $rrdData->{"cbqos-$direction"}{$intf};
	
										if ($D->{'PrePolicyByte'} eq "noSuchInstance") { 
											dbg("mismatch of indexes, run walk");
											return undef;
										}
										# oke, store the data
										dbg("bytes transfered  $D->{'PrePolicyByte'}{value}, bytes dropped  $D->{'DropByte'}{value}");
										dbg("packets transfered  $D->{'PrePolicyPkt'}{value}, packets dropped $D->{'DropPkt'}{value}");
										dbg("packets dropped no buffer $D->{'NoBufDropPkt'}{value}");
										#
										# update RRD
										if ((my $db = updateRRD(sys=>$S,data=>$D,type=>"cbqos-$direction",index=>$intf,item=>$CMName))) {
											$NI->{database}{"cbqos-$direction"}{$intf}{$CMName} = $db;
										}
									}
									else {
										### 2012-03-29 keiths, SNMP is OK, some other error happened.
										dbg("ERROR ($NI->{system}{name}) on getCBQoSdata, $rrdData->{error}");
									}
								} 
								### 2012-03-28 keiths, handling SNMP Down during poll cycles.
								else {
									logMsg("ERROR ($NI->{system}{name}) on getCBQoSdata, SNMP problem");
									# failed by snmp
									snmpNodeDown(sys=>$S);
									dbg("ERROR, getting data");
									return 0;
								}
							}
						}
					}
				}
			}
		} else {
			return;
		}
	return 1;
	}

#====
	sub getCBQoSwalk {
		my %args = @_;
		my $S = $args{sys};
		my $NI = $S->ndinfo;
		my $IF = $S->ifinfo;
		my $NC = $S->ndcfg;
		my $SNMP = $S->{snmp};

		my $message;
		my %qosIntfTable;
		my @arrOID;
		my %cbQosTable;
		my $ifIndexTable;

		# get the interface indexes and objects from the snmp table

		dbg("start table scanning");

		# read qos interface table
		if ( $ifIndexTable = $SNMP->getindex('cbQosIfIndex')) {
			foreach my $PIndex (keys %{$ifIndexTable}) {
				my $intf = $ifIndexTable->{$PIndex}; # the interface number from de snmp qos table
				dbg("CBQoS, scan interface $intf");
				# is this an active interface 
				if ( exists $IF->{$intf}) {
					# oke, go
					my $answer;
					my %CMValues;
					my $direction;
					# check direction of qos with node table
					($answer->{'cbQosPolicyDirection'}) = $SNMP->getarray("cbQosPolicyDirection.$PIndex") ;
					dbg("direction of policy is $answer->{'cbQosPolicyDirection'}, Node table $NC->{node}{cbqos}");
					if( ($answer->{'cbQosPolicyDirection'} == 1 and $NC->{node}{cbqos} =~ /input|both/) or
							($answer->{'cbQosPolicyDirection'} == 2 and $NC->{node}{cbqos} =~ /output|true|both/) ) {
						# interface found with QoS input or output configured
						$direction = ($answer->{'cbQosPolicyDirection'} == 1) ? "in" : "out";
						dbg("Interface $intf found, direction $direction, PolicyIndex $PIndex");

						# get the policy config table for this interface
						my $qosIndexTable = $SNMP->getindex("cbQosConfigIndex.$PIndex");

						if ( $C->{debug} > 5 ) {
							print Dumper ( $qosIndexTable );	
						}
					
						# the OID will be 1.3.6.1.4.1.9.9.166.1.5.1.1.2.$PIndex.$OIndex = Gauge
						BLOCK2:
						foreach my $OIndex (keys %{$qosIndexTable}) {
							# look for the Object type for each
							($answer->{'cbQosObjectsType'}) = $SNMP->getarray("cbQosObjectsType.$PIndex.$OIndex");
							dbg("look for object at $PIndex.$OIndex, type $answer->{'cbQosObjectsType'}");
							if($answer->{'cbQosObjectsType'} eq 1) {
								# it's a policy-map object, is it the primairy
								($answer->{'cbQosParentObjectsIndex'}) = 
									$SNMP->getarray("cbQosParentObjectsIndex.$PIndex.$OIndex");
								if ($answer->{'cbQosParentObjectsIndex'} eq 0){
									# this is the primairy policy-map object, get the name
									($answer->{'cbQosPolicyMapName'}) = 
										$SNMP->getarray("cbQosPolicyMapName.$qosIndexTable->{$OIndex}");									
									dbg("policymap - name is $answer->{'cbQosPolicyMapName'}, parent ID $answer->{'cbQosParentObjectsIndex'}");
								}
							} elsif ($answer->{'cbQosObjectsType'} eq 2) {
								# it's a classmap, ask the name and the parent ID
								($answer->{'cbQosCMName'},$answer->{'cbQosParentObjectsIndex'}) = 
									$SNMP->getarray("cbQosCMName.$qosIndexTable->{$OIndex}","cbQosParentObjectsIndex.$PIndex.$OIndex");
								dbg("classmap - name is $answer->{'cbQosCMName'}, parent ID $answer->{'cbQosParentObjectsIndex'}");

								$answer->{'cbQosParentObjectsIndex2'} = $answer->{'cbQosParentObjectsIndex'} ;
								my $cnt = 0;
								
								#KS 2011-10-27 Redundant model object not in use: getbool($M->{system}{cbqos}{collect_all_cm})
								while ($C->{'cbqos_cm_collect_all'} ne "false" and $answer->{'cbQosParentObjectsIndex2'} ne 0 and $answer->{'cbQosParentObjectsIndex2'} ne $PIndex and $cnt++ lt 5) {
									($answer->{'cbQosConfigIndex'}) = $SNMP->getarray("cbQosConfigIndex.$PIndex.$answer->{'cbQosParentObjectsIndex2'}");
									if ( $C->{debug} > 5 ) {
										print "Dumping cbQosConfigIndex\n";
										print Dumper ( $answer->{'cbQosConfigIndex'} );	
									}
									
									# it is not the first level, get the parent names
									($answer->{'cbQosObjectsType2'}) = $SNMP->getarray("cbQosObjectsType.$PIndex.$answer->{'cbQosParentObjectsIndex2'}");
									if ( $C->{debug} > 5 ) {
										print "Dumping cbQosObjectsType2\n";
										print Dumper ( $answer->{'cbQosObjectsType2'} );	
									}

									dbg("look for parent of ObjectsType $answer->{'cbQosObjectsType2'}");
									if ($answer->{'cbQosObjectsType2'} eq 1) {
										# it is a policymap name
										($answer->{'cbQosName'},$answer->{'cbQosParentObjectsIndex2'}) = 
											$SNMP->getarray("cbQosPolicyMapName.$answer->{'cbQosConfigIndex'}","cbQosParentObjectsIndex.$PIndex.$answer->{'cbQosParentObjectsIndex2'}");
										dbg("parent policymap - name is $answer->{'cbQosName'}, parent ID $answer->{'cbQosParentObjectsIndex2'}");
										if ( $C->{debug} > 5 ) {
											print "Dumping cbQosName\n";
											print Dumper ( $answer->{'cbQosName'} );	
											print "Dumping cbQosParentObjectsIndex2\n";
											print Dumper ( $answer->{'cbQosParentObjectsIndex2'} );	
										}
										
									} elsif ($answer->{'cbQosObjectsType2'} eq 2) {
										# it is a classmap name
										($answer->{'cbQosName'},$answer->{'cbQosParentObjectsIndex2'}) = 
											$SNMP->getarray("cbQosCMName.$answer->{'cbQosConfigIndex'}","cbQosParentObjectsIndex.$PIndex.$answer->{'cbQosParentObjectsIndex2'}");
										dbg("parent classmap - name is $answer->{'cbQosName'}, parent ID $answer->{'cbQosParentObjectsIndex2'}");
										if ( $C->{debug} > 5 ) {
											print "Dumping cbQosName\n";
											print Dumper ( $answer->{'cbQosName'} );	
											print "Dumping cbQosParentObjectsIndex2\n";
											print Dumper ( $answer->{'cbQosParentObjectsIndex2'} );	
										}
									} elsif ($answer->{'cbQosObjectsType2'} eq 3) {
										dbg("skip - this class-map is part of a match statement");
										next BLOCK2; # skip this class-map, is part of a match statement
									}
									# concatenate names
									if ($answer->{'cbQosParentObjectsIndex2'} ne 0) {
										$answer->{'cbQosCMName'} = "$answer->{'cbQosName'}--$answer->{'cbQosCMName'}";
									}
								}

								# collect all levels of classmaps or only the first level
								# KS 2011-10-27: by default collect hierarchical QoS
								if (($C->{'cbqos_cm_collect_all'} ne "false" or $answer->{'cbQosParentObjectsIndex'} eq $PIndex)) {
									#
									$CMValues{"H".$OIndex}{'CMName'} = $answer->{'cbQosCMName'} ;
									$CMValues{"H".$OIndex}{'CMIndex'} = $OIndex ;
								}
							} elsif ($answer->{'cbQosObjectsType'} eq 4) {
								my $CMRate;
								# it's a queueing object, look for the bandwidth
								($answer->{'cbQosQueueingCfgBandwidth'},$answer->{'cbQosQueueingCfgBandwidthUnits'},$answer->{'cbQosParentObjectsIndex'})
									= $SNMP->getarray("cbQosQueueingCfgBandwidth.$qosIndexTable->{$OIndex}","cbQosQueueingCfgBandwidthUnits.$qosIndexTable->{$OIndex}",
										"cbQosParentObjectsIndex.$PIndex.$OIndex");
								if ($answer->{'cbQosQueueingCfgBandwidthUnits'} eq 1) {
									$CMRate = $answer->{'cbQosQueueingCfgBandwidth'}*1000;
								} elsif ($answer->{'cbQosQueueingCfgBandwidthUnits'} eq 2 or $answer->{'cbQosQueueingCfgBandwidthUnits'} eq 3 ) {
									$CMRate = $answer->{'cbQosQueueingCfgBandwidth'} * $IF->{$intf}{'ifSpeed'}/100;
								}
								if ($CMRate eq 0) { $CMRate = "undef"; }
								dbg("queueing - bandwidth $answer->{'cbQosQueueingCfgBandwidth'}, units $answer->{'cbQosQueueingCfgBandwidthUnits'},".
									"rate $CMRate, parent ID $answer->{'cbQosParentObjectsIndex'}");
								$CMValues{"H".$answer->{'cbQosParentObjectsIndex'}}{'CMCfgRate'} = $CMRate ;
							} elsif ($answer->{'cbQosObjectsType'} eq 6) {
								# traffic shaping
								($answer->{'cbQosTSCfgRate'},$answer->{'cbQosParentObjectsIndex'})
									= $SNMP->getarray("cbQosTSCfgRate.$qosIndexTable->{$OIndex}","cbQosParentObjectsIndex.$PIndex.$OIndex");
								dbg("shaping - rate $answer->{'cbQosTSCfgRate'}, parent ID $answer->{'cbQosParentObjectsIndex'}");
									$CMValues{"H".$answer->{'cbQosParentObjectsIndex'}}{'CMTSCfgRate'} = $answer->{'cbQosPoliceCfgRate'};

							} elsif ($answer->{'cbQosObjectsType'} eq 7) {
								# police
								($answer->{'cbQosPoliceCfgRate'},$answer->{'cbQosParentObjectsIndex'})
									= $SNMP->getarray("cbQosPoliceCfgRate.$qosIndexTable->{$OIndex}","cbQosParentObjectsIndex.$PIndex.$OIndex");
								dbg("police - rate $answer->{'cbQosPoliceCfgRate'}, parent ID $answer->{'cbQosParentObjectsIndex'}");
								$CMValues{"H".$answer->{'cbQosParentObjectsIndex'}}{'CMPoliceCfgRate'} = $answer->{'cbQosPoliceCfgRate'};
							}
		
							if ( $C->{debug} > 5 ) {
								print Dumper ( $answer );	
							}

						}
						
						if ( $answer->{'cbQosPolicyMapName'} eq "" ) {
							$answer->{'cbQosPolicyMapName'} = 'default';
							dbg("policymap - name is blank, so setting to default");
						}

						$cbQosTable{$intf}{$direction}{'Interface'}{'Descr'} = $IF->{$intf}{'ifDescr'} ;
						$cbQosTable{$intf}{$direction}{'PolicyMap'}{'Name'} = $answer->{'cbQosPolicyMapName'} ;
						$cbQosTable{$intf}{$direction}{'PolicyMap'}{'Index'} = $PIndex ;

						# combine CM name and bandwidth
						foreach my $index (keys %CMValues ) { 
							# check if CM name does exist
							if (exists $CMValues{$index}{'CMName'}) {

								$cbQosTable{$intf}{$direction}{'ClassMap'}{$index}{'Name'} = $CMValues{$index}{'CMName'};
								$cbQosTable{$intf}{$direction}{'ClassMap'}{$index}{'Index'} = $CMValues{$index}{'CMIndex'};

								# lets print the just type
								if (exists $CMValues{$index}{'CMCfgRate'}) {
									$cbQosTable{$intf}{$direction}{'ClassMap'}{$index}{'BW'}{'Descr'} = "Bandwidth" ;
									$cbQosTable{$intf}{$direction}{'ClassMap'}{$index}{'BW'}{'Value'} = $CMValues{$index}{'CMCfgRate'} ;
								} elsif (exists $CMValues{$index}{'CMTSCfgRate'}) {
									$cbQosTable{$intf}{$direction}{'ClassMap'}{$index}{'BW'}{'Descr'} = "Traffic shaping" ;
									$cbQosTable{$intf}{$direction}{'ClassMap'}{$index}{'BW'}{'Value'} = $CMValues{$index}{'CMTSCfgRate'} ;
								} elsif (exists $CMValues{$index}{'CMPoliceCfgRate'}) {
									$cbQosTable{$intf}{$direction}{'ClassMap'}{$index}{'BW'}{'Descr'} = "Police" ;
									$cbQosTable{$intf}{$direction}{'ClassMap'}{$index}{'BW'}{'Value'} = $CMValues{$index}{'CMPoliceCfgRate'} ;
								} else {
									$cbQosTable{$intf}{$direction}{'ClassMap'}{$index}{'BW'}{'Descr'} = "Bandwidth" ;
									$cbQosTable{$intf}{$direction}{'ClassMap'}{$index}{'BW'}{'Value'} = "undef" ;
								}

							}
						}
					} else {
						dbg("No collect requested in Node table");
					}
				} else {
					dbg("Interface $intf does not exitst");
				}
			}
			delete $S->{info}{cbqos}; # remove old info
			if (scalar (keys %{$ifIndexTable}) ) {
				# Finished with SNMP QoS, store object index values for the next run and CM names for WWW
				$S->{info}{cbqos} = \%cbQosTable;
			} else {
				dbg("no entries found in QoS table of node $NI->{name}");
			}
		}
	}
	return 1;
} # end getCBQoS

#=========================================================================================

sub getCalls {
	my %args = @_;
	my $S = $args{sys};
	my $NI = $S->ndinfo;
	my $M = $S->mdl;
	my $NC = $S->ndcfg;

	if ($NC->{node}{calls} ne 'true') {
		dbg("no collecting for node $NI->{system}{name}");
		delete $NI->{database}{calls}; # cleanup
		return;
	}

	dbg("Starting Calls for node $NI->{system}{name}");

	## oke,lets go
	if ($S->{doupdate} eq 'true') {
		getCallswalk(sys=>$S); # get indexes
	} elsif (!getCallsdata(sys=>$S)) {
		getCallswalk(sys=>$S); # get indexes
		getCallsdata(sys=>$S); # get data
	}
	dbg("Finished"); 

	return;

#===
	sub getCallsdata {
		my %args = @_;
		my $S = $args{sys};
		my $NI = $S->ndinfo;
		my $IF = $S->ifinfo;
		my $CALLS = $S->callsinfo;

		my %totalsTable;
		my $rrdData;

		# get the old index values
		# the layout of the record is: channel intf intfDescr intfindex parentintfDescr parentintfindex port slot
		if (scalar keys %{$CALLS}) {	
			BLOCK1: 
			foreach my $index (keys %{$CALLS}) {
				my $port = $CALLS->{$index}{intfoid};
				if ($rrdData = $S->getData(class=>'calls',index=>$CALLS->{$index}{parentintfIndex},port=>$port,model=>$model)) {
					processAlerts( S => $S );
					if ( $rrdData->{error} eq "" ) {
						my $parentIndex = $CALLS->{$index}{parentintfIndex};
						my $D = $rrdData->{calls}{$parentIndex};
						# check indexen
						if ($D->{'cpmDS0CallType'}{value} eq "noSuchInstance") { 
							dbg("invalid index, run walk");
							return; # no
						}
						#
						if ( $D->{'cpmCallCount'}{value} eq "" ) { $D->{'cpmCallCount'}{value} = 0 ;}
						# calculate totals for physical interfaces and dump them into totalsTable hash
						if ( $D->{'cpmDS0CallType'}{value} != "" ) {
		#					$D->{'cpmAvailableCallCount'}{value} = 1;	# calculate individual available DS0 ports no matter what their current state
							$totalsTable{$parentIndex}{'TotalDS0'} += 1 ;	# calculate total available DS0 ports no matter what their current state
						}
						$totalsTable{$parentIndex}{'TotalCallCount'} += $D->{'cpmCallCount'}{value};
						$totalsTable{$parentIndex}{'parentintfIndex'} = $parentIndex;
						$totalsTable{$parentIndex}{'parentintfDescr'} = $CALLS->{$index}{'parentintfDescr'};
						# populate totals for DS0 call types
						# total idle ports
						if ( $D->{'cpmDS0CallType'}{value} eq "1" ) { 
							$totalsTable{$parentIndex}{'totalIdle'} += 1 ;
						}
						# total unknown ports
						if ( $D->{'cpmDS0CallType'}{value} eq "2" ) { 
								$totalsTable{$parentIndex}{'totalUnknown'} += 1;
						}
						# total analog ports
						if ( $D->{'cpmDS0CallType'}{value} eq "3" ) { 
							$totalsTable{$parentIndex}{'totalAnalog'} += 1 ;
						}
						# total digital ports
						if ( $D->{'cpmDS0CallType'}{value} eq "4" ) { 
							$totalsTable{$parentIndex}{'totalDigital'} += 1 ;
						}
						# total v110 ports
						if ( $D->{'cpmDS0CallType'}{value} eq "5" ) { 
							$totalsTable{$parentIndex}{'totalV110'} += 1 ;
						}
						# total v120 ports
						if ( $D->{'cpmDS0CallType'}{value} eq "6" ) { 
							$totalsTable{$parentIndex}{'totalV120'} += 1 ;
						}
						# total voice ports
						if ( $D->{'cpmDS0CallType'}{value} eq "7" ) { 
							$totalsTable{$parentIndex}{'totalVoice'} += 1 ;
						}
						if ( $D->{'cpmAvailableCallCount'}{value} eq "" ) { $D->{'cpmAvailableCallCount'} = 0 ;}
						if ( $D->{'cpmCallCount'} eq "" ) { $D->{'cpmCallCount'} = 0 ;}
					}
					else {
						### 2012-03-29 keiths, SNMP is OK, some other error happened.
						dbg("ERROR ($NI->{system}{name}) on getCallsdata, $rrdData->{error}");
					}
				} 
				### 2012-03-28 keiths, handling SNMP Down during poll cycles.
				else {
					logMsg("ERROR ($NI->{system}{name}) on getCallsdata, SNMP problem");
					# failed by snmp
					snmpNodeDown(sys=>$S);
					dbg("ERROR, getting data");
					return 0;
				}
			}
			#
			# Second loop to populate RRD tables for totals
			BLOCK2: 
			foreach my $intfindex (keys %totalsTable) {
				
				dbg("Total intf $intfindex, PortName $totalsTable{$intfindex}{'parentintfDescr'}");
				if ( $totalsTable{'TotalCallCount'} eq "" ) { $totalsTable{'TotalCallCount'} = 0 ;}

				dbg("Total idle DS0 ports  $totalsTable{$intfindex}{'totalIdle'}");
				dbg("Total unknown DS0 ports  $totalsTable{$intfindex}{'totalUnknown'}");
				dbg("Total analog DS0 ports  $totalsTable{$intfindex}{'totalAnalog'}");
				dbg("Total digital DS0 ports  $totalsTable{$intfindex}{'totalDigital'}");
				dbg("Total v110 DS0 ports  $totalsTable{$intfindex}{'totalV110'}");
				dbg("Total v120 DS0 ports  $totalsTable{$intfindex}{'totalV120'}");
				dbg("Total voice DS0 ports  $totalsTable{$intfindex}{'totalVoice'}");
				dbg("Total DS0 ports available  $totalsTable{$intfindex}{'TotalDS0'}");
				dbg("Total DS0 calls  $totalsTable{$intfindex}{'TotalCallCount'}");
				my %snmpVal;
				$snmpVal{'totalIdle'}{value} = $totalsTable{$intfindex}{'totalIdle'};
				$snmpVal{'totalUnknown'}{value} = $totalsTable{$intfindex}{'totalUnknown'};
				$snmpVal{'totalAnalog'}{value} = $totalsTable{$intfindex}{'totalAnalog'};
				$snmpVal{'totalDigital'}{value} = $totalsTable{$intfindex}{'totalDigital'};
				$snmpVal{'totalV110'}{value} = $totalsTable{$intfindex}{'totalV110'};
				$snmpVal{'totalV120'}{value} = $totalsTable{$intfindex}{'totalV120'};
				$snmpVal{'totalVoice'}{value} = $totalsTable{$intfindex}{'totalVoice'};
				$snmpVal{'AvailableCallCount'}{value} = $totalsTable{$intfindex}{'TotalDS0'};
				$snmpVal{'CallCount'}{value} = $totalsTable{$intfindex}{'TotalCallCount'};
					
				#
				# Store data
				if (( my $db = updateRRD(data=>\%snmpVal,sys=>$S,type=>"calls",index=>$intfindex)) ne "") {
					$NI->{database}{calls}{$intfindex} = $db;
				}
			}
		return 1;
		}
	}

#====
	sub getCallswalk {
		my %args = @_;
		my $S = $args{sys};
		my $NI = $S->ndinfo;
		my $IF = $S->ifinfo;
		my $SNMP = $S->{snmp};

		my %seen;
		my %callsTable;
		my %mappingTable;
		my ($intfindex,$parentintfIndex);

		dbg("Starting Calls ports collection");

		# double check if any call interfaces on this node.
		# cycle thru each ifindex and check the ifType, and save the ifIndex for matching later
		# only collect on interfaces that are defined and that are Admin UP
		foreach ( keys %{$IF} ) {
			if ( $IF->{$_}{ifAdminStatus} eq "up"	) {
				$seen{$_} = $_; 
			}
		}
		if ( ! %seen ) {	# empty hash
			dbg("$NI->{system}{name} does not have any call ports or no collect or port down - Call ports collection aborted");
			return;
		}

		# should now be good to go....
		# only use the Cisco private mib for cisco routers

		# add in the walk root for the cisco interface table entry for port to intf mapping
		add_mapping("1.3.6.1.4.1.9.10.19.1.5.2.1.8","cpmDS0InterfaceIndex","");
		add_mapping("1.3.6.1.2.1.31.1.2.1.3","ifStackStatus","");
			
		# getindex the cpmDS0InterfaceIndex oid to populate $callsTable hash with such as interface indexes, ports, slots	
		my $IntfIndexTable;
		my $IntfStatusTable;
		if ($IntfIndexTable = $SNMP->getindex("cpmDS0InterfaceIndex")) {
			foreach my $index (keys %{$IntfIndexTable}) {
				$intfindex = $IntfIndexTable->{$index};
				my ($slot,$port,$channel) = split /\./,$index,3;
				$callsTable{$intfindex}{'intfoid'} = $index;
				$callsTable{$intfindex}{'intfindex'} = $intfindex;
				$callsTable{$intfindex}{'slot'} = $slot;
				$callsTable{$intfindex}{'port'} = $port;
				$callsTable{$intfindex}{'channel'} = $channel;
			}
			if ($IntfStatusTable = $SNMP->getindex("ifStackStatus")) {
				foreach my $index (keys %{$IntfStatusTable}) {
					($intfindex,$parentintfIndex) = split /\./,$index,2;
					$mappingTable{$intfindex}{'parentintfIndex'} = $parentintfIndex;
				}
				# traverse the callsTable and mappingTable hashes to match call ports with their physical parent ports
				foreach my $callsintf (sort keys %callsTable ) {
					foreach my $mapintf (sort keys %mappingTable ) {
						if ( $callsintf == $mapintf ) {
						dbg("parent interface $mappingTable{$mapintf}{'parentintfIndex'} found for interface $callsintf",2);
						# if parent interface has been reached stop
							if ( $mappingTable{$mappingTable{$mapintf}{'parentintfIndex'}}{'parentintfIndex'} eq "0" ) {
								$callsTable{$callsintf}{'parentintfIndex'} = $mappingTable{$mapintf}{'parentintfIndex'};
							} # endif	
							# assume only one level of nesting in physical interfaces 
							# (may need to increase for larger Cisco chassis)
							else {
								$callsTable{$callsintf}{'parentintfIndex'} = $mappingTable{$mappingTable{$mapintf}{'parentintfIndex'}}{'parentintfIndex'};
							} #end else
						} #end if
					} #end foreach
					# check if parent interface is also up
					if ( $IF->{$callsTable{$callsintf}{'parentintfIndex'}}{ifAdminStatus} ne "up" ) {
					##	print returnTime." Calls: parent interface $IF->{$callsTable{$callsintf}{'parentintfIndex'}}{ifDescr} is not up\n" if $debug;
						delete $callsTable{$callsintf} ;
					}
				} #end foreach
				# traverse the callsTable hash one last time and populate descriptive fields; also count total voice ports
				my $InstalledVoice;
				foreach my $callsintf ( keys %callsTable ) {
					(      $callsTable{$callsintf}{'intfDescr'},
														$callsTable{$callsintf}{'parentintfDescr'},
									) = $SNMP->getarray(
													'ifDescr'.".$callsTable{$callsintf}{'intfindex'}",
													'ifDescr'.".$callsTable{$callsintf}{'parentintfIndex'}",
									);
					$InstalledVoice++;
				} #end foreach
			
				# create $nodes-calls.nmis file which contains interface mapping and descirption data	
				delete $S->{info}{calls};
				if ( %callsTable) {
					# callsTable has some values, so write it out
					$S->{info}{calls} = \%callsTable;
					$NI->{system}{InstalledVoice} = "$InstalledVoice";
				}
			}
		}
	}
} # end getCalls

#=========================================================================================

sub getPVC {
	my %args = @_;
	my $S = $args{sys};
	my $NI = $S->ndinfo;
	my $IF = $S->ifinfo;
	my $SNMP = $S->snmp;
	my $PVC = $S->pvcinfo;

	# quick exit if not a device supporting frame type interfaces !
	if ( $NI->{nodeType} ne "router" ) { return; }

	my %pvcTable;
	my $port;
	my $pvc;
	my $mibname;
	my %seen;
	my @ret;

	my %pvcStats;		# start this new every time
	my %snmpTable;

	dbg("Starting frame relay PVC collection");

	# double check if any frame relay interfaces on this node.
	# cycle thru each ifindex and check the ifType, and save the ifIndex for matching later
	# only collect on interfaces that are defined, with collection turned on globally
	# and for that interface and that are Admin UP
	foreach ( keys %{$IF} ) {
		if ( $IF->{$_}{ifType} =~ /framerelay/i
			and $IF->{$_}{ifAdminStatus} eq "up" and 
			$IF->{$_}{collect} eq "true"
		) {
			$seen{$_} = $_;
		}
	}
	if ( ! %seen ) {	# empty hash
		dbg("$NI->{system}{name} does not have any frame ports or no collect or port down");
		goto END_getPVC;
	}

	my $cnt = keys %seen;
	dbg("found $cnt framerelay channel(s)");

	# should now be good to go....
	# only use the Cisco private mib for cisco routers

	# add in the walk root for the cisco interface table entry for pvc to intf mapping
	add_mapping("1.3.6.1.4.1.9.9.49.1.2.2.1.1","cfrExtCircuitIfName","");

	my $frCircEntryTable;
	my $cfrExtCircIfNameTable;
	if ( $frCircEntryTable = $SNMP->getindex('frCircuitEntry')) {
		foreach my $index (keys %{$frCircEntryTable}) { 
			my ($oid,$port,$pvc) = split /\./,$index,3;
			my $textoid = oid2name("1.3.6.1.2.1.10.32.2.1.$oid"); 
			$pvcStats{$port}{$pvc}{$textoid} = $frCircEntryTable->{$index};
			if ($textoid =~ /ReceivedBECNs|ReceivedFECNs|ReceivedFrames|ReceivedOctets|SentFrames|SentOctets|State/) {
				$snmpTable{$port}{$pvc}{$textoid}{value} = $frCircEntryTable->{$index};
			}
		}
		if ( $NI->{system}{nodeModel} =~ /CiscoRouter/ ) {
			if ( $cfrExtCircIfNameTable = $SNMP->getindex('cfrExtCircuitIfName')) {
				foreach my $index (keys %{$cfrExtCircIfNameTable}) { 
					my ($port,$pvc) = split /\./,$index;
					$pvcStats{$port}{$pvc}{'cfrExtCircuitIfName'} = $cfrExtCircIfNameTable->{$index};
				}
			}
		}

		# we now have a hash of port:pvc:mibname=value - or an empty hash if no reply....
		# put away to a rrd.
		delete 	$NI->{database}{pvc}; # cleanup first
		foreach $port ( keys %pvcStats ) {
	
			# check if parent port was seen before and OK to collect on.
			if ( !exists $seen{$port} ) {
				dbg("snmp frame port $port is not collected or down - skipping");
				next;
			}
	
			foreach $pvc ( keys %{$pvcStats{$port}} ) {
				# massage some values
				# frCircuitState = 2 for active
				# could set an alarm here on PVC down ?? 
				if ( $pvcStats{$port}{$pvc}{'frCircuitState'} eq 2 ) {
					$pvcStats{$port}{$pvc}{'frCircuitState'} = 100;
				}
				else {
					$pvcStats{$port}{$pvc}{'frCircuitState'} = 0;
				}
				# RRD options
				$snmpTable{$port}{$pvc}{ReceivedBECNs}{option} = "counter,0:U";
				$snmpTable{$port}{$pvc}{ReceivedFECNs}{option} = "counter,0:U";
				$snmpTable{$port}{$pvc}{ReceivedFrames}{option} = "counter,0:U";
				$snmpTable{$port}{$pvc}{ReceivedOctets}{option} = "counter,0:U";
				$snmpTable{$port}{$pvc}{SentFrames}{option} = "counter,0:U";
				$snmpTable{$port}{$pvc}{SentOctets}{option} = "counter,0:U";
				$snmpTable{$port}{$pvc}{State}{option} = "gauge,0:U";
				my $key = "${port}-${pvc}";
				if ((my $db = updateRRD(data=>\%{$snmpTable{$port}{$pvc}},sys=>$S,type=>"pvc",item=>$key)) ne "") {
					$NI->{database}{pvc}{$key} = $db;
					$NI->{graphtype}{$key}{pvc} = 'pvc';
				}
			}
		}		

		# save a list of PVC numbers to an interface style dat file, with ifindex mappings, so we can use this to read and graph the rrd via the web ui.
		# save the cisco interface ifDescr if we have it.
		foreach $port ( keys %pvcStats ) {
			foreach $pvc (keys %{$pvcStats{$port}}) {
				my $key = "${port}-${pvc}";
				$pvcTable{$key}{subifDescr} = rmBadChars($pvcStats{$port}{$pvc}{cfrExtCircuitIfName});		# if not cisco, will not exist.
				$pvcTable{$key}{pvc} = $pvc;
				$pvcTable{$key}{port} = $port;			# should be ifIndex of parent frame relay interface
				$pvcTable{$key}{LastTimeChange} = $pvcStats{$port}{$pvc}{frCircuitLastTimeChange};
				$pvcTable{$key}{rrd} = $key;		# save this for filename lookups
				$pvcTable{$key}{CIR} = $pvcStats{$port}{$pvc}{frCircuitCommittedBurst};
				$pvcTable{$key}{EIR} = $pvcStats{$port}{$pvc}{frCircuitExcessBurst};
				$pvcTable{$key}{subifIndex} = $pvcStats{$port}{$pvc}{frCircuitLogicalIfIndex}; # non-cisco may support this - to be verified.
			}
		}
		if ( %pvcTable) {
			# pvcTable has some values, so write it out
			$S->{info}{pvc} = \%pvcTable;
			dbg("pvc values stored");
		} else {
			delete $S->{info}{pvc};
		}
	}
END_getPVC:
	dbg("Finished");
} # end getPVC


#=========================================================================================

sub runServer {
	my %args = @_;
	my $S = $args{sys};
	my $NI = $S->ndinfo;
	my $M = $S->mdl;
	my $SNMP = $S->snmp;

	my $result;
	my %Val;
	my %ValMeM;
	my $hrCpuLoad;

	if ($NI->{system}{nodeType} ne 'server') { return;}

	dbg("Starting server device/storage collection, node $NI->{system}{name}");

	# get cpu info
	delete $NI->{device};
	if ($M->{device} ne '') {
		my $deviceIndex = $SNMP->getindex('hrDeviceIndex');
		$S->loadInfo(class=>'device',model=>$model); # get cpu load without index
		foreach my $index (keys %{$deviceIndex}) {
			if ($S->loadInfo(class=>'device',index=>$index,model=>$model)) {
				my $D = $NI->{device}{$index};
				dbg("device Descr=$D->{hrDeviceDescr}, Type=$D->{hrDeviceType}");
				if ($D->{hrDeviceType} eq '1.3.6.1.2.1.25.3.1.3') { # hrDeviceProcessor
					($hrCpuLoad,$D->{hrDeviceDescr}) = $SNMP->getarray("hrProcessorLoad.${index}","hrDeviceDescr.${index}");
					
					### 2012-12-20 keiths, adding Server CPU load to Health Calculations.
					push(@{$S->{reach}{cpuList}},$hrCpuLoad);
					
					$NI->{device}{$index}{hrCpuLoad} = ($hrCpuLoad =~ /noSuch/i) ? $NI->{device}{hrCpuLoad} : $hrCpuLoad ;
					dbg("cpu Load=$NI->{device}{hrCpuLoad}, Descr=$D->{hrDeviceDescr}");
					undef %Val;
					$Val{hrCpuLoad}{value} = $NI->{device}{$index}{hrCpuLoad} || 0;
					if ((my $db = updateRRD(sys=>$S,data=>\%Val,type=>"hrsmpcpu",index=>$index))) {
						$NI->{database}{hrsmpcpu}{$index} = $db;
						$NI->{graphtype}{$index}{hrsmpcpu} = "hrsmpcpu";
					}
				} else {
					delete $NI->{device}{$index};
				}
			}
		}
	} else {
		dbg("Class=device not defined in model=$NI->{system}{nodeModel}");
	}
	
	### 2012-12-20 keiths, adding Server CPU load to Health Calculations.
	if ( ref($S->{reach}{cpuList}) and @{$S->{reach}{cpuList}} ) {
		$S->{reach}{cpu} = mean(@{$S->{reach}{cpuList}});
	}

	delete $NI->{storage};
	if ($M->{storage} ne '') {
		# get storage info
		my $disk_cnt = 1;
		my $storageIndex = $SNMP->getindex('hrStorageIndex');
		foreach my $index (keys %{$storageIndex}) {
			if ($S->loadInfo(class=>'storage',index=>$index,model=>$model)) {
				my $D = $NI->{storage}{$index};
				dbg("storage Type=$D->{hrStorageType}, Size=$D->{hrStorageSize}, Used=$D->{hrStorageUsed}, Units=$D->{hrStorageUnits}");
				if (($M->{storage}{nocollect}{Description} ne '' and $D->{hrStorageDescr} =~ /$M->{storage}{nocollect}{Description}/ ) 
							or $D->{hrStorageSize} <= 0) {
					delete $NI->{storage}{$index};
				} else {
					if ( $D->{hrStorageType} eq '1.3.6.1.2.1.25.2.1.4') { # hrStorageFixedDisk
						undef %Val;
						$Val{hrDiskSize}{value} = $D->{hrStorageUnits} * $D->{hrStorageSize};
						$Val{hrDiskUsed}{value} = $D->{hrStorageUnits} * $D->{hrStorageUsed};

						### 2012-12-20 keiths, adding Server Memory to Health Calculations.
						push(@{$S->{reach}{diskList}},($Val{hrDiskSize}{value} - $Val{hrDiskUsed}{value}) / $Val{hrDiskSize}{value} * 100);

						$D->{hrStorageDescr} =~ s/,/ /g;	# lose any commas.
						if ((my $db = updateRRD(sys=>$S,data=>\%Val,type=>"hrdisk",index=>$index))) {
							$NI->{database}{hrdisk}{$index} = $db;
							$NI->{graphtype}{$index}{hrdisk} = "hrdisk";
							$D->{hrStorageType} = 'Fixed Disk';
							$D->{hrStorageIndex} = $index;
							$D->{hrStorageGraph} = "hrdisk";
							$disk_cnt++;
						}
					} elsif ( $D->{hrStorageType} eq '1.3.6.1.2.1.25.2.1.2') { # Memory
						undef %Val;
						$Val{hrMemSize}{value} = $D->{hrStorageUnits} * $D->{hrStorageSize};
						$Val{hrMemUsed}{value} = $D->{hrStorageUnits} * $D->{hrStorageUsed};
						
						### 2012-12-20 keiths, adding Server Memory to Health Calculations.
						$S->{reach}{memfree} = $Val{hrMemSize}{value} - $Val{hrMemUsed}{value};
						$S->{reach}{memused} = $Val{hrMemUsed}{value};
						
						if ((my $db = updateRRD(sys=>$S,data=>\%Val,type=>"hrmem"))) {
							$NI->{database}{hrmem} = $db;
							$NI->{graphtype}{hrmem} = "hrmem";
							$D->{hrStorageType} = 'Memory';
							$D->{hrStorageGraph} = "hrmem";
						}
					} elsif ( $D->{hrStorageType} eq '1.3.6.1.2.1.25.2.1.3') { # VirtualMemory
						undef %Val;
						$Val{hrVMemSize}{value} = $D->{hrStorageUnits} * $D->{hrStorageSize};
						$Val{hrVMemUsed}{value} = $D->{hrStorageUnits} * $D->{hrStorageUsed};
						if ((my $db = updateRRD(sys=>$S,data=>\%Val,type=>"hrvmem"))) {
							$NI->{database}{hrvmem} = $db;
							$NI->{graphtype}{hrvmem} = "hrvmem";
							$D->{hrStorageType} = 'Virtual Memory';
							$D->{hrStorageGraph} = "hrvmem";
						}
					} else {
						delete $NI->{storage}{$index};
					}
				}
			}
		}
	} else {
		dbg("Class=storage not defined in Model=$NI->{system}{nodeModel}");
	}

	### 2012-12-20 keiths, adding Server Disk Usage to Health Calculations.
	if ( defined $S->{reach}{diskList} and @{$S->{reach}{diskList}} ) {
		$S->{reach}{disk} = mean(@{$S->{reach}{diskList}});
	}

	# convert date value to readable string
	sub snmp2date {
		my @tt = unpack("C*", shift );
		return eval(($tt[0] *256) + $tt[1])."-".$tt[2]."-".$tt[3].",".$tt[4].":".$tt[5].":".$tt[6].".".$tt[7];
	}
	dbg("Finished");
} # end runServer


#=========================================================================================

sub runServices {
	my %args = @_;
	my $S = $args{sys};
	my $NI = $S->ndinfo;
	my $V =  $S->view;
	my $C = loadConfTable();
	my $NT = loadLocalNodeTable();
	my $SNMP = $S->snmp;

	dbg("Starting Services stats, node=$NI->{system}{name}, nodeType=$NI->{system}{nodeType}");

	### 2012-09-11 keiths, running services even if node down.
	#if ($NI->{system}{nodedown} eq 'true') {
	#	dbg("node down - skip");
	#	goto END_runServices;
	#}

	my %snmpTable;
	my %Val;
	my $service;
	my $ret;
	my $cpu;
	my $memory;
	my $gotMemCpu = 0;
	my $msg;
	my $servicePoll = 0;
	my %services;		# hash to hold snmp gathered service status.

	my $ST = loadServicesTable();

	# services to be polled are saved in a list
	foreach $service ( split /,/ , lc($NT->{$NI->{system}{name}}{services}) ) {
		# check for invalid service table
		next if $service =~ /n\/a/i;
		next if $ST->{$service}{Service_Type} =~ /n\/a/i;
		next if $service eq '';
		dbg("Checking service_type=$ST->{$service}{Service_Type} name=$ST->{$service}{Name} service_name=$ST->{$service}{Service_Name}");

		# clear global hash each time around as this is used to pass results to rrd update
		undef %snmpTable;
		$ret = 0;

		# DNS gets treated simply ! just lookup our own domain name.
		if ( $ST->{$service}{Service_Type} eq "dns" ) {
			if ($NI->{system}{host} =~ /^\d+.\d+.\d+.\d+$/) {
				dbg("host $NI->{system}{host} must be a fqdn");
				logMsg("ERROR, ($NI->{system}{name}) service=$service must contain a fqdn");
				next;
			}
			my $res;
			my $packet;
			my $rr;

			# resolve $node to an IP address first so Net::DNS points at the remote server
			if ( my $packed_ip = inet_aton($NI->{system}{host})) {
				my $ip = inet_ntoa($packed_ip);

				use Net::DNS;
				$res = Net::DNS::Resolver->new;
					$res->nameservers($ip);
					$res->recurse(0);
					$res->retry(2);
					$res->usevc(0);			# force to udp (default)
					$res->debug(1) if $C->{debug} >3;			# set this to 1 for debug

				if ( !$@ ) {
					$packet = $res->query($NI->{system}{host});		# lookup its own nodename on itself, should always work..?
					if (!$packet) {
						$ret = 0;
						dbg("ERROR Unable to lookup data for $node from $ip\[$NI->{system}{host}\]");
					}
					else {
						# stores the last RR we receive
						foreach $rr ($packet->answer) {
							$ret = 1;
							my $tmp = $rr->address;
							dbg("RR data for $node from $ip\[$NI->{system}{host}\] was $tmp");
						}
					}
				}
				else {
					dbg("ERROR Net::DNS error $@");
					$ret = 0;
				}
			} else { dbg("ERROR Could not resolve $NI->{system}{host} to ip"); }
		} # end DNS

		# now the 'port' 
		elsif ( $ST->{$service}{Service_Type} eq "port" ) {
			$msg = '';
			my $nmap;
			
			my ( $scan, $port) = split ':' , $ST->{$service}{Port};
		
			if ( $scan =~ /udp/ ) {
				$nmap = "nmap -sU --host_timeout 3000 -p $port -oG - $NI->{system}{host}";
			}
			else {
				$nmap = "nmap -sT --host_timeout 3000 -p $port -oG - $NI->{system}{host}";
			}
			# now run it, need to use the open() syntax here, else we may not get the response in a multithread env.
			unless ( open(NMAP, "$nmap 2>&1 |")) {
				dbg("FATAL: Can't open nmap: $!");
			}
			while (<NMAP>) {
				$msg .= $_;
			}
			close(NMAP);

			if ( $msg =~ /Ports: $port\/open/ ) {
				$ret = 1;
				dbg("Success: $msg");
			}
			else {
				$ret = 0;
				dbg("Failed: $msg");
			}
		}
		# now the services !
		elsif ( $ST->{$service}{Service_Type} eq "service" and $NI->{system}{nodeType} eq 'server') {
			# only do the SNMP checking if you are supposed to!
			dbg("snmp_stop_polling_on_error=$C->{snmp_stop_polling_on_error} snmpdown=$NI->{system}{snmpdown} nodedown=$NI->{system}{nodedown}");
			if ( $C->{snmp_stop_polling_on_error} eq "false" or ( $C->{snmp_stop_polling_on_error} eq "true" and $NI->{system}{snmpdown} ne "true" and $NI->{system}{nodedown} ne "true") ) {
				if ($ST->{$service}{Service_Name} eq '') {
					dbg("ERROR, service_name is empty");
					logMsg("ERROR, ($NI->{system}{name}) service=$service service_name is empty");
					next;
				}
				if ( ! $servicePoll ) {
					dbg("get index of hrSWRunName hrSWRunStatus by snmp");
					my $timeout = 3;
					my $snmpcmd;
					my @ret;
					my $var;
					my $i;
					my $key;
					my $write=0;
	
					$servicePoll = 1;	# set flag so snmpwalk happens only once.
	
					my @snmpvars = qw( hrSWRunName hrSWRunStatus hrSWRunType hrSWRunPerfCPU hrSWRunPerfMem);
					my $hrIndextable;
					foreach my $var ( @snmpvars ) {
						if ( $hrIndextable = $SNMP->getindex($var)) {
							foreach my $inst (keys %{$hrIndextable}) {
								my $value = $hrIndextable->{$inst};
								my $textoid = oid2name(name2oid($var).".".$inst);
								if ( $textoid =~ /date\./i ) { $value = snmp2date($value) }
								( $textoid, $inst ) = split /\./, $textoid, 2;
								$snmpTable{$textoid}{$inst} = $value;
								dbg("Indextable=$inst textoid=$textoid value=$value",2);
							}
						}
					}
	
					foreach (sort keys %{$snmpTable{hrSWRunName}} ) {
						# key services by name_pid
						$key = $snmpTable{hrSWRunName}{$_}.':'.$_;
						$services{$key}{hrSWRunName} = $key;
						$services{$key}{hrSWRunType} = ( '', 'unknown', 'operatingSystem', 'deviceDriver', 'application' )[$snmpTable{hrSWRunType}{$_}];
						$services{$key}{hrSWRunStatus} = ( '', 'running', 'runnable', 'notRunnable', 'invalid' )[$snmpTable{hrSWRunStatus}{$_}];
						$services{$key}{hrSWRunPerfCPU} = $snmpTable{hrSWRunPerfCPU}{$_};
						$services{$key}{hrSWRunPerfMem} = $snmpTable{hrSWRunPerfMem}{$_};
	
						dbg("$services{$key}{hrSWRunName} type=$services{$key}{hrSWRunType} status=$services{$key}{hrSWRunStatus} cpu=$services{$key}{hrSWRunPerfCPU} memory=$services{$key}{hrSWRunPerfMem}",2);
					}
	
				} #servicePoll
				
				# lets check the service status
				# NB - may have multiple services with same name on box.
				# so keep looking if up, last if one down
				# look for an exact match here on service name as read from snmp poll
	
				foreach ( sort keys %services ) {
					my ($svc) = split ':', $services{$_}{hrSWRunName};
					if ( $svc eq $ST->{$service}{Service_Name} ) {
						if ( $services{$_}{hrSWRunStatus} =~ /running|runnable/i ) {
							$ret = 1;
							$cpu = $services{$_}{hrSWRunPerfCPU};
							$memory = $services{$_}{hrSWRunPerfMem};
							$gotMemCpu = 1;
							dbg("INFO, service $ST->{$service}{Name} is up, status is $services{$_}{hrSWRunStatus}");
						}
						else {
							$ret = 0;
							$cpu = $services{$_}{hrSWRunPerfCPU};
							$memory = $services{$_}{hrSWRunPerfMem};
							$gotMemCpu = 1;
							dbg("INFO, service $ST->{$service}{Name} is down, status is $services{$_}{hrSWRunStatus}");
							last;
						}
					}					
				}
				
				### 2012-12-20 keiths, keep the services for display later.
				$NI->{services} = \%services;
			}	
		}
		# now the scripts !
		elsif ( $ST->{$service}{Service_Type} eq "script" ) {

			### lets do the user defined scripts
			### ($ret,$msg) = sapi($ip,$port,$script,$ScriptTimeout);

			($ret,$msg) = sapi($NI->{system}{host},$ST->{$service}{Port},"$C->{script_root}/$service",3);
			dbg("Results of $service is $ret, msg is $msg");
		}
		else {
			# no service type found
			dbg("ERROR, service handling not found");
			$ret = 0;
			$msg = '';
			next;			# just do the next one - no alarms
		}

		$V->{system}{"${service}_title"} = "Service $ST->{$service}{Name}";
		$V->{system}{"${service}_value"} = $ret ? 'running' : 'down';
		$V->{system}{"${service}_color"} =  $ret ? 'white' : 'red';
		$V->{system}{"${service}_cpumem"} = $gotMemCpu ? 'true' : 'false';
		$V->{system}{"${service}_gurl"} = "$C->{'node'}?conf=$C->{conf}&act=network_graph_view&graphtype=service&node=$NI->{system}{name}&intf=$service";

		# lets raise or clear an event 
		if ( $ret ) {
			# Service is UP!
			dbg("$ST->{$service}{Service_Type} $ST->{$service}{Name} is available");
			checkEvent(sys=>$S,event=>"Service Down",level=>"Normal",element=>$ST->{$service}{Name},details=>"" );
		} else {
			# Service is down
			dbg("$ST->{$service}{Service_Type} $ST->{$service}{Name} is unavailable");
			notify(sys=>$S,event=>"Service Down",element=>$ST->{$service}{Name},details=>"" );
		}

		# save result for availability history - one file per service per node
		$Val{service}{value} = $ret*100;
		if ( $cpu < 0 ) {
			$cpu = $cpu * -1;
		}
		if ($gotMemCpu) {	
			$Val{cpu}{value} = $cpu;
			$Val{cpu}{option} = "COUNTER,U:U";
			$Val{memory}{value} = $memory;
			$Val{memory}{option} = "GAUGE,U:U";
		}
		if (( my $db = updateRRD(data=>\%Val,sys=>$S,type=>"service",item=>$service))) {
			$NI->{database}{service}{$service} = $db;
			$NI->{graphtype}{$service}{service} = 'service';
			if ($gotMemCpu) {	
				$NI->{graphtype}{$service}{service} = 'service,service-cpumem';
			}
		}
	} # foreach
END_runServices:
	dbg("Finished");
} # end runServices

#=========================================================================================

sub runAlerts {
	my %args = @_;
	my $S = $args{sys};
	my $NI = $S->ndinfo;
	my $M = $S->mdl;
	my $CA = $S->alerts;

	my $result;
	my %Val;
	my %ValMeM;
	my $hrCpuLoad;

	dbg("Running Customer Alerts for node $NI->{system}{name}");
		
	foreach my $sect (keys %{$CA}) {
		dbg("Custom Alerts for $sect");
		foreach my $index ( keys %{$NI->{$sect}} ) {
			foreach my $alrt ( keys %{$CA->{$sect}} ) {
				if ( defined($CA->{$sect}{$alrt}{control}) and $CA->{$sect}{$alrt}{control} ne '' ) {					
					my $control_result = $S->parseString(string=>"($CA->{$sect}{$alrt}{control}) ? 1:0",sys=>$S,index=>$index,type=>$sect,sect=>$sect);
					dbg("control_result sect=$sect index=$index control_result=$control_result");
					next if not $control_result;
				}
				if( defined($CA->{$sect}{$alrt}{type}) and $CA->{$sect}{$alrt}{type} eq 'test' ) {
					my $test;
					my $value;
					my $alert;
					my $test_result;
					my $test_value;
					{
						no strict;
						if ( $CA->{$sect}{$alrt}{test} =~ /CVAR1=(\w+);CVAR2=(\w+);(.*)/ ) {
							$CVAR1 = $NI->{$sect}{$index}{$1};
							$CVAR2 = $NI->{$sect}{$index}{$2};
							$test = $3;
							$test_result = eval { eval $test; };
							dbg("test sect=$sect index=$index 1=$1 2=$2, CVAR1=$CVAR1 CVAR2=$CVAR2 test=$test result=$test_result") if $test_result;
						}
						elsif ( $CA->{$sect}{$alrt}{test} =~ /CVAR1=(\w+);(.*)/ ) {
							$CVAR1 = $NI->{$sect}{$index}{$1};
							$test = $2;
							$test_result = eval { eval $test; };
							dbg("test sect=$sect index=$index 1=$1, CVAR1=$CVAR1 test=$test result=$test_result") if $test_result;
						}

						if ( $CA->{$sect}{$alrt}{value} =~ /CVAR1=(\w+);CVAR2=(\w+);(.*)/ ) {
							$CVAR1 = $NI->{$sect}{$index}{$1};
							$CVAR2 = $NI->{$sect}{$index}{$2};
							$value = $3;
							$test_value = eval { eval $value; };
							dbg("value sect=$sect index=$index 1=$1 2=$2, CVAR1=$CVAR1 CVAR2=$CVAR2 value=$value test_value=$test_value") if $test_result;
						}
						elsif ( $CA->{$sect}{$alrt}{value} =~ /CVAR1=(\w+);(.*)/ ) {
							$CVAR1 = $NI->{$sect}{$index}{$1};
							$value = $2;
							$test_value =  eval { eval $value; };
							dbg("value sect=$sect index=$index 1=$1, CVAR1=$CVAR1 value=$value test_value=$test_value") if $test_result;
						}
						#my $test_result = $self->parseString(string=>"$test",sys=>$self,index=>$index,type=>$sect,sect=>$sect);
					}
					
					if ( $test_value =~ /\d+\.\d+/ ) {
						$test_value = sprintf("%.2f",$test_value);
					}
	
					$alert->{type} = $CA->{$sect}{$alrt}{type};
					$alert->{test} = $CA->{$sect}{$alrt}{test};
					$alert->{name} = $S->{name};
					$alert->{unit} = $CA->{$sect}{$alrt}{unit};
					$alert->{event} = $CA->{$sect}{$alrt}{event};
					$alert->{level} = $CA->{$sect}{$alrt}{level};
					$alert->{ds} = $NI->{$sect}{$index}{$CA->{$sect}{$alrt}{element}};
					$alert->{test_result} = $test_result;
					$alert->{value} = $test_value;
					push( @{$S->{alerts}}, $alert );
				}			
				elsif( defined($CA->{$sect}{$alrt}{type}) and $CA->{$sect}{$alrt}{type} =~ /threshold/ ) {
					my $test;
					my $value;
					my $alert;
					my $test_result;
					my $test_value;
					my $level;
					{
						no strict;
						if ( $CA->{$sect}{$alrt}{value} =~ /CVAR1=(\w+);CVAR2=(\w+);(.*)/ ) {
							$CVAR1 = $NI->{$sect}{$index}{$1};
							$CVAR2 = $NI->{$sect}{$index}{$2};
							$value = $3;
							$test_value = eval { eval $value; };
							dbg("value2 sect=$sect index=$index 1=$1 2=$2, CVAR1=$CVAR1 CVAR2=$CVAR2 value=$value test_value=$test_value");
						}
						elsif ( $CA->{$sect}{$alrt}{value} =~ /CVAR1=(\w+);(.*)/ ) {
							$CVAR1 = $NI->{$sect}{$index}{$1};
							$value = $2;
							$test_value = eval { eval $value; };
							dbg("value1 sect=$sect index=$index 1=$1, CVAR1=$CVAR1 value=$value test_value=$test_value");
						}
						#my $test_result = $self->parseString(string=>"$test",sys=>$self,index=>$index,type=>$sect,sect=>$sect);
					}

					if ( $test_value =~ /\d+\.\d+/ ) {
						$test_value = sprintf("%.2f",$test_value);
					}
					
					if ( $CA->{$sect}{$alrt}{type} eq "threshold-rising" ) {
						if ( $test_value <= $CA->{$sect}{$alrt}{threshold}{Normal} ) {
							$test_result = 0;
							$level = "Normal";
						}
						else {
							my @levels = qw(Warning Minor Major Critical Fatal);
							foreach my $lvl (@levels) {
								if ( $test_value <= $CA->{$sect}{$alrt}{threshold}{$lvl} ) {
									$test_result = 1;
									$level = $lvl;
									last;
								}
							}
						}
					}
					elsif ( $CA->{$sect}{$alrt}{type} eq "threshold-falling" ) {
						if ( $test_value >= $CA->{$sect}{$alrt}{threshold}{Normal} ) {
							$test_result = 0;
							$level = "Normal";
						}
						else {
							my @levels = qw(Warning Minor Major Critical Fatal);
							foreach my $lvl (@levels) {
								if ( $test_value >= $CA->{$sect}{$alrt}{threshold}{$lvl} ) {
									$test_result = 1;
									$level = $lvl;
									last;
								}
							}
						}
					}
					
					dbg("alert result: test_result=$test_result level=$level",2);
					$alert->{type} = $CA->{$sect}{$alrt}{type};
					$alert->{test} = $CA->{$sect}{$alrt}{value};
					$alert->{name} = $S->{name};
					$alert->{unit} = $CA->{$sect}{$alrt}{unit};
					$alert->{event} = $CA->{$sect}{$alrt}{event};
					$alert->{level} = $level;
					$alert->{ds} = $NI->{$sect}{$index}{$CA->{$sect}{$alrt}{element}};
					$alert->{test_result} = $test_result;
					$alert->{value} = $test_value;
					push( @{$S->{alerts}}, $alert );
				}
			}
		}
	}
	
	processAlerts( S => $S );

	dbg("Finished");
} # end runAlerts

#=========================================================================================

sub runCheckValues {
	my %args = @_;
	my $S = $args{sys};	# system object
	my $NI = $S->ndinfo;
	my $M = $S->mdl;	# Model table of node
	my $C = loadConfTable();

	if ($NI->{system}{nodedown} ne 'true' and $NI->{system}{snmpdown} ne 'true') {
		for my $sect ( keys %{$M->{system}{sys}} ) {
			my $control = $M->{system}{sys}{$sect}{control}; 	# check if skipped by control
			if ($control ne "") {
				dbg("control=$control found for section=$sect",2);
				if ($S->parseString(string=>"($control) ? 1:0", sect => $sect) ne "1") {
					dbg("threshold of section $sect skipped by control=$control");
					next;
				}
				#								}
				for my $attr (keys %{$M->{system}{sys}{$sect}{snmp}} ) {

					if (exists $M->{system}{sys}{$sect}{snmp}{$attr}{check}) {
					# select the method we will run
						my $check = $M->{system}{sys}{$sect}{snmp}{$attr}{check};
						if ($check eq 'checkPower') {
							checkPower(sys=>$S,attr=>$attr);
						# }
						# elsif ($check eq 'checkNodeConfiguration') {
						# 	checkNodeConfiguration(sys=>$S,attr=>$attr);
						} else {
							logMsg("ERROR ($S->{name}) unknown method=$check in Model=$NI->{system}{nodeModel}");
						}
					}
				}
			}
		}
	}

END_runCheckValues:
	dbg("Finished");
} # end runCheckValues

#=========================================================================================
#
# send event of node down by snmp
#
sub snmpNodeDown {
	my %args = @_;
	my $S = $args{sys};
	my $NI = $S->ndinfo;	# node info
	# failed by snmp
	notify(sys=>$S,event=>"SNMP Down",element=>'',details=>"SNMP error");
	$NI->{system}{snmpdown} = 'true';
	return 0;
}
#=========================================================================================

sub runReach {
	my %args = @_;
	my $S = $args{sys};	# system object
	my $check = $args{check} || 0;
	my $NI = $S->ndinfo;	# node info
	my $IF = $S->ifinfo;	# interface info
	my $RI = $S->reach;	# reach info
	my $C = loadConfTable();
	
	#print Dumper($S);

	my $cpuWeight;
	my $diskWeight;
	my $memWeight;
	my $responseWeight;
	my $interfaceWeight;
	my $intf;
	my $inputUtil;
	my $outputUtil;
	my $totalUtil;
	my $reportStats;
	my @tmparray;
	my @tmpsplit;
	my %util;
	my $intcount;
	my $intsummary;
	my $intWeight;
	my $index;
	
	dbg("Starting node $NI->{system}{name}, type=$NI->{system}{nodeType}");

	# Math hackery to convert Foundry CPU memory usage into appropriate values
	$RI->{memused} = ($RI->{memused} - $RI->{memfree}) if $NI->{nodeModel} =~ /FoundrySwitch/;

	if ( $NI->{nodeModel} =~ /Riverstone/ ) {		
		# Math hackery to convert Riverstone CPU memory usage into appropriate values
		$RI->{memfree} = ($RI->{memfree} - $RI->{memused});
		$RI->{memused} = $RI->{memused} * 16;
		$RI->{memfree} = $RI->{memfree} * 16;
	}

	if ( $RI->{memfree} == 0 or $RI->{memused} == 0 ) {
		$RI->{mem} = 100;
	} else {
		# calculate mem
		if ( $RI->{memfree} > 0 and $RI->{memused} > 0 ) {
			$RI->{mem} = ( $RI->{memfree} * 100 ) / ($RI->{memused} + $RI->{memfree}) ;
		}	
		else {	
			$RI->{mem} = "U";	
		}
	}

	# copy results from object
	my $pingresult = $RI->{pingresult};
	my $snmpresult = $RI->{snmpresult};

	my %reach;		# copy in local table
	$reach{cpu} = $RI->{cpu};
	$reach{mem} = $RI->{mem};
	$reach{disk} = 0;
	if ( defined $RI->{disk} and $RI->{disk} > 0 ) {
		$reach{disk} = $RI->{disk};
	}
	$reach{responsetime} = $RI->{pingavg};
	$reach{loss} = $RI->{pingloss};
	$reach{operStatus} = $RI->{operStatus};
	$reach{operCount} = $RI->{operCount};

	# number of interfaces
	$reach{intfTotal} = $NI->{system}{intfTotal} eq 0 ? 'U' : $NI->{system}{intfTotal}; # from run update
	$reach{intfCollect} = $NI->{system}{intfCollect}; # from run update
	$reach{intfUp} = $RI->{intfUp} ne '' ? $RI->{intfUp} : 0; # from run collect
	$reach{intfColUp} = $RI->{intfColUp}; # from run collect

	# Things which don't do collect get 100 for availability
	if ( $reach{availability} eq "" and $NI->{system}{collect} ne 'true' ) { 
		$reach{availability} = "100"; 
	}
	elsif ( $reach{availability} eq "" ) { $reach{availability} = "U"; }

	my ($outage,undef) = outageCheck(node=>$S->{node},time=>time());
	dbg("Outage for $S->{name} is $outage");
	# Health should actually reflect a combination of these values
	# ie if response time is high health should be decremented.
	if ( $pingresult == 100 and $snmpresult == 100 ) {

		$reach{reachability} = 100;
		if ( $reach{operCount} > 0 ) {
			$reach{availability} = $reach{operStatus} / $reach{operCount}; 
		}

		if ($reach{reachability} > 100) { $reach{reachability} = 100; }
		($reach{responsetime},$responseWeight) = weightResponseTime($reach{responsetime});
		
		if ( $NI->{system}{collect} eq 'true' and $reach{cpu} ne "" ) {
			if    ( $reach{cpu} <= 10 ) { $cpuWeight = 100; }
			elsif ( $reach{cpu} <= 20 ) { $cpuWeight = 90; }
			elsif ( $reach{cpu} <= 30 ) { $cpuWeight = 80; }
			elsif ( $reach{cpu} <= 40 ) { $cpuWeight = 70; }
			elsif ( $reach{cpu} <= 50 ) { $cpuWeight = 60; }
			elsif ( $reach{cpu} <= 60 ) { $cpuWeight = 50; }
			elsif ( $reach{cpu} <= 70 ) { $cpuWeight = 40; }
			elsif ( $reach{cpu} <= 80 ) { $cpuWeight = 30; }
			elsif ( $reach{cpu} <= 90 ) { $cpuWeight = 20; }
			elsif ( $reach{cpu} <= 100 ) { $cpuWeight = 10; }

			if ( $reach{disk} ) {
				if    ( $reach{disk} <= 10 ) { $diskWeight = 100; }
				elsif ( $reach{disk} <= 20 ) { $diskWeight = 90; }
				elsif ( $reach{disk} <= 30 ) { $diskWeight = 80; }
				elsif ( $reach{disk} <= 40 ) { $diskWeight = 70; }
				elsif ( $reach{disk} <= 50 ) { $diskWeight = 60; }
				elsif ( $reach{disk} <= 60 ) { $diskWeight = 50; }
				elsif ( $reach{disk} <= 70 ) { $diskWeight = 40; }
				elsif ( $reach{disk} <= 80 ) { $diskWeight = 30; }
				elsif ( $reach{disk} <= 90 ) { $diskWeight = 20; }
				elsif ( $reach{disk} <= 100 ) { $diskWeight = 10; }
				
				dbg("Reach for Disk disk=$reach{disk} diskWeight=$diskWeight");
			}
			
			if    ( $reach{mem} >= 40 ) { $memWeight = 100; }
			elsif ( $reach{mem} >= 35 ) { $memWeight = 90; }
			elsif ( $reach{mem} >= 30 ) { $memWeight = 80; }
			elsif ( $reach{mem} >= 25 ) { $memWeight = 70; }
			elsif ( $reach{mem} >= 20 ) { $memWeight = 60; }
			elsif ( $reach{mem} >= 15 ) { $memWeight = 50; }
			elsif ( $reach{mem} >= 10 ) { $memWeight = 40; }
			elsif ( $reach{mem} >= 5 )  { $memWeight = 25; }
			elsif ( $reach{mem} >= 0 )  { $memWeight = 0; }
		}
		elsif ( $NI->{system}{collect} eq 'true' and $NI->{system}{nodeModel} eq "Generic" ) {
			$cpuWeight = 100;
			$memWeight = 100;
			### ehg 16 sep 2002 also make interface aavilability 100% - I dont care about generic switches interface health !
			$reach{availability} = 100;
		}
		else {
			$cpuWeight = 100;
			$memWeight = 100;
			### 2012-12-13 keiths, removed this stoopid line as availability was allways 100%
			### $reach{availability} = 100;
		}
		
		# Added little fix for when no interfaces are collected.
		if ( $reach{availability} !~ /\d+/ ) {
			$reach{availability} = "100";
		}

		# Makes 3Com memory health weighting always 100, and CPU, and Interface availibility
		if ( $NI->{system}{nodeModel} =~ /SSII 3Com/i ) {
			$cpuWeight = 100;
			$memWeight = 100;
			$reach{availability} = 100;

		}

		# Makes CatalystIOS memory health weighting always 100.
		# Add Baystack and Accelar
		if ( $NI->{system}{nodeModel} =~ /CatalystIOS|Accelar|BayStack|Redback|FoundrySwitch|Riverstone/i ) {
			$memWeight = 100;
		}

		if ( $NI->{system}{collect} eq 'true' and defined $S->{mdl}{interface}{nocollect}{ifDescr} ) {
			dbg("Getting Interface Utilisation Health");
			$intcount = 0;
			$intsummary = 0;
			# check if interface file exists - node may not be updated as yet....
			foreach my $index (keys %{$IF}) {
				# Don't do any stats cause the interface is not one we collect
				if ( $IF->{$index}{collect} eq 'true' ) { 
					# Get the link availability from the local node!!!
					my $util = getSummaryStats(sys=>$S,type=>"interface",start=>"-15 minutes",end=>time(),index=>$index);
					if ($util->{$index}{inputUtil} eq 'NaN' or $util->{$index}{outputUtil} eq 'NaN') {
						dbg("SummaryStats for interface=$index of node $NI->{system}{name} skipped because value is NaN");
						next;
					}
					$intsummary = $intsummary + ( 100 - $util->{$index}{inputUtil} ) + ( 100 - $util->{$index}{outputUtil} );
					++$intcount;
					dbg("Intf Summary in=$util->{$index}{inputUtil} out=$util->{$index}{outputUtil} intsumm=$intsummary count=$intcount");
				}
			} # FOR LOOP
			if ( $intsummary != 0 ) {
				$intWeight = sprintf( "%.2f", $intsummary / ( $intcount * 2 ));
			} else {
				$intWeight = "NaN"
			}
		}
		else {
			$intWeight = 100;	
		}
		
		# if the interfaces are unhealthy and lost stats, whack a 100 in there
		if ( $intWeight eq "NaN" or $intWeight > 100 ) { $intWeight = 100; }
		
		# Would be cool to collect some interface utilisation bits here.
		# Maybe thresholds are the best way to handle that though.  That
		# would pickup the peaks better.
		
		# Health is made up of a weighted values:
		### AS 16 Mar 02, implemented weights in nmis.conf
		if ( $reach{disk} ) {
			# use half of the weight allocation for interfaces
			$reach{health} = 	($reach{reachability} * $C->{weight_reachability}) + 
							($intWeight * ($C->{weight_int} / 2)) +
							($diskWeight * ($C->{weight_int} / 2)) +
							($responseWeight * $C->{weight_response}) + 
							($reach{availability} * $C->{weight_availability}) + 
							($cpuWeight * $C->{weight_cpu}) + 
							($memWeight * $C->{weight_mem})
							;
		}
		else {
			$reach{health} = 	($reach{reachability} * $C->{weight_reachability}) + 
							($intWeight * $C->{weight_int}) +
							($responseWeight * $C->{weight_response}) + 
							($reach{availability} * $C->{weight_availability}) + 
							($cpuWeight * $C->{weight_cpu}) + 
							($memWeight * $C->{weight_mem})
							;
		}
		dbg("Calculation of health=$reach{health}");
		if (lc $reach{health} eq 'nan') {
			dbg("Values Calc. reachability=$reach{reachability} * $C->{weight_reachability}");
			dbg("Values Calc. intWeight=$intWeight * $C->{weight_int}");
			dbg("Values Calc. responseWeight=$responseWeight * $C->{weight_response}");
			dbg("Values Calc. availability=$reach{availability} * $C->{weight_availability}");
			dbg("Values Calc. cpuWeight=$cpuWeight * $C->{weight_cpu}");
			dbg("Values Calc. memWeight=$memWeight * $C->{weight_mem}");
		}
	}
	elsif ( $NI->{system}{collect} ne 'true' and $pingresult == 100 ) {
		$reach{reachability} = 100; 
		$reach{availability} = 100;
		$reach{intfTotal} = 'U';
		($reach{responsetime},$responseWeight) = weightResponseTime($reach{responsetime});
		$reach{health} = ($reach{reachability} * 0.9) + ( $responseWeight * 0.1);
	}
	elsif ( ($pingresult == 0 or $snmpresult == 0) and $outage eq 'current') {
		$reach{reachability} = "U"; 
		$reach{availability} = "U"; 
		$reach{intfTotal} = 'U';
		$reach{responsetime} = "U"; 
		$reach{health} = "U"; 
		$reach{loss} = "U";
	} 
	elsif ( $pingresult == 100 and $snmpresult == 0 ) {
		$reach{reachability} = 80; # correct ? is up and degraded
		$reach{availability} = "U";  
		$reach{intfTotal} = 'U';
		$reach{health} = "U"; 
	}
	else {
		$reach{reachability} = 0; 
		$reach{availability} = "U"; 
		$reach{responsetime} = "U"; 
		$reach{intfTotal} = 'U';
		$reach{health} = 0;
	}

	dbg("Reachability and Metric Stats Summary");
	dbg("collect=$NI->{system}{collect} (Node table)");
	dbg("ping=$pingresult (normalised)");
	dbg("cpuWeight=$cpuWeight (normalised)");
	dbg("memWeight=$memWeight (normalised)");
	dbg("intWeight=$intWeight (100 less the actual total interface utilisation)");
	dbg("responseWeight=$responseWeight (normalised)");
	dbg("total number of interfaces=$reach{intfTotal}");
	dbg("total number of interfaces up=$reach{intfUp}");
	dbg("total number of interfaces collected=$reach{intfCollect}");
	dbg("total number of interfaces coll. up=$reach{intfColUp}");

	for $index ( sort keys %reach ) {
		dbg("$index=$reach{$index}");
	}

	$reach{health} = ($reach{health} > 100) ? 100 : $reach{health};
	my %reachVal;
	$reachVal{reachability}{value} = $reach{reachability};
	$reachVal{availability}{value} = $reach{availability};
	$reachVal{responsetime}{value} = $reach{responsetime};
	$reachVal{health}{value} = $reach{health};
	$reachVal{loss}{value} = $reach{loss};
	$reachVal{intfTotal}{value} = $reach{intfTotal};
	$reachVal{intfUp}{value} = $reach{intfTotal} eq 'U' ? 'U' : $reach{intfUp};
	$reachVal{intfCollect}{value} = $reach{intfTotal} eq 'U' ? 'U' : $reach{intfCollect};
	$reachVal{intfColUp}{value} = $reach{intfTotal} eq 'U' ? 'U' : $reach{intfColUp};
	$reachVal{reachability}{option} = "gauge,0:100";
	$reachVal{availability}{option} = "gauge,0:100";
	$reachVal{responsetime}{option} = "gauge,0:U";
	$reachVal{health}{option} = "gauge,0:100";
	$reachVal{loss}{option} = "gauge,0:100";
	$reachVal{intfTotal}{option} = "gauge,0:U";
	$reachVal{intfUp}{option} = "gauge,0:U";
	$reachVal{intfCollect}{option} = "gauge,0:U";
	$reachVal{intfColUp}{option} = "gauge,0:U";

	if ((my $db = updateRRD(sys=>$S,data=>\%reachVal,type=>"health"))) {	# database name is 'reach'
		$NI->{database}{health} = $db;
	}
	$NI->{graphtype}{health} = $NI->{system}{nodeModel} eq 'PingOnly' ? "health-ping,response" : "health,response,numintf";

END_runReach:
	dbg("Finished");
} # end runHealth

#=========================================================================================

sub getIntfAllInfo {
	my $index;
	my $tmpDesc;
	my $intHash;
	my %interfaceInfo;

	dbg("Starting");

	dbg("Getting Interface Info from all nodes");

	my $NT = loadLocalNodeTable();

	# Write a node entry for each node
	foreach my $node (sort keys %{$NT}) {
		if ($NT->{$node}{active} eq 'true' and $NT->{$node}{collect} eq 'true') {
			my $info = loadNodeInfoTable($node);
			dbg("ADD node=$node",3);
			if (exists $info->{interface}) {
				foreach my $intf (keys %{$info->{interface}}) {
			
					$tmpDesc = &convertIfName($info->{interface}{$intf}{ifDescr});
			
					$intHash = "$node-$tmpDesc";
						
					dbg("$node $tmpDesc hash=$intHash $info->{$intf}{ifDescr}",3);
			
					if ( $info->{interface}{$intf}{ifDescr} ne "" ) { 
						dbg("Add node=$node interface=$info->{interface}{$intf}{ifDescr}",2);
						$interfaceInfo{$intHash}{node} = $node;
						$interfaceInfo{$intHash}{sysName} = $info->{system}{sysName};
						$interfaceInfo{$intHash}{ifIndex} = $info->{interface}{$intf}{ifIndex};
						$interfaceInfo{$intHash}{ifDescr} = $info->{interface}{$intf}{ifDescr};
						$interfaceInfo{$intHash}{collect} = $info->{interface}{$intf}{collect};
						$interfaceInfo{$intHash}{real} = $info->{interface}{$intf}{real};
						$interfaceInfo{$intHash}{ifType} = $info->{interface}{$intf}{ifType};
						$interfaceInfo{$intHash}{ifSpeed} = $info->{interface}{$intf}{ifSpeed};
						$interfaceInfo{$intHash}{ifAdminStatus} = $info->{interface}{$intf}{ifAdminStatus};
						$interfaceInfo{$intHash}{ifOperStatus} = $info->{interface}{$intf}{ifOperStatus};
						$interfaceInfo{$intHash}{ifLastChange} = $info->{interface}{$intf}{ifLastChange};
						$interfaceInfo{$intHash}{Description} = $info->{interface}{$intf}{Description};
						$interfaceInfo{$intHash}{portModuleIndex} = $info->{interface}{$intf}{portModuleIndex};
						$interfaceInfo{$intHash}{portIndex} = $info->{interface}{$intf}{portIndex};
						$interfaceInfo{$intHash}{portDuplex} = $info->{interface}{$intf}{portDuplex};
						$interfaceInfo{$intHash}{portIfIndex} = $info->{interface}{$intf}{portIfIndex};
						$interfaceInfo{$intHash}{portSpantreeFastStart} = $info->{interface}{$intf}{portSpantreeFastStart};
						$interfaceInfo{$intHash}{vlanPortVlan} = $info->{interface}{$intf}{vlanPortVlan};
						$interfaceInfo{$intHash}{portAdminSpeed} = $info->{interface}{$intf}{portAdminSpeed};
						my $cnt = 1;
						while ($info->{interface}{$intf}{"ipAdEntAddr$cnt"} ne '') {
							$interfaceInfo{$intHash}{"ipAdEntAddr$cnt"} = $info->{interface}{$intf}{"ipAdEntAddr$cnt"};
							$interfaceInfo{$intHash}{"ipAdEntNetMask$cnt"} = $info->{interface}{$intf}{"ipAdEntNetMask$cnt"};
							$interfaceInfo{$intHash}{"ipSubnet$cnt"} = $info->{interface}{$intf}{"ipSubnet$cnt"};
							$interfaceInfo{$intHash}{"ipSubnetBits$cnt"} = $info->{interface}{$intf}{"ipSubnetBits$cnt"};
							$cnt++;
						}
					}
				}
			} else {
				logMsg("INFO empty interface info file of node $node");
			}
		}
	} # foreach $linkname
	# Write the interface table out.
	dbg("Writing Interface Info from all nodes");
	writeTable(dir=>'var',name=>"nmis-interfaces",data=>\%interfaceInfo);
	dbg("Finished");
}

#=========================================================================================

### create hash  write to /var for speeding up 
### Cologne 2005
###
sub getNodeAllInfo {

	my %Info;
	
	dbg("Starting");
	dbg("Getting Info from all nodes");

	my $NT = loadLocalNodeTable();

	# Write a node entry for each  node
	foreach my $node (sort keys %{$NT}) { 
		if ($NT->{$node}{active} eq 'true') {
			my $nodeInfo = loadNodeInfoTable($node);
			# using this info
			$Info{$node}{nodeVendor} = $nodeInfo->{system}{nodeVendor};
			$Info{$node}{nodeModel} = $nodeInfo->{system}{nodeModel};
			$Info{$node}{nodeType} = $nodeInfo->{system}{nodeType};
		}
	}
	# write to disk
	writeTable(dir=>'var',name=>"nmis-nodeinfo",data=>\%Info) ;
	dbg("Finished");
}

#=========================================================================================

sub runCustomPlugins {
	my %args = @_;
	my $S = $args{sys};
	my $node = $args{node};
		
	dbg("Starting, node $node");
	foreach my $custom ( keys %{$S->{mdl}{custom}} ) {
		if ( defined $S->{mdl}{custom}{$custom}{script} and $S->{mdl}{custom}{$custom}{script} ne "" ) {
			dbg("Found Custom Script $S->{mdl}{custom}{$custom}{script}");
			#Only scripts in /usr/local/nmis8/admin can be run.
			my $exec = "$C->{'<nmis_base>'}/$S->{mdl}{custom}{$custom}{script} node=$node debug=$C->{debug}";
			my $out = `$exec 2>&1`; 
			if ( $out and $C->{debug} ) {
				dbg($out);
			}
			elsif ( $out ) {
				logMsg($out);
			}
		}
	}
	dbg("Finished");
}

#=========================================================================================

sub weightResponseTime {
	my $rt = shift;
	my $responseWeight = 0;

	if ( $rt eq "" ) { 
		$rt = "U";
		$responseWeight = 0; 
	}
	elsif ( $rt !~ /^[0-9]/ ) { 
		$rt = "U";
		$responseWeight = 0; 
	}
	elsif ( $rt == 0 ) { 
		$rt = 1; 
		$responseWeight = 100; 
	}
	elsif ( $rt >= 1500 ) { $responseWeight = 0; }
	elsif ( $rt >= 1000 ) { $responseWeight = 10; }
	elsif ( $rt >= 900 ) { $responseWeight = 20; }
	elsif ( $rt >= 800 ) { $responseWeight = 30; }
	elsif ( $rt >= 700 ) { $responseWeight = 40; }
	elsif ( $rt >= 600 ) { $responseWeight = 50; }
	elsif ( $rt >= 500 ) { $responseWeight = 60; }
	elsif ( $rt >= 400 ) { $responseWeight = 70; }
	elsif ( $rt >= 300 ) { $responseWeight = 80; }
	elsif ( $rt >= 200 ) { $responseWeight = 90; }
	elsif ( $rt >= 0 ) { $responseWeight = 100; }
	return ($rt,$responseWeight);
}


#=========================================================================================

### 2011-12-29 keiths, centralising the copy of the remote files from slaves, so others can just load them.
sub nmisMaster {
	my %args = @_;
	
	$C->{master_sleep} = 15 if $C->{master_sleep} eq "";

	if ($C->{server_master} eq "true") {
		dbg("Running NMIS Master Functions");
		
		if ( $C->{master_sleep} or $sleep ) {
			my $sleepNow = $C->{master_sleep};
			$sleepNow = $sleep if $sleep;
			dbg("Master is sleeping $sleepNow seconds (waiting for summary updates on slaves)");
			sleep $sleepNow;	
		}
	
		my $ST = loadServersTable();
		for my $srv (keys %{$ST}) {
			dbg("Master, processing Slave Server $srv, $ST->{$srv}{host}");
			
			dbg("Get loadnodedetails from $srv");
			getFileFromRemote(server => $srv, func => "loadnodedetails", group => $ST->{$srv}{group}, format => "text", file => "$C->{'<nmis_var>'}/nmis-${srv}-Nodes.nmis");

			dbg("Get sumnodetable from $srv");
			getFileFromRemote(server => $srv, func => "sumnodetable", group => $ST->{$srv}{group}, format => "text", file => "$C->{'<nmis_var>'}/nmis-${srv}-nodesum.nmis");
						
			my @hours = qw(8 16);
			foreach my $hour (@hours) {
				my $function = "summary". $hour ."h";
				dbg("get summary$hour from $srv");
				getFileFromRemote(server => $srv, func => "summary$hour", group => $ST->{$srv}{group}, format => "text", file => "$C->{'<nmis_var>'}/nmis-$srv-$function.nmis");
			}
		}
	}
}
		

#=========================================================================================

# preload all summary stats - for metric update and dashboard display.
sub nmisSummary {
	my %args = @_;

	dbg("Calculating NMIS network stats for cgi cache");

	my $S = Sys::->new;

	summaryCache(sys=>$S,file=>'nmis-summary8h',start=>'-8 hours',end=>time() );
	my $k = summaryCache(sys=>$S,file=>'nmis-summary16h', start=>'-16 hours', end=>'-8 hours' );
	
	my $NS = getNodeSummary(C => $C);
	my $file = "nmis-nodesum";
	writeTable(dir=>'var',name=>$file,data=>$NS);
	dbg("Finished calculating NMIS network stats for cgi cache - wrote $k nodes");
	
	sub summaryCache {
		my %args = @_;
		my $S = $args{sys};
		my $file = $args{file};
		my $start = $args{start};
		my $end = $args{end};
		my %summaryHash = ();
		my $NT = loadLocalNodeTable();
		my $NI;

		foreach my $node ( keys %{$NT}) {
			if ( $NT->{$node}{active} eq 'true' ) {
				$S->init(name=>$node,snmp=>'false');
				$NI = $S->ndinfo;
				# 
				$summaryHash{$node}{reachable} = 'NaN';
				$summaryHash{$node}{response} = 'NaN';
				$summaryHash{$node}{loss} = 'NaN';
				$summaryHash{$node}{health} = 'NaN';
				$summaryHash{$node}{available} = 'NaN';
				$summaryHash{$node}{intfCollect} = 0;
				$summaryHash{$node}{intfColUp} = 0;
				my $stats;
				if (($stats = getSummaryStats(sys=>$S,type=>"health",start=>$start,end=>$end,index=>$node))) {
					%summaryHash = (%summaryHash,%{$stats});
				}
				if ($NI->{system}{nodedown} eq 'true') {
					$summaryHash{$node}{nodedown} = 'true';
				}
				else {
					$summaryHash{$node}{nodedown} = 'false';
				}
			}
		}	
		
		writeTable(dir=>'var',name=>$file,data=>\%summaryHash );
		return (scalar keys %summaryHash);
	}
}

#=========================================================================================

### Added escalate 0, to allow fast escalation and to implement 
### consistent policies for notification.  This also helps to get rid of flapping
### things, ie if escalate0 = 5 then an interface goes down, no alert sent, next 
### poll interface goes up and event cancelled!  Downside is a little longer before
### receiving first notification, so it depends on what the support SLA is.

### 11-Nov-11, keiths, update to this, changed the escalation so that through policy you can 
### wait for 5 mins or just notify now, so Ecalation0 is 0 seconds, Escalation1 is 300 seconds
### then in Ecalations.nmis, core devices might notify at Escalation0 while others at Escalation1
sub runEscalate {
	my %args = @_;

	my $C = loadConfTable();
	my $NT = loadLocalNodeTable();

	my $outage_time;
	my $planned_outage;
	my $event_hash;
	my %location_data;
	my $time;
	my $escalate;
	my $event_age;
	my $esc_key;
	my $event;
	my $index;
	my $group;
	my $role;
	my $type;
	my $details;
	my @x;
	my $k;
	my $level;
	my $contact;
	my $target;
	my $field;
	my %keyhash;
	my $ifDescr;
	my %msgTable;
	my $serial = 0;
	my $serial_ns = 0;
	my %seen;
	
	dbg("Starting");
	# load Contacts table
	my $CT = loadContactsTable();

	# load the escalation policy table
	my $EST = loadEscalationsTable();

	# load the interface file to later check interface collect status.
	my $II = loadInterfaceInfo();

	my $LocationsTable = loadLocationsTable();
	
	### keiths, work around for extra tables.
	my $ServiceStatusTable;
	my $useServiceStatusTable = 0;
	if ( tableExists('ServiceStatus') ) {
		$ServiceStatusTable = loadGenericTable('ServiceStatus');
		$useServiceStatusTable = 1;
	}

	my $BusinessServicesTable;
	my $useBusinessServicesTable = 0;
	if ( tableExists('BusinessServicesTable') ) {
		$BusinessServicesTable = loadGenericTable('BusinessServicesTable');
		$useBusinessServicesTable = 1;
	}
	
	# Load the event table into the hash
	# have to maintain a lock over all of this
	# we are out of threading code now, so no great problem with holding the lock.
	my ($ET,$handle);
	if ($C->{db_events_sql} eq 'true') {
		$ET = DBfunc::->select(table=>'Events');
	} else {
		($ET,$handle) = loadEventStateLock();
	}

	# add a full format time string for emails and message notifications
	# pull the system timezone and then the local time
	my $msgtime = get_localtime();

	# send UP events to all those contacts notified as part of the escalation procedure
	foreach $event_hash ( sort keys %{$ET} )  {
		next if $ET->{$event_hash}{current} eq 'true';

		foreach my $field ( split(',',$ET->{$event_hash}{notify}) ) { # field = type:contact
			$target = "";
			my @x = split /:/ , $field;
			my $type = shift @x;			# netsend, email, or pager ?
			if ( $type =~ /email|ccopy|pager/ ) {
				foreach $contact (@x) {
					if ( exists $CT->{$contact} ) {			
						if ( dutyTime($CT, $contact) ) {	# do we have a valid dutytime ??
							if ($type eq "pager") {
								$target = $target ? $target.",".$CT->{$contact}{Pager} : $CT->{$contact}{Pager};
							} else {
								$target = $target ? $target.",".$CT->{$contact}{Email} : $CT->{$contact}{Email};
							}
						}
					}
					else {
						dbg("Contact $contact not found in Contacts table");
					}
				} #foreach
		
				# no email targets found, and if default contact not found, assume we are not covering 24hr dutytime in this slot, so no mail.
				# maybe the next levelx escalation field will fill in the gap
				if ( !$target ) { 
					if ( $type eq "pager" ) {
						$target = $CT->{default}{Pager};
					} else { 
						$target = $CT->{default}{Email};
					}
					dbg("No $type contact matched (maybe check DutyTime and TimeZone?) - looking for default contact $target");
				}
				if ( $target ) {
					foreach my $trgt ( split /,/, $target ) {
						my $message;
						my $priority;
						if ( $type eq "pager" ) {
							$msgTable{$type}{$trgt}{$serial_ns}{message} = "NMIS: UP Notify $ET->{$event_hash}{node} Normal $ET->{$event_hash}{event} $ET->{$event_hash}{element}";
							$serial_ns++ ;
						} else {
							if ($type eq "ccopy") { 
								$message = "FOR INFORMATION ONLY\n";
								$priority = &eventToSMTPPri("Normal");
							} else {
								$priority = &eventToSMTPPri($ET->{$event_hash}{level}) ;
							}
							$event_age = convertSecsHours(time - $ET->{$event_hash}{startdate});
							
							$message .= "Node:\t$ET->{$event_hash}{node}\nUP Event Notification\nEvent Elapsed Time:\t$event_age\nEvent:\t$ET->{$event_hash}{event}\nElement:\t$ET->{$event_hash}{element}\nDetails:\t$ET->{$event_hash}{details}\n";
							if ($C->{mail_combine} eq "true" ) {
								$msgTable{$type}{$trgt}{$serial}{count}++;
								$msgTable{$type}{$trgt}{$serial}{subject} = "NMIS Escalation Message, contains $msgTable{$type}{$trgt}{$serial}{count} message(s), $msgtime";
								$msgTable{$type}{$trgt}{$serial}{message} .= $message ;
								if ( $priority gt $msgTable{$type}{$trgt}{$serial}{priority} ) {
									$msgTable{$type}{$trgt}{$serial}{priority} = $priority ;
								}
							} else {
								$msgTable{$type}{$trgt}{$serial}{subject} = "$ET->{$event_hash}{node} $ET->{$event_hash}{event} - $ET->{$event_hash}{element} - $ET->{$event_hash}{details} at $msgtime" ;
								$msgTable{$type}{$trgt}{$serial}{message} = $message ;
								$msgTable{$type}{$trgt}{$serial}{priority} = $priority ;
								$msgTable{$type}{$trgt}{$serial}{count} = 1;
								$serial++;
							}
						}
					}
					logEvent(node => $ET->{$event_hash}{node}, event => "$type to $target UP Notify", level => "Normal", element => $ET->{$event_hash}{element}, details => $ET->{$event_hash}{details});
					dbg("Escalation $type UP Notification node=$ET->{$event_hash}{node} target=$target level=$ET->{$event_hash}{level} event=$ET->{$event_hash}{event} element=$ET->{$event_hash}{element} details=$ET->{$event_hash}{details} group=$NT->{$ET->{$event_hash}{node}}{group}");
				}
			} # end email,ccopy,pager
			# now the netsends
			elsif ( $type eq "netsend" ) {
				my $message = "UP Event Notification $ET->{$event_hash}{node} Normal $ET->{$event_hash}{event} $ET->{$event_hash}{element} $ET->{$event_hash}{details} at $msgtime";
				foreach my $trgt ( @x ) {
					$msgTable{$type}{$trgt}{$serial_ns}{message} = $message ;
					$serial_ns++;
					dbg("NetSend $message to $trgt");
					logEvent(node => $ET->{$event_hash}{node}, event => "NetSend $message to $trgt UP Notify", level => "Normal", element => $ET->{$event_hash}{element}, details => $ET->{$event_hash}{details});
				} #foreach
			} # end netsend
			elsif ( $type eq "syslog" ) {
				my $timenow = time();
				my $message = "NMIS_Event::$C->{server_name}::$timenow,$ET->{$event_hash}{node},$ET->{$event_hash}{event},$ET->{$event_hash}{level},$ET->{$event_hash}{element},$ET->{$event_hash}{details}";
				my $priority = eventToSyslog($ET->{$event_hash}{level});
				if ( $C->{syslog_use_escalation} eq "true" ) {
					foreach my $trgt ( @x ) {
						$msgTable{$type}{$trgt}{$serial_ns}{message} = $message;
						$msgTable{$type}{$trgt}{$serial_ns}{priority} = $priority;
						$serial_ns++;
						dbg("syslog $message");
					} #foreach
				}
			} # end syslog
			elsif ( $type eq "json" ) {
				# make it an up event.
				my $event = $ET->{$event_hash};
				my $node = $NT->{$event->{node}};
				$event->{nmis_server} = $C->{server_name};
				$event->{customer} = $node->{customer};
				$event->{location} = $LocationsTable->{$node->{location}}{Location};
				$event->{geocode} = $LocationsTable->{$node->{location}}{Geocode};

				if ( $useServiceStatusTable ) {
					$event->{serviceStatus} = $ServiceStatusTable->{$node->{serviceStatus}}{serviceStatus};
					$event->{statusPriority} = $ServiceStatusTable->{$node->{serviceStatus}}{statusPriority};
				}
				
				if ( $useBusinessServicesTable ) {
					$event->{businessService} = $BusinessServicesTable->{$node->{businessService}}{businessService};
					$event->{businessPriority} = $BusinessServicesTable->{$node->{businessService}}{businessPriority};
				}

				# Copy the fields from nodes to the event
				my @nodeFields = split(",",$C->{'json_node_fields'});
				foreach my $field (@nodeFields) {				
					$event->{$field} = $node->{$field};
				}
				
				logJsonEvent(event => $event, dir => $C->{'json_logs'});
			} # end json
			else {				
				if ( checkPerlLib("Notify::$type") ) {
					my $timenow = time();
					my $datenow = returnDateStamp();
					my $message = "$datenow: $ET->{$event_hash}{node}, $ET->{$event_hash}{event}, $ET->{$event_hash}{level}, $ET->{$event_hash}{element}, $ET->{$event_hash}{details}";
					foreach $contact (@x) {
						if ( exists $CT->{$contact} ) {	
							if ( dutyTime($CT, $contact) ) {	# do we have a valid dutytime ??
								# check if UpNotify is true, and save with this event
								# and send all the up event notifies when the event is cleared.
								if ( $EST->{$esc_key}{UpNotify} eq "true" and $ET->{$event_hash}{event} =~ /$C->{upnotify_stateful_events}/i) {
									my $ct = "$type:$contact";
									my @l = split(',',$ET->{$event_hash}{notify});
									if (not grep { $_ eq $ct } @l ) {
										push @l, $ct;
										$ET->{$event_hash}{notify} = join(',',@l);
									}
								}
								#$serial
								$msgTable{$type}{$contact}{$serial_ns}{message} = $message;
								$msgTable{$type}{$contact}{$serial_ns}{contact} = $CT->{$contact};
								$msgTable{$type}{$contact}{$serial_ns}{event} = $ET->{$event_hash};
								$serial_ns++;
							}
						}
						else {
							dbg("Contact $contact not found in Contacts table");
						}
					}
				}
				else {
					dbg("ERROR runEscalate problem with escalation target unknown at level$ET->{$event_hash}{escalate} $level type=$type");
				}
			}
		}
	
		# remove this entry
		if ($C->{db_events_sql} eq 'true') {
			DBfunc::->delete(table=>'Events',index=>$event_hash);
		} else {
			delete $ET->{$event_hash};
		}
		dbg("event entry $event_hash deleted");
	}

	#===========================================

	# now handle escalations
LABEL_ESC:
	foreach $event_hash ( keys %{$ET} )  {
		dbg("process event with event_hash=$event_hash");
		my $nd = $ET->{$event_hash}{node};
		# lets start with checking that we have a valid node -the node may have been deleted.
		if ( $ET->{$event_hash}{current} eq 'true' and $NT->{$nd}{active} eq 'false') {
			logEvent(node => $nd, event => "Deleted Event: $ET->{$event_hash}{event}", level => $ET->{$event_hash}{level}, element => $ET->{$event_hash}{element}, details => $ET->{$event_hash}{details});
			logMsg("INFO ($nd) Node not active, deleted Event=$ET->{$event_hash}{event} Element=$ET->{$event_hash}{element}");

			my $timenow = time();
			my $message = "NMIS_Event::$C->{server_name}::$timenow,$ET->{$event_hash}{node},Deleted Event: $ET->{$event_hash}{event},$ET->{$event_hash}{level},$ET->{$event_hash}{element},$ET->{$event_hash}{details}";
			my $priority = eventToSyslog($ET->{$event_hash}{level});
			sendSyslog(
				server_string => $C->{syslog_server},
				facility => $C->{syslog_facility},
				message => $message,
				priority => $priority
			);
			
			delete $ET->{$event_hash};
			if ($C->{db_events_sql} eq 'true') {
				DBfunc::->delete(table=>'Events',index=>$event_hash);
			}
			
			my $message = "event_hash=$event_hash nd=$nd node=$ET->{$event_hash}{node} active=$NT->{$nd}{active}";
			dbg($message);			

			next LABEL_ESC;
		}

		my $tmpDesc = convertIfName($ET->{$event_hash}{element});
		if ( $ET->{$event_hash}{event} =~ /interface/i 
			and $ET->{$event_hash}{event} !~ /proactive/i 
			and $II->{"$ET->{$event_hash}{node}-$tmpDesc"}{collect} ne 'true' 
		) {
			logEvent(node => $ET->{$event_hash}{node}, event => "Deleted Event: $ET->{$event_hash}{event}", level => $ET->{$event_hash}{level}, element => " no matching interface or no collect Element=$ET->{$event_hash}{element}");
			logMsg("INFO ($ET->{$event_hash}{node}) Interface not active, deleted Event=$ET->{$event_hash}{event} Element=$ET->{$event_hash}{element}");
			delete $ET->{$event_hash};
			if ($C->{db_events_sql} eq 'true') {
				DBfunc::->delete(table=>'Events',index=>$event_hash);
			}
			next LABEL_ESC;
		}

		# if an planned outage is in force, keep writing the start time of any unack event to the current start time
		# so when the outage expires, and the event is still current, we escalate as if the event had just occured
		my ($outage,undef) = outageCheck(node=>$ET->{$event_hash}{node},time=>time());
		dbg("Outage for $ET->{$event_hash}{node} is $outage");
		if ( $outage eq "current" and $ET->{$event_hash}{ack} eq "false" ) {
			$ET->{$event_hash}{startdate} = time();
			if ($C->{db_events_sql} eq 'true') {
				DBfunc::->update(table=>'Events',data=>$ET->{$event_hash},index=>$event_hash);
			}
		}
		# set the current outage time
		$outage_time = time() - $ET->{$event_hash}{startdate};

		# if we are to escalate, this event must not be part of a planned outage and un-ack.
		if ( $outage ne "current" and $ET->{$event_hash}{ack} eq "false") {
		# we have list of nodes that this node depends on in $NT->{$runnode}{depend}
		# if any of those have a current Node Down alarm, then lets just move on with a debug message
		# should we log that we have done this - maybe not....
	
		if ( $NT->{$ET->{$event_hash}{node}}{depend} ne '') {
			foreach my $node_depend ( split /,/ , $NT->{$ET->{$event_hash}{node}}{depend} ) {
				next if $node_depend eq "N/A" ;		# default setting
				next if $node_depend eq $ET->{$event_hash}{node};	# remove the catch22 of self dependancy.
				my $eh = eventHash($node_depend,"Node Down","");
				if ( exists $ET->{$eh}{current} ) {
					dbg("NOT escalating $ET->{$event_hash}{node} $ET->{$event_hash}{event} as dependant $node_depend is reported as down");
					next LABEL_ESC;
				}
			}
		}

		undef %keyhash;		# clear this every loop
		$escalate = $ET->{$event_hash}{escalate};	# save this as a flag

		# now depending on the event escalate the event up a level or so depending on how long it has been active
		# now would be the time to notify as to the event. node down every 15 minutes, interface down every 4 hours?
		# maybe a deccreasing run 15,30,60,2,4,etc
		# proactive events would be escalated daily
		# when escalation hits 10 they could auto delete?
		# core, distrib and access could escalate at different rates.

		# note - all sent to lowercase here to get a match
		my $NI = loadNodeInfoTable($ET->{$event_hash}{node});
		$group = lc($NI->{system}{group});
		$role = lc($NI->{system}{roleType});
		$type = lc($NI->{system}{nodeType});

		# trim the (proactive) event down to the first 4 keywords or less.
		$event = "";
		my $i = 0;
		foreach $index ( split /( )/ , lc($ET->{$event_hash}{event}) ) {		# the () will pull the spaces as well into the list, handy !
			$event .= $index;
			last if $i++ == 6;				# max of 4 splits, with no trailing space.
		}
	
		dbg("looking for Event to Escalation Table match for Event[ Node:$ET->{$event_hash}{node} Event:$event Element:$ET->{$event_hash}{element} ]");
		dbg("and node values node=$NI->{system}{name} group=$group role=$role type=$type");
		# Escalation_Key=Group:Role:Type:Event
		my @keylist = (
					$group."_".$role."_".$type."_".$event ,
					$group."_".$role."_".$type."_"."default",
					$group."_".$role."_"."default"."_".$event ,
					$group."_".$role."_"."default"."_"."default",
					$group."_"."default"."_".$type."_".$event ,
					$group."_"."default"."_".$type."_"."default",
					$group."_"."default"."_"."default"."_".$event ,
					$group."_"."default"."_"."default"."_"."default",
					"default"."_".$role."_".$type."_".$event ,
					"default"."_".$role."_".$type."_"."default",
					"default"."_".$role."_"."default"."_".$event ,
					"default"."_".$role."_"."default"."_"."default",
					"default"."_"."default"."_".$type."_".$event ,
					"default"."_"."default"."_".$type."_"."default",
					"default"."_"."default"."_"."default"."_".$event ,
					"default"."_"."default"."_"."default"."_"."default"
		);
	
		# lets allow all possible keys to match !
		# so one event could match two or more escalation rules
		# can have specific notifies to one group, and a 'catch all' to manager for example.

		foreach my $klst( @keylist ) {
			foreach my $esc (keys %{$EST}) {
				my $esc_short = lc "$EST->{$esc}{Group}_$EST->{$esc}{Role}_$EST->{$esc}{Type}_$EST->{$esc}{Event}";
				$EST->{$esc}{Event_Node} = ($EST->{$esc}{Event_Node} eq '') ? '.*' : $EST->{$esc}{Event_Node};
				$EST->{$esc}{Event_Element} = ($EST->{$esc}{Event_Element} eq '') ? '.*' : $EST->{$esc}{Event_Element};
				$EST->{$esc}{Event_Node} =~ s;/;;g;
				$EST->{$esc}{Event_Element} =~ s;/;;g;
				if ($klst eq $esc_short
						and $ET->{$event_hash}{node} =~ /$EST->{$esc}{Event_Node}/i 
						and $ET->{$event_hash}{element} =~ /$EST->{$esc}{Event_Element}/i 
					) {
					$keyhash{$esc} = $klst;
					dbg("match found for escalation key=$esc");
				}
				else {
					#dbg("no match found for escalation key=$esc, esc_short=$esc_short");
				}
			}
		}

		my $cnt_hash = keys %keyhash;
		dbg("$cnt_hash match(es) found for $ET->{$event_hash}{node}");

			foreach $esc_key ( keys %keyhash ) {
				dbg("Matched Escalation Table Group:$EST->{$esc_key}{Group} Role:$EST->{$esc_key}{Role} Type:$EST->{$esc_key}{Type} Event:$EST->{$esc_key}{Event} Event_Node:$EST->{$esc_key}{Event_Node} Event_Element:$EST->{$esc_key}{Event_Element}");
				dbg("Pre Escalation : $ET->{$event_hash}{node} Event $ET->{$event_hash}{event} is $outage_time seconds old escalation is $ET->{$event_hash}{escalate}");

				# default escalation for events
				# 28 apr 2003 moved times to nmis.conf
				if (    $outage_time >= $C->{escalate10} ) { $ET->{$event_hash}{escalate} = 10; }
				elsif ( $outage_time >= $C->{escalate9} ) { $ET->{$event_hash}{escalate} = 9; }
				elsif ( $outage_time >= $C->{escalate8} ) { $ET->{$event_hash}{escalate} = 8; }
				elsif ( $outage_time >= $C->{escalate7} ) { $ET->{$event_hash}{escalate} = 7; }
				elsif ( $outage_time >= $C->{escalate6} ) { $ET->{$event_hash}{escalate} = 6; }
				elsif ( $outage_time >= $C->{escalate5} ) { $ET->{$event_hash}{escalate} = 5; }
				elsif ( $outage_time >= $C->{escalate4} ) { $ET->{$event_hash}{escalate} = 4; }
				elsif ( $outage_time >= $C->{escalate3} ) { $ET->{$event_hash}{escalate} = 3; }
				elsif ( $outage_time >= $C->{escalate2} ) { $ET->{$event_hash}{escalate} = 2; }
				elsif ( $outage_time >= $C->{escalate1} ) { $ET->{$event_hash}{escalate} = 1; }
				elsif ( $outage_time >= $C->{escalate0} ) { $ET->{$event_hash}{escalate} = 0; }

				dbg("Post Escalation: $ET->{$event_hash}{node} Event $ET->{$event_hash}{event} is $outage_time seconds old escalation is $ET->{$event_hash}{escalate}");
				if ($C->{debug} and $escalate == $ET->{$event_hash}{escalate}) {
					my $level= "Level".($ET->{$event_hash}{escalate} + 1);
					dbg("Next Notification Target would be $level");
					dbg("Contact: ".$EST->{$esc_key}{$level});
				} 
				# send a new email message as the escalation again.
				# ehg 25oct02 added win32 netsend message type (requires SAMBA on this host)
				if ( $escalate != $ET->{$event_hash}{escalate} ) {
					$event_age = convertSecsHours(time - $ET->{$event_hash}{startdate});
					$time = &returnDateStamp;

					# get the string of type email:contact1:contact2,netsend:contact1:contact2,pager:contact1:contact2,email:sysContact
					$level = lc($EST->{$esc_key}{'Level'.$ET->{$event_hash}{escalate}});

					if ( $level ne "" ) {
						# Now we have a string, check for multiple notify types
						foreach $field ( split "," , $level ) {
							$target = "";
							@x = split /:/ , lc $field;
							$type = shift @x;			# first entry is email, ccopy, netsend or pager
							if ( $type =~ /email|ccopy|pager/ ) {
								foreach $contact (@x) {
									my $contactLevelSend = 0;
									my $contactDutyTime = 0;
									# if sysContact, use device syscontact as key into the contacts table hash
									if ( $contact eq "syscontact") {
										if ($NI->{sysContact} ne '') {
											$contact = lc $NI->{sysContact};
											dbg("Using node $ET->{$event_hash}{node} sysContact $NI->{sysContact}");
										} else {
											$contact = 'default';
										}
									}

									# check if UpNotify is true, and save with this event
									# and send all the up event notifies when the event is cleared.
									if ( $EST->{$esc_key}{UpNotify} eq "true" and $ET->{$event_hash}{event} =~ /$C->{upnotify_stateful_events}/i) {
										my $ct = "$type:$contact";
										my @l = split(',',$ET->{$event_hash}{notify});
										if (not grep { $_ eq $ct } @l ) {
											push @l, $ct;
											$ET->{$event_hash}{notify} = join(',',@l);
										}
									}

									if ( exists $CT->{$contact} ) {	
										if ( dutyTime($CT, $contact) ) {	# do we have a valid dutytime ??
											$contactDutyTime = 1;
											
											# Duty Time is OK check level match
											if ( $CT->{$contact}{Level} eq "" ) {
												dbg("SEND Contact $contact no filtering by Level defined");
												$contactLevelSend = 1;
											}
											elsif ( $ET->{$event_hash}{level} =~ /$CT->{$contact}{Level}/i ) {
												dbg("SEND Contact $contact filtering by Level: $CT->{$contact}{Level}, event level is $ET->{$event_hash}{level}");
												$contactLevelSend = 1;
											}
											elsif ( $ET->{$event_hash}{level} !~ /$CT->{$contact}{Level}/i ) {
												dbg("STOP Contact $contact filtering by Level: $CT->{$contact}{Level}, event level is $ET->{$event_hash}{level}");
												$contactLevelSend = 0;
											}
										}

										if ( $contactDutyTime and $contactLevelSend ) {
											if ($type eq "pager") {
												$target = $target ? $target.",".$CT->{$contact}{Pager} : $CT->{$contact}{Pager};
											} else {
												$target = $target ? $target.",".$CT->{$contact}{Email} : $CT->{$contact}{Email};
											}
										}
										else {
											dbg("STOP Contact duty time: $contactDutyTime, contact level: $contactLevelSend");
										}
									}
									else {
										dbg("Contact $contact not found in Contacts table");
									}
								} #foreach

								# no email targets found, and if default contact not found, assume we are not covering 24hr dutytime in this slot, so no mail.
								# maybe the next levelx escalation field will fill in the gap
								if ( !$target ) { 
									if ( $type eq "pager" ) {
										$target = $CT->{default}{Pager};
									} else { 
										$target = $CT->{default}{Email};
									}
									dbg("No $type contact matched (maybe check DutyTime and TimeZone?) - looking for default contact $target");
								}
								if ( $target ) {
									foreach my $trgt ( split /,/, $target ) {
										my $message;
										my $priority;
										if ( $type eq "pager" ) {
											$msgTable{$type}{$trgt}{$serial_ns}{message} = "NMIS: Esc. $ET->{$event_hash}{escalate} $event_age $ET->{$event_hash}{node} $ET->{$event_hash}{level} $ET->{$event_hash}{event} $ET->{$event_hash}{details}";
											$serial_ns++ ;
										} else {
											if ($type eq "ccopy") { 
												$message = "FOR INFORMATION ONLY\n";
												$priority = &eventToSMTPPri("Normal");
											} else {
												$priority = &eventToSMTPPri($ET->{$event_hash}{level}) ;
											}
											
											$C->{nmis_host_protocol} = "http" if $C->{nmis_host_protocol} eq "";
											$message .= "Node:\t$ET->{$event_hash}{node}\nNotification at Level$ET->{$event_hash}{escalate}\nEvent Elapsed Time:\t$event_age\nSeverity:\t$ET->{$event_hash}{level}\nEvent:\t$ET->{$event_hash}{event}\nElement:\t$ET->{$event_hash}{element}\nDetails:\t$ET->{$event_hash}{details}\n$C->{nmis_host_protocol}://$C->{nmis_host}$C->{network}?act=network_node_view&widget=false&node=$ET->{$event_hash}{node}\n\n";

											#$ET->{$event_hash}{level}
											
											if ($C->{mail_combine} eq "true" ) {
												$msgTable{$type}{$trgt}{$serial}{count}++;
												$msgTable{$type}{$trgt}{$serial}{subject} = "NMIS Escalation Message, contains $msgTable{$type}{$trgt}{$serial}{count} message(s), $msgtime";
												$msgTable{$type}{$trgt}{$serial}{message} .= $message ;
												if ( $priority gt $msgTable{$type}{$trgt}{$serial}{priority} ){
													$msgTable{$type}{$trgt}{$serial}{priority} = $priority ;
												}
											} else {
												$msgTable{$type}{$trgt}{$serial}{subject} = "$ET->{$event_hash}{node} $ET->{$event_hash}{event} - $ET->{$event_hash}{element} - $ET->{$event_hash}{details} at $msgtime" ;
												$msgTable{$type}{$trgt}{$serial}{message} = $message ;
												$msgTable{$type}{$trgt}{$serial}{priority} = $priority ;
												$msgTable{$type}{$trgt}{$serial}{count} = 1;
												$serial++;
											}
										}
									}
									logEvent(node => $ET->{$event_hash}{node}, event => "$type to $target Esc$ET->{$event_hash}{escalate} $ET->{$event_hash}{event}", level => $ET->{$event_hash}{level}, element => $ET->{$event_hash}{element}, details => $ET->{$event_hash}{details});
									dbg("Escalation $type Notification node=$ET->{$event_hash}{node} target=$target level=$ET->{$event_hash}{level} event=$ET->{$event_hash}{event} element=$ET->{$event_hash}{element} details=$ET->{$event_hash}{details} group=$NT->{$ET->{$event_hash}{node}}{group}");
								} # if $target
							} # end email,ccopy,pager
							# now the netsends
							elsif ( $type eq "netsend" ) {
								my $message = "Escalation $ET->{$event_hash}{escalate} $ET->{$event_hash}{node} $ET->{$event_hash}{level} $ET->{$event_hash}{event} $ET->{$event_hash}{element} $ET->{$event_hash}{details} at $msgtime";
								foreach my $trgt ( @x ) {
									$msgTable{$type}{$trgt}{$serial_ns}{message} = $message ;
									$serial_ns++;
									dbg("NetSend $message to $trgt");
									logEvent(node => $ET->{$event_hash}{node}, event => "NetSend $message to $trgt $ET->{$event_hash}{event}", level => $ET->{$event_hash}{level}, element => $ET->{$event_hash}{element}, details => $ET->{$event_hash}{details});
								} #foreach
							} # end netsend
							elsif ( $type eq "syslog" ) {
								# check if UpNotify is true, and save with this event
								# and send all the up event notifies when the event is cleared.
								if ( $EST->{$esc_key}{UpNotify} eq "true" and $ET->{$event_hash}{event} =~ /$C->{upnotify_stateful_events}/i) {
									my $ct = "$type:server";
									my @l = split(',',$ET->{$event_hash}{notify});
									if (not grep { $_ eq $ct } @l ) {
										push @l, $ct;
										$ET->{$event_hash}{notify} = join(',',@l);
									}
								}
								my $timenow = time();
								my $message = "NMIS_Event::$C->{server_name}::$timenow,$ET->{$event_hash}{node},$ET->{$event_hash}{event},$ET->{$event_hash}{level},$ET->{$event_hash}{element},$ET->{$event_hash}{details}";
								my $priority = eventToSyslog($ET->{$event_hash}{level});
								if ( $C->{syslog_use_escalation} eq "true" ) {
									foreach my $trgt ( @x ) {
										$msgTable{$type}{$trgt}{$serial_ns}{message} = $message;
										$msgTable{$type}{$trgt}{$serial}{priority} = $priority;
										$serial_ns++;
										dbg("syslog $message");
									} #foreach
								}
							} # end syslog
							elsif ( $type eq "json" ) {
								if ( $EST->{$esc_key}{UpNotify} eq "true" and $ET->{$event_hash}{event} =~ /$C->{upnotify_stateful_events}/i) {
									my $ct = "$type:server";
									my @l = split(',',$ET->{$event_hash}{notify});
									if (not grep { $_ eq $ct } @l ) {
										push @l, $ct;
										$ET->{$event_hash}{notify} = join(',',@l);
									}
								}
								# copy the event
								my $event = $ET->{$event_hash};
								my $node = $NT->{$event->{node}};
								$event->{nmis_server} = $C->{server_name};
								$event->{customer} = $node->{customer};
								$event->{location} = $LocationsTable->{$node->{location}}{Location};
								$event->{geocode} = $LocationsTable->{$node->{location}}{Geocode};

								if ( $useServiceStatusTable ) {
									$event->{serviceStatus} = $ServiceStatusTable->{$node->{serviceStatus}}{serviceStatus};
									$event->{statusPriority} = $ServiceStatusTable->{$node->{serviceStatus}}{statusPriority};
								}
								
								if ( $useBusinessServicesTable ) {
									$event->{businessService} = $BusinessServicesTable->{$node->{businessService}}{businessService};
									$event->{businessPriority} = $BusinessServicesTable->{$node->{businessService}}{businessPriority};
								}

								# Copy the fields from nodes to the event
								my @nodeFields = split(",",$C->{'json_node_fields'});
								foreach my $field (@nodeFields) {				
									$event->{$field} = $node->{$field};
								}
								logJsonEvent(event => $event, dir => $C->{'json_logs'});
							} # end json
							else {
								if ( checkPerlLib("Notify::$type") ) {
									my $timenow = time();
									my $datenow = returnDateStamp();
									my $message = "$datenow: $ET->{$event_hash}{node}, $ET->{$event_hash}{event}, $ET->{$event_hash}{level}, $ET->{$event_hash}{element}, $ET->{$event_hash}{details}";
									foreach $contact (@x) {
										if ( exists $CT->{$contact} ) {	
											if ( dutyTime($CT, $contact) ) {	# do we have a valid dutytime ??
												# check if UpNotify is true, and save with this event
												# and send all the up event notifies when the event is cleared.
												if ( $EST->{$esc_key}{UpNotify} eq "true" and $ET->{$event_hash}{event} =~ /$C->{upnotify_stateful_events}/i) {
													my $ct = "$type:$contact";
													my @l = split(',',$ET->{$event_hash}{notify});
													if (not grep { $_ eq $ct } @l ) {
														push @l, $ct;
														$ET->{$event_hash}{notify} = join(',',@l);
													}
												}
												#$serial
												$msgTable{$type}{$contact}{$serial_ns}{message} = $message;
												$msgTable{$type}{$contact}{$serial_ns}{contact} = $CT->{$contact};
												$msgTable{$type}{$contact}{$serial_ns}{event} = $ET->{$event_hash};
												$serial_ns++;
											}
										}
										else {
											dbg("Contact $contact not found in Contacts table");
										}
									}
								}
								else {
									dbg("ERROR runEscalate problem with escalation target unknown at level$ET->{$event_hash}{escalate} $level type=$type");
								}
							}
						} # foreach field
					} # endif $level
				} # if escalate
			} # foreach esc_key
		} # end of outage check
		if ($C->{db_events_sql} eq 'true') {
			DBfunc::->update(table=>'Events',data=>$ET->{$event_hash},index=>$event_hash);
		}
	} # foreach $event_hash
	# now write the hash back and release the lock
	if ($C->{db_events_sql} ne 'true') {
		writeEventStateLock(table=>$ET,handle=>$handle);
	}
	# Cologne, send the messages now
	sendMSG(data=>\%msgTable);
	dbg("Finished");
} # end runEscalate

#=========================================================================================

#
# structure of the hash:
# device name => email, ccopy, netsend, pager
#	target
#  		serial
#			subject
#			message
#			priority
# Cologne.

sub sendMSG {
	my %args = @_;
	my $msgTable = $args{data};
	my $C = loadConfTable(); # get ref

	my $target;
	my $serial;
	dbg("Starting");

	foreach my $method (keys %$msgTable) {
		if ($method eq "email") {
			foreach $target (keys %{$msgTable->{$method}}) {
				foreach $serial (keys %{$msgTable->{$method}{$target}}) {
					next if $C->{mail_server} eq '';
					sendEmail(
						to => $target, 
						subject => $$msgTable{$method}{$target}{$serial}{subject},
						body => $$msgTable{$method}{$target}{$serial}{message},
						from => $C->{mail_from}, 
						server => $C->{mail_server}, 
						domain => $C->{mail_domain},
						use_sasl => $C->{mail_use_sasl},
						port => $C->{mail_server_port},
						user => $C->{mail_user},						
						password => $C->{mail_password},						
						priority => $$msgTable{$method}{$target}{$serial}{priority},
						debug => $C->{debug}
					);
					dbg("Escalation Email Notification sent to $target");
				}
			}
		} # end email
		### Carbon copy notifications - no action required - FYI only.
		elsif ( $method eq "ccopy" ) {
			foreach $target (keys %{$msgTable->{$method}}) {
				foreach $serial (keys %{$msgTable->{$method}{$target}}) {
					next if $C->{mail_server} eq '';
					sendEmail(
						to => $target, 
						subject => $$msgTable{$method}{$target}{$serial}{subject}, 
						body => $$msgTable{$method}{$target}{$serial}{message},
						from => $C->{mail_from}, 
						server => $C->{mail_server}, 
						domain => $C->{mail_domain},
						use_sasl => $C->{mail_use_sasl},
						port => $C->{mail_server_port},
						user => $C->{mail_user},						
						password => $C->{mail_password},						
						priority => $$msgTable{$method}{$target}{$serial}{priority},
						debug => $C->{debug}
					);
					dbg("Escalation CC Email Notification sent to $target");
				}
			}
		} # end ccopy
		elsif ( $method eq "netsend" ) {
			foreach $target (keys %{$msgTable->{$method}}) {
				foreach $serial (keys %{$msgTable->{$method}{$target}}) {
					# read any stdout messages and throw them away
					if ($^O =~ /win32/i) {
						# win32 platform
						my $dump=`net send $target $$msgTable{$method}{$target}{$serial}{message}`;
					}
					else {
						# Linux box
						my $dump=`echo $$msgTable{$method}{$target}{$serial}{message}|smbclient -M $target`;
					}
					dbg("netsend $$msgTable{$method}{$target}{$serial}{message} to $target");
				} # end netsend
			}
		}
		
		# now the syslog
		elsif ( $method eq "syslog" ) {
			foreach $target (keys %{$msgTable->{$method}}) {
				foreach $serial (keys %{$msgTable->{$method}{$target}}) {
					sendSyslog(
						server_string => $C->{syslog_server},
						facility => $C->{syslog_facility},
						message => $$msgTable{$method}{$target}{$serial}{message},
						priority => $$msgTable{$method}{$target}{$serial}{priority}
					);
				} # end syslog
			}
		}
		# now the pagers
		elsif ( $method eq "pager" ) {
			foreach $target (keys %{$msgTable->{$method}}) {
				foreach $serial (keys %{$msgTable->{$method}{$target}}) {
					next if $C->{snpp_server} eq '';
					sendSNPP(
						server => $C->{snpp_server},
						pagerno => $target,
						message => $$msgTable{$method}{$target}{$serial}{message}
					);
					dbg(" SendSNPP to $target");
				}
			} # end pager
		}
		# now the extensible stuff.......
		else {

			my $class = "Notify::$method";
			my $classMethod = $class."::sendNotification";
			if ( checkPerlLib($class) ) {
				eval "require $class";
				logMsg($@) if $@;
				my $function = \&{$classMethod};
				foreach $target (keys %{$msgTable->{$method}}) {
					foreach $serial (keys %{$msgTable->{$method}{$target}}) {
						$function->(
							message => $$msgTable{$method}{$target}{$serial}{message},
							event => $$msgTable{$method}{$target}{$serial}{event},
							contact => $$msgTable{$method}{$target}{$serial}{contact},							
							priority => $$msgTable{$method}{$target}{$serial}{priority},
							C => $C
						);
						dbg("Using $classMethod to send notification to $$msgTable{$method}{$target}{$serial}{contact}->{Contact}");
					}
				}
			}
			else {
				dbg("ERROR unknown device $method");
			}
		} # end sms
	}
	dbg("Finished");
}

#=========================================================================================

### Adding overall network metrics collection and updates
sub runMetrics {
	my %args = @_;
	my $S = $args{sys};
	my $NI = $S->ndinfo;

	my $GT = loadGroupTable();

	my %groupSummary;
	my $data;
	my $group;
	my $status;

	dbg("Starting");

	# Doing the whole network - this defaults to -8 hours span
	my $groupSummary = getGroupSummary();
	$status = overallNodeStatus;
	$status = statusNumber($status);
	$data->{reachability}{value} = $groupSummary->{average}{reachable};
	$data->{availability}{value} = $groupSummary->{average}{available};
	$data->{responsetime}{value} = $groupSummary->{average}{response};
	$data->{health}{value} = $groupSummary->{average}{health};
	$data->{status}{value} = $status;
	$data->{intfCollect}{value} = $groupSummary->{average}{intfCollect};
	$data->{intfColUp}{value} = $groupSummary->{average}{intfColUp};
	$data->{intfAvail}{value} = $groupSummary->{average}{intfAvail};

	# RRD options
	$data->{reachability}{option} = "gauge,0:100";
	$data->{availability}{option} = "gauge,0:100";
	$data->{responsetime}{option} = "gauge,0:U";
	$data->{health}{option} = "gauge,0:100";
	$data->{status}{option} = "gauge,0:100";
	$data->{intfCollect}{option} = "gauge,0:U";
	$data->{intfColUp}{option} = "gauge,0:U";
	$data->{intfAvail}{option} = "gauge,0:U";

	dbg("Doing Network Metrics database reach=$data->{reachability}{value} avail=$data->{availability}{value} resp=$data->{responsetime}{value} health=$data->{health}{value} status=$data->{status}{value}");
	#
	if ((my $db = updateRRD(data=>$data,sys=>$S,type=>"metrics",item=>'network'))) {
		$NI->{database}{metrics}{network} = $db;
		$NI->{graphtype}{metrics} = "metrics";
	}
	#
	foreach $group (sort keys %{$GT}) {
		$groupSummary = getGroupSummary(group=>$group);
		$status = overallNodeStatus(group=>$group);
		$status = statusNumber($status);
		$data->{reachability}{value} = $groupSummary->{average}{reachable};
		$data->{availability}{value} = $groupSummary->{average}{available};
		$data->{responsetime}{value} = $groupSummary->{average}{response};
		$data->{health}{value} = $groupSummary->{average}{health};
		$data->{status}{value} = $status;
		$data->{intfCollect}{value} = $groupSummary->{average}{intfCollect};
		$data->{intfColUp}{value} = $groupSummary->{average}{intfColUp};
		$data->{intfAvail}{value} = $groupSummary->{average}{intfAvail};

		dbg("Doing group=$group Metrics database reach=$data->{reachability}{value} avail=$data->{availability}{value} resp=$data->{responsetime}{value} health=$data->{health}{value} status=$data->{status}{value}");
		#
		if (( my $db = updateRRD(data=>$data,sys=>$S,type=>"metrics",item=>$group))) {
			$NI->{database}{metrics}{$group} = $db;
			$NI->{graphtype}{metrics} = "metrics";
		}
		#
	}
	dbg("Finished");
} # end runMetrics


#=========================================================================================

sub runLinks {
	my %subnets;
	my $links;
	my $C = loadConfTable();
	my $II;
	my $ipAddr;
	my $subnet;
	my $cnt;

	dbg("Start");

	if (!($II = loadInterfaceInfo())) {
		logMsg("ERROR reading all interface info");
		goto END_runLinks;
	}

	if ($C->{db_links_sql} eq 'true') {
		$links = DBfunc::->select(table=>'Links');
	} else {
		$links = loadTable(dir=>'conf',name=>'Links');
	}

	my $link_ifTypes = $C->{link_ifTypes} ne '' ? $C->{link_ifTypes} : '.';
	my $qr_link_ifTypes = qr/$link_ifTypes/i;

	dbg("Auto Generating Links file");
	foreach my $intHash (sort keys %{$II}) {
		$cnt = 1;
		while (defined $II->{$intHash}{"ipSubnet$cnt"}) {
			$ipAddr = $II->{$intHash}{"ipAdEntAddr$cnt"};
			$subnet = $II->{$intHash}{"ipSubnet$cnt"};
			if ( $ipAddr ne "" and $ipAddr ne "0.0.0.0" and	$ipAddr !~ /^127/ and
					 $II->{$intHash}{collect} eq "true" and $II->{$intHash}{ifType} =~ /$qr_link_ifTypes/) {
				if ( ! exists $subnets{$subnet}{subnet} ) {
					my $NI = loadNodeInfoTable($II->{$intHash}{node});
					$subnets{$subnet}{subnet} = $subnet;
					$subnets{$subnet}{address1} = $ipAddr;
					$subnets{$subnet}{count} = 1;
					$subnets{$subnet}{description} = $II->{$intHash}{Description};
					$subnets{$subnet}{mask} = $II->{$intHash}{"ipAdEntNetMask$cnt"};
					$subnets{$subnet}{ifSpeed} = $II->{$intHash}{ifSpeed};
					$subnets{$subnet}{ifType} = $II->{$intHash}{ifType};
					$subnets{$subnet}{net1} = $NI->{system}{netType};
					$subnets{$subnet}{role1} = $NI->{system}{roleType};
					$subnets{$subnet}{node1} = $II->{$intHash}{node};
					$subnets{$subnet}{ifDescr1} = $II->{$intHash}{ifDescr};
					$subnets{$subnet}{ifIndex1} = $II->{$intHash}{ifIndex};
				} else {
					++$subnets{$subnet}{count};
					if ( ! defined $subnets{$subnet}{description} ) {	# use node2 description if node1 description did not exist.
						$subnets{$subnet}{description} = $II->{$intHash}{Description};
					}
					my $NI = loadNodeInfoTable($II->{$intHash}{node});
					$subnets{$subnet}{net2} = $NI->{system}{netType};
					$subnets{$subnet}{role2} = $NI->{system}{roleType};
					$subnets{$subnet}{node2} = $II->{$intHash}{node};
					$subnets{$subnet}{ifDescr2} = $II->{$intHash}{ifDescr};				
					$subnets{$subnet}{ifIndex2} = $II->{$intHash}{ifIndex};
	
				}
			}
			if ( $C->{debug}>2 ) {
				for my $i ( keys %{ $subnets{$subnet} } ) {
					dbg("subnets $i=$subnets{$subnet}{$i}");
				}
			}
			$cnt++;
		}
	} # foreach
	foreach my $subnet (sort keys %subnets ) {
		if ( $subnets{$subnet}{count} == 2 ) {
			# skip subnet for same node-interface in link table
			next if grep { $links->{$_}{node1} eq $subnets{$subnet}{node1} and
							$links->{$_}{ifIndex1} eq $subnets{$subnet}{ifIndex1} } keys %{$links};

			# insert entry in db if not exists
			if ($C->{db_links_sql} eq 'true') {
				if (not exists $links->{$subnet}{subnet}) {
					DBfunc::->insert(table=>'Links',data=>{index=>$subnet});
				}
			}
			# form a key - use subnet as the unique key, same as read in, so will update any links with new information
			if ( defined $subnets{$subnet}{description} and  $subnets{$subnet}{description} ne 'noSuchObject'
				and $subnets{$subnet}{description} ne ""
				) {
				$links->{$subnet}{link} = $subnets{$subnet}{description};
			} else {
				# label the link as the subnet if no description
				$links->{$subnet}{link} = $subnet;	
			}
			$links->{$subnet}{subnet} = $subnets{$subnet}{subnet};
			$links->{$subnet}{mask} = $subnets{$subnet}{mask};
			$links->{$subnet}{ifSpeed} = $subnets{$subnet}{ifSpeed};
			$links->{$subnet}{ifType} = $subnets{$subnet}{ifType};

			# define direction based on wan-lan and core-distribution-access
			my $n1 = $subnets{$subnet}{net1};
			$n1 = $n1 eq 'wan' ? 1 : $n1 eq 'lan' ? 2 : 3;
			my $n2 = $subnets{$subnet}{net2};
			$n2 = $n2 eq 'wan' ? 1 : $n2 eq 'lan' ? 2 : 3;
			my $r1 = $subnets{$subnet}{role1};
			$r1 = $r1 eq 'core' ? 1 : $r1 eq 'distribution' ? 2 : $r1 eq 'access' ? 3 :  4;
			my $r2 = $subnets{$subnet}{role2};
			$r2 = $r2 eq 'core' ? 1 : $r2 eq 'distribution' ? 2 : $r2 eq 'access' ? 3 :  4;
			my $k = 1;
			if (($n1 == $n2 and $r1 > $r2) or $n1 > $n2) { $k = 2; }

			$links->{$subnet}{net} = $subnets{$subnet}{"net$k"};
			$links->{$subnet}{role} = $subnets{$subnet}{"role$k"};

			$links->{$subnet}{node1} = $subnets{$subnet}{"node$k"};
			$links->{$subnet}{interface1} = $subnets{$subnet}{"ifDescr$k"};
			$links->{$subnet}{ifIndex1} = $subnets{$subnet}{"ifIndex$k"};
			$k = $k == 1 ? 2 : 1;
			$links->{$subnet}{node2} = $subnets{$subnet}{"node$k"};
			$links->{$subnet}{interface2} = $subnets{$subnet}{"ifDescr$k"};
			$links->{$subnet}{ifIndex2} = $subnets{$subnet}{"ifIndex$k"};
			# dont overwrite any manually configured dependancies.
			if ( !exists $links->{$subnet}{depend} ) { $links->{$subnet}{depend} = "N/A" } 

			# reformat the name
		##	$links->{$subnet}{link} =~ s/ /_/g;

			if ($C->{db_links_sql} eq 'true') {
				if (not exists $links->{$subnet}{subnet}) {
					DBfunc::->update(table=>'Links',data=>$links->{$subnet},index=>$subnet);
				}
			}
			dbg("Adding link $links->{$subnet}{link} for $subnet to links");
		}
	}
	$links = {} if !$links;
	if ($C->{db_links_sql} ne 'true') {
		writeTable(dir=>'conf',name=>'Links',data=>$links);
	}
	logMsg("Check table Links and update link names and other entries");

END_runLinks:
	dbg("Finished");
}


#=========================================================================================

sub runDaemons {

	my $C = loadConfTable();

	dbg("Starting");

	# get process table of OS
	my @p_names;
	my $pt = new Proc::ProcessTable();
	my %pnames;
	foreach my $p (@{$pt->table}) {
		$pnames{$p->fname} = 1;
	}

	# start fast ping daemon
	if ( $C->{daemon_fping_active} eq 'true' ) {
		if ( ! exists $pnames{$C->{daemon_fping_filename}}) {
			if ( -x "$C->{'<nmis_bin>'}/$C->{daemon_fping_filename}" ) {
				`$C->{'<nmis_bin>'}/$C->{daemon_fping_filename} restart=true`;
				logMsg("INFO launched $C->{daemon_fping_filename} as daemon");
			} else {
				logMsg("ERROR cannot run daemon $C->{'<nmis_bin>'}/$C->{daemon_fping_filename},$!");
			}
		}
	}

	# start ipsla daemon
	if ( $C->{daemon_ipsla_active} eq 'true' ) {
		if ( ! exists $pnames{$C->{daemon_ipsla_filename}}) {
			if ( -x "$C->{'<nmis_bin>'}/$C->{daemon_ipsla_filename}" ) {
				`$C->{'<nmis_bin>'}/$C->{daemon_ipsla_filename}`;
				logMsg("INFO launched $C->{daemon_ipsla_filename} as daemon");
			} else {
				logMsg("ERROR cannot run daemon $C->{'<nmis_bin>'}/$C->{daemon_ipsla_filename},$!");
			}
		}
	}

	dbg("Finished");
}


#=========================================================================================

sub checkConfig {
	my %args = @_;
	my $change = $args{change};
	my $audit = $args{audit};

	local *checkFunc;
	my $checkType;

	# depending on our job, create dir or just check them.
	if ($change eq "true") {
		*checkFunc = \&createDir;
		$checkType = "Checking"
	} 
	else {
		*checkFunc = \&checkDir;
		$checkType = "Auditing"
	}

	# check if nmis_base already oke
	if (!(-e "$C->{'<nmis_base>'}/bin/nmis.pl")) {
	
		my $nmis_bin_dir = $FindBin::Bin; # dir of this program
	
		my $nmis_base = $nmis_bin_dir;
		$nmis_base =~ s/\/bin$//; # strip /bin

		my $check = 1;
		while ($check) {	
			print " What is the root directory of NMIS [$nmis_base] ? ";
			my $line = <STDIN>;
			chomp $line;
			if ($line eq '') { $line = $nmis_base; }
	
			# check this input
			if (-e "$line/bin/nmis.pl") {
				$nmis_base = $line; 
				$check = 0; 
				print <<EO_TEXT;
ERROR:  It appears that the NMIS install is not complete or not in the 
default location.  Check the installation guide at Opmantek.com.

What will probably fix it is if you copy the config file samples from 
$nmis_base/install to $nmis_base/conf 
and verify that $nmis_base/conf/Config.nmis reflects 
the correct file paths.
EO_TEXT
				exit 0;
			} else {
				print " Directory $line does not exist\n";
			}
		}
	
		# store nmis_base in NMIS config
	
		my ($CC,undef) = readConfData(conf=>$nvp{conf},debug=>$nvp{debug});
	
		$CC->{directories}{'<nmis_base>'} = $nmis_base;
	
		writeConfData(data=>$CC);

		$C = loadConfTable(conf=>$nvp{conf},debug=>$nvp{debug}); # reload

		print " NMIS config file $C->{configfile} updated\n\n";

	} else {
		print "\n Root directory of NMIS is $C->{'<nmis_base>'}\n\n";
	}
	
	# Do the var directories exist if not make them?
	dbg("Config $checkType - Checking var directories, $C->{'<nmis_var>'}");
	if ($C->{'<nmis_var>'} ne '') {
		checkFunc("$C->{'<nmis_var>'}");
	}

	# Do the log directories exist if not make them?
	dbg("Config $checkType - Checking log directories, $C->{'<nmis_logs>'}");
	if ($C->{'<nmis_logs>'} ne '') {
		checkFunc("$C->{'<nmis_logs>'}");
		checkFunc("$C->{'json_logs'}");
		checkFunc("$C->{'config_logs'}");
	}

	# Do the conf directories exist if not make them?
	dbg("Config $checkType - Checking conf directories, $C->{'<nmis_conf>'}");
	if ($C->{'<nmis_conf>'} ne '') {
		checkFunc("$C->{'<nmis_conf>'}");
	}
		
	# Do the database directories exist if not make them?
	dbg("Config $checkType - Checking database directories");
	if ($C->{database_root} ne '') {
		checkFunc("$C->{database_root}");
		checkFunc("$C->{database_root}/health");
		checkFunc("$C->{database_root}/metrics");
		checkFunc("$C->{database_root}/misc");
		checkFunc("$C->{database_root}/ipsla");
		checkFunc("$C->{database_root}/health/generic");
		checkFunc("$C->{database_root}/health/router");
		checkFunc("$C->{database_root}/health/switch");
		checkFunc("$C->{database_root}/health/server");
		checkFunc("$C->{database_root}/health/firewall");
		checkFunc("$C->{database_root}/interface");
		checkFunc("$C->{database_root}/interface/generic");
		checkFunc("$C->{database_root}/interface/router");
		checkFunc("$C->{database_root}/interface/switch");
		checkFunc("$C->{database_root}/interface/server"); 
		checkFunc("$C->{database_root}/interface/firewall"); 
	} else {
		print "\n Cannot create directories because database_root is not defined in NMIS config\n";
	}

	# create files
	if ( not existFile(dir=>'logs',name=>'nmis.log')) { 
		open(LOG,">>$C->{'<nmis_logs>'}/nmis.log");
		close LOG;
		setFileProt("$C->{'<nmis_logs>'}/nmis.log");
	}
	else {
		checkFile("$C->{'<nmis_logs>'}/nmis.log");
	}

	if ( not existFile(dir=>'logs',name=>'auth.log')) { 
		open(LOG,">>$C->{'<nmis_logs>'}/auth.log");
		close LOG;
		setFileProt("$C->{'<nmis_logs>'}/auth.log");
	}
	else {
		checkFile("$C->{'<nmis_logs>'}/auth.log");
	}
	
	if ( not existFile(dir=>'var',name=>'nmis-event')) {
		my ($hsh,$handle) = loadTable(dir=>'var',name=>'nmis-event');
		writeTable(dir=>'var',name=>'nmis-event',data=>$hsh);
	}
	else {
		checkFile("$C->{'<nmis_var>'}/nmis-event.nmis");
	}

	if ( not existFile(dir=>'var',name=>'nmis-system')) {
		my ($hsh,$handle) = loadTable(dir=>'var',name=>'nmis-system');
		$hsh->{startup} = time();
		writeTable(dir=>'var',name=>'nmis-system',data=>$hsh);
	}
	else {
		checkFile("$C->{'<nmis_var>'}/nmis-system.nmis");
	}
	
	if ( $change eq "true" ) {
		setFileProtDirectory("$FindBin::Bin/../lib");
		setFileProtDirectory("$FindBin::Bin/../lib/NMIS");
		setFileProtDirectory($C->{'<nmis_admin>'});
		setFileProtDirectory($C->{'<nmis_bin>'});
		setFileProtDirectory($C->{'<nmis_cgi>'});
		setFileProtDirectory($C->{'<nmis_conf>'});
		setFileProtDirectory($C->{'<nmis_data>'});
		setFileProtDirectory($C->{'<nmis_logs>'});
		setFileProtDirectory($C->{'<nmis_menu>'});
		setFileProtDirectory($C->{'<nmis_models>'});
		setFileProtDirectory($C->{'<nmis_var>'});
		setFileProtDirectory($C->{'config_logs'});
		setFileProtDirectory($C->{'database_root'});
		setFileProtDirectory($C->{'json_logs'});
		setFileProtDirectory($C->{'log_root'});
		setFileProtDirectory($C->{'mib_root'});
		setFileProtDirectory($C->{'report_root'});
		setFileProtDirectory($C->{'script_root'});
		setFileProtDirectory($C->{'web_root'});
	}

	if ( $audit eq "true" ) {
		checkDirectoryFiles("$FindBin::Bin/../lib");
		checkDirectoryFiles("$FindBin::Bin/../lib/NMIS");
		checkDirectoryFiles($C->{'<nmis_admin>'});
		checkDirectoryFiles($C->{'<nmis_bin>'});
		checkDirectoryFiles($C->{'<nmis_cgi>'});
		checkDirectoryFiles($C->{'<nmis_conf>'});
		checkDirectoryFiles($C->{'<nmis_data>'});
		checkDirectoryFiles($C->{'<nmis_logs>'});
		checkDirectoryFiles($C->{'<nmis_menu>'});
		checkDirectoryFiles($C->{'<nmis_models>'});
		checkDirectoryFiles($C->{'<nmis_var>'});
		checkDirectoryFiles($C->{'config_logs'});
		checkDirectoryFiles($C->{'database_root'});
		checkDirectoryFiles($C->{'json_logs'});
		checkDirectoryFiles($C->{'log_root'});
		checkDirectoryFiles($C->{'mib_root'});
		checkDirectoryFiles($C->{'report_root'});
		checkDirectoryFiles($C->{'script_root'});
		checkDirectoryFiles($C->{'web_root'});
	}

	#== convert config .csv to .nmis (hash) file format ==
	convertConfFiles();
	#==
	
	print " Continue with bin/nmis.pl type=apache for configuration rules of the Apache web server\n\n";
}


#=========================================================================================

sub printCrontab {

	my $C = loadConfTable();

	dbg(" Crontab Config for NMIS for config file=$nvp{conf}",3);

	print <<EO_TEXT;
MAILTO=WhoeverYouAre\@yourdomain.tld 
######################################################
# NMIS8 Config
######################################################
# Run Statistics Collection
*/5 * * * * $C->{'<nmis_base>'}/bin/nmis.pl type=collect mthread=true maxthreads=10
######################################################
# Run Summary Update every 2 minutes
*/2 * * * * /usr/local/nmis8/bin/nmis.pl type=summary
#####################################################
# Run the interfaces 4 times an hour with Thresholding on!!!
# if threshold_poll_cycle is set to false, then enable cron based thresholding
#*/15 * * * * nice $C->{'<nmis_base>'}/bin/nmis.pl type=threshold mthread=true maxthreads=10
######################################################
# Run the update once a day 
30 20 * * * nice $C->{'<nmis_base>'}/bin/nmis.pl type=update mthread=true maxthreads=10
######################################################
# Check to rotate the logs 4am every day UTC
5 20 * * * /usr/sbin/logrotate $C->{'<nmis_base>'}/conf/logrotate.conf
##################################################
# save this crontab every day
0 8 * * * crontab -l > $C->{'<nmis_base>'}/conf/crontab.root
########################################
# Run the Reports Weekly Monthly Daily
# daily
0 0 * * * /usr/local/nmis8/bin/run-reports.pl day health
10 0 * * * /usr/local/nmis8/bin/run-reports.pl day top10
30 0 * * * /usr/local/nmis8/bin/run-reports.pl day outage
40 0 * * * /usr/local/nmis8/bin/run-reports.pl day response
45 0 * * * /usr/local/nmis8/bin/run-reports.pl day avail
50 0 * * * /usr/local/nmis8/bin/run-reports.pl day port
# weekly
0 1 * * 0 /usr/local/nmis8/bin/run-reports.pl week health
10 1 * * 0 /usr/local/nmis8/bin/run-reports.pl week top10
30 1 * * 0 /usr/local/nmis8/bin/run-reports.pl week outage
40 1 * * 0 /usr/local/nmis8/bin/run-reports.pl week response
50 1 * * 0 /usr/local/nmis8/bin/run-reports.pl week avail
# monthly
0 2 1 * * /usr/local/nmis8/bin/run-reports.pl month health
10 2 1 * * /usr/local/nmis8/bin/run-reports.pl month top10
30 2 1 * * /usr/local/nmis8/bin/run-reports.pl month outage
40 2 1 * * /usr/local/nmis8/bin/run-reports.pl month response
50 2 1 * * /usr/local/nmis8/bin/run-reports.pl month avail
###########################################
EO_TEXT
}

#=========================================================================================

sub printApache {

	my $C = loadConfTable();

	dbg(" Apache HTTPD Config for NMIS for config file=$nvp{conf}",3);

	print <<EO_TEXT;

## For more information on the listed Apache features read:
## Alias directive:        http://httpd.apache.org/docs/mod/mod_alias.html#alias
## ScriptAlias directive:  http://httpd.apache.org/docs/mod/mod_alias.html#scriptalias
## Order directive:        http://httpd.apache.org/docs/mod/mod_access.html#order
## Allow directive:        http://httpd.apache.org/docs/mod/mod_access.html#allow
## Deny directive:         http://httpd.apache.org/docs/mod/mod_access.html#deny
## AuthType directive:     http://httpd.apache.org/docs/mod/core.html#authtype
## AuthName directive:     http://httpd.apache.org/docs/mod/core.html#authname
## AuthUserFile directive: http://httpd.apache.org/docs/mod/mod_auth.html#authuserfile
## Require directive:      http://httpd.apache.org/docs/mod/core.html#require

# Usual Apache Config File!
#<apache_root>/conf/httpd.conf

# add a password to the users.dat file!
#<apache_root>/bin/htpasswd $C->{'<nmis_base>'}/conf/users.dat nmis

# restart the daemon!
#<apache_root>/bin/apachectl restart 
#
# NOTE:
# <apache_root> is normally /usr/local/apache
# the "bin" directory might be "sbin"
# the "conf" directory might be "etc"
# the httpd.conf might be split across httpd.conf, access.conf and srm.conf

# NMIS Aliases

Alias $C->{'<url_base>'}/ "$C->{web_root}/"
<Directory "$C->{view_root}">
		Options Indexes FollowSymLinks MultiViews
		AllowOverride None
		Order allow,deny
		Allow from all
</Directory>

Alias $C->{'<menu_url_base>'}/ "$C->{'<nmis_menu>'}/"
<Directory "$C->{'<menu_url_base>'}">
		Options Indexes FollowSymLinks MultiViews
		AllowOverride None
		Order allow,deny
		Allow from all
</Directory>
 
ScriptAlias $C->{'<cgi_url_base>'}/ "$C->{'<nmis_cgi>'}/"
<Directory "$C->{'<nmis_cgi>'}">
		Options +ExecCGI
		Order allow,deny
		Allow from all
</Directory>

# This is now optional if using internal NMIS Authentication
<Location "$C->{'<url_base>'}/">
				## For IP address based permissions
				#Order deny,allow
				#deny from all
				#allow from 10.0.0.0/8 172.16.0.0/16 192.168.1.1 .opmantek.com
				## For Username based authentication
				#AuthType Basic
				#AuthName "NMIS8"
				#AuthUserFile $C->{'auth_htpasswd_file'}
				#Require valid-user
</Location>

# This is now optional if using internal NMIS Authentication
<Location "$C->{'<cgi_url_base>'}/">
				## For IP address based permissions
				#Order deny,allow
				#deny from all
				#allow from 10.0.0.0/8 172.16.0.0/16 192.168.1.1 .opmantek.com
				## For Username based authentication
				#AuthType Basic
				#AuthName "NMIS8"
				#AuthUserFile $C->{'auth_htpasswd_file'}
				#Require valid-user
</Location>

#*** URL required in browser ***
#http://$C->{'nmis_host'}$C->{'<cgi_url_base>'}/nmiscgi.pl
#If host address is not correct change this in NMIS config.
#***

EO_TEXT
}

#=========================================================================================

sub checkArgs {
	print <<EO_TEXT;
$0 NMIS Polling Engine - Network Management Information System
Copyright (C) 2007 NMIS Development Team
Version $NMIS::VERSION

command line options are:
	type=<option>          Where <option> is one of the following:
													 collect   NMIS will collect all statistics;
													 update    Update all the dynamic NMIS configuration
													 threshold Calculate thresholds
													 master    Run NMIS Master Functions
													 escalate  Run the escalation routine only ( debug use only)
													 config    Validate the chosen configuration file
													 audit     Audit the configuration without changes
													 apache    Produce Apache configuration for NMIS
													 crontab   Produce Crontab configuration for NMIS
													 links     Generate the links.csv file.
													 rme       Read and generate a node.csv file from a Ciscoworks RME file
	[conf=<file name>]     Optional alternate configuation file in directory /conf;
	[node=<node name>]     Run operations on a single node;
	[group=<group name>]   Run operations on all nodes in the names group;
	[debug=true|false|0-9] default=false - Show debuging information, handy;
	[rmefile=<file name>]  RME file to import.
	[mthread=true|false]   default=false - Enable Multithreading or not;
	[mthreaddebug=true|false] default=false - Enable Multithreading debug or not;
	[maxthreads=<1..XX>]  default=2 - How many threads should nmis create;

EO_TEXT
}

#=========================================================================================

sub runThreshold {
	my $node = shift;

	if ( $C->{global_threshold} eq "true" or $C->{global_threshold} ne "false" ) {
		my $node_select;
		if ($node ne "") {
			if (!($node_select = checkNodeName($node))) {
				print "\t Invalid node=$node No node of that name\n";
				exit 0;
			}
		}
	
		doThreshold(name=>$node_select,table=>doSummaryBuild(name=>$node_select));
	}
	else {
		dbg("Skipping runThreshold with configuration 'global_threshold' = $C->{'global_threshold'}");
	}

}

#=================================================================
#
# Build first Summary table of all nodes, we need this info for Threshold too
#
sub doSummaryBuild {
	my %args = @_;
	my $node = $args{name};

	dbg("Start of Summary Build");

	my $S = Sys::->new; # node object
	my $NT = loadLocalNodeTable();
	my $NI;
	my $IF;
	my $M;
	my %stshlth;
	my %stats;
	my %stsintf;

	foreach my $nd (sort keys %{$NT}) {
		next if $node ne "" and $node ne $nd;
		if ($NT->{$nd}{active} eq 'true' and $NT->{$nd}{collect} eq 'true') {
			if (($S->init(name=>$nd,snmp=>'false'))) { # get all info of node
				$M = $S->mdl; # model ref
				$NI = $S->ndinfo; # node info
				$IF = $S->ifinfo; # interface info

				next if $NI->{system}{nodedown} eq 'true';

				foreach my $tp (keys %{$M->{summary}{statstype}}) { # oke, look for requests in summary of Model 
					# check for indexed
					if (ref $NI->{database}{$tp} eq "HASH") {
						foreach my $i (keys %{$NI->{database}{$tp}}) {
							my $sts = getSummaryStats(sys=>$S,type=>$tp,start=>"-15 minutes",end=>'now',index=>$i);
							# save all info in %sts for threshold run
							foreach (keys %{$sts->{$i}}) { $stats{$nd}{$tp}{$i}{$_} = $sts->{$i}{$_}; }
							# 
							foreach my $nm (keys %{$M->{summary}{statstype}{$tp}{sumname}}) {
								$stshlth{$NI->{system}{nodeType}}{$nd}{$nm}{$i}{Description} = $NI->{label}{$tp}{$i}; # descr
								# check if threshold level available, thresholdname must be equal to type
								if (exists $M->{threshold}{name}{$tp}) {
									($stshlth{$NI->{system}{nodeType}}{$nd}{$nm}{$i}{level},undef,undef) = 
										getThresholdLevel(sys=>$S,thrname=>$tp,stats=>$sts,index=>$i);
								}
								# save values
								foreach my $stsname (@{$M->{summary}{statstype}{$tp}{sumname}{$nm}{stsname}}) {
									$stshlth{$NI->{system}{nodeType}}{$nd}{$nm}{$i}{$stsname} = $sts->{$i}{$stsname};
									dbg("stored summary health node=$nd type=$tp name=$stsname index=$i value=$sts->{$i}{$stsname}");
								}
							}
						}
					} else {
						if (exists $NI->{database}{$tp}) {
							my $sts = getSummaryStats(sys=>$S,type=>$tp,start=>"-15 minutes",end=>'now');							
							# save all info in %sts for threshold run
							foreach (keys %{$sts}) { $stats{$nd}{$tp}{$_} = $sts->{$_}; }
							# check if threshold level available, thresholdname must be equal to type
							if (exists $M->{threshold}{name}{$tp}) {
								($stshlth{$NI->{system}{nodeType}}{$nd}{"${tp}_level"},undef,undef) = 
									getThresholdLevel(sys=>$S,thrname=>$tp,stats=>$sts,index=>'');
							}
							foreach my $nm (keys %{$M->{summary}{statstype}{$tp}{sumname}}) {
								foreach my $stsname (@{$M->{summary}{statstype}{$tp}{sumname}{$nm}{stsname}}) {
									$stshlth{$NI->{system}{nodeType}}{$nd}{$stsname} = $sts->{$stsname};
									dbg("stored summary health node=$nd type=$tp name=$stsname value=$sts->{$stsname}");
								}
							}
						}
					}
				}
				# get all collected interfaces
				foreach my $index (keys %{$IF}) {
					next unless $IF->{$index}{collect} eq 'true';
					my $sts = getSummaryStats(sys=>$S,type=>'interface',start=>'-15 minutes',end=>time(),index=>$index);
					foreach (keys %{$sts->{$index}}) { $stats{$nd}{interface}{$index}{$_} = $sts->{$index}{$_}; } # save for threshold
					foreach (keys %{$sts->{$index}}) {
						$stsintf{"${index}.$S->{name}"}{inputUtil} = $sts->{$index}{inputUtil};
						$stsintf{"${index}.$S->{name}"}{outputUtil} = $sts->{$index}{outputUtil};
						$stsintf{"${index}.$S->{name}"}{availability} = $sts->{$index}{availability};
						$stsintf{"${index}.$S->{name}"}{totalUtil} = $sts->{$index}{totalUtil};
						$stsintf{"${index}.$S->{name}"}{Description} = $IF->{$index}{Description};
					}
				}
			}
		}
	}
	writeTable(dir=>'var',name=>"nmis-summaryintf15m",data=>\%stsintf);
	writeTable(dir=>'var',name=>"nmis-summaryhealth15m",data=>\%stshlth);
	writeTable(dir=>'var',name=>"nmis-summarystats15m",data=>\%stats) if $C->{debug};
	dbg("Finished");
	return \%stats; # input for threshold process
}

#============================================================================
#
sub doThreshold {
	my %args = @_;
	my $name = $args{name};
	my $sts = $args{table}; # pointer to data build by doSummaryBuild

	dbg("Starting");

	my $NT = loadLocalNodeTable();

	my $S = Sys::->new; # create system object

	$S->{ET} = loadEventStateNoLock(); # for speeding up, from file or DB

	foreach my $nd (sort keys %{$NT}) {
		next if $node ne "" and $node ne lc($nd); # check for single node thresholds
		### 2012-09-03 keiths, changing as pingonly nodes not being thresholded, found by Lenir Santiago
		#if ($NT->{$nd}{active} eq 'true' and $NT->{$nd}{collect} eq 'true' and $NT->{$nd}{threshold} eq 'true') {
		if ($NT->{$nd}{active} eq 'true' and $NT->{$nd}{threshold} eq 'true') {
			if (($S->init(name=>$nd,snmp=>'false'))) { # get all info of node
				my $NI = $S->ndinfo; # pointer to node info table
				my $M  = $S->mdl;	# pointer to Model table
				my $IF = $S->ifinfo;
				
				
				# skip if node down
				if ( $NI->{system}{nodedown} eq 'true') {
					dbg("Node down, skipping thresholding for $S->{name}");
					next;
				} 

				dbg("Starting Thresholding node=$S->{name}");
			
				# first the standard thresholds
				my $thrname = 'response,reachable,available';
				runThrHld(sys=>$S,table=>$sts,type=>'health',thrname=>$thrname);
			
				# search for threshold names in Model of this node
				foreach my $s (keys %{$M}) { # section name
					foreach my $ts (keys %{$M->{$s}}) { # type of store
						if ($ts eq 'rrd') { 									# thresholds only in RRD subsection
							foreach my $type (keys %{$M->{$s}{$ts}}) { 			# name/type of subsection
								my $control = $M->{$s}{$ts}{$type}{control}; 	# check if skipped by control
								if ($control ne "") {
									dbg("control found:$control for s=$s ts=$ts type=$type",1);
									if ($S->parseString(string=>"($control) ? 1:0", sect => $ts, index => ) ne "1") {
										dbg("threshold of type $type skipped by control=$control");
										next;
									}
								}
								if ($M->{$s}{$ts}{$type}{threshold} ne "") {
									$thrname = $M->{$s}{$ts}{$type}{threshold};	# get string of threshold names
									dbg("threshold=$thrname found in type=$type");
									# thresholds found in this section
									if ($M->{$s}{$ts}{$type}{indexed} eq 'true') {	# if indexed then all checked										
										foreach my $index (keys %{$NI->{database}{$type}}) { # there must be a rrd file
											my $details = undef;
											if ( $type =~ /interface|pkts/ and $IF->{$index}{Description} ne "" ) {
												$details = $IF->{$index}{Description};
											}											
											runThrHld(sys=>$S,table=>$sts,type=>$type,thrname=>$thrname,index=>$index,details=>$details);
										}
									} else {
										runThrHld(sys=>$S,table=>$sts,type=>$type,thrname=>$thrname); # single
									}
								}
							}
						}
					}
				}
			}
		}
	}
	$S->{ET} = ''; # done
	dbg("Finished");
}

sub runThrHld {
	my %args = @_;
	my $S = $args{sys};
	my $M = $S->mdl;
	my $IF = $S->ifinfo;
	my $ET = $S->{info}{env_temp};

	my $sts = $args{table};
	my $type = $args{type};
	my $thrname = $args{thrname};
	my $index = $args{index};
	my $details = $args{details};
	my $stats;
	my $element;

	#	check if values are already in table (done by doSummaryBuild)
	if (exists $sts->{$S->{name}}{$type}) {
		$stats = $sts->{$S->{name}}{$type};
	} else {
		$stats = getSummaryStats(sys=>$S,type=>$type,start=>"-15 minutes",end=>'now',index=>$index);
	}

	# get name of element
	if ($index eq '') {
		$element = '';
	} 
	elsif ($index ne '' and $thrname eq "env_temp" ) {
		$element = $ET->{$index}{tempDescr};
	}	
	else {
		$element = $IF->{$index}{ifDescr};
	}

	# walk through threshold names
	### 2012-04-25 keiths, fixing loop as not processing correctly.
	$thrname = stripSpaces($thrname);
	my @nm_list = split(/,/,$thrname);
	foreach my $nm (@nm_list) {
		dbg("processing threshold $nm");
		my ($level,$value,$thrvalue,$reset) = getThresholdLevel(sys=>$S,thrname=>$nm,stats=>$stats,index=>$index);
		# get 'Proactive ....' string of Model
		my $event = $S->parseString(string=>$M->{threshold}{name}{$nm}{event},index=>$index);
		thresholdProcess(sys=>$S,event=>$event,level=>$level,element=>$element,details=>$details,value=>$value,thrvalue=>$thrvalue,reset=>$reset);
	}

}

sub getThresholdLevel {
	my %args = @_;
	my $S = $args{sys};
	my $NI = $S->ndinfo;
	my $M  = $S->mdl;

	my $thrname = $args{thrname};
	my $stats = $args{stats}; # value of items
	my $index = $args{index};

	my $val;
	my $level;
	my $thrvalue;

	dbg("Start theshold=$thrname, index=$index");

	# find subsection with threshold values in Model
	my $T = $M->{threshold}{name}{$thrname}{select};
	foreach my $thr (keys %{$T}) {
		next if $thr eq 'default'; # skip now the default values
		if (($S->parseString(string=>"($T->{$thr}{control})?1:0",index=>$index))){
			$val = $T->{$thr}{value};
			dbg("found threshold=$thrname entry=$thr"); 
			last;
		}
	}
	# if not found and there are default values available get this now
	if ($val eq "" and $T->{default}{value} ne "") {
		$val = $T->{default}{value};
			dbg("found threshold=$thrname entry=default"); 
	}
	if ($val eq "") {
		logMsg("ERROR, no threshold=$thrname entry found in Model=$NI->{system}{nodeModel}");
		return;
	}

	my $value; # value of doSummary()
	my $reset = 0;
	# item is the attribute name of summary stats of Model
	$value = $stats->{$M->{threshold}{name}{$thrname}{item}} if $index eq "";
	$value = $stats->{$index}{$M->{threshold}{name}{$thrname}{item}} if $index ne "";
	dbg("threshold=$thrname, item=$M->{threshold}{name}{$thrname}{item}, value=$value");
	
	# check unknow value
	if ($value =~ /NaN/i) {
		dbg("INFO, illegal value $value, skipped");
		return ("Normal",$value,$reset);
	}

	### all zeros policy to disable thresholding - match and return 'normal'
	if ( $val->{warning} == 0
			and $val->{minor} == 0
			and $val->{major} == 0
			and $val->{critical} == 0
			and $val->{fatal} == 0
			and defined $val->{warning}
			and defined $val->{minor} 
			and defined $val->{major} 
			and defined $val->{critical}
			and defined $val->{fatal}) {
		return ("Normal",$value,$reset);
	}

	# Thresholds for higher being good and lower bad
	if ( $val->{warning} > $val->{fatal}
			and defined $val->{warning}
			and defined $val->{minor} 
			and defined $val->{major} 
			and defined $val->{critical}
			and defined $val->{fatal} ) {
		if ( $value <= $val->{fatal} ) { $level = "Fatal"; $thrvalue = $val->{fatal};}
		elsif ( $value <= $val->{critical} and $value > $val->{fatal} ) { $level = "Critical"; $thrvalue = $val->{critical};}
		elsif ( $value <= $val->{major} and $value > $val->{critical} ) { $level = "Major"; $thrvalue = $val->{major}; }
		elsif ( $value <= $val->{minor} and $value > $val->{major} ) { $level = "Minor"; $thrvalue = $val->{minor}; }
		elsif ( $value <= $val->{warning} and $value > $val->{minor} ) { $level = "Warning"; $thrvalue = $val->{warning}; }
		elsif ( $value > $val->{warning} ) { $level = "Normal"; $reset = $val->{warning}; $thrvalue = $val->{warning}; }
	}
	# Thresholds for lower being good and higher being bad
	elsif ( $val->{warning} < $val->{fatal}
			and defined $val->{warning} 
			and defined $val->{minor} 
			and defined $val->{major} 
			and defined $val->{critical}
			and defined $val->{fatal} ) {
		if ( $value < $val->{warning} ) { $level = "Normal"; $reset = $val->{warning}; $thrvalue = $val->{warning}; }
		elsif ( $value >= $val->{warning} and $value < $val->{minor} ) { $level = "Warning"; $thrvalue = $val->{warning}; }
		elsif ( $value >= $val->{minor} and $value < $val->{major} ) { $level = "Minor"; $thrvalue = $val->{minor}; }
		elsif ( $value >= $val->{major} and $value < $val->{critical} ) { $level = "Major"; $thrvalue = $val->{major}; }
		elsif ( $value >= $val->{critical} and $value < $val->{fatal} ) { $level = "Critical"; $thrvalue = $val->{critical}; }
		elsif ( $value >= $val->{fatal} ) { $level = "Fatal"; $thrvalue = $val->{fatal}; }
	}
	if ( $level eq "") { 
		logMsg("ERROR no policy found, threshold=$thrname, value=$value, node=$S->{name}, model=$NI->{system}{nodeModel} section threshold");
		$level = "Normal";
	}
	dbg("result threshold=$thrname, level=$level, value=$value, thrvalue=$thrvalue, reset=$reset");
	return ($level,$value,$thrvalue,$reset);
}

sub thresholdProcess {
	my %args = @_;
	my $S = $args{sys};

	if ( $args{value} =~ /^\d+$|^\d+\.\d+$/ ) {
		dbg("event=$args{event}, level=$args{level}, element=$args{element}, value=$args{value}, reset=$args{reset}");
	###	logMsg("INFO ($S->{node}) event=$args{event}, level=$args{level}, element=$args{element}, value=$args{value}, reset=$args{reset}");
		if ( $args{value} !~ /NaN/i ) {
			my $details = "Value=$args{value}, Threshold=$args{thrvalue}";
			if ( defined $args{details} and $args{details} ne "" ) {
				$details = "$args{details}: Value=$args{value}, Threshold=$args{thrvalue}";
			}
			if ( $args{level} =~ /Normal/i ) { 
				checkEvent(sys=>$S,event=>$args{event},level=>$args{level},element=>$args{element},details=>$details,value=>$args{value},reset=>$args{reset});
			}
			else {
				notify(sys=>$S,event=>$args{event},level=>$args{level},element=>$args{element},details=>$details);
			}
		}
	}
}

sub getPidFileName {
	my $PIDFILE = "$C->{'<nmis_var>'}/nmis.pid";
	if ($C->{conf} ne "") {
		$PIDFILE = "$C->{'<nmis_var>'}/nmis-$C->{conf}.pid";
	}
	return $PIDFILE;	
}

# *****************************************************************************
# NMIS Copyright (C) 1999-2011 Opmantek Limited (www.opmantek.com)
# This program comes with ABSOLUTELY NO WARRANTY;
# This is free software licensed under GNU GPL, and you are welcome to 
# redistribute it under certain conditions; see www.opmantek.com or email
# contact@opmantek.com
# *****************************************************************************
<|MERGE_RESOLUTION|>--- conflicted
+++ resolved
@@ -219,12 +219,7 @@
 	### not for updates - they can run past 5 mins
 	### collects should not run past 5mins - if they do we have a problem
 	###
-
-<<<<<<< HEAD
 	if ( $type eq 'collect' and !$debug and !$model and !$mthreadDebug ) {
-=======
-	if ( $type eq 'collect' and !$model and !$debug and !$mthreadDebug ) {
->>>>>>> 2869069a
 		
 		$PIDFILE = getPidFileName();
 				
