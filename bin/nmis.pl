#!/usr/bin/perl
#
## $Id: nmis.pl,v 8.52 2012/12/03 07:47:26 keiths Exp $
#
#  Copyright (C) Opmantek Limited (www.opmantek.com)
#
#  ALL CODE MODIFICATIONS MUST BE SENT TO CODE@OPMANTEK.COM
#
#  This file is part of Network Management Information System ("NMIS").
#
#  NMIS is free software: you can redistribute it and/or modify
#  it under the terms of the GNU General Public License as published by
#  the Free Software Foundation, either version 3 of the License, or
#  (at your option) any later version.
#
#  NMIS is distributed in the hope that it will be useful,
#  but WITHOUT ANY WARRANTY; without even the implied warranty of
#  MERCHANTABILITY or FITNESS FOR A PARTICULAR PURPOSE.  See the
#  GNU General Public License for more details.
#
#  You should have received a copy of the GNU General Public License
#  along with NMIS (most likely in a file named LICENSE).
#  If not, see <http://www.gnu.org/licenses/>
#
#  For further information on NMIS or for a license other than GPL please see
#  www.opmantek.com or email contact@opmantek.com
#
#  User group details:
#  http://support.opmantek.com/users/
#
# *****************************************************************************
package main;

# Auto configure to the <nmis-base>/lib
use FindBin;
use lib "$FindBin::Bin/../lib";
#
# ****** Shouldn't be anything else to customise below here *******************
# best to customise in the nmis.conf file.
#
require 5.008_001;

use strict;
use csv;				# local
use URI::Escape;
use rrdfunc; 			# createRRD, updateRRD etc.
use NMIS;				# local
use NMIS::Connect;
use Time::HiRes;								# also needed by nmis::timing, but bsts
use NMIS::Timing;
use NMIS::UUID;
use func;				# local
use ip;					# local
use sapi;				# local
use ping;				# local
use Socket;
use notify;
use Net::SNMP qw(oid_lex_sort);
use Mib;				# local
use Sys;				# local
use Proc::ProcessTable; # from CPAN
use Proc::Queue ':all'; # from CPAN
use Data::Dumper;
use DBfunc;				# local
use Statistics::Lite qw(mean);
use POSIX qw(:sys_wait_h);

Data::Dumper->import();
$Data::Dumper::Indent = 1;

# this imports the LOCK_ *constants (eg. LOCK_UN, LOCK_EX)
use Fcntl qw(:DEFAULT :flock);
use Errno qw(EAGAIN ESRCH EPERM);

# Variables for command line munging
my %nvp = getArguements(@ARGV);

# load configuration table, memorize startup time
my $starttime = Time::HiRes::time;
my $C = loadConfTable(conf=>$nvp{conf},debug=>$nvp{debug},info=>$nvp{info});

# and the status of the database dir, as reported by the selftest - 0 bad, 1 ok, undef unknown
# this is used by rrdfunc::createRRD(), so needs to be scoped suitably.
our $selftest_dbdir_status;
$selftest_dbdir_status = undef;

# check for global collection off or on
# useful for disabling nmis poll for server maintenance, nmis upgrades etc.
my $lockoutfile = $C->{'<nmis_conf>'}."/NMIS_IS_LOCKED";

if (-f $lockoutfile or getbool($C->{global_collect},"invert"))
{
	# if nmis is locked, run a quick nondelay selftest so that we have something for the GUI
	my $varsysdir = $C->{'<nmis_var>'}."/nmis_system";
	if (!-d $varsysdir)
	{
		createDir($varsysdir);
		setFileProt($varsysdir);
	}
	my $selftest_cache = "$varsysdir/selftest";

	my ($allok, $tests) = func::selftest(config => $C, delay_is_ok => 'false',
																			 report_database_status => \$selftest_dbdir_status);
	writeHashtoFile(file => $selftest_cache, json => 1,
									data => { status => $allok, lastupdate => time, tests => $tests });
	info("Selftest completed (status ".($allok?"ok":"FAILED!")."), cache file written");
	if (-f $lockoutfile)
	{
		die "Attention: NMIS is currently disabled!\nRemove the file $lockoutfile to re-enable.\n\n";
	}
	else
	{
		die "Attention: NMIS is currently disabled!\nSet the configuration variable \"global_collect\" to \"true\" to re-enable.\n\n";
	}
}

# all arguments are now stored in nvp (name value pairs)
my $type		= lc $nvp{type};
my $node		= lc $nvp{node};
my $rmefile		= $nvp{rmefile};
my $runGroup	= $nvp{group};
my $sleep	= $nvp{sleep};

### 2012-12-03 keiths, adding some model testing and debugging options.
my $model		= getbool($nvp{model});

# store multithreading arguments in nvp
my $mthread		=$nvp{mthread};
my $mthreadDebug=$nvp{mthreaddebug};
my $maxThreads	=$nvp{maxthreads}||1;

# park the list of collect/update plugins globally
my @active_plugins;

Proc::Queue::size($maxThreads); # changing limit of concurrent processes
Proc::Queue::trace(0); # trace mode on
Proc::Queue::debug(0); # debug is off
Proc::Queue::delay(0.02); # set 20 milliseconds as minimum delay between fork calls, reduce to speed collect times

# if no type given, just run the command line options
if ( $type eq "" ) {
	print "No runtime option type= on command line\n\n";
	checkArgs();
	exit(1);
}

print qq/
Copyright (C) Opmantek Limited (www.opmantek.com)
This program comes with ABSOLUTELY NO WARRANTY;
This is free software licensed under GNU GPL, and you are welcome to
redistribute it under certain conditions; see www.opmantek.com or email
contact\@opmantek.com

NMIS version $NMIS::VERSION

/ if $C->{debug} or $C->{info};


# the first thing we do is to upgrade up the event
# data structure - it's a nop if it was already done.
&NMIS::upgrade_events_structure;
# ditto for nodeconf
&NMIS::upgrade_nodeconf_structure;

if ($type =~ /^(collect|update|services)$/) {
	runThreads(type=>$type,node=>$node,mthread=>$mthread,mthreadDebug=>$mthreadDebug);
}
elsif ( $type eq "escalate") { runEscalate(); printRunTime(); } # included in type=collect
elsif ( $type eq "config" ) { checkConfig(change => "true"); }
elsif ( $type eq "audit" ) { checkConfig(audit => "true", change => "false"); }
elsif ( $type eq "links" ) { runLinks(); } # included in type=update
elsif ( $type eq "apache" ) { printApache(); }
elsif ( $type eq "apache24" ) { printApache24(); }
elsif ( $type eq "crontab" ) { printCrontab(); }
elsif ( $type eq "summary" ) { nmisSummary(); printRunTime(); } # included in type=collect
elsif ( $type eq "rme" ) { loadRMENodes($rmefile); }
elsif ( $type eq "threshold" ) { runThreshold($node); printRunTime(); } # included in type=collect
elsif ( $type eq "master" ) { nmisMaster(); printRunTime(); } # included in type=collect
elsif ( $type eq "groupsync" ) { sync_groups(); }
else { checkArgs(); }

exit;

#=========================================================================================

# run collection-type functions, possibly spread across multiple processes
sub	runThreads
{
	my %args = @_;
	my $type = $args{type};
	my $node_select = $args{'node'};
	my $mthread = getbool($args{mthread});
	my $mthreadDebug = getbool($args{mthreadDebug});
	my $debug_watch;

	dbg("Starting, operation is $type");

	# first thing: do a selftest and cache the result. this takes about five seconds (for the process stats)
	# however, DON'T do one if nmis is run in handle-just-this-node mode, which is usually a debugging exercise
	# which shouldn't be delayed at all. ditto for (possibly VERY) frequent type=services
	if (!$node_select and $type ne "services")
	{
		info("Starting selftest (takes about 5 seconds)...");
		my $varsysdir = $C->{'<nmis_var>'}."/nmis_system";
		if (!-d $varsysdir)
		{
			createDir($varsysdir);
			setFileProt($varsysdir);
		}

		my $selftest_cache = "$varsysdir/selftest";
		my ($allok, $tests) = func::selftest(config => $C, delay_is_ok => 'true',
																				 report_database_status => \$selftest_dbdir_status);
		writeHashtoFile(file => $selftest_cache, json => 1,
									data => { status => $allok, lastupdate => time, tests => $tests });
		info("Selftest completed (status ".($allok?"ok":"FAILED!")."), cache file written");
	}

	# load all the files we need here
	loadEnterpriseTable() if $type eq 'update'; # load in cache
	dbg("table Enterprise loaded",2);

	my $NT = loadLocalNodeTable(); 	# only local nodes
	dbg("table Local Node loaded",2);

	# create uuids for all nodes that might still need them
	# this changes the local nodes table!
	if (my $changed_nodes = createNodeUUID())
	{
		$NT = loadLocalNodeTable();
		dbg("table Local Node reloaded after uuid updates",2);
	}

	my $C = loadConfTable();		# config table from cache

	# check if the fping results look sensible
	# compare nr of pingable active nodes against the fping results
	if (getbool($C->{daemon_fping_active}))
	{
		my $pt = loadTable(dir=>'var',name=>'nmis-fping'); # load fping table in cache
		my $cnt_pt = keys %{$pt};

		my $active_ping = grep(getbool($_->{active}) && getbool($_->{ping}), values %{$NT});

		# missing more then 10 nodes that should have been pinged?
		if ($cnt_pt+10 < $active_ping)
		{
			logMsg("ERROR fping table missing too many entries, count fping=$cnt_pt count nodes=$active_ping");
			$C->{daemon_fping_failed} = 'true'; # remember for runPing
		}
	}
	dbg("all relevant tables loaded");

	my $debug_global = $C->{debug};
	my $debug = $C->{debug};
	my $PIDFILE;
	my $pid;

	# used for plotting major events on world map in 'Current Events' display
	$C->{netDNS} = 0;
	if ( getbool($C->{DNSLoc}) ) {
		# decide if Net::DNS is available to us or not
		if ( eval "require Net::DNS") {
					$C->{netDNS} = 1;
					require Net::DNS;
		}
		else {
			print "Perl Module Net::DNS not found, Can't use DNS LOC records for Geo info, will try sysLocation\n" if $debug;
		}
	}

	# Find kernel name
	my $kernel;
	if (defined $C->{os_kernelname} and $C->{os_kernelname} ne "") {
		$kernel = $C->{os_kernelname};
	} elsif ($^O !~ /linux/i) {
		$kernel = $^O;
	} else {
		chomp($kernel = lc `uname -s`);
	}
	$C->{kernel} = $kernel; # global
	dbg("Kernel name of NMIS server is $kernel");

	runDaemons(); # start daemon processes


	#==============================================

	### test if we are still running, or zombied, and cron will email somebody if we are
	### collects should not run past 5mins - if they do we have a problem
	### updates can run past 5 mins, BUT no two updates should run at the same time
	### for potentially frequent type=services we don't do any of these.
	if ( $type eq 'collect' or $type eq "update")
	{
		# unrelated but also for collect and update only
		@active_plugins = &load_plugins;

		# first find all other nmis collect processes
		my $others = func::find_nmis_processes(type => $type, config => $C);

		# if this is a collect and if told to ignore running processes (ignore_running=1/t),
		# then only warn about processes and don't shoot them.
		# the same should be done if this is an interactive run with info or debug
		if (($type eq "collect" and ( getbool($nvp{ignore_running})
																	or $C->{debug} or $C->{info} ))
				or ($type eq "update" and ($C->{debug} or $C->{info})))
		{
			for my $pid (keys %{$others})
			{
				logMsg("INFO ignoring old process $pid that is still running: $type, $others->{$pid}->{node}, started at ".returnDateStamp($others->{$pid}->{start}));
			}
		}
		else
		{
			my $eventconfig = loadTable(dir => 'conf', name => 'Events');
			my $event = "NMIS runtime exceeded";
			my $thisevent_control = $eventconfig->{$event} || { Log => "true", Notify => "true", Status => "true"};

			# if not told otherwise, shoot the others politely
			for my $pid (keys %{$others})
			{
				print STDERR "Error: killing old NMIS $type process $pid which has not finished!\n";
				logMsg("ERROR killing old NMIS $type process $pid which has not finished!");

				kill("TERM",$pid);

				# and raise an event to inform the operator - unless told NOT to
				# ie: either disable_nmis_process_events is set to true OR the event control Log property is set to false
				if ((!defined $C->{disable_nmis_process_events} or !getbool($C->{disable_nmis_process_events})
						 and getbool($thisevent_control->{Log})))
				{
					# logging this event as the node name so it shows up as a problem with the node
					logEvent(node => $others->{$pid}->{node},
									 event => $event,
									 level => "Warning",
									 element => $others->{$pid}->{node},
									 details => "Killed process $pid, $type of $others->{$pid}->{node}, started at "
									 .returnDateStamp($others->{$pid}->{start}));
				}
			}
			if (keys %{$others}) # for the others to shut down cleanly
			{
				my $grace = 5;
				logMsg("INFO sleeping for $grace seconds to let old NMIS processes clean up");
				sleep($grace);
			}
		}
	}

	# the signal handler handles termination more-or-less gracefully,
	# and knows about critical sections
	$SIG{INT} =  \&catch_zap;
	$SIG{TERM} =  \&catch_zap;
	$SIG{HUP} = \&catch_zap;
	$SIG{ALRM} = \&catch_zap;

	my $nodecount = 0;
	my $maxprocs = 1;							# this one

	my $meth;
	if ($type eq "update") {
		$meth = \&doUpdate;
		logMsg("INFO start of update process");
	}
	elsif ($type eq "collect")
	{
		logMsg("INFO start of collect process");
		$meth = \&doCollect;
	}
	elsif ($type eq "services")
	{
		$meth = \&doServices;
	}
	else
	{
		die "Unknown operation type=$type, terminating!\n";
	}

	# update the operation start/stop timestamp
	func::update_operations_stamp(type => $type, start => $starttime, stop => undef);

	# don't run longer than X seconds for the main process, only if in non-thread mode or specific node
	alarm($C->{max_child_runtime}) if (defined $C->{max_child_runtime} && (!$mthread or $node_select));

	my @list_of_handled_nodes;		# for any after_x_plugin() functions
	if ($node_select eq "")
	{
		# operate on all nodes, sort the nodes so we get consistent polling cycles
		# sort could be more sophisticated if we like, eg sort by core, dist, access or group
		foreach my $onenode (sort keys %{$NT}) {
			# This will allow debugging to be turned on for a
			# specific node where there is a problem
			if ( $onenode eq "$debug_watch" ) {
				$debug = "true";
			} else { $debug = $debug_global; }

			# KS 16 Mar 02, implementing David Gay's requirement for deactiving
			# a node, ie keep a node in nodes.csv but no collection done.
			# also if $runGroup set, only do the nodes for that group.
			if ( $runGroup eq "" or $NT->{$onenode}{group} eq $runGroup ) {
				if ( getbool($NT->{$onenode}{active}) ) {
					++$nodecount;
					push @list_of_handled_nodes, $onenode;

					# One process for each node until maxThreads is reached.
					# This loop is entered only if the commandlinevariable mthread=true is used!
					if ($mthread)
					{
						my $pid=fork;
						if ( defined ($pid) and $pid==0) {

							# this will be run only by the child
							if ($mthreadDebug) {
								print "CHILD $$-> I am a CHILD with the PID $$ processing $onenode\n";
							}

							# don't run longer than X seconds
							alarm($C->{max_child_runtime})
									if (defined $C->{max_child_runtime});
							&$meth(name=>$onenode);
							alarm(0) if (defined $C->{max_child_runtime});

							# all the work in this thread is done now this child will die.
							if ($mthreadDebug) {
								print "CHILD $$-> $onenode will now exit\n";
							}

							# killing child
							exit 0;
						} # end of child
						else
						{
							# parent
							my $others = func::find_nmis_processes(config => $C);
							my $procs_now = 1 + scalar keys %$others; # the current process isn't returned
							$maxprocs = $procs_now if $procs_now > $maxprocs;
						}
					}
					else
					{
						# iterate over nodes in this process, if mthread is false
						&$meth(name=>$onenode);
					}
				} #if active
				else {
					 dbg("Skipping as $onenode is marked 'inactive'");
				}
			} #if runGroup
		} # foreach $onenode

		# only do the child process cleanup if we have mthread enabled
		if ($mthread) {
			# cleanup
			# wait this will block until children are done
			1 while wait != -1;
		}
	} else {
		# specific node is given to work on, threading not relevant
		if ( (my $node = checkNodeName($node_select))) { # ignore lc & uc
			if ( getbool($NT->{$node}{active}) ) {
				++$nodecount;
				push @list_of_handled_nodes, $node;
				&$meth(name=>$node);
			}
			else {
				 dbg("Skipping as $node_select is marked 'inactive'");
			}
		}
		else {
			print "\t Invalid node $node_select No node of that name!\n";
			return;
		}
	}

	alarm(0) if (defined $C->{max_child_runtime} && (!$mthread or $node_select));

	dbg("### continue normally ###");
	my $collecttime = Time::HiRes::time();

	my $S;
	# on update prime the interface summary
	if ( $type eq "update" )
	{
		### 2013-08-30 keiths, restructured to avoid creating and loading large Interface summaries
		getNodeAllInfo(); # store node info in <nmis_var>/nmis-nodeinfo.xxxx
		if ( !getbool($C->{disable_interfaces_summary}) ) {
			getIntfAllInfo(); # concatencate all the interface info in <nmis_var>/nmis-interfaces.xxxx
			runLinks();
		}
	}
	# some collect post-processing, but only if running on all nodes
	elsif ( $type eq "collect" and $node_select eq "" )
	{
		$S = Sys->new; # object nmis-system
		$S->init();
		my $NI = $S->ndinfo;
		delete $NI->{database};	 # remove pre-8.5.0 key as it's not used anymore

		### 2011-12-29 keiths, adding a general purpose master control thing, run reliably every poll cycle.
		if ( getbool($C->{'nmis_master_poll_cycle'}) or !getbool($C->{'nmis_master_poll_cycle'},"invert") ) {
			my $pollTimer = NMIS::Timing->new;

			dbg("Starting nmisMaster");
			nmisMaster() if getbool($C->{server_master});	# do some masterly type things.

			logMsg("Poll Time: nmisMaster, ". $pollTimer->elapTime()) if ( defined $C->{log_polling_time} and getbool($C->{log_polling_time}));
		}
		else {
			dbg("Skipping nmisMaster with configuration 'nmis_master_poll_cycle' = $C->{'nmis_master_poll_cycle'}");
		}

		if ( getbool($C->{'nmis_summary_poll_cycle'}) or !getbool($C->{'nmis_summary_poll_cycle'},"invert") ) {
			dbg("Starting nmisSummary");
			nmisSummary() if getbool($C->{cache_summary_tables});	# calculate and cache the summary stats
		}
		else {
			dbg("Skipping nmisSummary with configuration 'nmis_summary_poll_cycle' = $C->{'nmis_summary_poll_cycle'}");
		}

		dbg("Starting runMetrics");
		runMetrics(sys=>$S);

		### 2013-02-22 keiths, disable thresholding on the poll cycle only.
		if ( getbool($C->{threshold_poll_cycle}) or !getbool($C->{threshold_poll_cycle},"invert") ) {
			dbg("Starting runThreshold");
			runThreshold($node_select);
		}
		else {
			dbg("Skipping runThreshold with configuration 'threshold_poll_cycle' = $C->{'threshold_poll_cycle'}");
		}

		dbg("Starting runEscalate");
		runEscalate();

		# nmis collect runtime, process counts and save
		my $D;
		$D->{collect}{value} = $collecttime - $starttime;
		$D->{collect}{option} = 'gauge,0:U';
		$D->{total}{value} = Time::HiRes::time() - $starttime;
		$D->{total}{option} = 'gauge,0:U';

		my $nr_processes = 1+ scalar %{&func::find_nmis_processes(config => $C)}; # current one isn't returned by find_nmis_processes
		$D->{nr_procs} = { option => "gauge,0:U",
											 value => $nr_processes };
		$D->{max_procs} = { option => "gauge,0:U",
												value => $maxprocs };

		if (( my $db = updateRRD(data=>$D, sys=>$S, type=>"nmis"))) {
			$NI->{graphtype}{nmis} = 'nmis';
		}
		$S->writeNodeInfo; # var/nmis-system.xxxx, the base info system
	}

	if ($type eq "collect" or $type eq "update")
	{
		my $pollTimer = NMIS::Timing->new;
		# now run all after_{collect,update}_plugin() functions, regardless of whether
		# this was a one-node or all-nodes run
		for my $plugin (@active_plugins)
		{
			my $funcname = $plugin->can("after_${type}_plugin");
			next if (!$funcname);

			# prime the global sys object, if this was an update run or a one-node collect
			if (!$S)
			{
				$S = Sys->new;					# the nmis-system object
				$S->init();
			}

			dbg("Running after_$type plugin $plugin");
			logMsg("Running after_$type plugin $plugin");
			my ($status, @errors);
			eval { ($status, @errors) = &$funcname(sys => $S, config => $C, nodes => \@list_of_handled_nodes); };
			if ($status >=2 or $status < 0 or $@)
			{
				logMsg("Error: Plugin $plugin failed to run: $@") if ($@);
				for my $err (@errors)
				{
					logMsg("Error: Plugin $plugin: $err");
				}
			}
			elsif ($status == 1)						# changes were made, need to re-save info file
			{
				dbg("Plugin $plugin indicated success, updating nmis-system file");
				$S->writeNodeInfo;
			}
			elsif ($status == 0)
			{
				dbg("Plugin $plugin indicated no changes");
			}
		}
		logMsg("Poll Time: After $type Plugins ". $pollTimer->elapTime()) if ( defined $C->{log_polling_time} and getbool($C->{log_polling_time}));
	}

	logMsg("INFO end of $type process");

	if ($C->{info} or $debug or $mthreadDebug) {
		my $endTime = sprintf("%.2f", Time::HiRes::time() - $starttime);
		my $stats = getUpdateStats();
		print "\n".returnTime ." Number of Data Points: $stats->{datapoints}, Sum of Bytes: $stats->{databytes}, RRDs updated: $stats->{rrdcount}, Nodes with Updates: $stats->{nodecount}\n";
		print "\n".returnTime ." End of $0 Processed $nodecount nodes ran for $endTime seconds.\n\n";
	}

	func::update_operations_stamp(type => $type, start => $starttime, stop => Time::HiRes::time());

	dbg("Finished");
	return;
}

# generic signal handler, but with awareness of code in critical sections
# also handles SIGALARM, which we cop if the process has run out of time
sub catch_zap
{
	my $rs = $_[0];

	# if we've run out of our allocated run time, raise an event to inform the operator
	# unless told NOT to... fixme: we can't check the events control table here as that might block.
	if ($rs eq "ALRM" and (!defined $C->{disable_nmis_process_events}
												 or !getbool($C->{disable_nmis_process_events})))
	{
		logEvent(node => $C->{server_name},
						 event => "NMIS runtime exceeded",
						 level => "Warning",
						 element => undef,
						 details => "Process $$, $0, has exceeded its max run time and is terminating");
	}

	# do a graceful shutdown if in critical, and if this is the FIRST interrupt
	my $pending_ints = func::interrupt_pending; # scalar ref
	if (func::in_critical_section && !$$pending_ints)
	{
		# do NOT lock the logfile
		logMsg("INFO process in critical section, marking as signal $rs pending", 1);
		++$$pending_ints;
	}
	else
	{
		# do NOT lock the logfile
		logMsg("INFO Process $$ ($0) was killed by signal $rs", 1);
		die "Process $$ ($0) was killed by signal $rs\n";
	}
}

#====================================================================================

sub doUpdate {
	my %args = @_;
	my $name = $args{name};
	my $C = loadConfTable();

	my $pollTimer = NMIS::Timing->new;

	dbg("================================");
	dbg("Starting update, node $name");

	#Check for update LOCK
	if ( existsPollLock(type => "update", conf => $C->{conf}, node => $name) ) {
		print STDERR "Error: update lock exists for $name which has not finished!\n";
		logMsg("WARNING update lock exists for $name which has not finished!");
		return;
	}
	# create the poll lock now.
	my $lockHandle = createPollLock(type => "update", conf => $C->{conf}, node => $name);

	# lets change our name, so a ps will report who we are
	$0 = "nmis-".$C->{conf}."-update-$name";


	my $S = Sys::->new; # create system object
	$S->init(name=>$name,update=>'true'); # loads old node info, and the DEFAULT(!) model (always)
	# uses the node config loaded by init, and updates the node info table (model and nodetype only if missing)
	$S->copyModelCfgInfo(type=>'all');

	my $NI = $S->ndinfo;
	my $NC = $S->ndcfg;
	$S->{doupdate} = 'true'; # flag what is running
	$S->readNodeView; # from prev. run
	# if reachable then we can update the model and get rid of the default we got from init above
	if (runPing(sys=>$S)) {
		if ($S->open(timeout => $C->{snmp_timeout}, retries => $C->{snmp_retries}, max_msg_size => $C->{snmp_max_msg_size})) {
			if (getNodeInfo(sys=>$S)) {
				# fgetnodeinfo has deleted the interface info, need to rebuild from scratch
				if ( getbool($NC->{node}{collect}) ) {
					if (getIntfInfo(sys=>$S)) {
						#print Dumper($S)."\n";
						# print what we are
						dbg("node=$S->{name} role=$NI->{system}{roleType} type=$NI->{system}{nodeType}");
						dbg("vendor=$NI->{system}{nodeVendor} model=$NI->{system}{nodeModel} interfaces=$NI->{system}{ifNumber}");

						### 2012-12-03 keiths, adding some model testing and debugging options.
						if ( $model ) {
							print "MODEL $S->{name}: role=$NI->{system}{roleType} type=$NI->{system}{nodeType} sysObjectID=$NI->{system}{sysObjectID} sysObjectName=$NI->{system}{sysObjectName}\n";
							print "MODEL $S->{name}: sysDescr=$NI->{system}{sysDescr}\n";
							print "MODEL $S->{name}: vendor=$NI->{system}{nodeVendor} model=$NI->{system}{nodeModel} interfaces=$NI->{system}{ifNumber}\n";
						}
						getSystemHealthInfo(sys=>$S) if defined $S->{mdl}{systemHealth};
						getEnvInfo(sys=>$S);
						getCBQoS(sys=>$S); # do walk
						getCalls(sys=>$S); # do walk
					}
				} else {
					dbg("no node info collected");
				}
			}
			else {
				### 2012-10-24 keiths, fixing nodes loosing config when down during an update
				$NI->{system}{nodeModel} = 'Generic' if $NI->{system}{nodeModel} eq "";	# nmisdev Dec2010 first time model seen, collect, but no snmp answer
				$NI->{system}{nodeType} = 'generic' if $NI->{system}{nodeType} eq "";
			}
			$S->close; # close snmp session
			### 2014-12-16 keiths, when did the update poll last complete properly.
			$NI->{system}{lastUpdatePoll} = time();
		}
	} else {		# no ping, no snmp, no type
		$NI->{system}{nodeModel} = 'Generic' if $NI->{system}{nodeModel} eq "";		# nmisdev Dec2010 first time model seen, collect, but no snmp answer
		$NI->{system}{nodeType} = 'generic' if $NI->{system}{nodeType} eq "";
	}
	runReach(sys=>$S);
	$S->writeNodeView;  # save node view info in file var/$NI->{name}-view.xxxx
	$S->writeNodeInfo; # save node info in file var/$NI->{name}-node.xxxx

	# done with the standard work, now run any plugins that offer update_plugin()
	for my $plugin (@active_plugins)
	{
		my $funcname = $plugin->can("update_plugin");
		next if (!$funcname);

		dbg("Running update plugin $plugin with node $name");
		my ($status, @errors);
		eval { ($status, @errors) = &$funcname(node => $name, sys => $S, config => $C); };
		if ($status >=2 or $status < 0 or $@)
		{
			logMsg("Error: Plugin $plugin failed to run: $@") if ($@);
			for my $err (@errors)
			{
				logMsg("Error: Plugin $plugin: $err");
			}
		}
		elsif ($status == 1)						# changes were made, need to re-save the view and info files
		{
			dbg("Plugin $plugin indicated success, updating node and view files");
			$S->writeNodeView;
			$S->writeNodeInfo;
		}
		elsif ($status == 0)
		{
			dbg("Plugin $plugin indicated no changes");
		}
	}

	### 2013-03-19 keiths, NMIS Plugins!
	# fixme: deprecated, to be removed once all model-level custom plugins are converted to new plugin infrastructure
	# and when the remaining customers using this have upgraded
	runCustomPlugins(node => $name, sys=>$S) if (defined $S->{mdl}{custom});

	releasePollLock(handle => $lockHandle, type => "update", conf => $C->{conf}, node => $name);

	dbg("Finished");

	if ( defined $C->{log_polling_time} and getbool($C->{log_polling_time})) {
		my $polltime = $pollTimer->elapTime();
		logMsg("Poll Time: $name, $NI->{system}{nodeModel}, $polltime");
	}

	return;
} # end runUpdate

#=========================================================================================

# a function to load the available code plugins,
# returns the list of package names that have working plugins
sub load_plugins
{
	my @activeplugins;

	# check for plugins enabled and the dir
	return () if (!getbool($C->{plugins_enabled})
								or !$C->{plugin_root} or !-d $C->{plugin_root});

	if (!opendir(PD, $C->{plugin_root}))
	{
		logMsg("Error: cannot open plugin dir $C->{plugin_root}: $!");
		return ();
	}
	my @candidates = grep(/\.pm$/, readdir(PD));
	closedir(PD);

	for my $candidate (@candidates)
	{
		my $packagename = $candidate;
		$packagename =~ s/\.pm$//;

		# read it and check that it has precisely one matching package line
		dbg("Checking candidate plugin $candidate");
		if (!open(F,$C->{plugin_root}."/$candidate"))
		{
			logMsg("Error: cannot open plugin file $candidate: $!");
			next;
		}
		my @plugindata = <F>;
		close F;
		my @packagelines = grep(/^\s*package\s+[a-zA-Z0-9_:-]+\s*;\s*$/, @plugindata);
		if (@packagelines > 1 or $packagelines[0] !~ /^\s*package\s+$packagename\s*;\s*$/)
		{
			logMsg("Plugin $candidate doesn't have correct \"package\" declaration. Ignoring.");
			next;
		}

		# do the actual load and eval
		eval { require $C->{plugin_root}."/$candidate"; };
		if ($@)
		{
			logMsg("Ignoring plugin $candidate as it isn't valid perl: $@");
			next;
		}

		# we're interested if one or more of the supported plugin functions are provided
		push @activeplugins, $packagename
				if ($packagename->can("update_plugin")
						or $packagename->can("collect_plugin")
						or $packagename->can("after_collect_plugin")
						or $packagename->can("after_update_plugin") );
	}

	return sort @activeplugins;
}


# this function runs ONLY NON-SNMP services!
# args: only name (node name)
# returns: nothing
sub doServices
{
	my (%args) = @_;
	my $name = $args{name};

	info("================================");
	info("Starting services, node $name");

	# lets change our name, so a ps will report who we are
	$0 = "nmis-".$C->{conf}."-services-$name";

	my $S = Sys->new;
	$S->init(name => $name);
	runServices(sys=>$S, snmp => 'false');

	return;
}


sub doCollect {
	my %args = @_;
	my $name = $args{name};

	my $pollTimer = NMIS::Timing->new;

	info("================================");
	info("Starting collect, node $name");

	#Check for update LOCK
	if ( existsPollLock(type => "collect", conf => $C->{conf}, node => $name) ) {
		print STDERR "Error: collect lock exists for $name which has not finished!\n";
		logMsg("WARNING collect lock exists for $name which has not finished!");
		return;
	}
	# create the poll lock now.
	my $lockHandle = createPollLock(type => "collect", conf => $C->{conf}, node => $name);

	# lets change our name, so a ps will report who we are
	$0 = "nmis-".$C->{conf}."-collect-$name";

	my $S = Sys::->new; # create system object
	### 2013-02-25 keiths, fixing down node refreshing......
	#if (! $S->init(name=>$name) || $S->{info}{system}{nodedown} eq 'true') {
	#dbg("no info available of node $name or node was down, nodedown=$S->{info}{system}{nodedown}, refresh it");
	if (! $S->init(name=>$name) ) {
		info("no info available of node $name, refresh it");
		doUpdate(name=>$name);
		info("Finished");
		return; # next run to collect
	}

	# update node info data, merge in the node's configuration (which was loaded by sys' init)
	$S->copyModelCfgInfo(type => 'all');

	my $NI = $S->ndinfo;
	my $NC = $S->ndcfg;

	### 2014-12-16 keiths, run an update if no update poll has been run.
	if ( not exists $NI->{system}{lastUpdatePoll} or (exists $NI->{system}{lastUpdatePoll} and not $NI->{system}{lastUpdatePoll}) ) {
		info("no cached node data available, running an update now");
		doUpdate(name=>$name);
		info("update done, continue with collect");
	}

	$S->{docollect} = 'true'; # flag what is running
	$S->readNodeView; # from prev. run
	# print what we are
	info("node=$NI->{system}{name} role=$NI->{system}{roleType} type=$NI->{system}{nodeType}");
	info("vendor=$NI->{system}{nodeVendor} model=$NI->{system}{nodeModel} interfaces=$NI->{system}{ifNumber}");

	if (runPing(sys=>$S)) {
		if ($S->open(timeout => $C->{snmp_timeout}, retries => $C->{snmp_retries}, max_msg_size => $C->{snmp_max_msg_size})) {
			# oke, node reachable
			if ( getbool($NC->{node}{collect}) ) {
				if (updateNodeInfo(sys=>$S)) {
					# snmp oke
					if ( $C->{snmp_stop_polling_on_error} eq "" ) {
						$C->{snmp_stop_polling_on_error} = "false";
					}
					### 2012-03-28 keiths, improving handling of transient SNMP sessions on bad links
					if ( getbool($C->{snmp_stop_polling_on_error}) and getbool($NI->{system}{snmpdown}) ) {
						logMsg("SNMP Polling stopped for $NI->{system}{name} because SNMP had errors, snmpdown=$NI->{system}{snmpdown} snmp_stop_polling_on_error=$C->{snmp_stop_polling_on_error}");
					}
					else {

						### 2012-12-03 keiths, adding some model testing and debugging options.
						if ( $model or $C->{info}) {
							print "MODEL $S->{name}: role=$NI->{system}{roleType} type=$NI->{system}{nodeType} sysObjectID=$NI->{system}{sysObjectID} sysObjectName=$NI->{system}{sysObjectName}\n";
							print "MODEL $S->{name}: sysDescr=$NI->{system}{sysDescr}\n";
							print "MODEL $S->{name}: vendor=$NI->{system}{nodeVendor} model=$NI->{system}{nodeModel} interfaces=$NI->{system}{ifNumber}\n";
						}

						# get node data and store in rrd
						getNodeData(sys=>$S);

						# get intf data and store in rrd
						getIntfData(sys=>$S) if defined $S->{info}{interface};

						getSystemHealthData(sys=>$S);

						getEnvData(sys=>$S);

						getCBQoS(sys=>$S);

						getCalls(sys=>$S);

						getPVC(sys=>$S);

						### server collection
						runServer(sys=>$S);

						# Custom Alerts
						runAlerts(sys=>$S) if defined $S->{mdl}{alerts};

						### 2014-12-16 keiths, when did the collect poll last complete properly.
						$NI->{system}{lastCollectPoll} = time();
					}
				}
			}
		}
	}

	### 2012-09-11 keiths, running services even if node down.
	# Need to poll services even if no ping!
	# run service avail even if no collect
	runServices(sys=>$S, snmp => 'true');

	runCheckValues(sys=>$S);
	runReach(sys=>$S);

	#print Dumper($S)."\n" if ( $name eq "meatball") ;

	$S->writeNodeView;
	$S->writeNodeInfo; # save node info in file var/$NI->{name}-node.xxxx

	# done with the standard work, now run any plugins that offer collect_plugin()
	for my $plugin (@active_plugins)
	{
		my $funcname = $plugin->can("collect_plugin");
		next if (!$funcname);

		dbg("Running collect plugin $plugin with node $name");
		my ($status, @errors);
		eval { ($status, @errors) = &$funcname(node => $name, sys => $S, config => $C); };
		if ($status >=2 or $status < 0 or $@)
		{
			logMsg("Error: Plugin $plugin failed to run: $@") if ($@);
			for my $err (@errors)
			{
				logMsg("Error: Plugin $plugin: $err");
			}
		}
		elsif ($status == 1)						# changes were made, need to re-save the view and info files
		{
			dbg("Plugin $plugin indicated success, updating node and view files");
			$S->writeNodeView;
			$S->writeNodeInfo;
		}
		elsif ($status == 0)
		{
			dbg("Plugin $plugin indicated no changes");
		}
	}

	releasePollLock(handle => $lockHandle, type => "collect", conf => $C->{conf}, node => $name);

	$S->close;
	info("Finished");

	if ( defined $C->{log_polling_time} and getbool($C->{log_polling_time})) {
		my $polltime = $pollTimer->elapTime();
		logMsg("Poll Time: $name, $NI->{system}{nodeModel}, $polltime");
	}

	return;
} # end doCollect

#=========================================================================================

#
# normaly a daemon fpingd.pl is running (if set in NMIS config) and stores the result in var/fping.xxxx
# if node info missing then ping.pm is used
#
sub runPing {
	my %args = @_;
	my $S = $args{sys};
	my $NI = $S->ndinfo;	# node info
	my $V =  $S->view;		# web view
	my $RI = $S->reach;		# reach table
	my $M = $S->mdl;		# model table
	my $NC = $S->ndcfg;		# node config
	my ($ping_min,$ping_avg,$ping_max,$ping_loss,$pingresult);
	my $exit = 0; # preset failure
	my $PT;

	$S->{snmpdown_org} = $NI->{system}{snmpdown}; # remember state for log filter in getNodeInfo

	# preset view of node status
	$V->{system}{status_value} = 'unknown';
	$V->{system}{status_title} = 'Node Status';
	$V->{system}{status_color} = '#0F0';

	if (getbool($NC->{node}{ping})) {
		# use fastping info if available
		if (getbool($C->{daemon_fping_active})) {
			$PT = loadTable(dir=>'var',name=>'nmis-fping'); # load ping results (from cache) from daemon fpingd
		}
		if (getbool($C->{daemon_fping_active}) and exists $PT->{$NC->{node}{name}}{loss}) {
			# copy values
			$ping_avg = $PT->{$NC->{node}{name}}{avg};
			$ping_loss = $PT->{$NC->{node}{name}}{loss};
			info("INFO ($S->{name}) PING min/avg/max = $ping_min/$ping_avg/$ping_max ms loss=$ping_loss%");
			#
			# notify and checkevent are handled by fpingd
			if ($ping_loss < 100) {
				# up

				### ks 2015-08-13, are the nodedown status and event db out of sync?
				if ( not getbool($NI->{system}{nodedown}) and eventExist($NI->{system}{name}, "Node Down", "") ) {
					my $result = checkEvent(sys=>$S,event=>"Node Down",level=>"Normal",element=>"",details=>"Ping failed");
					info("Fixing Event DB error: $S->{name}, Event DB says Node Down but nodedown said not.");
				}

				$RI->{pingavg} = $ping_avg; # results for sub runReach
				$RI->{pingresult} = 100;
				$RI->{pingloss} = $ping_loss;
				$exit = 1;	# ok
				# info for web page
				$V->{system}{lastUpdate_value} = returnDateStamp();
				$V->{system}{lastUpdate_title} = 'Last Update';
				$NI->{system}{lastUpdateSec} = time();
			} else {
				# down
				$RI->{pingloss} = $ping_loss;
				$RI->{pingresult} = 0;
			}
		} else {
			# fallback to OLD system
			logMsg("INFO ($S->{name}) standard ping system using, no ping info of daemon fpingd")
					if (getbool($C->{daemon_fping_active})
							and !getbool($C->{daemon_fping_failed})
							and !getbool($S->{doupdate}));
			my $retries = $C->{ping_retries} ? $C->{ping_retries} : 3;
			my $timeout = $C->{ping_timeout} ? $C->{ping_timeout} : 300 ;
			my $packet = $C->{ping_packet} ? $C->{ping_packet} : 56 ;
			my $host = $NC->{node}{host};			# ip name/adress of node

			info("Starting $S->{name} ($host) with timeout=$timeout retries=$retries packet=$packet");

			if ( $< and getKernelName() !~ /linux/i ) { # not root and update, assume called from www interface
				$pingresult = 100;
				dbg("SKIPPING Pinging as we are NOT running with root priviliges");
			} else {
				( $ping_min, $ping_avg, $ping_max, $ping_loss) = ext_ping($host, $packet, $retries, $timeout );
				$pingresult = defined $ping_min ? 100 : 0;		# ping_min is undef if unreachable.
			}

			if ( $pingresult != 100 ) {
				# Node is down
				$RI->{pingloss} = 100;
				$RI->{pingresult} = $pingresult;
				info("Pinging Failed $S->{name} is NOT REACHABLE");
				logMsg("ERROR ($S->{name}) ping failed") if (!getbool($NI->{system}{nodedown}));

				notify(sys=>$S,event=>"Node Down",element=>"",details=>"Ping failed");
			} else {
				# Node is UP!
				$RI->{pingavg} = $ping_avg; # results for sub runReach
				$RI->{pingresult} = $pingresult;
				$RI->{pingloss} = $ping_loss;
				info("$S->{name} is PINGABLE min/avg/max = $ping_min/$ping_avg/$ping_max ms loss=$ping_loss%");

				# note: up event is handled regardless of snmpdown/pingonly/snmponly, which the
				# frontend nodeStatus() takes proper care of.
				checkEvent(sys=>$S,event=>"Node Down",level=>"Normal",element=>"",details=>"Ping failed");

				$exit = 1;
				# info for web page
				$V->{system}{lastUpdate_value} = returnDateStamp();
				$V->{system}{lastUpdate_title} = 'Last Update';
				$NI->{system}{lastUpdateSec} = time();
			}
		}
	} else {
		info("$S->{name} ping not requested");
		$RI->{pingresult} = 100; # results for sub runReach
		$RI->{pingavg} = 0;
		$RI->{pingloss} = 0;
		$exit = 1;
	}
	if ($exit) {
		$V->{system}{status_value} = 'reachable' if (getbool($NC->{node}{ping}));
		$V->{system}{status_color} = '#0F0';
		$NI->{system}{nodedown} =  'false';
	} else {
		$V->{system}{status_value} = 'unreachable';
		$V->{system}{status_color} = 'red';
		$NI->{system}{nodedown} = 'true';
		# workaround for opCharts not using right data.
		$NI->{system}{nodestatus} = 'unreachable';
	}

	info("Finished with exit=$exit, nodedown=$NI->{system}{nodedown} nodestatus=$NI->{system}{nodestatus}");
	return $exit;
} # end runPing

#=========================================================================================
#
# get node info by snmp, define Model of node
# attention: this deletes the interface info if other steps successful
sub getNodeInfo {
	my %args = @_;
	my $S = $args{sys}; 	# node object
	my $NI = $S->ndinfo;	# node info table
	my $RI = $S->reach;	# reach table
	my $V =  $S->view;	# web view
	my $M  = $S->mdl;	# model table
	my $NC = $S->ndcfg;		# node config
	my $SNMP = $S->snmp;	# snmp object
	my $C = loadConfTable();	# system config

	my $exit = 0; # preset failure
	$RI->{snmpresult} = 0; # preset failure

	info("Starting");

	# cleanups
	if (getbool($S->{doupdate}) and !getbool($NC->{node}{collect}))  # rebuild small
	{
		delete $V->{interface};
		delete $NI->{graphtype};
	}

	if (getbool($NC->{node}{collect})) {

		# if node already down then no snmp logging of node down
		$SNMP->logFilterOut("no response from") if (getbool($S->{snmpdown_org}));

		# get node info by snmp: sysDescr, sysObjectID, sysUpTime etc. and store in $NI table
		if ($S->loadNodeInfo(config=>$C)) {

			my $enterpriseTable = loadEnterpriseTable(); # table is already cached

			# Only continue processing if at least a couple of entries are valid.
			if ($NI->{system}{sysDescr} ne "" and $NI->{system}{sysObjectID} ne "" ) {

				# if the vendors product oid file is loaded, this will give product name.
				$NI->{system}{sysObjectName} = oid2name($NI->{system}{sysObjectID});

				info("sysObjectId=$NI->{system}{sysObjectID}, sysObjectName=$NI->{system}{sysObjectName}");
				info("sysDescr=$NI->{system}{sysDescr}");

				# Decide on vendor name.
				my @x = split(/\./,$NI->{system}{sysObjectID});
				my $i = $x[6];
				if ( $enterpriseTable->{$i}{Enterprise} ne "" ) {
					$NI->{system}{nodeVendor} = $enterpriseTable->{$i}{Enterprise};
				} else { $NI->{system}{nodeVendor} =  "Universal"; }
				dbg("oid index $i, Vendor is $NI->{system}{nodeVendor}");

				if ($NC->{node}{model} eq 'automatic' || $NC->{node}{model} eq "") {
					# get nodeModel based on nodeVendor and sysDescr
					$NI->{system}{nodeModel} = $S->selectNodeModel(); # select and save name in node info table
					info("selectNodeModel result model=$NI->{system}{nodeModel}");
					$NI->{system}{nodeModel} = 'Default' if $NI->{system}{nodeModel} eq "";
				} else {
					$NI->{system}{nodeModel} = $NC->{node}{model};
					info("node model=$NI->{system}{nodeModel} set by node config");
				}
				dbg("about to loadModel model=$NI->{system}{nodeModel}");
				$S->loadModel(model=>"Model-$NI->{system}{nodeModel}");

				# now we know more about the host, nodetype and model have been positively determined,
				# so we'll force-overwrite those values
				$S->copyModelCfgInfo(type=>'overwrite');

				###
				delete $V->{system} if getbool($S->{doupdate}); # rebuild

				# add web page info
				$V->{system}{status_value} = 'reachable';
				$V->{system}{status_title} = 'Node Status';
				$V->{system}{status_color} = '#0F0';
				$V->{system}{sysName_value} = $NI->{system}{sysName};
				$V->{system}{sysName_title} = 'System Name';
				$V->{system}{sysObjectName_value} = $NI->{system}{sysObjectName};
				$V->{system}{sysObjectName_title} = 'Object Name';
				$V->{system}{nodeVendor_value} = $NI->{system}{nodeVendor};
				$V->{system}{nodeVendor_title} = 'Vendor';
				$V->{system}{group_value} = $NI->{system}{group};
				$V->{system}{group_title} = 'Group';
				$V->{system}{customer_value} = $NI->{system}{customer};
				$V->{system}{customer_title} = 'Customer';
				$V->{system}{location_value} = $NI->{system}{location};
				$V->{system}{location_title} = 'Location';
				$V->{system}{businessService_value} = $NI->{system}{businessService};
				$V->{system}{businessService_title} = 'Business Service';
				$V->{system}{serviceStatus_value} = $NI->{system}{serviceStatus};
				$V->{system}{serviceStatus_title} = 'Service Status';
				$V->{system}{notes_value} = $NI->{system}{notes};
				$V->{system}{notes_title} = 'Notes';

				# update node info table with this new model
				if ($S->loadNodeInfo(config=>$C)) {

					$NI->{system}{sysUpTime} = convUpTime($NI->{system}{sysUpTimeSec} = (int($NI->{system}{sysUpTime}/100)));
					$V->{system}{sysUpTime_value} = $NI->{system}{sysUpTime};

					$NI->{system}{server} = $C->{server_name};

					# pull / from VPN3002 system descr
					$NI->{system}{sysDescr} =~ s/\// /g;

					# collect DNS location info.
					getDNSloc(sys=>$S);

					# PIX failover test
					checkPIX(sys=>$S);

					$RI->{snmpresult} = 100; # ok

					$exit = 1; # done
				} else { logMsg("INFO loadNodeInfo failed"); }
			}
			else {
				info("ERROR values of sysDescr and/or sysObjectID are empty");
			}
		} else {
			#  # load this model prev found
			$S->loadModel(model=>"Model-$NI->{system}{nodeModel}") if $NI->{system}{nodeModel} ne '';
		}
	} else {
		dbg("node $S->{name} is marked collect is 'false'");
		$exit = 1; # done
	}

	# get and apply any nodeconf override if such exists for this node
	my $nodename = $NI->{system}->{name};
	my ($errmsg, $override) = get_nodeconf(node => $nodename)
			if (has_nodeconf(node => $nodename));
	logMsg("ERROR $errmsg") if $errmsg;
	$override ||= {};

	if ($override->{sysLocation})
	{
		$NI->{system}{sysLocation} = $V->{system}{sysLocation_value} = $override->{sysLocation};
		$NI->{nodeconf}{sysLocation} = $NI->{system}{sysLocation};
		info("Manual update of sysLocation by nodeConf");
	} else {
		$NI->{system}{sysLocation} = $NI->{system}{sysLocation};
	}

	if ($override->{sysContact})
	{
		$NI->{system}{sysContact} = $V->{system}{sysContact_value} = $override->{sysContact};
		$NI->{nodeconf}{sysContact} = $NI->{system}{sysContact};
		dbg("Manual update of sysContact by nodeConf");
	} else {
		$NI->{system}{sysContact} = $NI->{system}{sysContact};
	}

	#####################

	# process status
	if ($exit) {
		# why delete this here?
		#delete $NI->{interface}; # reset intf info

		### 2012-03-28 keiths, changing to reflect correct event type.
		checkEvent(sys=>$S,event=>"SNMP Down",level=>"Normal",element=>"",details=>"SNMP error");

		# add web page info
		$V->{system}{timezone_value} = $NI->{system}{timezone};
		$V->{system}{timezone_title} = 'Time Zone';
		$V->{system}{nodeModel_value} = $NI->{system}{nodeModel};
		$V->{system}{nodeModel_title} = 'Model';
		$V->{system}{nodeType_value} = $NI->{system}{nodeType};
		$V->{system}{nodeType_title} = 'Type';
		$V->{system}{roleType_value} = $NI->{system}{roleType};
		$V->{system}{roleType_title} = 'Role';
		$V->{system}{netType_value} = $NI->{system}{netType};
		$V->{system}{netType_title} = 'Net';
		# get ip address
		if ((my $addr = resolveDNStoAddr($NI->{system}{host}))) {
			$NI->{system}{host_addr} = $addr; # cache
			if ($addr eq $NI->{system}{host}) {
				$V->{system}{host_addr_value} = $addr;
			} else {
				$V->{system}{host_addr_value} = "$addr ($NI->{system}{host})";
			}
			$V->{system}{host_addr_title} = 'IP Address';
		}
	} else {
		# failed by snmp
		$exit = snmpNodeDown(sys=>$S);

		# node status info web page
		$V->{system}{status_title} = 'Node Status';
		if ( getbool($NC->{node}{ping}) ) {
			$V->{system}{status_value} = 'degraded';
			$V->{system}{status_color} = '#FFFF00';
		} else {
			$V->{system}{status_value} = 'unreachable';
			$V->{system}{status_color} = 'red';
		}
	}

	$NI->{system}{snmpdown} = $exit ? 'false' : 'true';

	info("Finished with exit=$exit nodedown=$NI->{system}{nodedown}");
	return $exit;
} # end getNodeInfo

#=========================================================================================

sub getDNSloc {
	my %args = @_;
	my $S = $args{sys}; # node object
	my $NI = $S->ndinfo; # node info
	my $C = loadConfTable();

	dbg("Starting");

	# collect DNS location info. Update this info every update pass.
	$NI->{system}{loc_DNSloc} = "unknown";
	my $tmphostname = $NI->{system}{host};
	if ( getbool($C->{loc_from_DNSloc}) and $C->{netDNS} ) {
		my ($rr, $lat, $lon);
		my $res   = Net::DNS::Resolver->new;
		if ($tmphostname =~ /\d+\.\d+\.\d+\.\d+/) {
			# find reverse lookup as this is an ip
			my $query = $res->query("$tmphostname","PTR");
			if ($query) {
				foreach $rr ($query->answer) {
					next unless $rr->type eq "PTR";
					$tmphostname = $rr->ptrdname;
					dbg("DNS Reverse query $tmphostname");
				}
			} else {
				dbg("ERROR, DNS Reverse query failed: $res->errorstring");
			}
		}
		#look up loc for hostname
		my $query = $res->query("$tmphostname","LOC");
		if ($query) {
			foreach $rr ($query->answer) {
				next unless $rr->type eq "LOC";
				($lat, $lon) = $rr->latlon;
				$NI->{system}{loc_DNSloc} = $lat . ",". $lon . ",". $rr->altitude;
				dbg("Location from DNS LOC query is $NI->{system}{loc_DNSloc}");
			}
		} else {
			dbg("ERROR, DNS Loc query failed: $res->errorstring");
		}
	} # end DNSLoc
	# if no DNS based location information found - look at sysLocation in router.....
	# longitude,latitude,altitude,location-text
	if ( getbool($C->{loc_from_sysLoc}) and $NI->{system}{loc_DNSloc} eq "unknown"  ) {
		if ($NI->{system}{sysLocation} =~ /$C->{loc_sysLoc_format}/ ) {
			$NI->{system}{loc_DNSloc} = $NI->{system}{sysLocation};
			dbg("Location from device sysLocation is $NI->{system}{loc_DNSloc}");
		}
	} # end sysLoc
	dbg("Finished");
	return 1;
} # end getDNSloc


#=========================================================================================

sub checkPower {
	my %args = @_;
	my $S = $args{sys};
	my $NI = $S->ndinfo;
	my $V =  $S->view;
	my $M = $S->mdl;
	info("Starting");

	my $attr = $args{attr};

	info("Start with attribute=$attr");

	delete $V->{system}{"${attr}_value"};

	info("Power check attribute=$attr value=$NI->{system}{$attr}");
	if ($NI->{system}{$attr} ne '') {
		if ($NI->{system}{$attr} !~ /noSuch/) {
			$V->{system}{"${attr}_value"} = $NI->{system}{$attr};
			if ( $NI->{system}{$attr} =~ /normal|unknown|notPresent/ ) {
				checkEvent(sys=>$S,event=>"RPS Fail",level=>"Normal",element=>$attr,details=>"RPS failed");
				$V->{system}{"${attr}_color"} = '#0F0';
			} else {
				notify(sys=>$S,event=>"RPS Fail",element=>$attr,details=>"RPS failed");
				$V->{system}{"${attr}_color"} = 'red';
			}
		}
	}

	info("Finished");
	return;

} # end checkPower

#=========================================================================================
sub checkNodeConfiguration {
	my %args = @_;
	my $S = $args{sys};
	my $NI = $S->ndinfo;
	my $V =  $S->view;
	my $M = $S->mdl;
	info("Starting");

	my @updatePrevValues = qw ( configLastChanged configLastSaved bootConfigLastChanged );
	# create previous values if they don't exist
	for my $attr (@updatePrevValues) {
		if (defined $NI->{system}{$attr} ne '' && $NI->{system}{$attr} ne '' && !defined($NI->{system}{"${attr}_prev"}) ) {
			$NI->{system}{"${attr}_prev"} = $NI->{system}{$attr};
		}
	}

	my $configLastChanged = $NI->{system}{configLastChanged} if defined $NI->{system}{configLastChanged};
	my $configLastViewed = $NI->{system}{configLastSaved} if defined $NI->{system}{configLastSaved};
	my $bootConfigLastChanged = $NI->{system}{bootConfigLastChanged} if defined $NI->{system}{bootConfigLastChanged};
	my $configLastChanged_prev = $NI->{system}{configLastChanged_prev} if defined $NI->{system}{configLastChanged_prev};

	if ( defined $configLastViewed && defined $bootConfigLastChanged ) {
		info("checkNodeConfiguration configLastChanged=$configLastChanged, configLastViewed=$configLastViewed, bootConfigLastChanged=$bootConfigLastChanged, configLastChanged_prev=$configLastChanged_prev");
	}
	else {
		info("checkNodeConfiguration configLastChanged=$configLastChanged, configLastChanged_prev=$configLastChanged_prev");
	}

	# check if config is saved:
	$V->{system}{configLastChanged_value} = convUpTime( $configLastChanged/100 ) if defined $configLastChanged;
	$V->{system}{configLastSaved_value} = convUpTime( $configLastViewed/100 ) if defined $configLastViewed;
	$V->{system}{bootConfigLastChanged_value} = convUpTime( $bootConfigLastChanged/100 ) if defined $bootConfigLastChanged;

	### Cisco Node Configuration Change Only
	if( defined $configLastChanged && defined $bootConfigLastChanged ) {
		$V->{system}{configurationState_title} = 'Configuration State';

		### when the router reboots bootConfigLastChanged = 0 and configLastChanged is about 2 seconds, which are the changes made by booting.
		if( $configLastChanged > $bootConfigLastChanged and $configLastChanged > 5000 ) {
			$V->{system}{"configurationState_value"} = "Config Not Saved in NVRAM";
			$V->{system}{"configurationState_color"} = "#FFDD00";	#warning
			info("checkNodeConfiguration, config not saved, $configLastChanged > $bootConfigLastChanged");
		}
		elsif( $bootConfigLastChanged == 0 and $configLastChanged <= 5000 ) {
			$V->{system}{"configurationState_value"} = "Config Not Changed Since Boot";
			$V->{system}{"configurationState_color"} = "#00BB00";	#normal
			info("checkNodeConfiguration, config not changed, $configLastChanged $bootConfigLastChanged");
		}
		else {
			$V->{system}{"configurationState_value"} = "Config Saved in NVRAM";
			$V->{system}{"configurationState_color"} = "#00BB00";	#normal
		}
	}

	### If it is newer, someone changed it!
	if( $configLastChanged > $configLastChanged_prev ) {
		$NI->{system}{configChangeCount}++;
		$V->{system}{configChangeCount_value} = $NI->{system}{configChangeCount};
		$V->{system}{configChangeCount_title} = "Configuration change count";

		notify(sys=>$S,event=>"Node Configuration Change",element=>"",details=>"Changed at ".$V->{system}{configLastChanged_value} );
		logMsg("checkNodeConfiguration configuration change detected on $NI->{system}{name}, creating event");
	}

	#update previous values to be out current values
	for my $attr (@updatePrevValues) {
		if (defined $NI->{system}{$attr} ne '' && $NI->{system}{$attr} ne '') {
			$NI->{system}{"${attr}_prev"} = $NI->{system}{$attr};
		}
	}

	info("Finished");
	return;

} # end checkNodeConfiguration

#=========================================================================================


# Create the Interface configuration from SNMP Stuff!!!!!
# except on collect it is always called with a blank interface info
sub getIntfInfo {
	my %args = @_;
	my $S = $args{sys}; # object
	my $intf_one = $args{index}; # index for single interface update

	my $NI = $S->ndinfo; # node info table
	my $V =  $S->view;
	my $M = $S->mdl;	# node model table
	my $SNMP = $S->snmp;
	my $IF = $S->ifinfo; # interface info table
	my $NC = $S->ndcfg; # node config table

	my $singleInterface = 0;
	if (defined $intf_one and $intf_one ne "") {
		$singleInterface = 1;
	}

	my $C = loadConfTable();
	my $nodename = $NI->{system}->{name};

	### handling the default value for max-repetitions,
	# this controls how many OID's will be in a single request.
	# the default-default is no value whatsoever, for letting the snmp module do its thing
	my $max_repetitions = $NI->{system}{max_repetitions} || 0;
	my $interface_max_number = $C->{interface_max_number} ? $C->{interface_max_number} : 5000;
	my $nocollect_interface_down_days = $C->{global_nocollect_interface_down_days} ? $C->{global_nocollect_interface_down_days} : 30;

	if ( defined $S->{mdl}{interface}{sys}{standard} and $NI->{system}{ifNumber} <= $interface_max_number ) {
		# Check if the ifTableLastChange has changed.  If it has not changed, the
		# interface table has had no interfaces added or removed, no need to go any further.
		### does this need to be defined per model?
		if (
			not $singleInterface
			and defined $S->{mdl}{custom}{interface}{ifTableLastChange}
			and getbool($S->{mdl}{custom}{interface}{ifTableLastChange})
			and my $result = $SNMP->get("ifTableLastChange.0")
		) {
			$result = $result->{"1.3.6.1.2.1.31.1.5.0"};
			if ( defined $result and not defined $NI->{system}{ifTableLastChange} ) {
				info("$NI->{system}{name} using ifTableLastChange for interface updates");
				$NI->{system}{ifTableLastChange} = $result;
			}
			elsif ( $NI->{system}{ifTableLastChange} != $result ) {
				info("$NI->{system}{name} ifTableLastChange has changed old=$NI->{system}{ifTableLastChange} new=$result");
				$NI->{system}{ifTableLastChange} = $result;
			}
			else {
				info("$NI->{system}{name} ifTableLastChange NO change, skipping ");
				# returning 1 as we can do the rest of the updates.
				return 1;
			}
		}
		# else node may not have this variable so keep on doing in the hard way.

		info("Starting");
		info("Get Interface Info of node $NI->{system}{name}, model $NI->{system}{nodeModel}");

		# lets delete what we have in memory and start from scratch.
		# BUT only if this is for all interfaces.........
		if ( not $singleInterface ) {
			delete $NI->{interface}; # reset intf info
		}

		# load interface types (IANA). number => name
		my $IFT = loadifTypesTable();

		my ($error, $override) = get_nodeconf(node => $nodename)
				if (has_nodeconf(node => $nodename));
		logMsg("ERROR $error") if ($error);
		$override ||= {};

		# get interface Index table
		my @ifIndexNum;
		my $ifIndexTable;

		if ( $singleInterface ) {
			push(@ifIndexNum,$intf_one);
		}
		else {
			if (($ifIndexTable = $SNMP->gettable('ifIndex',$max_repetitions))) {
				foreach my $oid ( oid_lex_sort(keys %{$ifIndexTable})) {
					push @ifIndexNum,$ifIndexTable->{$oid};
				}
			} else {
				if ( $SNMP->{error} =~ /is empty or does not exist/ ) {
					info("SNMP Object Not Present ($S->{name}) on get interface index table: $SNMP->{error}");
				}
				# failed by snmp
				else {
					logMsg("ERROR ($S->{name}) on get interface index table: $SNMP->{error}");
					snmpNodeDown(sys=>$S);
				}

				info("Finished");
				return 0;
			}

			# remove unknown interfaces, found in previous runs, from table
			### possible vivification
			for my $i (keys %{$IF}) {
				if ( (not grep { $i eq $_ } @ifIndexNum) ) {
					delete $IF->{$i};
					if ( defined $NI->{graphtype}{$i}{interface} ) {
						delete $NI->{graphtype}{$i}{interface};
					}
					if ( defined $NI->{graphtype}{$i}{pkts} ) {
						delete $NI->{graphtype}{$i}{pkts};
					}
					if ( defined $NI->{graphtype}{$i}{pkts_hc} ) {
						delete $NI->{graphtype}{$i}{pkts_hc};
					}
					dbg("Interface ifIndex=$i removed from table");
					logMsg("INFO ($S->{name}) Interface ifIndex=$i removed from table"); # test info
				}
			}
			delete $V->{interface}; # rebuild interface view table
		}

		# Loop to get interface information, will be stored in {ifinfo} table => $IF
		# keep the ifIndexs we care about.
		my @ifIndexNumManage;
		foreach my $index (@ifIndexNum) {
			next if ($singleInterface and $intf_one ne $index); # only one interface
			if ($S->loadInfo(class=>'interface',index=>$index,model=>$model)) {
				checkIntfInfo(sys=>$S,index=>$index,iftype=>$IFT);

				my $keepInterface = 1;
				if ( defined $S->{mdl}{custom}{interface}{skipIfType}
					and $S->{mdl}{custom}{interface}{skipIfType} ne ""
					and $IF->{$index}{ifType} =~ /$S->{mdl}{custom}{interface}{skipIfType}/
				) {
					$keepInterface = 0;
					info("SKIP Interface ifType matched skipIfType ifIndex=$index ifDescr=$IF->{$index}{ifDescr} ifType=$IF->{$index}{ifType}");
				}
				elsif ( defined $S->{mdl}{custom}{interface}{skipIfDescr}
					and $S->{mdl}{custom}{interface}{skipIfDescr} ne ""
					and $IF->{$index}{ifDescr} =~ /$S->{mdl}{custom}{interface}{skipIfDescr}/
				) {
					$keepInterface = 0;
					info("SKIP Interface ifDescr matched skipIfDescr ifIndex=$index ifDescr=$IF->{$index}{ifDescr} ifType=$IF->{$index}{ifType}");
				}

				if ( not $keepInterface ) {
					# not easy.
					foreach my $key ( keys %{$IF->{$index}} ) {
						if ( exists $V->{interface}{"${index}_${key}_title"} ) {
							delete $V->{interface}{"${index}_${key}_title"};
						}
						if ( exists $V->{interface}{"${index}_${key}_value"} ) {
							delete $V->{interface}{"${index}_${key}_value"};
						}
					}
					# easy!
					delete $IF->{$index};
				}
				else {
					$IF = $S->ifinfo; # renew pointer
					logMsg("INFO ($S->{name}) Joeps an empty field of index=$index admin=$IF->{$index}{ifAdminStatus}") if $IF->{$index}{ifAdminStatus} eq "";
					info("ifIndex=$index ifDescr=$IF->{$index}{ifDescr} ifType=$IF->{$index}{ifType} ifAdminStatus=$IF->{$index}{ifAdminStatus} ifOperStatus=$IF->{$index}{ifOperStatus} ifSpeed=$IF->{$index}{ifSpeed}");
					push(@ifIndexNumManage,$index);
				}
			} else {
				# failed by snmp
				snmpNodeDown(sys=>$S);
				if ( getbool($C->{snmp_stop_polling_on_error}) ) {
					info("Finished");
					return 0;
				}
			}
		}
		# copy the new list back.
		@ifIndexNum = @ifIndexNumManage;
		@ifIndexNumManage = ();

		# port information optional
		if ($M->{port} ne "") {
			foreach my $index (@ifIndexNum) {
				next if ($singleInterface and $intf_one ne $index);
				# get the VLAN info: table is indexed by port.portnumber
				if ( $IF->{$index}{ifDescr} =~ /\d{1,2}\/(\d{1,2})$/i ) { # FastEthernet0/1
					my $port = '1.' . $1;
					if ( $IF->{$index}{ifDescr} =~ /(\d{1,2})\/\d{1,2}\/(\d{1,2})$/i ) { # FastEthernet1/0/0
						$port = $1. '.' . $2;
					}
					if ($S->loadInfo(class=>'port',index=>$index,port=>$port,table=>'interface',model=>$model)) {
						#
						last if $IF->{$index}{vlanPortVlan} eq "";	# model does not support CISCO-STACK-MIB
						$V->{interface}{"${index}_portAdminSpeed_value"} = convertIfSpeed($IF->{$index}{portAdminSpeed});
						dbg("get VLAN details: index=$index, ifDescr=$IF->{$index}{ifDescr}");
						dbg("portNumber: $port, VLan: $IF->{$index}{vlanPortVlan}, AdminSpeed: $IF->{$index}{portAdminSpeed}");
					}
				} else {
					my $port;
					if ( $IF->{$index}{ifDescr} =~ /(\d{1,2})\D(\d{1,2})$/ ) { # 0-0 Catalyst
						$port = $1. '.' . $2;
					}
					if ($S->loadInfo(class=>'port',index=>$index,port=>$port,table=>'interface',model=>$model)) {
						#
						last if $IF->{$index}{vlanPortVlan} eq "";	# model does not support CISCO-STACK-MIB
						$V->{interface}{"${index}_portAdminSpeed_value"} = convertIfSpeed($IF->{$index}{portAdminSpeed});
						dbg("get VLAN details: index=$index, ifDescr=$IF->{$index}{ifDescr}");
						dbg("portNumber: $port, VLan: $IF->{$index}{vlanPortVlan}, AdminSpeed: $IF->{$index}{portAdminSpeed}");
					}
				}
			}
		}


		if ( $singleInterface
			and defined $S->{mdl}{custom}{interface}{skipIpAddressTableOnSingle}
			and getbool($S->{mdl}{custom}{interface}{skipIpAddressTableOnSingle})
		) {
			info("Skipping Device IP Address Table because skipIpAddressTableOnSingle is false");
		}
		else {
			my $ifAdEntTable;
			my $ifMaskTable;
			my %ifCnt;
			info("Getting Device IP Address Table");
			if ( $ifAdEntTable = $SNMP->getindex('ipAdEntIfIndex',$max_repetitions)) {
				if ( $ifMaskTable = $SNMP->getindex('ipAdEntNetMask',$max_repetitions)) {
					foreach my $addr (keys %{$ifAdEntTable}) {
						my $index = $ifAdEntTable->{$addr};
						next if ($singleInterface and $intf_one ne $index);
						$ifCnt{$index} += 1;
						info("ifIndex=$ifAdEntTable->{$addr}, addr=$addr  mask=$ifMaskTable->{$addr}");
						$IF->{$index}{"ipAdEntAddr$ifCnt{$index}"} = $addr;
						$IF->{$index}{"ipAdEntNetMask$ifCnt{$index}"} = $ifMaskTable->{$addr};
						($IF->{$ifAdEntTable->{$addr}}{"ipSubnet$ifCnt{$index}"},
							$IF->{$ifAdEntTable->{$addr}}{"ipSubnetBits$ifCnt{$index}"}) = ipSubnet(address=>$addr, mask=>$ifMaskTable->{$addr});
						$V->{interface}{"$ifAdEntTable->{$addr}_ipAdEntAddr$ifCnt{$index}_title"} = 'IP address / mask';
						$V->{interface}{"$ifAdEntTable->{$addr}_ipAdEntAddr$ifCnt{$index}_value"} = "$addr / $ifMaskTable->{$addr}";
					}
				} else {
					dbg("ERROR getting Device Ip Address table");
				}
			} else {
				dbg("ERROR getting Device Ip Address table");
			}
		}

		# pre compile regex
		my $qr_no_collect_ifDescr_gen = qr/($S->{mdl}{interface}{nocollect}{ifDescr})/i;
		my $qr_no_collect_ifType_gen = qr/($S->{mdl}{interface}{nocollect}{ifType})/i;
		my $qr_no_collect_ifAlias_gen = qr/($S->{mdl}{interface}{nocollect}{Description})/i;
		my $qr_no_collect_ifOperStatus_gen = qr/($S->{mdl}{interface}{nocollect}{ifOperStatus})/i;

		### 2012-03-14 keiths, collecting override based on interface description.
		my $qr_collect_ifAlias_gen = 0;
		$qr_collect_ifAlias_gen = qr/($S->{mdl}{interface}{collect}{Description})/
				if $S->{mdl}{interface}{collect}{Description};
		my $qr_collect_ifDescr_gen = 0; # undef would be a match-always regex!
		$qr_collect_ifDescr_gen = qr/($S->{mdl}->{interface}->{collect}->{ifDescr})/i
				if ($S->{mdl}->{interface}->{collect}->{ifDescr});

		my $qr_no_event_ifAlias_gen = qr/($S->{mdl}{interface}{noevent}{Description})/i;
		my $qr_no_event_ifDescr_gen = qr/($S->{mdl}{interface}{noevent}{ifDescr})/i;
		my $qr_no_event_ifType_gen = qr/($S->{mdl}{interface}{noevent}{ifType})/i;

		my $noDescription = $M->{interface}{nocollect}{noDescription};

		### 2013-03-05 keiths, global collect policy override from Config!
    if ( defined $C->{global_nocollect_noDescription} and $C->{global_nocollect_noDescription} ne "" ) {
    	$noDescription = $C->{global_nocollect_noDescription};
    	info("INFO Model overriden by Global Config for global_nocollect_noDescription");
    }

    if ( defined $C->{global_collect_Description} and $C->{global_collect_Description} ne "" ) {
    	$qr_collect_ifAlias_gen = qr/($C->{global_collect_Description})/i;
    	info("INFO Model overriden by Global Config for global_collect_Description");
    }

		# is collection overridden globally, on or off? (on wins if both are set)
		if ( defined $C->{global_collect_ifDescr} and $C->{global_collect_ifDescr} ne '' )
		{
				$qr_collect_ifDescr_gen = qr/($C->{global_collect_ifDescr})/i;
				info("INFO Model overriden by Global Config for global_collect_ifDescr");
		}
		elsif ( defined $C->{global_nocollect_ifDescr} and $C->{global_nocollect_ifDescr} ne "" )
		{
    	$qr_no_collect_ifDescr_gen = qr/($C->{global_nocollect_ifDescr})/i;
    	info("INFO Model overriden by Global Config for global_nocollect_ifDescr");
    }

    if ( defined $C->{global_nocollect_Description} and $C->{global_nocollect_Description} ne "" ) {
    	$qr_no_collect_ifAlias_gen = qr/($C->{global_nocollect_Description})/i;
    	info("INFO Model overriden by Global Config for global_nocollect_Description");
    }

    if ( defined $C->{global_nocollect_ifType} and $C->{global_nocollect_ifType} ne "" ) {
    	$qr_no_collect_ifType_gen = qr/($C->{global_nocollect_ifType})/i;
    	info("INFO Model overriden by Global Config for global_nocollect_ifType");
    }

    if ( defined $C->{global_nocollect_ifOperStatus} and $C->{global_nocollect_ifOperStatus} ne "" ) {
    	$qr_no_collect_ifOperStatus_gen = qr/($C->{global_nocollect_ifOperStatus})/i;
    	info("INFO Model overriden by Global Config for global_nocollect_ifOperStatus");
    }

    if ( defined $C->{global_noevent_ifDescr} and $C->{global_noevent_ifDescr} ne "" ) {
    	$qr_no_event_ifDescr_gen = qr/($C->{global_noevent_ifDescr})/i;
    	info("INFO Model overriden by Global Config for global_noevent_ifDescr");
    }

    if ( defined $C->{global_noevent_Description} and $C->{global_noevent_Description} ne "" ) {
    	$qr_no_event_ifAlias_gen = qr/($C->{global_noevent_Description})/i;
    	info("INFO Model overriden by Global Config for global_noevent_Description");
    }

    if ( defined $C->{global_noevent_ifType} and $C->{global_noevent_ifType} ne "" ) {
    	$qr_no_event_ifType_gen = qr/($C->{global_noevent_ifType})/i;
    	info("INFO Model overriden by Global Config for global_noevent_ifType");
    }

		my $intfTotal = 0;
		my $intfCollect = 0; # reset counters

		info("Checking interfaces for duplicate ifDescr");
		my $ifDescrIndx;
		foreach my $i (@ifIndexNum) {
		#foreach my $i (keys %{$IF}) {
			# ifDescr must always be filled
			if ($IF->{$i}{ifDescr} eq "") { $IF->{$i}{ifDescr} = $i; }

			if ( exists $ifDescrIndx->{$IF->{$i}{ifDescr}} and $ifDescrIndx->{$IF->{$i}{ifDescr}} ne "" ) {
				# ifDescr is duplicated.
				$IF->{$i}{ifDescr} = "$IF->{$i}{ifDescr}-$i"; # add index to string
				$V->{interface}{"${i}_ifDescr_value"} = $IF->{$i}{ifDescr}; # update
				info("Interface ifDescr changed to $IF->{$i}{ifDescr}");
			}
			else {
				$ifDescrIndx->{$IF->{$i}{ifDescr}} = $i;
			}
		}
		info("Completed duplicate ifDescr processing");

		### 2012-10-08 keiths, updates to index node conf table by ifDescr instead of ifIndex.
		foreach my $index (@ifIndexNum)
		{
			next if ($singleInterface and $intf_one ne $index);

			my $ifDescr = $IF->{$index}{ifDescr};
			$intfTotal++;
			# count total number of real interfaces
			if ($IF->{$index}{ifType} !~ /$qr_no_collect_ifType_gen/ and $IF->{$index}{ifType} !~ /$qr_no_collect_ifDescr_gen/) {
				$IF->{$index}{real} = 'true';
			}

			### add in anything we find from nodeConf - allows manual updating of interface variables
			### warning - will overwrite what we got from the device - be warned !!!
			### 2013-09-26 keiths, fix for nodes with Capital Letters!

			if (ref($override->{$ifDescr}) eq "HASH")
			{
				my $thisintfover = $override->{$ifDescr};

				if ($thisintfover->{Description})
				{
					$IF->{$index}{nc_Description} = $IF->{$index}{Description}; # save
					$IF->{$index}{Description} = $V->{interface}{"${index}_Description_value"}
					= $thisintfover->{Description};
					info("Manual update of Description by nodeConf");
				}

				for my $speedname (qw(ifSpeed ifSpeedIn ifSpeedOut))
				{
					if ($thisintfover->{$speedname})
					{
						$IF->{$index}{"nc_$speedname"} = $IF->{$index}{$speedname}; # save
						$IF->{$index}{$speedname} = $thisintfover->{$speedname};

						### 2012-10-09 keiths, fixing ifSpeed to be shortened when using nodeConf
						$V->{interface}{"${index}_${speedname}_value"} = convertIfSpeed($IF->{$index}{$speedname});
						info("Manual update of $speedname by nodeConf");
					}
				}
			}

			# set default for collect, event and threshold: on, possibly overridden later
			$IF->{$index}{collect} = "true";
			$IF->{$index}{event} = "true";
			$IF->{$index}{threshold} = "true";
			$IF->{$index}{nocollect} = "Collecting: Collection Policy";
			#
			#Decide if the interface is one that we can do stats on or not based on Description and ifType and AdminStatus
			# If the interface is admin down no statistics
			### 2012-03-14 keiths, collecting override based on interface description.
			if ($qr_collect_ifAlias_gen
					and $IF->{$index}{Description} =~ /$qr_collect_ifAlias_gen/i )
			{
				$IF->{$index}{collect} = "true";
				$IF->{$index}{nocollect} = "Collecting: found $1 in Description"; # reason
			}
			elsif ($qr_collect_ifDescr_gen
					and $IF->{$index}{ifDescr} =~ /$qr_collect_ifDescr_gen/i )
			{
					$IF->{$index}{collect} = "true";
					$IF->{$index}{nocollect} = "Collecting: found $1 in ifDescr";
			}
			elsif ($IF->{$index}{ifAdminStatus} =~ /down|testing|null/ ) {
				$IF->{$index}{collect} = "false";
				$IF->{$index}{event} = "false";
				$IF->{$index}{nocollect} = "ifAdminStatus eq down|testing|null"; # reason
				$IF->{$index}{noevent} = "ifAdminStatus eq down|testing|null"; # reason
			}
			elsif ($IF->{$index}{ifDescr} =~ /$qr_no_collect_ifDescr_gen/i ) {
				$IF->{$index}{collect} = "false";
				$IF->{$index}{nocollect} = "Not Collecting: found $1 in ifDescr"; # reason
			}
			elsif ($IF->{$index}{ifType} =~ /$qr_no_collect_ifType_gen/i ) {
				$IF->{$index}{collect} = "false";
				$IF->{$index}{nocollect} = "Not Collecting: found $1 in ifType"; # reason
			}
			elsif ($IF->{$index}{Description} =~ /$qr_no_collect_ifAlias_gen/i ) {
				$IF->{$index}{collect} = "false";
				$IF->{$index}{nocollect} = "Not Collecting: found $1 in Description"; # reason
			}
			elsif ($IF->{$index}{Description} eq "" and $noDescription eq 'true') {
				$IF->{$index}{collect} = "false";
				$IF->{$index}{nocollect} = "Not Collecting: no Description (ifAlias)"; # reason
			}
			elsif ($IF->{$index}{ifOperStatus} =~ /$qr_no_collect_ifOperStatus_gen/i ) {
				$IF->{$index}{collect} = "false";
				$IF->{$index}{nocollect} = "Not Collecting: found $1 in ifOperStatus"; # reason
			}
			# if the interface has been down for too many days to be in use now.
			elsif ( $IF->{$index}{ifAdminStatus} =~ /up/
				and $IF->{$index}{ifOperStatus} =~ /down/
				and ($NI->{system}{sysUpTimeSec} - $IF->{$index}{ifLastChangeSec}) / 86400 > $nocollect_interface_down_days
			) {
				$IF->{$index}{collect} = "false";
				$IF->{$index}{nocollect} = "Not Collecting: interface down for more than $nocollect_interface_down_days days"; # reason
			}

			# send events ?
			if ($IF->{$index}{Description} =~ /$qr_no_event_ifAlias_gen/i ) {
				$IF->{$index}{event} = "false";
				$IF->{$index}{noevent} = "found $1 in ifAlias"; # reason
			}
			elsif ($IF->{$index}{ifType} =~ /$qr_no_event_ifType_gen/i ) {
				$IF->{$index}{event} = "false";
				$IF->{$index}{noevent} = "found $1 in ifType"; # reason
			}
			elsif ($IF->{$index}{ifDescr} =~ /$qr_no_event_ifDescr_gen/i ) {
				$IF->{$index}{event} = "false";
				$IF->{$index}{noevent} = "found $1 in ifDescr"; # reason
			}

			# convert interface name
			$IF->{$index}{interface} = convertIfName($IF->{$index}{ifDescr});
			$IF->{$index}{ifIndex} = $index;

			### 2012-11-20 keiths, updates to index node conf table by ifDescr instead of ifIndex.

			# modify by node Config ?
			if (ref($override->{$ifDescr}) eq "HASH")
			{
				my $thisintfover = $override->{$ifDescr};

				if ($thisintfover->{collect} and $thisintfover->{ifDescr} eq $IF->{$index}{ifDescr})
				{
					$IF->{$index}{nc_collect} = $IF->{$index}{collect};
					$IF->{$index}{collect} = $thisintfover->{collect};
					info("Manual update of Collect by nodeConf");

					### 2014-04-28 keiths, fixing info for GUI
					if (getbool($IF->{$index}{collect},"invert")) {
						$IF->{$index}{nocollect} = "Not Collecting: Manual update by nodeConf";
					}
					else {
						$IF->{$index}{nocollect} = "Collecting: Manual update by nodeConf";
					}
				}

				if ($thisintfover->{event} and $thisintfover->{ifDescr} eq $IF->{$index}{ifDescr})
				{
					$IF->{$index}{nc_event} = $IF->{$index}{event};
					$IF->{$index}{event} = $thisintfover->{event};
					$IF->{$index}{noevent} = "Manual update by nodeConf"
							if (getbool($IF->{$index}{event},"invert")); # reason
					info("Manual update of Event by nodeConf");
				}

				if ($thisintfover->{threshold} and $thisintfover->{ifDescr} eq $IF->{$index}{ifDescr})
				{
					$IF->{$index}{nc_threshold} = $IF->{$index}{threshold};
					$IF->{$index}{threshold} = $thisintfover->{threshold};
					$IF->{$index}{nothreshold} = "Manual update by nodeConf"
							if (getbool($IF->{$index}{threshold},"invert")); # reason
					info("Manual update of Threshold by nodeConf");
				}
			}

			# interface now up or down, check and set or clear outstanding event.
			if ( getbool($IF->{$index}{collect})
					and $IF->{$index}{ifAdminStatus} =~ /up|ok/
					and $IF->{$index}{ifOperStatus} !~ /up|ok|dormant/
			) {
				if (getbool($IF->{$index}{event})) {
					notify(sys=>$S,event=>"Interface Down",element=>$IF->{$index}{ifDescr},details=>$IF->{$index}{Description});
				}
			} else {
				checkEvent(sys=>$S,event=>"Interface Down",level=>"Normal",element=>$IF->{$index}{ifDescr},details=>$IF->{$index}{Description});
			}

			if ( getbool($IF->{$index}{collect},"invert") ) {
				### 2014-10-21 keiths, get rid of bad interface graph types when ifIndexes get changed.
				my @types = qw(pkts pkts_hc interface);
				foreach my $type (@types) {
					if ( exists $NI->{graphtype}{$index}{$type} ) {
						logMsg("Interface not collecting, removing graphtype $type for interface $index");
						delete $NI->{graphtype}{$index}{$type};
					}
				}
			}

			# number of interfaces collected with collect and event on
			$intfCollect++ if (getbool($IF->{$index}{collect})
												 && getbool($IF->{$index}{event}));

			# save values only if all interfaces are updated
			if ($intf_one eq '') {
				$NI->{system}{intfTotal} = $intfTotal;
				$NI->{system}{intfCollect} = $intfCollect;
			}

			# prepare values for web page
			$V->{interface}{"${index}_event_value"} = $IF->{$index}{event};
			$V->{interface}{"${index}_event_title"} = 'Event on';

			$V->{interface}{"${index}_threshold_value"} = !getbool($NC->{node}{threshold}) ? 'false': $IF->{$index}{threshold};
			$V->{interface}{"${index}_threshold_title"} = 'Threshold on';

			$V->{interface}{"${index}_collect_value"} = $IF->{$index}{collect};
			$V->{interface}{"${index}_collect_title"} = 'Collect on';

			$V->{interface}{"${index}_nocollect_value"} = $IF->{$index}{nocollect};
			$V->{interface}{"${index}_nocollect_title"} = 'Reason';

			# collect status
			if ( getbool($IF->{$index}{collect}) ) {
				info("$IF->{$index}{ifDescr} ifIndex $index, collect=true");
			} else {
				info("$IF->{$index}{ifDescr} ifIndex $index, collect=false, $IF->{$index}{nocollect}");
				# if  collect is of then disable event and threshold (clearly not applicable)
				$IF->{$index}{threshold} = $V->{interface}{"${index}_threshold_value"} = 'false';
				$IF->{$index}{event} = $V->{interface}{"${index}_event_value"} = 'false';
			}

			# get color depending of state
			$V->{interface}{"${index}_ifAdminStatus_color"} = getAdminColor(sys=>$S,index=>$index);
			$V->{interface}{"${index}_ifOperStatus_color"} = getOperColor(sys=>$S,index=>$index);

			# index number of interface
			$V->{interface}{"${index}_ifIndex_value"} = $index;
			$V->{interface}{"${index}_ifIndex_title"} = 'ifIndex';
		}

		info("Finished");
	}
	elsif ( $NI->{system}{ifNumber} > $interface_max_number ) {
		info("Skipping, interface count $NI->{system}{ifNumber} exceeds configured maximum $interface_max_number");
	}
	else {
		info("Skipping, interfaces not defined in Model");
	}
	return 1;
} # end getIntfInfo

#=========================================================================================

# check and modify some values of interface
sub checkIntfInfo {
	my %args = @_;
	my $S = $args{sys};
	my $index = $args{index};
	my $ifTypeDefs = $args{iftype};
	my $IF = $S->ifinfo;
	my $NI = $S->ndinfo;
	my $V =  $S->view;

	if ( $IF->{$index}{ifDescr} eq "" ) { $IF->{$index}{ifDescr} = "null"; }

	# remove bad chars from interface descriptions
	$IF->{$index}{ifDescr} = rmBadChars($IF->{$index}{ifDescr});
	$IF->{$index}{Description} = rmBadChars($IF->{$index}{Description});

	# Try to set the ifType to be something meaningful!!!!
	if (exists $ifTypeDefs->{$IF->{$index}{ifType}}{ifType}) {
		$IF->{$index}{ifType} = $ifTypeDefs->{$IF->{$index}{ifType}}{ifType};
	}

	# Just check if it is an Frame Relay sub-interface
	if ( ( $IF->{$index}{ifType} eq "frameRelay" and $IF->{$index}{ifDescr} =~ /\./ ) ) {
		$IF->{$index}{ifType} = "frameRelay-subinterface";
	}
	$V->{interface}{"${index}_ifType_value"} = $IF->{$index}{ifType};
	# get 'ifHighSpeed' if 'ifSpeed' = 4,294,967,295 - refer RFC2863 HC interfaces.
	if ( $IF->{$index}{ifSpeed} == 4294967295 ) {
		$IF->{$index}{ifSpeed} = $IF->{$index}{ifHighSpeed};
		$IF->{$index}{ifSpeed} *= 1000000;
	}
	### 2012-08-14 keiths, use ifHighSpeed if 0
	elsif ( $IF->{$index}{ifSpeed} == 0 ) {
		$IF->{$index}{ifSpeed} = $IF->{$index}{ifHighSpeed};
		$IF->{$index}{ifSpeed} *= 1000000;
	}

	### 2012-08-14 keiths, triple check in case SNMP agent is DODGY
	if ( $IF->{$index}{ifSpeed} == 0 ) {
		$IF->{$index}{ifSpeed} = 1000000000;
	}

	$V->{interface}{"${index}_ifSpeed_value"} = convertIfSpeed($IF->{$index}{ifSpeed});
	# convert time integer to time string
	$V->{interface}{"${index}_ifLastChange_value"} =
		$IF->{$index}{ifLastChange} =
			convUpTime($IF->{$index}{ifLastChangeSec} = int($IF->{$index}{ifLastChange}/100));

} # end checkIntfInfo

#=========================================================================================

sub checkPIX {
	my %args = @_;
	my $S = $args{sys};

	my $NI = $S->ndinfo;
	my $V =  $S->view;
	my $SNMP = $S->snmp;
	my $result;
	dbg("Starting");

	# PIX failover test
	# table has six values
	# [0] primary.cfwHardwareInformation, [1] secondary.cfwHardwareInformation
	# [2] primary.HardwareStatusValue, [3] secondary.HardwareStatusValue
	# [4] primary.HardwareStatusDetail, [5] secondary.HardwareStatusDetail
	# if HardwareStatusDetail is blank ( ne 'Failover Off' ) then
	# HardwareStatusValue will have 'active' or 'standby'

	if ( $NI->{system}{nodeModel} eq "CiscoPIX" ) {
		dbg("checkPIX, Getting Cisco PIX Failover Status");
		if ($result = $SNMP->get(
					'cfwHardwareStatusValue.6',
					'cfwHardwareStatusValue.7',
					'cfwHardwareStatusDetail.6',
					'cfwHardwareStatusDetail.7'
			)) {
			$result = $SNMP->keys2name($result); # convert oid in hash key to name

			if ($result->{'cfwHardwareStatusDetail.6'} ne 'Failover Off') {
				if ( $result->{'cfwHardwareStatusValue.6'} == 0 ) { $result->{'cfwHardwareStatusValue.6'} = "Failover Off"; }
				elsif ( $result->{'cfwHardwareStatusValue.6'} == 3 ) { $result->{'cfwHardwareStatusValue.6'} = "Down"; }
				elsif ( $result->{'cfwHardwareStatusValue.6'} == 9 ) { $result->{'cfwHardwareStatusValue.6'} = "Active"; }
				elsif ( $result->{'cfwHardwareStatusValue.6'} == 10 ) { $result->{'cfwHardwareStatusValue.6'} = "Standby"; }
				else { $result->{'cfwHardwareStatusValue.6'} = "Unknown"; }

				if ( $result->{'cfwHardwareStatusValue.7'} == 0 ) { $result->{'cfwHardwareStatusValue.7'} = "Failover Off"; }
				elsif ( $result->{'cfwHardwareStatusValue.7'} == 3 ) { $result->{'cfwHardwareStatusValue.7'} = "Down"; }
				elsif ( $result->{'cfwHardwareStatusValue.7'} == 9 ) { $result->{'cfwHardwareStatusValue.7'} = "Active"; }
				elsif ( $result->{'cfwHardwareStatusValue.7'} == 10 ) { $result->{'cfwHardwareStatusValue.7'} = "Standby"; }
				else { $result->{'cfwHardwareStatusValue.7'} = "Unknown"; }

				if (getbool($S->{docollect})) {
					if ( $result->{'cfwHardwareStatusValue.6'} ne $NI->{system}{pixPrimary} or $result->{'cfwHardwareStatusValue.7'} ne $NI->{system}{pixSecondary} )
						{
						dbg("PIX failover occurred");
						# As this is not stateful, alarm not sent to state table in sub eventAdd
						notify(sys=>$S,event=>"Node Failover",element=>'PIX',details=>"Primary now: $NI->{system}{pixPrimary}  Secondary now: $NI->{system}{pixSecondary}");
					}
				}
				$NI->{system}{pixPrimary} = $result->{'cfwHardwareStatusValue.6'}; # remember
				$NI->{system}{pixSecondary} = $result->{'cfwHardwareStatusValue.7'};

				$V->{system}{firewall_title} =  "Failover Status" ;
				$V->{system}{firewall_value} = "Pri: $NI->{system}{pixPrimary} Sec: $NI->{system}{pixSecondary}";
				if ( $NI->{system}{pixPrimary} =~ /Failover Off|Active/i and
						$NI->{system}{pixSecondary} =~ /Failover Off|Standby/i ) {
					$V->{system}{firewall_color} = "#00BB00";	#normal
				} else {
					$V->{system}{firewall_color} = "#FFDD00";	#warning

				}
			} else {
				$V->{system}{firewall_title} =  "Failover Status" ;
				$V->{system}{firewall_value} = "Failover off";
			}
		}
	}
	dbg("Finished");
	return 1;
} # end checkPIX

#=========================================================================================

#
sub getEnvInfo {
	my %args = @_;
	my $S = $args{sys}; # object

	my $NI = $S->ndinfo; # node info table
	my $V =  $S->view;
	my $SNMP = $S->snmp;
	my $M = $S->mdl;	# node model table
	my $C = loadConfTable();

	# handling the default value for max-repetitions, this controls how many OID's will be in a single request.
	# the default-default is no value whatsoever, for letting the snmp module do its thing
	my $max_repetitions = $NI->{system}{max_repetitions} || 0;

	dbg("Starting");
	dbg("Get Environment Info of node $NI->{system}{name}, model $NI->{system}{nodeModel}");

	if ($M->{environment} eq '') {
		dbg("No class 'environment' declared in Model");
	}
	else {
		#2011-11-11 Integrating changes from Kai-Uwe Poenisch
		if ( $NI->{system}{nodeModel} =~ /AKCP-Sensor/i ) {
			for my $section ('akcp_temp','akcp_hum') {
				delete $NI->{$section};
				# get Index table
				my $index_var = $M->{environment}{sys}{$section}{indexed};
				if ($index_var ne '') {
					my %envIndexNum;
					my $envIndexTable;
					if (($envIndexTable = $SNMP->gettable($index_var,$max_repetitions))) {
						foreach my $oid ( oid_lex_sort(keys %{$envIndexTable})) {
							$oid =~ /\.(\d+)$/;
							my $index= $oid;
							# check for online of sensor, value 1 is online
							if ($oid =~ /\.1\.5.\d+$/ and $envIndexTable->{$oid} == 1) {
								dbg("sensor section=$section index=$index is online");
								$envIndexNum{$index}=$index;
							}
						}
					} else {
						if ( $SNMP->{error} =~ /is empty or does not exist/ ) {
							info("SNMP Object Not Present ($S->{name}) on get environment index table: $SNMP->{error}");
						}
						# failed by snmp
						else {
							logMsg("ERROR ($S->{name}) on get environment index table: $SNMP->{error}");
							snmpNodeDown(sys=>$S);
						}
					}
					# Loop to get information, will be stored in {info}{$section} table
					foreach my $index (sort keys %envIndexNum) {
						if ($S->loadInfo(class=>'environment',section=>$section,index=>$index,table=>$section,model=>$model)) {
							dbg("sensor section=$section index=$index read and stored");
						} else {
							# failed by snmp
							snmpNodeDown(sys=>$S);
						}
					}
				}
			}
		}
		#2011-11-11 Integrating changes from Kai-Uwe Poenisch
		elsif ( $NI->{system}{nodeModel} =~ /CiscoCSS/i ) {
			for my $section ('cssgroup','csscontent') {
				delete $NI->{$section};
				# get Index table
				my $index_var = $M->{environment}{sys}{$section}{indexed};
				if ($index_var ne '') {
					my %envIndexNum;
					my $envIndexTable;
					if (($envIndexTable = $SNMP->gettable($index_var,$max_repetitions))) {
						foreach my $oid ( oid_lex_sort(keys %{$envIndexTable})) {
							if ($section eq "cssgroup") {
								$oid =~ s/1.3.6.1.4.1.9.9.368.1.17.2.1.2.//g;
							} elsif ($section eq  "csscontent") {
								$oid =~ s/1.3.6.1.4.1.9.9.368.1.16.4.1.3.//g;
							} else {
								$oid =~ /\.(\d+)$/;
							}
							my $index= $oid;
							$envIndexNum{$index}=$index;
						}
					} else {
						logMsg("ERROR ($S->{name}) on get environment $section index table");
					}
					# Loop to get information, will be stored in {info}{$section} table
					foreach my $index (sort keys %envIndexNum) {
						if ($S->loadInfo(class=>'environment',section=>$section,index=>$index,table=>$section,model=>$model)) {
							dbg("sensor section=$section index=$index read and stored");
						}
					}
				}
			}
		}
		###2012-12-13 keiths, adding generic Environment support
		else {
			for my $section ('env_temp') {
				delete $NI->{$section};
				# get Index table
				my $index_var = $M->{environment}{sys}{$section}{indexed};
				if ($index_var ne '') {
					my %envIndexNum;
					my $envIndexTable;
					if (($envIndexTable = $SNMP->gettable($index_var,$max_repetitions))) {
						foreach my $oid ( oid_lex_sort(keys %{$envIndexTable})) {
							my $index = $oid;
							if ( $oid =~ /\.(\d+)$/ ) {
								$index = $1;
							}
							$envIndexNum{$index}=$index;
							# check for online of sensor, value 1 is online
							dbg("environment section=$section index=$index is found");
						}
					} else {
						if ( $SNMP->{error} =~ /is empty or does not exist/ ) {
							info("SNMP Object Not Present ($S->{name}) on get environment index table: $SNMP->{error}");
						}
						# failed by snmp
						else {
							logMsg("ERROR ($S->{name}) on get environment index table: $SNMP->{error}");
							snmpNodeDown(sys=>$S);
						}
					}
					# Loop to get information, will be stored in {info}{$section} table
					foreach my $index (sort keys %envIndexNum) {
						if ($S->loadInfo(class=>'environment',section=>$section,index=>$index,table=>$section,model=>$model)) {
							dbg("environment section=$section index=$index read and stored");
						} else {
							# failed by snmp
							snmpNodeDown(sys=>$S);
						}
					}
				}
			}
		}
	}
	dbg("Finished");
	return 1;
}
#=========================================================================================
#
sub getEnvData {
	my %args = @_;
	my $S = $args{sys}; # object

	my $NI = $S->ndinfo; # node info table
	my $SNMP = $S->snmp;
	my $V =  $S->view;
	my $M = $S->mdl;	# node model table

	my $C = loadConfTable();

	dbg("Starting");
	dbg("Get Environment Data of node $NI->{system}{name}, model $NI->{system}{nodeModel}");

	if ($M->{environment} eq '') {
		dbg("No class 'environment' declared in Model");
	}
	else {
		#2011-11-11 Integrating changes from Kai-Uwe Poenisch
		if ( $NI->{system}{nodeModel} =~ /AKCP-Sensor/i ) {
			for my $section ('akcp_temp','akcp_hum') {
				for my $index (sort keys %{$S->{info}{$section}}) {
					my $rrdData;
					if (($rrdData = $S->getData(class=>'environment',section=>$section,index=>$index,model=>$model))) {
						processAlerts( S => $S );
						if ( $rrdData->{error} eq "" ) {
							foreach my $sect (keys %{$rrdData}) {
								my $D = $rrdData->{$sect}{$index};

								# RRD Database update and remember filename
								my $db = updateRRD(sys=>$S,data=>$D,type=>$sect,index=>$index);
							}
						}
						else {
							### 2012-03-29 keiths, SNMP is OK, some other error happened.
							dbg("ERROR ($NI->{system}{name}) on getEnvData, $rrdData->{error}");
						}
					}
					### 2012-03-28 keiths, handling SNMP Down during poll cycles.
					else {
						logMsg("ERROR ($NI->{system}{name}) on getEnvData, SNMP problem");
						# failed by snmp
						snmpNodeDown(sys=>$S);
						dbg("ERROR, getting data");
						return 0;
					}
				}
			}
		}
		#2011-11-11 Integrating changes from Kai-Uwe Poenisch
		elsif ( $NI->{system}{nodeModel} =~ /CiscoCSS/i ) {
			for my $section ('cssgroup','csscontent') {
				for my $index (sort keys %{$S->{info}{$section}}) {
					my $rrdData;
					if (($rrdData = $S->getData(class=>'environment',section=>$section,index=>$index,model=>$model))) {
						processAlerts( S => $S );
						if ( $rrdData->{error} eq "" ) {
							foreach my $sect (keys %{$rrdData}) {
								my $D = $rrdData->{$sect}{$index};


								# RRD Database update and remember filename
								my $db = updateRRD(sys=>$S,data=>$D,type=>$sect,index=>$index);
							}
						}
						else {
							### 2012-03-29 keiths, SNMP is OK, some other error happened.
							dbg("ERROR ($NI->{system}{name}) on getEnvData, $rrdData->{error}");
						}
					}
					### 2012-03-28 keiths, handling SNMP Down during poll cycles.
					else {
						logMsg("ERROR ($NI->{system}{name}) on getEnvData, SNMP problem");
						# failed by snmp
						snmpNodeDown(sys=>$S);
						dbg("ERROR, getting data");
						return 0;
					}
				}
			}
		}
		###2012-12-13 keiths, adding generic Environment support
		else {
			for my $section ('env_temp') {
				for my $index (sort keys %{$S->{info}{$section}}) {
					my $rrdData;
					if (($rrdData = $S->getData(class=>'environment',section=>$section,index=>$index,model=>$model))) {
						processAlerts( S => $S );
						if ( $rrdData->{error} eq "" ) {
							foreach my $sect (keys %{$rrdData}) {
								my $D = $rrdData->{$sect}{$index};

								# RRD Database update and remember filename
								my $db = updateRRD(sys=>$S,data=>$D,type=>$sect,index=>$index);
							}
						}
						else {
							dbg("ERROR ($NI->{system}{name}) on getEnvData, $rrdData->{error}");
						}
					}
					else {
						logMsg("ERROR ($NI->{system}{name}) on getEnvData, SNMP problem");
						# failed by snmp
						snmpNodeDown(sys=>$S);
						dbg("ERROR, getting data");
						return 0;
					}
				}
			}
		}
	}
	dbg("Finished");
	return 1;
}
#=========================================================================================

# retrieve system health data from snmp, done during update
sub getSystemHealthInfo {
	my %args = @_;
	my $S = $args{sys}; # object

	my $NI = $S->ndinfo; # node info table
	my $V =  $S->view;
	my $SNMP = $S->snmp;
	my $M = $S->mdl;	# node model table
	my $C = loadConfTable();

	# handling the default value for max-repetitions, this controls how many OID's will be in a single request.
	# the default-default is no value whatsoever, for letting the snmp module do its thing
	my $max_repetitions = $NI->{system}{max_repetitions} || 0;

	info("Starting");
	info("Get systemHealth Info of node $NI->{system}{name}, model $NI->{system}{nodeModel}");

	if ($M->{systemHealth} eq '') {
		dbg("No class 'systemHealth' declared in Model");
	}
	else {
		my @healthSections = split(",",$C->{model_health_sections});
		if ( exists $M->{systemHealth}{sections} and $M->{systemHealth}{sections} ne "" ) {
			@healthSections = split(",",$M->{systemHealth}{sections});
		}
		for my $section (@healthSections) {
			delete $NI->{$section};
			# get Index table
			my $index_var = '';

			### 2013-10-11 keiths, adding support for obscure SNMP Indexes....
			# in the systemHealth section of the model 'index_regex' => '\.(\d+\.\d+\.\d+)$',
			my $index_regex = '\.(\d+)$';

			### 2013-10-14 keiths, adding support for using OID for index_var....
			# in the systemHealth section of the model 'index_oid' => '1.3.6.1.4.1.2021.13.15.1.1.1',
			my $index_snmp = undef;

			if( exists($M->{systemHealth}{sys}{$section}) ) {
				$index_var = $M->{systemHealth}{sys}{$section}{indexed};
				$index_snmp = $M->{systemHealth}{sys}{$section}{indexed};
				if( exists($M->{systemHealth}{sys}{$section}{index_regex}) ) {
					$index_regex = $M->{systemHealth}{sys}{$section}{index_regex};
				}
				if( exists($M->{systemHealth}{sys}{$section}{index_oid}) ) {
					$index_snmp = $M->{systemHealth}{sys}{$section}{index_oid};
				}
			}
			if ($index_var ne '') {
				info("systemHealth: index_var=$index_var, index_snmp=$index_snmp");
				my %healthIndexNum;
				my $healthIndexTable;
				if ($healthIndexTable = $SNMP->gettable($index_snmp,$max_repetitions)) {
					# dbg("systemHealth: table is ".Dumper($healthIndexTable) );
					foreach my $oid ( oid_lex_sort(keys %{$healthIndexTable})) {
						my $index = $oid;
						if ( $oid =~ /$index_regex/ ) {
							$index = $1;
						}
						$healthIndexNum{$index}=$index;
						# check for online of sensor, value 1 is online
						dbg("section=$section index=$index is found");
					}
				} else {
					if ( $SNMP->{error} =~ /is empty or does not exist/ ) {
						info("SNMP Object Not Present ($S->{name}) on get systemHealth $section index table: $SNMP->{error}");
					}
					# failed by snmp
					else {
						logMsg("ERROR ($S->{name}) on get systemHealth $section index table: $SNMP->{error}");
						snmpNodeDown(sys=>$S);
					}
				}
				# Loop to get information, will be stored in {info}{$section} table
				foreach my $index (sort keys %healthIndexNum) {
					if ($S->loadInfo(class=>'systemHealth',section=>$section,index=>$index,table=>$section,model=>$model)) {
						info("section=$section index=$index read and stored");
					} else {
						# failed by snmp
						snmpNodeDown(sys=>$S);
					}
				}
			}
			else {
				dbg("No indexvar found in $section");
			}
		}
	}
	info("Finished");
	return 1;
}
#=========================================================================================

sub getSystemHealthData {
	my %args = @_;
	my $S = $args{sys}; # object

	my $NI = $S->ndinfo; # node info table
	my $SNMP = $S->snmp;
	my $V =  $S->view;
	my $M = $S->mdl;	# node model table

	my $C = loadConfTable();

	info("Starting");
	info("Get systemHealth Data of node $NI->{system}{name}, model $NI->{system}{nodeModel}");

	if ($M->{systemHealth} eq '') {
		dbg("No class 'systemHealth' declared in Model");
	}
	else {
		my @healthSections = split(",",$C->{model_health_sections});
		if ( exists $M->{systemHealth}{sections} and $M->{systemHealth}{sections} ne "" ) {
			@healthSections = split(",",$M->{systemHealth}{sections});
		}
		for my $section (@healthSections) {
			if( exists($S->{info}{$section}) ) {
				for my $index (sort keys %{$S->{info}{$section}}) {
					my $rrdData;
					if (($rrdData = $S->getData(class=>'systemHealth',section=>$section,index=>$index,model=>$model))) {
						if ( $rrdData->{error} eq "" ) {
							foreach my $sect (keys %{$rrdData}) {
								my $D = $rrdData->{$sect}{$index};

								# update retrieved values in node info, too, not just the rrd database
								for my $item (keys %$D)
								{
										dbg("updating node info $section $index $item: old ".$S->{info}{$section}{$index}{$item}
												." new $D->{$item}{value}");
										$S->{info}{$section}{$index}{$item}=$D->{$item}{value};
								}

								# RRD Database update and remember filename
								my $db = updateRRD(sys=>$S,data=>$D,type=>$sect,index=>$index);
							}
						}
						elsif ($rrdData->{skipped})
						{
								dbg("($NI->{system}{name}) skipped data collection");
						}
						else {
								dbg("ERROR ($NI->{system}{name}) on getSystemHealthData, $rrdData->{error}");
						}
					}
					else {
						logMsg("ERROR ($NI->{system}{name}) on getSystemHealthData, SNMP problem");
						# failed by snmp
						snmpNodeDown(sys=>$S);
						dbg("ERROR, getting data");
						return 0;
					}
				}
			}

		}
	}
	info("Finished");
	return 1;
}
#=========================================================================================

# updates the node info and node view structures with all kinds of stuff
# returns: 1 if node is up, and all ops worked; 0 if node is down/to be skipped etc.
sub updateNodeInfo {
	my %args = @_;
	my $S = $args{sys};
	my $NI = $S->ndinfo;
	my $V =  $S->view;
	my $RI = $S->reach;
	my $NC = $S->ndcfg;		# node config
	my $M = $S->mdl;
	my $result;
	my $exit = 1;

	info("Starting Update Node Info, node $S->{name}");
	# clear the node reset indication from the last run
	$NI->{system}->{node_was_reset}=0;

	# save what we need now for check of this node
	my $sysObjectID = $NI->{system}{sysObjectID};
	my $ifNumber = $NI->{system}{ifNumber};
	my $sysUpTimeSec = $NI->{system}{sysUpTimeSec};
	my $sysUpTime = $NI->{system}{sysUpTime};

	if (($S->loadInfo(class=>'system',model=>$model))) {
		# do some checks
		if ($sysObjectID ne $NI->{system}{sysObjectID}) {
			logMsg("INFO ($NI->{system}{name}) Device type/model changed $sysObjectID now $NI->{system}{sysObjectID}");
			$exit = getNodeInfo(sys=>$S);
			goto END_updateNodeInfo; # ready with new info
		}
		# if ifNumber has changed, then likely an interface has been added or removed.

		# a new control to minimise when interfaces are added,
		# if disabled {custom}{interface}{ifNumber} eq "false" then don't run getIntfInfo when intf changes
		my $doIfNumberCheck = 1;
		if ( defined $S->{mdl}{custom}{interface}{ifNumber}
				and not getbool($S->{mdl}{custom}{interface}{ifNumber})
		) {
			$doIfNumberCheck = 0;
		}

		if ($doIfNumberCheck and $ifNumber != $NI->{system}{ifNumber}) {
			logMsg("INFO ($NI->{system}{name}) Number of interfaces changed from $ifNumber now $NI->{system}{ifNumber}");
			getIntfInfo(sys=>$S); # get new interface table
		}

		my $interface_max_number = $C->{interface_max_number} ? $C->{interface_max_number} : 5000;
		if ($ifNumber > $interface_max_number ) {
			info("INFO ($NI->{system}{name}) has $ifNumber interfaces, no interface data will be collected, to collect interface data increase the configured interface_max_number $interface_max_number, we recommend to test thoroughly");
		}

		# Read the uptime from the node info file from the last time it was polled
		$NI->{system}{sysUpTimeSec} = int($NI->{system}{sysUpTime}/100); # seconds
		$NI->{system}{sysUpTime} = convUpTime($NI->{system}{sysUpTimeSec});

		### 2014-01-08 keiths, adding update from Scott Cubic
		if ( defined $NI->{system}{snmpUpTime} ) {
			# SRC - add processing for SNMP Uptime- handle just like sysUpTime
			$NI->{system}{snmpUpTimeSec} = int($NI->{system}{snmpUpTime}/100);
			$NI->{system}{snmpUpTime} = convUpTime($NI->{system}{snmpUpTimeSec});
			$V->{system}{snmpUpTime_value} = $NI->{system}{snmpUpTime};
			$V->{system}{snmpUpTime_title} = 'SNMP Uptime';
		}

		info("sysUpTime: Old=$sysUpTime New=$NI->{system}{sysUpTime}");
		if ($sysUpTimeSec > $NI->{system}{sysUpTimeSec} and $NI->{system}{sysUpTimeSec} ne '') {
			info("NODE RESET: Old sysUpTime=$sysUpTimeSec New sysUpTime=$NI->{system}{sysUpTimeSec}");
			notify(sys=>$S, event=>"Node Reset",element=>"",
						 details => "Old_sysUpTime=$sysUpTime New_sysUpTime=$NI->{system}{sysUpTime}");

			# now stash this info in the node info object, to ensure we insert one set of U's into the rrds
			# so that no spikes appear in the graphs
			$NI->{system}{node_was_reset}=1;
		}

		$V->{system}{sysUpTime_value} = $NI->{system}{sysUpTime};
		$V->{system}{sysUpTime_title} = 'Uptime';

		$V->{system}{lastUpdate_value} = returnDateStamp();
		$V->{system}{lastUpdate_title} = 'Last Update';
		$NI->{system}{lastUpdateSec} = time();


		# get and apply any nodeconf override if such exists for this node
		my $node = $NI->{system}{name};
		my ($errmsg, $override) = get_nodeconf(node => $node)
				if (has_nodeconf(node => $node));
		logMsg("ERROR $errmsg") if $errmsg;
		$override ||= {};

		# anything to override?
		if ($override->{sysLocation})
		{
			$NI->{nodeconf}{sysLocation} = $NI->{system}{sysLocation};
			$NI->{system}{sysLocation} = $V->{system}{sysLocation_value} = $override->{sysLocation};
			info("Manual update of sysLocation by nodeConf");
		}
		if ($override->{sysContact})
		{
			$NI->{nodeconf}{sysContact} = $NI->{system}{sysContact};
			$NI->{system}{sysContact} = $V->{system}{sysContact_value} = $override->{sysContact};
			info("Manual update of sysContact by nodeConf");
		}

		# ok we are running snmp
		checkEvent(sys=>$S,event=>'SNMP Down',level=>"Normal",element=>'',details=>"SNMP error");

		checkPIX(sys=>$S); # check firewall if needed

		delete $NI->{database};	 # no longer used at all
		$RI->{snmpresult} = 100; # oke, health info

		# view on page
		$V->{system}{status_value} = 'reachable';
		$V->{system}{status_color} = '#0F0';

		checkNodeConfiguration(sys=>$S) if exists $M->{system}{sys}{nodeConfiguration};

		### conditional on model section to ensure backwards compatibility with different Juniper values.
		checkNodeConfiguration(sys=>$S) if exists $M->{system}{sys}{juniperConfiguration};

	} else {
		$exit = snmpNodeDown(sys=>$S);
		# view on page
		if ( getbool($NC->{node}{ping}) ) {
			# ping was ok but snmp not
			$V->{system}{status_value} = 'degraded';
			$V->{system}{status_color} = '#FFFF00';
		} else {
			# ping was disabled
			$V->{system}{status_value} = 'unreachable';
			$V->{system}{status_color} = 'red';
		}
		$RI->{snmpresult} = 0;
	}

	$NI->{system}{snmpdown} = $exit ? 'false' : 'true';

	### 2012-12-03 keiths, adding some model testing and debugging options.
	if ( $model ) {
		print "MODEL $S->{name}: nodedown=$NI->{system}{nodedown} sysUpTime=$NI->{system}{sysUpTime} sysObjectID=$NI->{system}{sysObjectID}\n";
	}

END_updateNodeInfo:
	info("Finished with exit=$exit");
	return $exit;
} # end updateNodeInfo

sub processAlerts {
	my %args = @_;
	my $S = $args{S};
	my $alerts = $S->{alerts};

	#print Dumper $S->{alerts} if $C->{debug};

	foreach my $alert (@{$alerts})
	{
		info("Processing alert: event=Alert: $alert->{event}, level=$alert->{level}, element=$alert->{ds}, details=Test $alert->{test} evaluated with $alert->{value} was $alert->{test_result}") if $alert->{test_result};
		dbg("Processing alert ".Dumper($alert),4);
		#$VAR1 = {
		#  'ds' => '192.168.1.249',
		#  'event' => 'BGP Peer Down',
		#  'level' => 'Warning',
		#  'name' => 'meatball',
		#  'test' => 'CVAR1=bgpPeerState;$CVAR1 * 1',
		#  'test_result' => 1,
		#  'type' => 'test',
		#  'unit' => '',
		#  'value' => 100
		#};

		my $tresult = "Normal";
		$tresult = $alert->{level} if $alert->{test_result};

		my $statusResult = "ok";
		$statusResult = "error" if $tresult ne "Normal";

		#$alert->{test}
		my $details = "$alert->{type} evaluated with $alert->{value} $alert->{unit} as $tresult";
		if( $alert->{test_result} ) {
			notify(sys=>$S, event=>"Alert: ".$alert->{event}, level=>$alert->{level}, element=>$alert->{ds}, details=>$details);
		} else {
			checkEvent(sys=>$S, event=>"Alert: ".$alert->{event}, level=>$alert->{level}, element=>$alert->{ds}, details=>$details);
		}

		### save the Alert result into the Status thingy
		my $statusKey = "$alert->{event}--$alert->{ds}";
		$S->{info}{status}{$statusKey} = {
			method => "Alert",
			type => $alert->{type},
			property => $alert->{test},
			event => $alert->{event},
			index => undef, #$args{index},
			level => $tresult,
			status => $statusResult,
			element => $alert->{ds},
			value => $alert->{value},
			updated => time()
		}

	}
}

#=========================================================================================

# get node values by snmp and store in RRD and some values in reach table
#
sub getNodeData {
	my %args = @_;
	my $S = $args{sys};
	my $NI = $S->ndinfo;

	my $rrdData;

	info("Starting Node get data, node $S->{name}");

	if (($rrdData = $S->getData(class=>'system', model => $model))) {
		processAlerts( S => $S );
		if ( $rrdData->{error} eq "" ) {
			foreach my $sect (keys %{$rrdData}) {
				my $D = $rrdData->{$sect};

				checkNodeHealth(sys=>$S,data=>$D) if $sect eq "nodehealth";

				foreach my $ds (keys %{$D}) {
					dbg("rrdData, section=$sect, ds=$ds, value=$D->{$ds}{value}, option=$D->{$ds}{option}",2);
				}
				my $db = updateRRD(sys=>$S,data=>$D,type=>$sect);
			}
		}
		else {
			### 2012-03-29 keiths, SNMP is OK, some other error happened.
			dbg("ERROR ($NI->{system}{name}) on getNodeData, $rrdData->{error}");
		}
	}
	### 2012-03-28 keiths, handling SNMP Down during poll cycles.
	else {
		logMsg("ERROR ($NI->{system}{name}) on getNodeData, SNMP problem");
		# failed by snmp
		snmpNodeDown(sys=>$S);
		dbg("ERROR, getting data");
		return 0;
	}

	info("Finished");
	return 1;
} # end getNodeData


#=========================================================================================

# copy/modify some health values collected by getNodeData
# nmisdev 13Oct2012 - check if hash key is present before testing value, else key will 'auto vivify', and cause DS errors
sub checkNodeHealth {
	my %args = @_;
	my $S = $args{sys};
	my $D = $args{data};
	my $NI = $S->ndinfo;
	my $RI = $S->reach;

	info("Starting, node $S->{name}");

	# take care of negative values from 6509 MSCF
	if ( exists $D->{bufferElHit} and $D->{bufferElHit}{value} < 0) { $D->{bufferElHit}{value} = sprintf("%u",$D->{bufferElHit}{value}); }

	### 2012-12-13 keiths, fixed this so it would assign!
	### 2013-04-17 keiths, fixed an autovivification problem!
	if ( exists $D->{avgBusy5} or exists $D->{avgBusy1} ) {
		$RI->{cpu} = ($D->{avgBusy5}{value} ne "") ? $D->{avgBusy5}{value} : $D->{avgBusy1}{value};
	}
	if ( exists $D->{MemoryUsedPROC} ) {
		$RI->{memused} = $D->{MemoryUsedPROC}{value};
	}
	if ( exists $D->{MemoryFreePROC} ) {
		$RI->{memfree} = $D->{MemoryFreePROC}{value};
	}
	info("Finished");
	return 1;
} # end checkHealth

#=========================================================================================

sub getIntfData {
	my %args = @_;
	my $S = $args{sys};
	my $NI = $S->ndinfo; # node info
	my $V =  $S->view;
	my $IF = $S->ifinfo; # interface info
	my $RI = $S->reach;
	my $SNMP = $S->snmp;
	my $IFCACHE;

	my $C = loadConfTable();

	# get any nodeconf overrides if such exists for this node
	my $nodename = $NI->{system}->{name};
	my ($errmsg, $override) = get_nodeconf(node => $nodename)
			if (has_nodeconf(node => $nodename));
	logMsg("ERROR $errmsg") if $errmsg;
	$override ||= {};

	my $createdone = "false";

	# the default-default is no value whatsoever, for letting the snmp module do its thing
	my $max_repetitions = $NI->{system}{max_repetitions} || 0;

	info("Starting Interface get data, node $S->{name}");

	$RI->{intfUp} = $RI->{intfColUp} = 0; # reset counters of interface Up and interface collected Up

	# check first if admin status of interfaces changed
	# so this is checking all the interfaces and seeing if there is a change.
	# to stop the node being checked for ifAdminStatus, e.g. HIGH INTERFACE COUNT, add this
	#  'custom' => {
  #    'interface' => {
  #      'ifAdminStatus' => 'false',
  #    }
  #  },
	if ( not defined $S->{mdl}{custom}{interface}{ifAdminStatus}
			 or ( defined $S->{mdl}{custom}{interface}{ifAdminStatus}
						and !getbool($S->{mdl}{custom}{interface}{ifAdminStatus},"invert")) ) {
		info("Using ifAdminStatus and ifOperStatus for Interface Change Detection");
		my $ifAdminTable;
		my $ifOperTable;
		if ( ($ifAdminTable = $SNMP->getindex('ifAdminStatus',$max_repetitions)) ) {
			$ifOperTable = $SNMP->getindex('ifOperStatus',$max_repetitions);
			for my $index (keys %{$ifAdminTable}) {
				logMsg("INFO ($S->{name}) entry ifAdminStatus for index=$index not found in interface table") if not exists $IF->{$index}{ifAdminStatus};
				if (($ifAdminTable->{$index} == 1 and $IF->{$index}{ifAdminStatus} ne 'up')
					or ($ifAdminTable->{$index} != 1 and $IF->{$index}{ifAdminStatus} eq 'up') ) {
					### logMsg("INFO ($S->{name}) ifIndex=$index, Admin was $IF->{$index}{ifAdminStatus} now $ifAdminTable->{$index} (1=up) rebuild");
					getIntfInfo(sys=>$S,index=>$index); # update this interface
				}
				# total number of interfaces up
				$RI->{intfUp}++ if $ifOperTable->{$index} == 1
						and getbool($IF->{$index}{real});
			}
		}
	}

	# so get the ifLastChange for each interface and see if it has changed, if it has then run an update.
	# if an interface is added this will find it to.
	# if it changes admin or oper state it will find it.
	# this can be enabled on a model by model basis is false by default.
	# Handy for HIGH INTERFACE COUNT.
	#  'custom' => {
  #    'interface' => {
  #      'ifLastChange' => 'true',
  #      'ifNumber' => 'false',
  #    }
  #  },
	if ( defined $S->{mdl}{custom}{interface}{ifLastChange}
		and getbool($S->{mdl}{custom}{interface}{ifLastChange})
	) {
		info("Using ifLastChange for Interface Change Detection");
		my $ifLastChangeTable;
		if ($ifLastChangeTable = $SNMP->getindex('ifLastChange',$max_repetitions)) {
			for my $index (sort {$a <=> $b} (keys %{$ifLastChangeTable})) {
				logMsg("INFO ($S->{name}) entry ifLastChange for index=$index not found in interface table") if not exists $IF->{$index}{ifLastChange};
				my $ifLastChangeSec = int($ifLastChangeTable->{$index}/100);
				if ( not exists $IF->{$index} ) {
					# updateNodeInfo should have already run a getIntfInfo unless {custom}{interface}{ifNumber} set to false
					info("New Interface: ifIndex=$index ifLastChangeSec=$ifLastChangeSec");
					getIntfInfo(sys=>$S,index=>$index); # add this interface
				}
				elsif (
					$ifLastChangeSec != $IF->{$index}{ifLastChangeSec}
				) {
					info("$IF->{$index}{ifDescr}: Changed ifLastChangeSec=$ifLastChangeSec, was=$IF->{$index}{ifLastChangeSec}");
					getIntfInfo(sys=>$S,index=>$index); # update this interface
					$IF->{$index}{ifLastChangeSec} = $ifLastChangeSec;
				}
				else {
					info("$IF->{$index}{ifDescr}: NO Change ifIndex=$index ifLastChangeSec=$ifLastChangeSec");
				}
			}
		}
		# check for deleted interfaces
		foreach my $index ( sort {$a <=> $b} keys %{$IF} ) {
			if ( not exists $ifLastChangeTable->{$index} ) {
				info("$IF->{$index}{ifDescr}: Interface Removed ifIndex=$index");
				delete $IF->{$index};
			}
		}
	}

	# Start a loop which go through the interface table
	info("Processing Interface Table");
	foreach my $index ( sort {$a <=> $b} keys %{$IF} ) {
		if ( defined $IF->{$index}{ifDescr} and $IF->{$index}{ifDescr} ne "" ) {
			info("$IF->{$index}{ifDescr}: ifIndex=$IF->{$index}{ifIndex}, was => OperStatus=$IF->{$index}{ifOperStatus}, ifAdminStatus=$IF->{$index}{ifAdminStatus}, Collect=$IF->{$index}{collect}");

			# only collect on interfaces that are defined, with collection turned on globally
			if ( getbool($IF->{$index}{collect}) ) {
				dbg("collect interface index=$index");

				my $rrdData;
				if (($rrdData = $S->getData(class=>'interface',index=>$index,model=>$model))) {
					processAlerts( S => $S );
					if ( $rrdData->{error} eq "" ) {
						foreach my $sect (keys %{$rrdData}) {
							my $D = $rrdData->{$sect}{$index};

							# if HC exists then copy values
							if (exists $D->{ifHCInOctets}) {
								dbg("process HC counters");
								#copy HC counters if exists
								if ($D->{ifHCInOctets}{value} =~ /\d+/) {
									$D->{ifInOctets}{value} = $D->{ifHCInOctets}{value};
									$D->{ifInOctets}{option} = $D->{ifHCInOctets}{option};
								}
								delete $D->{ifHCInOctets};
								if ($D->{ifHCOutOctets}{value} =~ /\d+/) {
									$D->{ifOutOctets}{value} = $D->{ifHCOutOctets}{value};
									$D->{ifOutOctets}{option} = $D->{ifHCOutOctets}{option};
								}
								delete $D->{ifHCOutOctets};
							}

							### 2012-08-14 keiths, added additional HC mappings
							if ($sect eq 'pkts' or $sect eq 'pkts_hc') {
								dbg("process HC counters of $sect");
								if ($D->{ifHCInUcastPkts}{value} =~ /\d+/) {
									$D->{ifInUcastPkts}{value} = $D->{ifHCInUcastPkts}{value};
									$D->{ifInUcastPkts}{option} = $D->{ifHCInUcastPkts}{option};
								}
								delete $D->{ifHCInUcastPkts};
								if ($D->{ifHCOutUcastPkts}{value} =~ /\d+/) {
									$D->{ifOutUcastPkts}{value} = $D->{ifHCOutUcastPkts}{value};
									$D->{ifOutUcastPkts}{option} = $D->{ifHCOutUcastPkts}{option};
								}
								delete $D->{ifHCOutUcastPkts};

								if ($D->{ifHCInMcastPkts}{value} =~ /\d+/) {
									$D->{ifInMcastPkts}{value} = $D->{ifHCInMcastPkts}{value};
									$D->{ifInMcastPkts}{option} = $D->{ifHCInMcastPkts}{option};
								}
								delete $D->{ifHCInMcastPkts};
								if ($D->{ifHCOutMcastPkts}{value} =~ /\d+/) {
									$D->{ifOutMcastPkts}{value} = $D->{ifHCOutMcastPkts}{value};
									$D->{ifOutMcastPkts}{option} = $D->{ifHCOutMcastPkts}{option};
								}
								delete $D->{ifHCOutMcastPkts};

								if ($D->{ifHCInBcastPkts}{value} =~ /\d+/) {
									$D->{ifInBcastPkts}{value} = $D->{ifHCInBcastPkts}{value};
									$D->{ifInBcastPkts}{option} = $D->{ifHCInBcastPkts}{option};
								}
								delete $D->{ifHCInBcastPkts};
								if ($D->{ifHCOutBcastPkts}{value} =~ /\d+/) {
									$D->{ifOutBcastPkts}{value} = $D->{ifHCOutBcastPkts}{value};
									$D->{ifOutBcastPkts}{option} = $D->{ifHCOutBcastPkts}{option};
								}
								delete $D->{ifHCOutBcastPkts};

							}

							if ($sect eq 'interface') {
								$D->{ifDescr}{value} = rmBadChars($D->{ifDescr}{value});
								# Cache any data for use later.
								$IFCACHE->{$index}{ifAdminStatus} = $D->{ifAdminStatus}{value};
								$IFCACHE->{$index}{ifOperStatus} = $D->{ifOperStatus}{value};

								if ( $D->{ifInOctets}{value} ne "" and $D->{ifOutOctets}{value} ne "" ) {
									if ( defined $S->{mdl}{custom}{interface}{ifAdminStatus}
										and not getbool($S->{mdl}{custom}{interface}{ifAdminStatus})
									) {
										### 2014-03-14 keiths, special handling for manual interface discovery which does not use getIntfInfo.
										# interface now up or down, check and set or clear outstanding event.
										dbg("handling up/down admin=$D->{ifAdminStatus}{value}, oper=$D->{ifOperStatus}{value} was admin=$IF->{$index}{ifAdminStatus}, oper=$IF->{$index}{ifOperStatus}");
										$IF->{$index}{ifAdminStatus} = $D->{ifAdminStatus}{value};
										$IF->{$index}{ifOperStatus} = $D->{ifOperStatus}{value};

										if ( getbool($IF->{$index}{collect} )
												and $IF->{$index}{ifAdminStatus} =~ /up|ok/
												and $IF->{$index}{ifOperStatus} !~ /up|ok|dormant/
										) {
											if (getbool($IF->{$index}{event})) {
												notify(sys=>$S,event=>"Interface Down",element=>$IF->{$index}{ifDescr},details=>$IF->{$index}{Description});
											}
										} else {
											checkEvent(sys=>$S,event=>"Interface Down",level=>"Normal",element=>$IF->{$index}{ifDescr},details=>$IF->{$index}{Description});
										}
									}
									else {
										dbg("status now admin=$D->{ifAdminStatus}{value}, oper=$D->{ifOperStatus}{value} was admin=$IF->{$index}{ifAdminStatus}, oper=$IF->{$index}{ifOperStatus}");
										if ($D->{ifOperStatus}{value} eq 'down') {
											if ($IF->{$index}{ifOperStatus} =~ /up|ok/) {
												# going down
												getIntfInfo(sys=>$S,index=>$index); # update this interface
											}
										}
										# must be up
										else {
											# Check if the status changed
											if ($IF->{$index}{ifOperStatus} !~ /up|ok|dormant/) {
												# going up
												getIntfInfo(sys=>$S,index=>$index); # update this interface
											}
										}
									}

									# If new ifDescr is different from old ifDescr rebuild interface info table
									# check if nodeConf modified this inteface
									my $node = $NI->{system}{name};
									my $ifDescr = $IF->{$index}{ifDescr};

									# nodeconf override for the ifDescr?
									my $have_overridden_ifdescr = 1
											if (ref($override->{$ifDescr}) eq "HASH"
													and $override->{$ifDescr}->{ifDescr});


									if ($NI->{system}{nodeType} =~ /router|switch/
											and !$have_overridden_ifdescr
											and $D->{ifDescr}{value} ne ''
											and $D->{ifDescr}{value} ne $IF->{$index}{ifDescr} ) {
										# Reload the interface config won't get that one right but should get the next one right
										logMsg("INFO ($S->{name}) ifIndex=$index - ifDescr has changed - old=$IF->{$index}{ifDescr} new=$D->{ifDescr}{value} - updating Interface Table");
										getIntfInfo(sys=>$S,index=>$index); # update this interface
									}

									delete $D->{ifDescr}; # dont store in rrd
									delete $D->{ifAdminStatus};

									if (exists $D->{ifLastChange}{value}){
										# convert time integer to time string
										$V->{interface}{"${index}_ifLastChange_value"} =
											$IF->{$index}{ifLastChange} =
												convUpTime($IF->{$index}{ifLastChangeSec} = int($D->{ifLastChange}{value}/100));
										dbg("last change time=$IF->{$index}{ifLastChange}, timesec=$IF->{$index}{ifLastChangeSec}");
									}
									delete $D->{ifLastChange};

									my $operStatus;
									# Calculate Operational Status
									$operStatus =  ($D->{ifOperStatus}{value} =~ /up|ok|dormant/ ) ? 100 : 0;
									$D->{ifOperStatus}{value} = $operStatus; # store real value in rrd

									# While updating start calculating the total availability of the node, depends on events set
									my $opstatus = getbool($IF->{$index}{event}) ? $operStatus : 100;
									$RI->{operStatus} = $RI->{operStatus} + $opstatus;
									$RI->{operCount} = $RI->{operCount} + 1;

									# count total number of collected interfaces up ( if events are set on)
									$RI->{intfColUp} += $operStatus/100
											if getbool($IF->{$index}{event});
								} else{
									logMsg("ERROR ($S->{name}) ifIndex=$index, no values for ifInOctets and ifOutOctets received");
								}
							}

							if ($C->{debug}) {
								foreach my $ds (keys %{$D}) {
									dbg("rrdData section $sect, ds $ds, value=$D->{$ds}{value}, option=$D->{$ds}{option}",2);
								}
							}

							# RRD Database update and remember filename
							info("updateRRD type$sect index=$index",2);
							my $db = updateRRD(sys=>$S,data=>$D,type=>$sect,index=>$index);
						}
						# calculate summary statistics of this interface only if intf up
						my $period = $C->{interface_util_period} || "-6 hours"; # bsts plus backwards compat
						my $util = getSummaryStats(sys=>$S,type=>"interface",start=> $period, end=>time,index=>$index);
						$V->{interface}{"${index}_operAvail_value"} = $util->{$index}{availability};
						$V->{interface}{"${index}_totalUtil_value"} = $util->{$index}{totalUtil};
						$V->{interface}{"${index}_operAvail_color"} = colorHighGood($util->{$index}{availability});
						$V->{interface}{"${index}_totalUtil_color"} = colorLowGood($util->{$index}{totalUtil});

						if ( defined $S->{mdl}{custom}{interface}{ifAdminStatus}
								 and getbool($S->{mdl}{custom}{interface}{ifAdminStatus},"invert") ) {
							dbg("Updating view with ifAdminStatus=$IFCACHE->{$index}{ifAdminStatus} and ifOperStatus=$IFCACHE->{$index}{ifOperStatus}");
							$V->{interface}{"${index}_ifAdminStatus_color"} = getAdminColor(collect => $IF->{$index}{collect}, ifAdminStatus => $IFCACHE->{$index}{ifAdminStatus}, ifOperStatus => $IFCACHE->{$index}{ifOperStatus});
							$V->{interface}{"${index}_ifOperStatus_color"} = getOperColor(collect => $IF->{$index}{collect}, ifAdminStatus => $IFCACHE->{$index}{ifAdminStatus}, ifOperStatus => $IFCACHE->{$index}{ifOperStatus});
							$V->{interface}{"${index}_ifAdminStatus_value"} = $IFCACHE->{$index}{ifAdminStatus};
							$V->{interface}{"${index}_ifOperStatus_value"} = $IFCACHE->{$index}{ifOperStatus};
						}

						### 2012-08-14 keiths, logic here to verify an event exists and the interface is up.
						### this was causing events to be cleared when interfaces were collect true, oper=down, admin=up
						if ( eventExist($node, "Interface Down", $IF->{$index}{ifDescr}) and $IF->{$index}{ifOperStatus} =~ /up|ok|dormant/ ) {
							checkEvent(sys=>$S,event=>"Interface Down",level=>"Normal",element=>$IF->{$index}{ifDescr},details=>$IF->{$index}{Description});
						}
					}
					else {
						### 2012-03-29 keiths, SNMP is OK, some other error happened.
						dbg("ERROR ($NI->{system}{name}) on getIntfData, $rrdData->{error}");
					}

				} else {
					dbg("ERROR ($S->{name}) on getting data of interface=$index");
					$V->{interface}{"${index}_operAvail_value"} = 'N/A';
					$V->{interface}{"${index}_totalUtil_value"} = 'N/A';
					# inerface problems
					### 2013-11-06 keiths: this Interface Down does not appear to be valid, no data means we don't know commenting out the notify and changing to logMsg
					if (getbool($IF->{$index}{event})) {
						logMsg("ERROR: Interface SNMP Data: ifAdminStatus=$IF->{$index}{ifAdminStatus} ifOperStatus=$IF->{$index}{ifOperStatus} collect=$IF->{$index}{collect}");
						###notify(sys=>$S,event=>"Interface Down",element=>$IF->{$index}{ifDescr},details=>$IF->{$index}{Description});
					}
				}

				# header info of web page
				$V->{interface}{"${index}_operAvail_title"} = 'Intf. Avail.';
				$V->{interface}{"${index}_totalUtil_title"} = $C->{interface_util_label} || 'Util. 6hrs'; # backwards compat

				# check escalation if event is on
				if (getbool($IF->{$index}{event}))
				{
					my $escalate = 'none';
					if (my $event_exist = eventExist($S->{node}, "Interface Down", $IF->{$index}{ifDescr}))
					{
						my $erec = eventLoad(filename => $event_exist);
						$escalate = $erec->{escalate} if ($erec and defined($erec->{escalate}));
					}
					$V->{interface}{"${index}_escalate_title"} = 'Esc.';
					$V->{interface}{"${index}_escalate_value"} = $escalate;
				}

			} else {
				dbg("NOT Collected: $IF->{$index}{ifDescr}: ifIndex=$IF->{$index}{ifIndex}, OperStatus=$IF->{$index}{ifOperStatus}, ifAdminStatus=$IF->{$index}{ifAdminStatus}, Interface Collect=$IF->{$index}{collect}");
			}
		}
	} # FOR LOOP

	info("Finished");
} # getIntfData


#=========================================================================================

###
### Class Based Qos handling
### written by Cologne
###
sub getCBQoS {
	my %args = @_;
	my $S = $args{sys};
	my $NI = $S->ndinfo;
	my $M = $S->mdl;
	my $NC = $S->ndcfg;

	if ($NC->{node}{cbqos} !~ /true|input|output|both/) {
		info("no collecting ($NC->{node}{cbqos}) for node $NI->{system}{name}");
		return;
	}

	info("Starting for node $S->{name}");

	## oke,lets go
	if (getbool($S->{doupdate})) {
		getCBQoSwalk(sys=>$S); 	# get indexes
	} elsif (!getCBQoSdata(sys=>$S)) {
		getCBQoSwalk(sys=>$S); 	# get indexes
		getCBQoSdata(sys=>$S); 	# get data
	}

	info("Finished");

	return;

#===
	sub getCBQoSdata {
		my %args = @_;
		my $S = $args{sys};
		my $NI = $S->ndinfo;
		my $IF = $S->ifinfo;
		my $SNMP = $S->snmp;
		my $CBQOS = $S->cbinfo;

		my %qosIntfTable;
		my @arrOID;
		my %cbQosTable;
		if (scalar keys %{$CBQOS}) {
			# oke, we have get now the PolicyIndex and ObjectsIndex directly
			foreach my $intf (keys %{$CBQOS}) {
				my $CB = $CBQOS->{$intf};
				foreach my $direction ("in","out") {
					if (exists $CB->{$direction}{'PolicyMap'}{'Name'}) {
						# check if Policymap name contains no collect info
						if ($CB->{$direction}{'PolicyMap'}{'Name'} =~ /$S->{mdl}{system}{cbqos}{nocollect}/i) {
							dbg("no collect for interface $intf $direction ($CB->{$direction}{'Interface'}{'Descr'}) by control ($S->{mdl}{system}{cbqos}{nocollect}) at Policymap $CB->{$direction}{'PolicyMap'}{'Name'}");
						} else {
							my $PIndex = $CB->{$direction}{'PolicyMap'}{'Index'};
							foreach my $key (keys %{$CB->{$direction}{'ClassMap'}}) {
								my $CMName = $CB->{$direction}{'ClassMap'}{$key}{'Name'};
								my $OIndex = $CB->{$direction}{'ClassMap'}{$key}{'Index'};
								info("Interface $intf, ClassMap $CMName, PolicyIndex $PIndex, ObjectsIndex $OIndex");

								# get the number of bytes/packets transfered and dropped
								my $port = "$PIndex.$OIndex";
								my $rrdData;
								if (($rrdData = $S->getData(class=>"cbqos-$direction", index=>$intf, port=>$port,model=>$model))) {
									processAlerts( S => $S );
									if ( $rrdData->{error} eq "" ) {
										my $D = $rrdData->{"cbqos-$direction"}{$intf};

										if ($D->{'PrePolicyByte'} eq "noSuchInstance") {
											dbg("mismatch of indexes, run walk");
											return undef;
										}
										# oke, store the data
										dbg("bytes transfered $D->{'PrePolicyByte'}{value}, bytes dropped $D->{'DropByte'}{value}");
										dbg("packets transfered $D->{'PrePolicyPkt'}{value}, packets dropped $D->{'DropPkt'}{value}");
										dbg("packets dropped no buffer $D->{'NoBufDropPkt'}{value}");
										#
										# update RRD
										my $db = updateRRD(sys=>$S,data=>$D,type=>"cbqos-$direction",index=>$intf,item=>$CMName);
									}
									else {
										### 2012-03-29 keiths, SNMP is OK, some other error happened.
										dbg("ERROR ($NI->{system}{name}) on getCBQoSdata, $rrdData->{error}");
									}
								}
								### 2012-03-28 keiths, handling SNMP Down during poll cycles.
								else {
									logMsg("ERROR ($NI->{system}{name}) on getCBQoSdata, SNMP problem");
									# failed by snmp
									snmpNodeDown(sys=>$S);
									dbg("ERROR, getting data");
									return 0;
								}
							}
						}
					}
				}
			}
		} else {
			return;
		}
	return 1;
	}

#====
	sub getCBQoSwalk {
		my %args = @_;
		my $S = $args{sys};
		my $NI = $S->ndinfo;
		my $IF = $S->ifinfo;
		my $NC = $S->ndcfg;
		my $SNMP = $S->snmp;


		my $message;
		my %qosIntfTable;
		my @arrOID;
		my %cbQosTable;
		my $ifIndexTable;

		# get the interface indexes and objects from the snmp table

		# the default-default is no value whatsoever, for letting the snmp module do its thing
		my $max_repetitions = $NI->{system}{max_repetitions} || 0;

		info("start table scanning");

		# read qos interface table
		if ( $ifIndexTable = $SNMP->getindex('cbQosIfIndex',$max_repetitions)) {
			foreach my $PIndex (keys %{$ifIndexTable}) {
				my $intf = $ifIndexTable->{$PIndex}; # the interface number from de snmp qos table
				info("CBQoS, scan interface $intf");
				# is this an active interface
				if ( exists $IF->{$intf}) {

					### 2014-03-27 keiths, skipping CBQoS if not collecting data
					if ( getbool($IF->{$intf}{collect},"invert")) {
						dbg("Skipping CBQoS, No collect on interface $IF->{$intf}{ifDescr} ifIndex=$intf");
						next;
					}

					# oke, go
					my $answer;
					my %CMValues;
					my $direction;
					# check direction of qos with node table
					($answer->{'cbQosPolicyDirection'}) = $SNMP->getarray("cbQosPolicyDirection.$PIndex") ;
					dbg("direction of policy is $answer->{'cbQosPolicyDirection'}, Node table $NC->{node}{cbqos}");
					if( ($answer->{'cbQosPolicyDirection'} == 1 and $NC->{node}{cbqos} =~ /input|both/) or
							($answer->{'cbQosPolicyDirection'} == 2 and $NC->{node}{cbqos} =~ /output|true|both/) ) {
						# interface found with QoS input or output configured

						$direction = ($answer->{'cbQosPolicyDirection'} == 1) ? "in" : "out";
						info("Interface $intf found, direction $direction, PolicyIndex $PIndex");

						my $ifSpeedIn = $IF->{$intf}{ifSpeedIn} ? $IF->{$intf}{ifSpeedIn} : $IF->{$intf}{ifSpeed};
						my $ifSpeedOut = $IF->{$intf}{ifSpeedOut} ? $IF->{$intf}{ifSpeedOut} : $IF->{$intf}{ifSpeed};
						my $inoutIfSpeed = $direction eq "in" ? $ifSpeedIn : $ifSpeedOut;

						# get the policy config table for this interface
						my $qosIndexTable = $SNMP->getindex("cbQosConfigIndex.$PIndex",$max_repetitions);

						if ( $C->{debug} > 5 ) {
							print Dumper ( $qosIndexTable );
						}

						# the OID will be 1.3.6.1.4.1.9.9.166.1.5.1.1.2.$PIndex.$OIndex = Gauge
						BLOCK2:
						foreach my $OIndex (keys %{$qosIndexTable}) {
							# look for the Object type for each
							($answer->{'cbQosObjectsType'}) = $SNMP->getarray("cbQosObjectsType.$PIndex.$OIndex");
							dbg("look for object at $PIndex.$OIndex, type $answer->{'cbQosObjectsType'}");
							if($answer->{'cbQosObjectsType'} eq 1) {
								# it's a policy-map object, is it the primairy
								($answer->{'cbQosParentObjectsIndex'}) =
									$SNMP->getarray("cbQosParentObjectsIndex.$PIndex.$OIndex");
								if ($answer->{'cbQosParentObjectsIndex'} eq 0){
									# this is the primairy policy-map object, get the name
									($answer->{'cbQosPolicyMapName'}) =
										$SNMP->getarray("cbQosPolicyMapName.$qosIndexTable->{$OIndex}");
									dbg("policymap - name is $answer->{'cbQosPolicyMapName'}, parent ID $answer->{'cbQosParentObjectsIndex'}");
								}
							} elsif ($answer->{'cbQosObjectsType'} eq 2) {
								# it's a classmap, ask the name and the parent ID
								($answer->{'cbQosCMName'},$answer->{'cbQosParentObjectsIndex'}) =
									$SNMP->getarray("cbQosCMName.$qosIndexTable->{$OIndex}","cbQosParentObjectsIndex.$PIndex.$OIndex");
								dbg("classmap - name is $answer->{'cbQosCMName'}, parent ID $answer->{'cbQosParentObjectsIndex'}");

								$answer->{'cbQosParentObjectsIndex2'} = $answer->{'cbQosParentObjectsIndex'} ;
								my $cnt = 0;

								#KS 2011-10-27 Redundant model object not in use: getbool($M->{system}{cbqos}{collect_all_cm})
								while ( !getbool($C->{'cbqos_cm_collect_all'},"invert")
											 and $answer->{'cbQosParentObjectsIndex2'} ne 0
											 and $answer->{'cbQosParentObjectsIndex2'} ne $PIndex
											 and $cnt++ lt 5) {
									($answer->{'cbQosConfigIndex'}) = $SNMP->getarray("cbQosConfigIndex.$PIndex.$answer->{'cbQosParentObjectsIndex2'}");
									if ( $C->{debug} > 5 ) {
										print "Dumping cbQosConfigIndex\n";
										print Dumper ( $answer->{'cbQosConfigIndex'} );
									}

									# it is not the first level, get the parent names
									($answer->{'cbQosObjectsType2'}) = $SNMP->getarray("cbQosObjectsType.$PIndex.$answer->{'cbQosParentObjectsIndex2'}");
									if ( $C->{debug} > 5 ) {
										print "Dumping cbQosObjectsType2\n";
										print Dumper ( $answer->{'cbQosObjectsType2'} );
									}

									dbg("look for parent of ObjectsType $answer->{'cbQosObjectsType2'}");
									if ($answer->{'cbQosObjectsType2'} eq 1) {
										# it is a policymap name
										($answer->{'cbQosName'},$answer->{'cbQosParentObjectsIndex2'}) =
											$SNMP->getarray("cbQosPolicyMapName.$answer->{'cbQosConfigIndex'}","cbQosParentObjectsIndex.$PIndex.$answer->{'cbQosParentObjectsIndex2'}");
										dbg("parent policymap - name is $answer->{'cbQosName'}, parent ID $answer->{'cbQosParentObjectsIndex2'}");
										if ( $C->{debug} > 5 ) {
											print "Dumping cbQosName\n";
											print Dumper ( $answer->{'cbQosName'} );
											print "Dumping cbQosParentObjectsIndex2\n";
											print Dumper ( $answer->{'cbQosParentObjectsIndex2'} );
										}

									} elsif ($answer->{'cbQosObjectsType2'} eq 2) {
										# it is a classmap name
										($answer->{'cbQosName'},$answer->{'cbQosParentObjectsIndex2'}) =
											$SNMP->getarray("cbQosCMName.$answer->{'cbQosConfigIndex'}","cbQosParentObjectsIndex.$PIndex.$answer->{'cbQosParentObjectsIndex2'}");
										dbg("parent classmap - name is $answer->{'cbQosName'}, parent ID $answer->{'cbQosParentObjectsIndex2'}");
										if ( $C->{debug} > 5 ) {
											print "Dumping cbQosName\n";
											print Dumper ( $answer->{'cbQosName'} );
											print "Dumping cbQosParentObjectsIndex2\n";
											print Dumper ( $answer->{'cbQosParentObjectsIndex2'} );
										}
									} elsif ($answer->{'cbQosObjectsType2'} eq 3) {
										dbg("skip - this class-map is part of a match statement");
										next BLOCK2; # skip this class-map, is part of a match statement
									}
									# concatenate names
									if ($answer->{'cbQosParentObjectsIndex2'} ne 0) {
										$answer->{'cbQosCMName'} = "$answer->{'cbQosName'}--$answer->{'cbQosCMName'}";
									}
								}

								# collect all levels of classmaps or only the first level
								# KS 2011-10-27: by default collect hierarchical QoS
								if ( !getbool($C->{'cbqos_cm_collect_all'},"invert")
										 or $answer->{'cbQosParentObjectsIndex'} eq $PIndex)
								{
									#
									$CMValues{"H".$OIndex}{'CMName'} = $answer->{'cbQosCMName'} ;
									$CMValues{"H".$OIndex}{'CMIndex'} = $OIndex ;
								}
							} elsif ($answer->{'cbQosObjectsType'} eq 4) {
								my $CMRate;
								# it's a queueing object, look for the bandwidth
								($answer->{'cbQosQueueingCfgBandwidth'},$answer->{'cbQosQueueingCfgBandwidthUnits'},$answer->{'cbQosParentObjectsIndex'})
									= $SNMP->getarray("cbQosQueueingCfgBandwidth.$qosIndexTable->{$OIndex}","cbQosQueueingCfgBandwidthUnits.$qosIndexTable->{$OIndex}",
										"cbQosParentObjectsIndex.$PIndex.$OIndex");
								if ($answer->{'cbQosQueueingCfgBandwidthUnits'} eq 1) {
									$CMRate = $answer->{'cbQosQueueingCfgBandwidth'}*1000;
								} elsif ($answer->{'cbQosQueueingCfgBandwidthUnits'} eq 2 or $answer->{'cbQosQueueingCfgBandwidthUnits'} eq 3 ) {
									$CMRate = $answer->{'cbQosQueueingCfgBandwidth'} * $inoutIfSpeed/100;
								}
								if ($CMRate eq 0) { $CMRate = "undef"; }
								dbg("queueing - bandwidth $answer->{'cbQosQueueingCfgBandwidth'}, units $answer->{'cbQosQueueingCfgBandwidthUnits'},".
									"rate $CMRate, parent ID $answer->{'cbQosParentObjectsIndex'}");
								$CMValues{"H".$answer->{'cbQosParentObjectsIndex'}}{'CMCfgRate'} = $CMRate ;
							} elsif ($answer->{'cbQosObjectsType'} eq 6) {
								# traffic shaping
								($answer->{'cbQosTSCfgRate'},$answer->{'cbQosParentObjectsIndex'})
									= $SNMP->getarray("cbQosTSCfgRate.$qosIndexTable->{$OIndex}","cbQosParentObjectsIndex.$PIndex.$OIndex");
								dbg("shaping - rate $answer->{'cbQosTSCfgRate'}, parent ID $answer->{'cbQosParentObjectsIndex'}");
									$CMValues{"H".$answer->{'cbQosParentObjectsIndex'}}{'CMTSCfgRate'} = $answer->{'cbQosPoliceCfgRate'};

							} elsif ($answer->{'cbQosObjectsType'} eq 7) {
								# police
								($answer->{'cbQosPoliceCfgRate'},$answer->{'cbQosParentObjectsIndex'})
									= $SNMP->getarray("cbQosPoliceCfgRate.$qosIndexTable->{$OIndex}","cbQosParentObjectsIndex.$PIndex.$OIndex");
								dbg("police - rate $answer->{'cbQosPoliceCfgRate'}, parent ID $answer->{'cbQosParentObjectsIndex'}");
								$CMValues{"H".$answer->{'cbQosParentObjectsIndex'}}{'CMPoliceCfgRate'} = $answer->{'cbQosPoliceCfgRate'};
							}

							if ( $C->{debug} > 5 ) {
								print Dumper ( $answer );
							}

						}

						if ( $answer->{'cbQosPolicyMapName'} eq "" ) {
							$answer->{'cbQosPolicyMapName'} = 'default';
							dbg("policymap - name is blank, so setting to default");
						}

						$cbQosTable{$intf}{$direction}{'Interface'}{'Descr'} = $IF->{$intf}{'ifDescr'} ;
						$cbQosTable{$intf}{$direction}{'PolicyMap'}{'Name'} = $answer->{'cbQosPolicyMapName'} ;
						$cbQosTable{$intf}{$direction}{'PolicyMap'}{'Index'} = $PIndex ;

						# combine CM name and bandwidth
						foreach my $index (keys %CMValues ) {
							# check if CM name does exist
							if (exists $CMValues{$index}{'CMName'}) {

								$cbQosTable{$intf}{$direction}{'ClassMap'}{$index}{'Name'} = $CMValues{$index}{'CMName'};
								$cbQosTable{$intf}{$direction}{'ClassMap'}{$index}{'Index'} = $CMValues{$index}{'CMIndex'};

								# lets print the just type
								if (exists $CMValues{$index}{'CMCfgRate'}) {
									$cbQosTable{$intf}{$direction}{'ClassMap'}{$index}{'BW'}{'Descr'} = "Bandwidth" ;
									$cbQosTable{$intf}{$direction}{'ClassMap'}{$index}{'BW'}{'Value'} = $CMValues{$index}{'CMCfgRate'} ;
								} elsif (exists $CMValues{$index}{'CMTSCfgRate'}) {
									$cbQosTable{$intf}{$direction}{'ClassMap'}{$index}{'BW'}{'Descr'} = "Traffic shaping" ;
									$cbQosTable{$intf}{$direction}{'ClassMap'}{$index}{'BW'}{'Value'} = $CMValues{$index}{'CMTSCfgRate'} ;
								} elsif (exists $CMValues{$index}{'CMPoliceCfgRate'}) {
									$cbQosTable{$intf}{$direction}{'ClassMap'}{$index}{'BW'}{'Descr'} = "Police" ;
									$cbQosTable{$intf}{$direction}{'ClassMap'}{$index}{'BW'}{'Value'} = $CMValues{$index}{'CMPoliceCfgRate'} ;
								} else {
									$cbQosTable{$intf}{$direction}{'ClassMap'}{$index}{'BW'}{'Descr'} = "Bandwidth" ;
									$cbQosTable{$intf}{$direction}{'ClassMap'}{$index}{'BW'}{'Value'} = "undef" ;
								}

							}
						}
					} else {
						dbg("No collect requested in Node table");
					}
				} else {
					dbg("Interface $intf does not exist");
				}
			}
			delete $S->{info}{cbqos}; # remove old info
			if (scalar (keys %{$ifIndexTable}) ) {
				# Finished with SNMP QoS, store object index values for the next run and CM names for WWW
				$S->{info}{cbqos} = \%cbQosTable;
			} else {
				dbg("no entries found in QoS table of node $NI->{name}");
			}
		}
	}
	return 1;
} # end getCBQoS

#=========================================================================================

sub getCalls {
	my %args = @_;
	my $S = $args{sys};
	my $NI = $S->ndinfo;
	my $M = $S->mdl;
	my $NC = $S->ndcfg;

	if (!getbool($NC->{node}{calls})) {
		dbg("no collecting for node $NI->{system}{name}");
		return;
	}

	dbg("Starting Calls for node $NI->{system}{name}");

	## oke,lets go
	if (getbool($S->{doupdate})) {
		getCallswalk(sys=>$S); # get indexes
	} elsif (!getCallsdata(sys=>$S)) {
		getCallswalk(sys=>$S); # get indexes
		getCallsdata(sys=>$S); # get data
	}
	dbg("Finished");

	return;

#===
	sub getCallsdata {
		my %args = @_;
		my $S = $args{sys};
		my $NI = $S->ndinfo;
		my $IF = $S->ifinfo;
		my $CALLS = $S->callsinfo;

		my %totalsTable;
		my $rrdData;

		# get the old index values
		# the layout of the record is: channel intf intfDescr intfindex parentintfDescr parentintfindex port slot
		if (scalar keys %{$CALLS}) {
			BLOCK1:
			foreach my $index (keys %{$CALLS}) {
				my $port = $CALLS->{$index}{intfoid};
				if ($rrdData = $S->getData(class=>'calls',index=>$CALLS->{$index}{parentintfIndex},port=>$port,model=>$model)) {
					processAlerts( S => $S );
					if ( $rrdData->{error} eq "" ) {
						my $parentIndex = $CALLS->{$index}{parentintfIndex};
						my $D = $rrdData->{calls}{$parentIndex};
						# check indexen
						if ($D->{'cpmDS0CallType'}{value} eq "noSuchInstance") {
							dbg("invalid index, run walk");
							return; # no
						}
						#
						if ( $D->{'cpmCallCount'}{value} eq "" ) { $D->{'cpmCallCount'}{value} = 0 ;}
						# calculate totals for physical interfaces and dump them into totalsTable hash
						if ( $D->{'cpmDS0CallType'}{value} != "" ) {
		#					$D->{'cpmAvailableCallCount'}{value} = 1;	# calculate individual available DS0 ports no matter what their current state
							$totalsTable{$parentIndex}{'TotalDS0'} += 1 ;	# calculate total available DS0 ports no matter what their current state
						}
						$totalsTable{$parentIndex}{'TotalCallCount'} += $D->{'cpmCallCount'}{value};
						$totalsTable{$parentIndex}{'parentintfIndex'} = $parentIndex;
						$totalsTable{$parentIndex}{'parentintfDescr'} = $CALLS->{$index}{'parentintfDescr'};
						# populate totals for DS0 call types
						# total idle ports
						if ( $D->{'cpmDS0CallType'}{value} eq "1" ) {
							$totalsTable{$parentIndex}{'totalIdle'} += 1 ;
						}
						# total unknown ports
						if ( $D->{'cpmDS0CallType'}{value} eq "2" ) {
								$totalsTable{$parentIndex}{'totalUnknown'} += 1;
						}
						# total analog ports
						if ( $D->{'cpmDS0CallType'}{value} eq "3" ) {
							$totalsTable{$parentIndex}{'totalAnalog'} += 1 ;
						}
						# total digital ports
						if ( $D->{'cpmDS0CallType'}{value} eq "4" ) {
							$totalsTable{$parentIndex}{'totalDigital'} += 1 ;
						}
						# total v110 ports
						if ( $D->{'cpmDS0CallType'}{value} eq "5" ) {
							$totalsTable{$parentIndex}{'totalV110'} += 1 ;
						}
						# total v120 ports
						if ( $D->{'cpmDS0CallType'}{value} eq "6" ) {
							$totalsTable{$parentIndex}{'totalV120'} += 1 ;
						}
						# total voice ports
						if ( $D->{'cpmDS0CallType'}{value} eq "7" ) {
							$totalsTable{$parentIndex}{'totalVoice'} += 1 ;
						}
						if ( $D->{'cpmAvailableCallCount'}{value} eq "" ) { $D->{'cpmAvailableCallCount'} = 0 ;}
						if ( $D->{'cpmCallCount'} eq "" ) { $D->{'cpmCallCount'} = 0 ;}
					}
					else {
						### 2012-03-29 keiths, SNMP is OK, some other error happened.
						dbg("ERROR ($NI->{system}{name}) on getCallsdata, $rrdData->{error}");
					}
				}
				### 2012-03-28 keiths, handling SNMP Down during poll cycles.
				else {
					logMsg("ERROR ($NI->{system}{name}) on getCallsdata, SNMP problem");
					# failed by snmp
					snmpNodeDown(sys=>$S);
					dbg("ERROR, getting data");
					return 0;
				}
			}
			#
			# Second loop to populate RRD tables for totals
			BLOCK2:
			foreach my $intfindex (keys %totalsTable) {

				dbg("Total intf $intfindex, PortName $totalsTable{$intfindex}{'parentintfDescr'}");
				if ( $totalsTable{'TotalCallCount'} eq "" ) { $totalsTable{'TotalCallCount'} = 0 ;}

				dbg("Total idle DS0 ports  $totalsTable{$intfindex}{'totalIdle'}");
				dbg("Total unknown DS0 ports  $totalsTable{$intfindex}{'totalUnknown'}");
				dbg("Total analog DS0 ports  $totalsTable{$intfindex}{'totalAnalog'}");
				dbg("Total digital DS0 ports  $totalsTable{$intfindex}{'totalDigital'}");
				dbg("Total v110 DS0 ports  $totalsTable{$intfindex}{'totalV110'}");
				dbg("Total v120 DS0 ports  $totalsTable{$intfindex}{'totalV120'}");
				dbg("Total voice DS0 ports  $totalsTable{$intfindex}{'totalVoice'}");
				dbg("Total DS0 ports available  $totalsTable{$intfindex}{'TotalDS0'}");
				dbg("Total DS0 calls  $totalsTable{$intfindex}{'TotalCallCount'}");
				my %snmpVal;
				$snmpVal{'totalIdle'}{value} = $totalsTable{$intfindex}{'totalIdle'};
				$snmpVal{'totalUnknown'}{value} = $totalsTable{$intfindex}{'totalUnknown'};
				$snmpVal{'totalAnalog'}{value} = $totalsTable{$intfindex}{'totalAnalog'};
				$snmpVal{'totalDigital'}{value} = $totalsTable{$intfindex}{'totalDigital'};
				$snmpVal{'totalV110'}{value} = $totalsTable{$intfindex}{'totalV110'};
				$snmpVal{'totalV120'}{value} = $totalsTable{$intfindex}{'totalV120'};
				$snmpVal{'totalVoice'}{value} = $totalsTable{$intfindex}{'totalVoice'};
				$snmpVal{'AvailableCallCount'}{value} = $totalsTable{$intfindex}{'TotalDS0'};
				$snmpVal{'CallCount'}{value} = $totalsTable{$intfindex}{'TotalCallCount'};

				#
				# Store data
				my $db = updateRRD(data=>\%snmpVal,sys=>$S,type=>"calls",index=>$intfindex);
			}
		return 1;
		}
	}

#====
	sub getCallswalk {
		my %args = @_;
		my $S = $args{sys};
		my $NI = $S->ndinfo;
		my $IF = $S->ifinfo;
		my $SNMP = $S->snmp;


		my %seen;
		my %callsTable;
		my %mappingTable;
		my ($intfindex,$parentintfIndex);

		# the default-default is no value whatsoever, for letting the snmp module do its thing
		my $max_repetitions = $NI->{system}{max_repetitions} || 0;

		dbg("Starting Calls ports collection");

		# double check if any call interfaces on this node.
		# cycle thru each ifindex and check the ifType, and save the ifIndex for matching later
		# only collect on interfaces that are defined and that are Admin UP
		foreach ( keys %{$IF} ) {
			if ( $IF->{$_}{ifAdminStatus} eq "up"	) {
				$seen{$_} = $_;
			}
		}
		if ( ! %seen ) {	# empty hash
			dbg("$NI->{system}{name} does not have any call ports or no collect or port down - Call ports collection aborted");
			return;
		}

		# should now be good to go....
		# only use the Cisco private mib for cisco routers

		# add in the walk root for the cisco interface table entry for port to intf mapping
		add_mapping("1.3.6.1.4.1.9.10.19.1.5.2.1.8","cpmDS0InterfaceIndex","");
		add_mapping("1.3.6.1.2.1.31.1.2.1.3","ifStackStatus","");

		# getindex the cpmDS0InterfaceIndex oid to populate $callsTable hash with such as interface indexes, ports, slots
		my $IntfIndexTable;
		my $IntfStatusTable;
		if ($IntfIndexTable = $SNMP->getindex("cpmDS0InterfaceIndex",$max_repetitions)) {
			foreach my $index (keys %{$IntfIndexTable}) {
				$intfindex = $IntfIndexTable->{$index};
				my ($slot,$port,$channel) = split /\./,$index,3;
				$callsTable{$intfindex}{'intfoid'} = $index;
				$callsTable{$intfindex}{'intfindex'} = $intfindex;
				$callsTable{$intfindex}{'slot'} = $slot;
				$callsTable{$intfindex}{'port'} = $port;
				$callsTable{$intfindex}{'channel'} = $channel;
			}
			if ($IntfStatusTable = $SNMP->getindex("ifStackStatus",$max_repetitions)) {
				foreach my $index (keys %{$IntfStatusTable}) {
					($intfindex,$parentintfIndex) = split /\./,$index,2;
					$mappingTable{$intfindex}{'parentintfIndex'} = $parentintfIndex;
				}
				# traverse the callsTable and mappingTable hashes to match call ports with their physical parent ports
				foreach my $callsintf (sort keys %callsTable ) {
					foreach my $mapintf (sort keys %mappingTable ) {
						if ( $callsintf == $mapintf ) {
						dbg("parent interface $mappingTable{$mapintf}{'parentintfIndex'} found for interface $callsintf",2);
						# if parent interface has been reached stop
							if ( $mappingTable{$mappingTable{$mapintf}{'parentintfIndex'}}{'parentintfIndex'} eq "0" ) {
								$callsTable{$callsintf}{'parentintfIndex'} = $mappingTable{$mapintf}{'parentintfIndex'};
							} # endif
							# assume only one level of nesting in physical interfaces
							# (may need to increase for larger Cisco chassis)
							else {
								$callsTable{$callsintf}{'parentintfIndex'} = $mappingTable{$mappingTable{$mapintf}{'parentintfIndex'}}{'parentintfIndex'};
							} #end else
						} #end if
					} #end foreach
					# check if parent interface is also up
					if ( $IF->{$callsTable{$callsintf}{'parentintfIndex'}}{ifAdminStatus} ne "up" ) {
					##	print returnTime." Calls: parent interface $IF->{$callsTable{$callsintf}{'parentintfIndex'}}{ifDescr} is not up\n" if $debug;
						delete $callsTable{$callsintf} ;
					}
				} #end foreach
				# traverse the callsTable hash one last time and populate descriptive fields; also count total voice ports
				my $InstalledVoice;
				foreach my $callsintf ( keys %callsTable ) {
					(      $callsTable{$callsintf}{'intfDescr'},
														$callsTable{$callsintf}{'parentintfDescr'},
									) = $SNMP->getarray(
													'ifDescr'.".$callsTable{$callsintf}{'intfindex'}",
													'ifDescr'.".$callsTable{$callsintf}{'parentintfIndex'}",
									);
					$InstalledVoice++;
				} #end foreach

				# create $nodes-calls.xxxx file which contains interface mapping and descirption data
				delete $S->{info}{calls};
				if ( %callsTable) {
					# callsTable has some values, so write it out
					$S->{info}{calls} = \%callsTable;
					$NI->{system}{InstalledVoice} = "$InstalledVoice";
				}
			}
		}
	}
} # end getCalls

#=========================================================================================

sub getPVC {
	my %args = @_;
	my $S = $args{sys};
	my $NI = $S->ndinfo;
	my $IF = $S->ifinfo;
	my $SNMP = $S->snmp;
	my $PVC = $S->pvcinfo;

	# quick exit if not a device supporting frame type interfaces !
	if ( $NI->{nodeType} ne "router" ) { return; }

	my %pvcTable;
	my $port;
	my $pvc;
	my $mibname;
	my %seen;
	my @ret;

	my %pvcStats;		# start this new every time
	my %snmpTable;

	# the default-default is no value whatsoever, for letting the snmp module do its thing
	my $max_repetitions = $NI->{system}{max_repetitions} || 0;

	dbg("Starting frame relay PVC collection");

	# double check if any frame relay interfaces on this node.
	# cycle thru each ifindex and check the ifType, and save the ifIndex for matching later
	# only collect on interfaces that are defined, with collection turned on globally
	# and for that interface and that are Admin UP
	foreach ( keys %{$IF} ) {
		if ( $IF->{$_}{ifType} =~ /framerelay/i
			and $IF->{$_}{ifAdminStatus} eq "up" and
			getbool($IF->{$_}{collect})
		) {
			$seen{$_} = $_;
		}
	}
	if ( ! %seen ) {	# empty hash
		dbg("$NI->{system}{name} does not have any frame ports or no collect or port down");
		goto END_getPVC;
	}

	my $cnt = keys %seen;
	dbg("found $cnt framerelay channel(s)");

	# should now be good to go....
	# only use the Cisco private mib for cisco routers

	# add in the walk root for the cisco interface table entry for pvc to intf mapping
	add_mapping("1.3.6.1.4.1.9.9.49.1.2.2.1.1","cfrExtCircuitIfName","");

	my $frCircEntryTable;
	my $cfrExtCircIfNameTable;
	if ( $frCircEntryTable = $SNMP->getindex('frCircuitEntry',$max_repetitions)) {
		foreach my $index (keys %{$frCircEntryTable}) {
			my ($oid,$port,$pvc) = split /\./,$index,3;
			my $textoid = oid2name("1.3.6.1.2.1.10.32.2.1.$oid");
			$pvcStats{$port}{$pvc}{$textoid} = $frCircEntryTable->{$index};
			if ($textoid =~ /ReceivedBECNs|ReceivedFECNs|ReceivedFrames|ReceivedOctets|SentFrames|SentOctets|State/) {
				$snmpTable{$port}{$pvc}{$textoid}{value} = $frCircEntryTable->{$index};
			}
		}
		if ( $NI->{system}{nodeModel} =~ /CiscoRouter/ ) {
			if ( $cfrExtCircIfNameTable = $SNMP->getindex('cfrExtCircuitIfName',$max_repetitions)) {
				foreach my $index (keys %{$cfrExtCircIfNameTable}) {
					my ($port,$pvc) = split /\./,$index;
					$pvcStats{$port}{$pvc}{'cfrExtCircuitIfName'} = $cfrExtCircIfNameTable->{$index};
				}
			}
		}

		# we now have a hash of port:pvc:mibname=value - or an empty hash if no reply....
		# put away to a rrd.
		foreach $port ( keys %pvcStats ) {

			# check if parent port was seen before and OK to collect on.
			if ( !exists $seen{$port} ) {
				dbg("snmp frame port $port is not collected or down - skipping");
				next;
			}

			foreach $pvc ( keys %{$pvcStats{$port}} ) {
				# massage some values
				# frCircuitState = 2 for active
				# could set an alarm here on PVC down ??
				if ( $pvcStats{$port}{$pvc}{'frCircuitState'} eq 2 ) {
					$pvcStats{$port}{$pvc}{'frCircuitState'} = 100;
				}
				else {
					$pvcStats{$port}{$pvc}{'frCircuitState'} = 0;
				}
				# RRD options
				$snmpTable{$port}{$pvc}{ReceivedBECNs}{option} = "counter,0:U";
				$snmpTable{$port}{$pvc}{ReceivedFECNs}{option} = "counter,0:U";
				$snmpTable{$port}{$pvc}{ReceivedFrames}{option} = "counter,0:U";
				$snmpTable{$port}{$pvc}{ReceivedOctets}{option} = "counter,0:U";
				$snmpTable{$port}{$pvc}{SentFrames}{option} = "counter,0:U";
				$snmpTable{$port}{$pvc}{SentOctets}{option} = "counter,0:U";
				$snmpTable{$port}{$pvc}{State}{option} = "gauge,0:U";
				my $key = "${port}-${pvc}";
				if ((my $db = updateRRD(data=>\%{$snmpTable{$port}{$pvc}},sys=>$S,type=>"pvc",item=>$key)) ne "") {
					$NI->{graphtype}{$key}{pvc} = 'pvc';
				}
			}
		}

		# save a list of PVC numbers to an interface style dat file, with ifindex mappings, so we can use this to read and graph the rrd via the web ui.
		# save the cisco interface ifDescr if we have it.
		foreach $port ( keys %pvcStats ) {
			foreach $pvc (keys %{$pvcStats{$port}}) {
				my $key = "${port}-${pvc}";
				$pvcTable{$key}{subifDescr} = rmBadChars($pvcStats{$port}{$pvc}{cfrExtCircuitIfName});		# if not cisco, will not exist.
				$pvcTable{$key}{pvc} = $pvc;
				$pvcTable{$key}{port} = $port;			# should be ifIndex of parent frame relay interface
				$pvcTable{$key}{LastTimeChange} = $pvcStats{$port}{$pvc}{frCircuitLastTimeChange};
				$pvcTable{$key}{rrd} = $key;		# save this for filename lookups
				$pvcTable{$key}{CIR} = $pvcStats{$port}{$pvc}{frCircuitCommittedBurst};
				$pvcTable{$key}{EIR} = $pvcStats{$port}{$pvc}{frCircuitExcessBurst};
				$pvcTable{$key}{subifIndex} = $pvcStats{$port}{$pvc}{frCircuitLogicalIfIndex}; # non-cisco may support this - to be verified.
			}
		}
		if ( %pvcTable) {
			# pvcTable has some values, so write it out
			$S->{info}{pvc} = \%pvcTable;
			dbg("pvc values stored");
		} else {
			delete $S->{info}{pvc};
		}
	}
END_getPVC:
	dbg("Finished");
} # end getPVC


#=========================================================================================

sub runServer {
	my %args = @_;
	my $S = $args{sys};
	my $NI = $S->ndinfo;
	my $M = $S->mdl;
	my $SNMP = $S->snmp;

	my $result;
	my %Val;
	my %ValMeM;
	my $hrCpuLoad;

	if ($NI->{system}{nodeType} ne 'server') { return;}

	# the default-default is no value whatsoever, for letting the snmp module do its thing
	my $max_repetitions = $NI->{system}{max_repetitions} || 0;

	info("Starting server device/storage collection, node $NI->{system}{name}");

	# get cpu info
	delete $NI->{device};
	if ($M->{device} ne '') {
		my $deviceIndex = $SNMP->getindex('hrDeviceIndex',$max_repetitions);
		$S->loadInfo(class=>'device',model=>$model); # get cpu load without index
		foreach my $index (keys %{$deviceIndex}) {
			if ($S->loadInfo(class=>'device',index=>$index,model=>$model)) {
				my $D = $NI->{device}{$index};
				info("device Descr=$D->{hrDeviceDescr}, Type=$D->{hrDeviceType}");
				if ($D->{hrDeviceType} eq '1.3.6.1.2.1.25.3.1.3') { # hrDeviceProcessor
					($hrCpuLoad,$D->{hrDeviceDescr}) = $SNMP->getarray("hrProcessorLoad.${index}","hrDeviceDescr.${index}");
					dbg("CPU $index hrProcessorLoad=$hrCpuLoad hrDeviceDescr=$D->{hrDeviceDescr}");

					### 2012-12-20 keiths, adding Server CPU load to Health Calculations.
					push(@{$S->{reach}{cpuList}},$hrCpuLoad);

					$NI->{device}{$index}{hrCpuLoad} = ($hrCpuLoad =~ /noSuch/i) ? $NI->{device}{hrCpuLoad} : $hrCpuLoad ;
					info("cpu Load=$NI->{device}{hrCpuLoad}, Descr=$D->{hrDeviceDescr}");
					undef %Val;
					$Val{hrCpuLoad}{value} = $NI->{device}{$index}{hrCpuLoad} || 0;
					if ((my $db = updateRRD(sys=>$S,data=>\%Val,type=>"hrsmpcpu",index=>$index))) {
						$NI->{graphtype}{$index}{hrsmpcpu} = "hrsmpcpu";
					}
				} else {
					delete $NI->{device}{$index};
				}
			}
		}
	} else {
		dbg("Class=device not defined in model=$NI->{system}{nodeModel}");
	}

	### 2012-12-20 keiths, adding Server CPU load to Health Calculations.
	if ( ref($S->{reach}{cpuList}) and @{$S->{reach}{cpuList}} ) {
		$S->{reach}{cpu} = mean(@{$S->{reach}{cpuList}});
	}

	delete $NI->{storage};
	if ($M->{storage} ne '') {
		# get storage info
		my $disk_cnt = 1;
		my $storageIndex = $SNMP->getindex('hrStorageIndex',$max_repetitions);
		foreach my $index (keys %{$storageIndex}) {
			if ($S->loadInfo(class=>'storage',index=>$index,model=>$model)) {
				my $D = $NI->{storage}{$index};
				info("storage $D->{hrStorageDescr} Type=$D->{hrStorageType}, Size=$D->{hrStorageSize}, Used=$D->{hrStorageUsed}, Units=$D->{hrStorageUnits}");
				if (($M->{storage}{nocollect}{Description} ne '' and $D->{hrStorageDescr} =~ /$M->{storage}{nocollect}{Description}/ )
							or $D->{hrStorageSize} <= 0) {
					delete $NI->{storage}{$index};
				} else {
					if ( $D->{hrStorageType} eq '1.3.6.1.2.1.25.2.1.4') { # hrStorageFixedDisk
						undef %Val;
						$Val{hrDiskSize}{value} = $D->{hrStorageUnits} * $D->{hrStorageSize};
						$Val{hrDiskUsed}{value} = $D->{hrStorageUnits} * $D->{hrStorageUsed};

						### 2012-12-20 keiths, adding Server Disk to Health Calculations.
						my $diskUtil = $Val{hrDiskUsed}{value} / $Val{hrDiskSize}{value} * 100;
						dbg("Disk List updated with Util=$diskUtil Size=$Val{hrDiskSize}{value} Used=$Val{hrDiskUsed}{value}",1);
						push(@{$S->{reach}{diskList}},$diskUtil);

						$D->{hrStorageDescr} =~ s/,/ /g;	# lose any commas.
						if ((my $db = updateRRD(sys=>$S,data=>\%Val,type=>"hrdisk",index=>$index))) {
							$NI->{graphtype}{$index}{hrdisk} = "hrdisk";
							$D->{hrStorageType} = 'Fixed Disk';
							$D->{hrStorageIndex} = $index;
							$D->{hrStorageGraph} = "hrdisk";
							$disk_cnt++;
						}
					}
					### 2014-08-28 keiths, fix for VMware Real Memory as HOST-RESOURCES-MIB::hrStorageType.7 = OID: HOST-RESOURCES-MIB::hrStorageTypes.20
					elsif ( $D->{hrStorageType} eq '1.3.6.1.2.1.25.2.1.2' or $D->{hrStorageType} eq '1.3.6.1.2.1.25.2.1.20') { # Memory
						undef %Val;
						$Val{hrMemSize}{value} = $D->{hrStorageUnits} * $D->{hrStorageSize};
						$Val{hrMemUsed}{value} = $D->{hrStorageUnits} * $D->{hrStorageUsed};

						### 2012-12-20 keiths, adding Server Memory to Health Calculations.
						$S->{reach}{memfree} = $Val{hrMemSize}{value} - $Val{hrMemUsed}{value};
						$S->{reach}{memused} = $Val{hrMemUsed}{value};

						if ((my $db = updateRRD(sys=>$S,data=>\%Val,type=>"hrmem"))) {
							$NI->{graphtype}{hrmem} = "hrmem";
							$D->{hrStorageType} = 'Memory';
							$D->{hrStorageGraph} = "hrmem";
						}
					}
					# in net-snmp, virtualmemory is used as type for both swap and 'virtual memory' (=phys + swap)
					elsif ( $D->{hrStorageType} eq '1.3.6.1.2.1.25.2.1.3') { # VirtualMemory
						undef %Val;

						my ($itemname,$typename)= ($D->{hrStorageDescr} =~ /Swap/i)?
								(qw(hrSwapMem hrswapmem)):(qw(hrVMem hrvmem));

						$Val{$itemname."Size"}{value} = $D->{hrStorageUnits} * $D->{hrStorageSize};
						$Val{$itemname."Used"}{value} = $D->{hrStorageUnits} * $D->{hrStorageUsed};

						### 2014-08-07 keiths, adding Other Memory to Health Calculations.
						$S->{reach}{$itemname."Free"} = $Val{$itemname."Size"}{value} - $Val{$itemname."Used"}{value};
						$S->{reach}{$itemname."Used"} = $Val{$itemname."Used"}{value};

						#print Dumper $S->{reach};

						if (my $db = updateRRD(sys=>$S, data=>\%Val, type=>$typename))
						{
							$NI->{graphtype}{$typename} = $typename;
							$D->{hrStorageType} = $D->{hrStorageDescr}; # i.e. virtual memory or swap space
							$D->{hrStorageGraph} = $typename;
						}
					}
					# also collect mem buffers and cached mem if present
					# these are marked as storagetype hrStorageOther but the descr is usable
					elsif ( $D->{hrStorageType} eq '1.3.6.1.2.1.25.2.1.1'  # StorageOther
									and $D->{hrStorageDescr} =~ /^(Memory buffers|Cached memory)$/i)
					{
							undef %Val;
							my ($itemname,$typename) = ($D->{hrStorageDescr} =~ /^Memory buffers$/i)?
									(qw(hrBufMem hrbufmem)) : (qw(hrCacheMem hrcachemem));

							# for buffers the total size isn't overly useful (net-snmp reports total phsymem),
							# for cached mem net-snmp reports total size == used cache mem
							$Val{$itemname."Size"}{value} = $D->{hrStorageUnits} * $D->{hrStorageSize};
							$Val{$itemname."Used"}{value} = $D->{hrStorageUnits} * $D->{hrStorageUsed};

							if (my $db = updateRRD(sys=>$S, data=>\%Val, type=>$typename))
							{
									$NI->{graphtype}{$typename} = $typename;
									$D->{hrStorageType} = 'Other Memory';
									$D->{hrStorageGraph} = $typename;
							}
					} else {
						delete $NI->{storage}{$index};
					}
				}
			}
		}
	} else {
		dbg("Class=storage not defined in Model=$NI->{system}{nodeModel}");
	}

	### 2012-12-20 keiths, adding Server Disk Usage to Health Calculations.
	if ( defined $S->{reach}{diskList} and @{$S->{reach}{diskList}} ) {
		#print Dumper $S->{reach}{diskList};
		$S->{reach}{disk} = mean(@{$S->{reach}{diskList}});
	}

	# convert date value to readable string
	sub snmp2date {
		my @tt = unpack("C*", shift );
		return eval(($tt[0] *256) + $tt[1])."-".$tt[2]."-".$tt[3].",".$tt[4].":".$tt[5].":".$tt[6].".".$tt[7];
	}
	info("Finished");
} # end runServer


#=========================================================================================


# this function runs all services that are directly associated with a given node
# args: live sys object for the node in question, and optional snmp (true/false) arg
# attention: when run with snmp false then snmp-based services are NOT checked!
sub runServices {
	my %args = @_;
	my $S = $args{sys};
	my $NI = $S->ndinfo;
	my $V =  $S->view;
	my $C = loadConfTable();
	my $NT = loadLocalNodeTable();
	my $SNMP = $S->snmp;
	my $snmp_allowed = getbool($args{snmp});

	my $node = $NI->{system}{name};

	info("Starting Services stats, node=$NI->{system}{name}, nodeType=$NI->{system}{nodeType}");
	#logMsg("Starting Services stats, node=$NI->{system}{name}, nodeType=$NI->{system}{nodeType}");

	# the default-default is no value whatsoever, for letting the snmp module do its thing
	my $max_repetitions = $NI->{system}{max_repetitions} || 0;

	my $cpu;
	my $memory;
	my $msg;
	my %services;		# hash to hold snmp gathered service status.
	my %status;			# hash to hold generic/non-snmp service status

	my $ST = loadServicesTable();
	my $timer = NMIS::Timing->new;

	# do an snmp service poll first, regardless of whether any specific services being enabled or not
	my %snmpTable;
	my $timeout = 3;
	my ($snmpcmd,@ret, $var, $i, $key);
	my $write=0;

	my $nodeCheckSnmpServices = 0;
	# do we have snmp-based services and are we allowed to check them? ie node active and collect on
	if ($snmp_allowed
			and $NI->{system}{nodeType} eq 'server'
			and getbool($NT->{$node}{active})
			and getbool($NT->{$node}{collect})
			and grep(exists($ST->{$_}) && $ST->{$_}->{Service_Type} eq "service", split(/,/, $NT->{$NI->{system}{name}}->{services})) )
	{
		info("node has SNMP services to check");

		dbg("get index of hrSWRunName hrSWRunStatus by snmp");

		#logMsg("get index of hrSWRunName hrSWRunStatus by snmp");
		my @snmpvars = qw( hrSWRunName hrSWRunStatus hrSWRunType hrSWRunPerfCPU hrSWRunPerfMem);
		my $hrIndextable;
		foreach my $var ( @snmpvars ) {
			if ( $hrIndextable = $SNMP->getindex($var,$max_repetitions)) {
				foreach my $inst (keys %{$hrIndextable}) {
					my $value = $hrIndextable->{$inst};
					my $textoid = oid2name(name2oid($var).".".$inst);
					if ( $textoid =~ /date\./i ) { $value = snmp2date($value) }
					( $textoid, $inst ) = split /\./, $textoid, 2;
					$snmpTable{$textoid}{$inst} = $value;
					dbg("Indextable=$inst textoid=$textoid value=$value",2);
				}
			}
		}

		# prepare service list for all observed services
		foreach (sort keys %{$snmpTable{hrSWRunName}} ) {
			# key services by name_pid
			$key = $snmpTable{hrSWRunName}{$_}.':'.$_;
			$services{$key}{hrSWRunName} = $key;
			$services{$key}{hrSWRunType} = ( '', 'unknown', 'operatingSystem', 'deviceDriver', 'application' )[$snmpTable{hrSWRunType}{$_}];
			$services{$key}{hrSWRunStatus} = ( '', 'running', 'runnable', 'notRunnable', 'invalid' )[$snmpTable{hrSWRunStatus}{$_}];
			$services{$key}{hrSWRunPerfCPU} = $snmpTable{hrSWRunPerfCPU}{$_};
			$services{$key}{hrSWRunPerfMem} = $snmpTable{hrSWRunPerfMem}{$_};

			dbg("$services{$key}{hrSWRunName} type=$services{$key}{hrSWRunType} status=$services{$key}{hrSWRunStatus} cpu=$services{$key}{hrSWRunPerfCPU} memory=$services{$key}{hrSWRunPerfMem}",2);
		}
		# keep all services for display (not rrd!)
		$NI->{services} = \%services;

		# now clear events that applied to processes that no longer exist
		my %nodeevents = loadAllEvents(node => $NI->{system}->{name});
		for my $eventkey (keys %nodeevents)
		{
			my $thisevent = $nodeevents{$eventkey};

			# fixme NMIS-73: this should be tied to both the element format and a to-be-added 'service' field of the event
			# until then we trigger on the element format plus event name
			if ($thisevent->{element} =~ /^\S+:\d+$/
					&& $thisevent->{event} =~ /process memory/i
					&& !exists $services{$thisevent->{element}})
			{
				dbg("clearing event $thisevent->{event} for node $thisevent->{node} as process "
						.$thisevent->{element}." no longer exists");
				checkEvent(sys => $S, event => $thisevent->{event}, level => $thisevent->{level},
									 element => $thisevent->{element},
									 details=>$thisevent->{details});
			}
		}
	}

	# specific services to be tested are saved in a list - these are rrd-collected, too.
	# note that this also covers the snmp-based services
	my $didRunServices = 0;
	for my $service ( split /,/ , $NT->{$NI->{system}{name}}{services} )
	{
		# check for invalid service table data
		next if ($service eq '' or $service =~ /n\/a/i or $ST->{$service}{Service_Type} =~ /n\/a/i);

		# are we supposed to run this service now?
		# load the service status and check the last run time
		my %previous = loadServiceStatus(node => $node, service => $service);
		my $lastrun =  ($previous{$C->{server_name}}->{$node}
										&& $previous{$C->{server_name}}->{$node}->{$service})?
				$previous{$C->{server_name}}->{$node}->{$service}->{last_run} : 0;

		my $serviceinterval = $ST->{$service}->{Poll_Interval} || 300; # 5min
			info("Service $service has service interval \"$serviceinterval\"");
		if ($serviceinterval =~ /^\s*(\d+(\.\d+)?)([mhd])$/)
		{
			my ($rawvalue, $unit) = ($1, $3);
			$serviceinterval = $rawvalue * ($unit eq 'm'? 60 : $unit eq 'h'? 3600 : 86400);
		}
		# we don't run the service exactly at the same time in the collect cycle,
		# so allow up to 10% underrun
		if ($lastrun && ((time - $lastrun) < $serviceinterval * 0.9))
		{
			info("Service last ran at ".returnDateStamp($lastrun).", skipping this time.");
			logMsg("INFO: Service $service on $node last ran at ".returnDateStamp($lastrun).", skipping this time.");
			next;
		}

		$didRunServices = 1;

		# make sure this gets reinitialized for every service!
  	my $gotMemCpu = 0;
		my %Val;

		info("Checking service_type=$ST->{$service}{Service_Type} name=$ST->{$service}{Name} service_name=$ST->{$service}{Service_Name}");

		# clear global hash each time around as this is used to pass results to rrd update
		my $ret = 0;
		my $snmpdown = 0;

		# record the service response time, more precisely the time it takes us testing the service
		$timer->resetTime;
		my $responsetime;						# blank the responsetime

		# DNS: lookup whatever Service_name contains (fqdn or ip address), nameserver being the host in question
		if ( $ST->{$service}{Service_Type} eq "dns" ) {
			use Net::DNS;
			my $lookfor = $ST->{$service}{Service_Name};
			if (!$lookfor) {
				dbg("Service_Name for $NI->{system}{host} must be a FQDN or IP address");
				logMsg("ERROR, ($NI->{system}{name}) Service_name for service=$service must contain an FQDN or IP address");
				next;
			}
			my $res = Net::DNS::Resolver->new;
			$res->nameserver($NI->{system}{host});
			$res->udp_timeout(10);						# don't waste more than 10s on dud dns
			$res->usevc(0);										# force to udp (default)
			$res->debug(1) if $C->{debug} >3;	# set this to 1 for debug

			my $packet = $res->search($lookfor); # resolver figures out what to look for
			if (!defined $packet)
			{
					$ret = 0;
					dbg("ERROR Unable to lookup $lookfor on DNS server $NI->{system}{host}");
			}
			else
			{
					$ret = 1;
					dbg("DNS data for $lookfor from $NI->{system}{host} was ".$packet->string);
			}
		} # end DNS

		# now the 'port'
		elsif ( $ST->{$service}{Service_Type} eq "port" ) {
			$msg = '';
			my $nmap;

			my ( $scan, $port) = split ':' , $ST->{$service}{Port};

			if ( $scan =~ /udp/ ) {
				$nmap = "nmap -sU --host_timeout 3000 -p $port -oG - $NI->{system}{host}";
			}
			else {
				$nmap = "nmap -sT --host_timeout 3000 -p $port -oG - $NI->{system}{host}";
			}
			# now run it, need to use the open() syntax here, else we may not get the response in a multithread env.
			unless ( open(NMAP, "$nmap 2>&1 |")) {
				dbg("FATAL: Can't open nmap: $!");
			}
			while (<NMAP>) {
				$msg .= $_;
			}
			close(NMAP);

			if ( $msg =~ /Ports: $port\/open/ ) {
				$ret = 1;
				dbg("Success: $msg");
			}
			else {
				$ret = 0;
				dbg("Failed: $msg");
			}
		}
		# now the snmp services - but only if snmp is on
		elsif ( $ST->{$service}{Service_Type} eq "service"
						and $NI->{system}{nodeType} eq 'server'
						and getbool($NT->{$node}{collect}))
		{
			# only do the SNMP checking if and when you are supposed to!
			next if (!$snmp_allowed);

			dbg("snmp_stop_polling_on_error=$C->{snmp_stop_polling_on_error} snmpdown=$NI->{system}{snmpdown} nodedown=$NI->{system}{nodedown}");
			if ( getbool($C->{snmp_stop_polling_on_error},"invert")
					 or ( getbool($C->{snmp_stop_polling_on_error}) and !getbool($NI->{system}{snmpdown})
								and !getbool($NI->{system}{nodedown}) ) )
			{
				my $wantedprocname = $ST->{$service}{Service_Name};

				if (!$wantedprocname) {
					dbg("ERROR, service_name is empty");
					logMsg("ERROR, ($NI->{system}{name}) service=$service service_name is empty");
					next;
				}

<<<<<<< HEAD
				# lets check the service status
				# NB - may have multiple services with same name on box.
				# so keep looking if up, last if one down
				# look for an exact match here on service name as read from snmp poll

				foreach ( sort keys %services ) {
					my ($svc) = split ':', $services{$_}{hrSWRunName};
					if ( $svc eq $ST->{$service}{Service_Name} ) {
						if ( $services{$_}{hrSWRunStatus} =~ /running|runnable/i ) {
							$ret = 1;
							$cpu = $services{$_}{hrSWRunPerfCPU};
							$memory = $services{$_}{hrSWRunPerfMem};
							$gotMemCpu = 1;
							info("INFO, service $ST->{$service}{Name} is up, status is $services{$_}{hrSWRunStatus}");
						}
						# should the check be that if any service is found running|runnable, or the count is the minimum number, the daemon is OK, otherwise only one opConfigd being invalid is bad
						elsif ( $services{$_}{hrSWRunStatus} eq "" or $services{$_}{hrSWRunStatus} =~ /invalid/i ) {
							$ret = 1;							
							$gotMemCpu = 0;
							logMsg("INFO, $node service $ST->{$service}{Name} is neutral, status is $services{$_}{hrSWRunStatus}");
						}
						else {
							$ret = 0;
							$cpu = $services{$_}{hrSWRunPerfCPU};
							$memory = $services{$_}{hrSWRunPerfMem};
							$gotMemCpu = 1;
							logMsg("INFO, service $ST->{$service}{Name} is down, status is $services{$_}{hrSWRunStatus}");
							last;
						}
					}
=======
				# lets check the service status from snmp for matching process(es)
				# it's common to have multiple processes with the same name on a system,
				# heuristic: one or more living processes -> service is ok,
				# no living ones -> down.
				# living in terms of host-resources mib = runnable or running;
				# interpretation of notrunnable is not clear.
				# invalid is for (short-lived) zombies, which should be ignored.

				# services list is keyed by name:pid
				my @matchingpids = grep (/^$wantedprocname:\d+$/, keys %services);
				my @livingpids = grep ($services{$_}->{hrSWRunStatus} =~ /^(running|runnable)$/i, @matchingpids);

				dbg("runServices: found ".scalar(@matchingpids)." total and "
						.scalar(@livingpids). " live processes for $wantedprocname");
				dbg("runServices: live $wantedprocname processes: "
						.join(" ", map { /^$wantedprocname:(\d+)/ && $1 } (@livingpids)));

				if (!@livingpids)
				{
					$ret = 0;
					$cpu = 0;
					$memory = 0;
					$gotMemCpu = 1;
					logMsg("INFO, service $ST->{$service}{Name} is down, ".(@matchingpids? "only non-running processes"
																																	: "no matching processes"));
				}
				else
				{
					# return the average values for cpu and mem
					$ret = 1;
					$gotMemCpu = 1;

					# cpu is in centiseconds, and a running counter. rrdtool wants integers for counters.
					# memory is in kb, and a gauge.
					$cpu = int(mean( map { $services{$_}->{hrSWRunPerfCPU} } (@livingpids) ));
					$memory = mean( map { $services{$_}->{hrSWRunPerfMem} } (@livingpids) );

#					dbg("cpu: ".join(" + ",map { $services{$_}->{hrSWRunPerfCPU} } (@livingpids)) ." = $cpu");
#					dbg("memory: ".join(" + ",map { $services{$_}->{hrSWRunPerfMem} } (@livingpids)) ." = $memory");

					info("INFO, service $ST->{$service}{Name} is up, ".scalar(@livingpids)." running process(es)");
>>>>>>> 5bb818a9
				}
			}
			else {
				# is the service already down?
				$snmpdown = 1;
			}
		}
		# now the sapi 'scripts' (similar to expect scripts)
		elsif ( $ST->{$service}{Service_Type} eq "script" )
		{
				### lets do the user defined scripts
				my $scripttext;
				if (!open(F, "$C->{script_root}/$service"))
				{
						dbg("ERROR, can't open script file for $service: $!");
				}
				else
				{
						$scripttext=join("",<F>);
						close(F);
						($ret,$msg) = sapi($NI->{system}{host},
															 $ST->{$service}{Port},
															 $scripttext,
															 3);
						dbg("Results of $service is $ret, msg is $msg");
				}
		}
		# 'real' scripts, or more precisely external programs
		# which also covers nagios plugins - https://nagios-plugins.org/doc/guidelines.html
		elsif ( $ST->{$service}{Service_Type} =~ /^(program|nagios-plugin)$/ )
		{
			$ret = 0;
			my $svc = $ST->{$service};
			if (!$svc->{Program} or !-x $svc->{Program})
			{
				info("ERROR, service $service defined with no working Program to run!");
				logMsg("ERROR service $service defined with no working Program to run!");
				next;
			}

			# exit codes and output handling differ
			my $flavour_nagios = ($svc->{Service_Type} eq "nagios-plugin");

			# check the arguments (if given), substitute node.XYZ values
			my $finalargs;
			if ($svc->{Args})
			{
				$finalargs = $svc->{Args};
				# don't touch anything AFTER a node.xyz, and only subst if node.xyz is the first/only thing,
				# or if there's a nonword char before node.xyz.
				$finalargs =~ s/(^|\W)(node\.([a-zA-Z0-9_-]+))/$1$NI->{system}{$3}/g;
				dbg("external program args were $svc->{Args}, now $finalargs");
			}

			my $programexit = 0;
			eval
			{
				my @responses;

				local $SIG{ALRM} = sub { die "alarm\n"; };
				alarm($svc->{Max_Runtime}) if ($svc->{Max_Runtime} > 0); # setup execution timeout

				# run given program with given arguments and possibly read from it
				# program is disconnected from stdin; stderr ends up wherever nmis's stderr goes.
				dbg("running external program '$svc->{Program} $finalargs', "
						.(getbool($svc->{Collect_Output})? "collecting":"ignoring")." output");
				if (!open(PRG,"$svc->{Program} $finalargs </dev/null |"))
				{
					info("ERROR, cannot start service program $svc->{Program}: $!");
				}
				else
				{
					@responses = <PRG>; # always check for output but discard it if not required
					close PRG;
					$programexit = $?;
					dbg("service exit code is ". ($programexit>>8));

					if (getbool($svc->{Collect_Output}))
					{
						# nagios has two modes of output *sigh*, |-as-newline separator and real newlines
						if ($flavour_nagios)
						{
							my @expandedresponses = map { split /\|/ } (@responses);
							@responses = @expandedresponses;
						}

						# now determine how to save the values in question
						for my $idx (0..$#responses)
						{
							my $response = $responses[$idx];
							chomp $response;

							# the first line is special; it sets the textual status
							if ($idx == 0)
							{
								dbg("service status text is \"$response\"");
								$status{$service}->{status_text} = $response;
								next;
							}

							my ($k,$v) = split(/=/,$response,2);
							if ($flavour_nagios)
							{
								$k = $1 if ($k =~ /^'(.+)'$/); # nagios wants single quotes if a key has spaces

								# a plugin can report levels for warning and crit thresholds
								# and also optionally report possible min and max values;
								my ($value_with_unit, $lwarn, $lcrit, $lmin, $lmax) = split(/;/, $v, 5);

								# any of those could be set to zero
								if (defined $lwarn or defined $lcrit or defined $lmin or defined $lmax)
								{
									$status{$service}->{limits}->{$k} = { warning => $lwarn, critical => $lcrit,
																												min => $lmin, max => $lmax };
								}

								# units: s,us,ms = seconds, % percentage, B,KB,MB,TB bytes, c a counter
								if ($value_with_unit =~ /^(.+)(s|ms|us|%|B|KB|MB|GB|TB|c)$/)
								{
									$v = $1;
									$status{$service}->{units}->{$k} = $2;

								}
							}
 							dbg("collected response $k value $v");

							# for rrd storage, but only numeric values can be stored!
							$Val{$k} = {value => $v};

							if ($k eq "responsetime") # response time is handled specially
							{
								$responsetime = $v;
							}
							else
							{
								$status{$service}->{extra}->{$k} = $v;
							}

						}
					}
				}
				alarm(0) if ($svc->{Max_Runtime} > 0); # cancel any timeout
			};

			if ($@ and $@ eq "alarm\n")
			{
				info("ERROR, service program $svc->{Program} exceeded Max_Runtime of $svc->{Max_Runtime}s, terminated.");
				$ret=0;
			}
			else
			{
				# now translate the exit code into a service value (0 dead .. 100 perfect)
				# if the external program died abnormally we treat this as 0=dead.
				if (WIFEXITED($programexit))
				{
					$programexit = WEXITSTATUS($programexit);
					dbg("external program terminated with exit code $programexit");


					# nagios knows four states: 0 ok, 1 warning, 2 critical, 3 unknown
					# we'll map those to 100, 50 and 0 for everything else.
					if ($flavour_nagios)
					{
						$ret = $programexit == 0? 100: $programexit == 1? 50: 0;
					}
					else
					{
						$ret = $programexit > 100? 100: $programexit;
					}
				}
				else
				{
					logMsg("WARNING: service program $svc->{Program} terminated abnormally!");
					$ret = 0;
				}
			}
		}														# end of program/nagios-plugin service type
		else
		{
			# no service type found
			logMsg("ERROR: skipping service $service, invalid service type!");
			next;			# just do the next one - no alarms
		}

		# let external programs set the responsetime if so desired
		$responsetime = $timer->elapTime if (!defined $responsetime);
		$status{$service}->{responsetime} = $responsetime;
		$status{$service}->{name} = $ST->{$service}{Name}; # same as $service

		# external programs return 0..100 directly, rest has 0..1
		my $serviceValue = ( $ST->{$service}{Service_Type} =~ /^(program|nagios-plugin)$/ )?
				$ret : $ret*100;
		$status{$service}->{status} = $serviceValue;

		#logMsg("Updating $node Service, $ST->{$service}{Name}, $ret, gotMemCpu=$gotMemCpu");
		$V->{system}{"${service}_title"} = "Service $ST->{$service}{Name}";
		$V->{system}{"${service}_value"} = $serviceValue == 100 ? 'running' : $serviceValue > 0? "degraded" : 'down';
		$V->{system}{"${service}_color"} =  $serviceValue == 100 ? 'white' : $serviceValue > 0? "orange" : 'red';

		$V->{system}{"${service}_responsetime"} = $responsetime;
		$V->{system}{"${service}_cpumem"} = $gotMemCpu ? 'true' : 'false';

		# now points to the per-service detail view. note: no widget info a/v at this time!
		delete $V->{system}->{"${service}_gurl"};
		$V->{system}{"${service}_url"} = "$C->{'<cgi_url_base>'}/services.pl?conf=$C->{conf}&act=details&node="
					.uri_escape($node)."&service=".uri_escape($service);

		# let's raise or clear service events based on the status
		if ( $snmpdown ) # only set IFF this is an snmp-based service AND snmp is broken/down.
		{
			dbg("$ST->{$service}{Service_Type} $ST->{$service}{Name} is not checked, snmp is down");
			$V->{system}{"${service}_value"} = 'unknown';
			$V->{system}{"${service}_color"} = 'gray';
			$serviceValue = '';
		}
		elsif ( $serviceValue == 100 ) # service is fully up
		{
			dbg("$ST->{$service}{Service_Type} $ST->{$service}{Name} is available ($serviceValue)");

			# all perfect, so we need to clear both degraded and down events
			checkEvent(sys=>$S, event=>"Service Down", level=>"Normal", element => $ST->{$service}{Name},
								 details=> ($status{$service}->{status_text}||"") );

			checkEvent(sys=>$S, event=>"Service Degraded", level=>"Warning", element => $ST->{$service}{Name},
								 details=> ($status{$service}->{status_text}||"") );
		}
		elsif ($serviceValue > 0)		# service is up but degraded
		{
			dbg("$ST->{$service}{Service_Type} $ST->{$service}{Name} is degraded ($serviceValue)");

			# is this change towards the better or the worse?
			# we clear the down (if one exists) as it's not totally dead anymore...
			checkEvent(sys=>$S, event=>"Service Down", level=>"Fatal", element => $ST->{$service}{Name},
								 details=> ($status{$service}->{status_text}||"") );
			# ...and create a degraded
			notify(sys => $S, event => "Service Degraded", level => "Warning", element => $ST->{$service}{Name},
						 details=> ($status{$service}->{status_text}||""));
		}
		else 			# Service is down
		{
			dbg("$ST->{$service}{Service_Type} $ST->{$service}{Name} is down");

			# clear the degraded event
			# but don't just eventDelete, so that no state engines downstream of nmis get confused!
			checkEvent(sys=>$S, event=>"Service Degraded", level=>"Warning", element => $ST->{$service}{Name},
								 details=> ($status{$service}->{status_text}||"") );

			# and now create a down event
			notify(sys=>$S, event=>"Service Down", level => "Fatal", element=>$ST->{$service}{Name},
						 details=> ($status{$service}->{status_text}||"") );
		}

		# figure out which graphs to offer
		# every service has these; cpu+mem optional, and totally custom extra are possible, too.
		my @servicegraphs = (qw(service service-response));

		# save result for availability history - one rrd file per service per node
		$Val{service}{value} = $serviceValue;
		$cpu = -$cpu 	if ( $cpu < 0 );
		$Val{responsetime}{value} = $responsetime; # might be a NOP
		$Val{responsetime}{option} = "GAUGE,0:U";

		if ($gotMemCpu)
		{
			$Val{cpu}{value} = $cpu;
			$Val{cpu}{option} = "COUNTER,U:U";
			$Val{memory}{value} = $memory;
			$Val{memory}{option} = "GAUGE,U:U";

			# cpu is a counter, need to get the delta(counters)/period from rrd
			$status{$service}->{memory} = $memory;

			# fixme: should we omit the responsetime graph for snmp-based services??
			# it doesn't say too much about the service itself...
			push @servicegraphs, (qw(service-mem service-cpu));
		}

		if ((my $db = updateRRD(data=>\%Val,sys=>$S,type=>"service",item=>$service)))
		{
			# check what custom graphs exist for this service
			# file naming scheme: Graph-service-custom-<servicename>-<sometag>.nmis,
			# and servicename gets lowercased and reduced to [a-z0-9\._]
			# note: this schema is known here, and in cgi-bin/services.pl
			my $safeservice = lc($service);
			$safeservice =~ s/[^a-z0-9\._]//g;

			opendir(D, $C->{'<nmis_models>'}) or die "cannot open models dir: $!\n";
			my @cands = grep(/^Graph-service-custom-$safeservice-[a-z0-9\._-]+\.nmis$/, readdir(D));
			closedir(D);

			map { s/^Graph-(service-custom-[a-z0-9\._]+-[a-z0-9\._-]+)\.nmis$/$1/; } (@cands);
			dbg("found custom graphs for service $service: ".join(" ",  @cands)) if (@cands);

			$status{$service}->{customgraphs} = \@cands;
			push @servicegraphs, @cands;

			# and now set up the resulting graph list
			$NI->{graphtype}{$service}{service} = join(",", @servicegraphs);
			if ($gotMemCpu)
			{
				# pull the newest cpu value from rrd - as it's a counter we need somebody to compute the delta(counters)/period
				# rrd stores delta * (interval last update - aggregation time) as .value
				# http://serverfault.com/questions/476925/rrd-pdp-status-value
				my $infohash =RRDs::info($db);
				if (defined(my $cpuval = $infohash->{'ds[cpu].value'}))
				{
					my $stepsize = $infohash->{step};
					my $lastupdate = $infohash->{last_update};

					$status{$service}->{cpu} = $cpuval / ($lastupdate % $stepsize) if ($lastupdate % $stepsize);
				}
			}
		}

		# now update the per-service status file
		$status{$service}->{service} ||= $service; # service and node are part of the fn, but possibly mangled...
		$status{$service}->{node} ||= $node;
		$status{$service}->{name} ||= $ST->{$service}->{Name}; # that can be all kinds of stuff, depending on the service type
		# save our server name with the service status, for distributed setups
		$status{$service}->{server} = $C->{server_name};
		# AND ensure the service has a uuid, a recreatable V5 one from config'd namespace+server+service+node's uuid
		$status{$service}->{uuid} = NMIS::UUID::getComponentUUID($C->{server_name}, $service, $NI->{system}->{uuid});

		$status{$service}->{description} ||= $ST->{$service}->{Description}; # but that's free-form
		$status{$service}->{last_run} ||= time;

		my $error = saveServiceStatus(service => $status{$service});
		logMsg("ERROR: service status saving failed: $error") if ($error);
	}

	if ( $didRunServices ) {
		# save the service_status node info
		$S->{info}{service_status} = \%status;
		### 2014-12-16 keiths, when did the services poll last complete properly.
		$NI->{system}{lastServicesPoll} = time();
	}

	info("Finished");
} # end runServices

#=========================================================================================


# fixme: the CVARn evaluation function should be integrated into and handled by sys::parseString
sub runAlerts {
	my %args = @_;
	my $S = $args{sys};
	my $NI = $S->ndinfo;
	my $M = $S->mdl;
	my $CA = $S->alerts;

	my $result;
	my %Val;
	my %ValMeM;
	my $hrCpuLoad;

	info("Running Custom Alerts for node $NI->{system}{name}");

	foreach my $sect (keys %{$CA}) {
		if ( defined $NI->{$sect} and keys %{$NI->{$sect}} ) {
			info("Custom Alerts for $sect");
			foreach my $index ( keys %{$NI->{$sect}} ) {
				foreach my $alrt ( keys %{$CA->{$sect}} ) {
					if ( defined($CA->{$sect}{$alrt}{control}) and $CA->{$sect}{$alrt}{control} ne '' ) {
						my $control_result = $S->parseString(string=>"($CA->{$sect}{$alrt}{control}) ? 1:0",sys=>$S,index=>$index,type=>$sect,sect=>$sect);
						dbg("control_result sect=$sect index=$index control_result=$control_result");
						next if not $control_result;
					}

					# perform CVARn substitution for these two types of ops
					if ( $CA->{$sect}{$alrt}{type} =~ /^(test$|threshold)/ )
					{
							my ($test, $value, $alert, $test_value, $test_result);

							# do this for test and value
							for my $thingie (['test',\$test_result],['value',\$test_value])
							{
									my ($key, $target) = @$thingie;

									my $origexpr = $CA->{$sect}{$alrt}{$key};
									my ($rebuilt,@CVAR);
									# rip apart expression, rebuild it with var substitutions
									while ($origexpr =~ s/^(.*?)(CVAR(\d)=(\w+);|\$CVAR(\d))//)
									{
											$rebuilt.=$1;					 # the unmatched, non-cvar stuff at the begin
											my ($varnum,$decl,$varuse)=($3,$4,$5); # $2 is the whole |-group

											if (defined $varnum) # cvar declaration
											{
													$CVAR[$varnum] = $NI->{$sect}->{$index}->{$decl};
													logMsg("ERROR: CVAR$varnum references unknown object \"$decl\" in \""
																 .$CA->{$sect}{$alrt}{$key}.'"')
															if (!exists $NI->{$sect}->{$index}->{$decl});
											}
											elsif (defined $varuse) # cvar use
											{
													logMsg("ERROR: CVAR$varuse used but not defined in test \""
																 .$CA->{$sect}{$alrt}{$key}.'"')
															if (!exists $CVAR[$varuse]);

													$rebuilt .= $CVAR[$varuse]; # sub in the actual value
											}
											else 						# shouldn't be reached, ever
											{
													logMsg("ERROR: CVAR parsing failure for \"".$CA->{$sect}{$alrt}{$key}.'"');
													$rebuilt=$origexpr='';
													last;
											}
									}
									$rebuilt.=$origexpr; # and the non-CVAR-containing remainder.

									$$target = eval { eval $rebuilt; };
									dbg("substituted $key sect=$sect index=$index, orig=\"".$CA->{$sect}{$alrt}{$key}
											."\", expr=\"$rebuilt\", result=$$target",2);
							}

							if ( $test_value =~ /^[\+-]?\d+\.\d+$/ ) {
									$test_value = sprintf("%.2f",$test_value);
							}

							my $level=$CA->{$sect}{$alrt}{level};

							# check the thresholds
							# fixed thresholds to fire at level not one off, and threshold falling was just wrong.
							if ( $CA->{$sect}{$alrt}{type} =~ /^threshold/ )
							{
									if ( $CA->{$sect}{$alrt}{type} eq "threshold-rising" ) {
											if ( $test_value <= $CA->{$sect}{$alrt}{threshold}{Normal} ) {
													$test_result = 0;
													$level = "Normal";
											}
											else {
													my @levels = qw(Warning Minor Major Critical Fatal);
													foreach my $lvl (@levels) {
															if ( $test_value >= $CA->{$sect}{$alrt}{threshold}{$lvl} ) {
																	$test_result = 1;
																	$level = $lvl;
																	last;
															}
													}
											}
									}
									elsif ( $CA->{$sect}{$alrt}{type} eq "threshold-falling" ) {
											if ( $test_value >= $CA->{$sect}{$alrt}{threshold}{Normal} ) {
													$test_result = 0;
													$level = "Normal";
											}
											else {
													my @levels = qw(Fatal Critical Major Minor Warning);
													foreach my $lvl (@levels) {
															if ( $test_value <= $CA->{$sect}{$alrt}{threshold}{$lvl} ) {
																	$test_result = 1;
																	$level = $lvl;
																	last;
															}
													}
											}
									}
									info("alert result: test_result=$test_result level=$level",2);
							}

							# and now save the result, for both tests and thresholds (source of level is the only difference)
							$alert->{type} = $CA->{$sect}{$alrt}{type};
							$alert->{test} = $CA->{$sect}{$alrt}{value};
							$alert->{name} = $S->{name};
							$alert->{unit} = $CA->{$sect}{$alrt}{unit};
							$alert->{event} = $CA->{$sect}{$alrt}{event};
							$alert->{level} = $level;
							$alert->{ds} = $NI->{$sect}{$index}{$CA->{$sect}{$alrt}{element}};
							$alert->{test_result} = $test_result;
							$alert->{value} = $test_value;
							push( @{$S->{alerts}}, $alert );
					}
				}
			}
		}
	}

	processAlerts( S => $S );

	info("Finished");
} # end runAlerts

#=========================================================================================

sub runCheckValues {
	my %args = @_;
	my $S = $args{sys};	# system object
	my $NI = $S->ndinfo;
	my $M = $S->mdl;	# Model table of node
	my $C = loadConfTable();

	if ( !getbool($NI->{system}{nodedown}) and !getbool($NI->{system}{snmpdown}) ) {
		for my $sect ( keys %{$M->{system}{sys}} ) {
			my $control = $M->{system}{sys}{$sect}{control}; 	# check if skipped by control
			if ($control ne "") {
				dbg("control=$control found for section=$sect",2);
				if ($S->parseString(string=>"($control) ? 1:0", sect => $sect) ne "1") {
					dbg("threshold of section $sect skipped by control=$control");
					next;
				}
				#								}
				for my $attr (keys %{$M->{system}{sys}{$sect}{snmp}} ) {

					if (exists $M->{system}{sys}{$sect}{snmp}{$attr}{check}) {
					# select the method we will run
						my $check = $M->{system}{sys}{$sect}{snmp}{$attr}{check};
						if ($check eq 'checkPower') {
							checkPower(sys=>$S,attr=>$attr);
						# }
						# elsif ($check eq 'checkNodeConfiguration') {
						# 	checkNodeConfiguration(sys=>$S,attr=>$attr);
						} else {
							logMsg("ERROR ($S->{name}) unknown method=$check in Model=$NI->{system}{nodeModel}");
						}
					}
				}
			}
		}
	}

END_runCheckValues:
	dbg("Finished");
} # end runCheckValues

#=========================================================================================
#
# send event of node down by snmp
#
sub snmpNodeDown {
	my %args = @_;
	my $S = $args{sys};
	my $NI = $S->ndinfo;	# node info
	# failed by snmp
	notify(sys=>$S,event=>"SNMP Down",element=>'',details=>"SNMP error");
	$NI->{system}{snmpdown} = 'true';
	return 0;
}
#=========================================================================================

sub runReach {
	my %args = @_;
	my $S = $args{sys};	# system object
	my $check = $args{check} || 0;
	my $NI = $S->ndinfo;	# node info
	my $IF = $S->ifinfo;	# interface info
	my $RI = $S->reach;	# reach info
	my $C = loadConfTable();

	#print Dumper($S);

	my $cpuWeight;
	my $diskWeight;
	my $memWeight;
	my $swapWeight = 0;
	my $responseWeight;
	my $interfaceWeight;
	my $intf;
	my $inputUtil;
	my $outputUtil;
	my $totalUtil;
	my $reportStats;
	my @tmparray;
	my @tmpsplit;
	my %util;
	my $intcount;
	my $intsummary;
	my $intWeight;
	my $index;

	my $reachabilityHealth = 0;
	my $availabilityHealth = 0;
	my $responseHealth = 0;
	my $cpuHealth = 0;

	my $memHealth = 0;
	my $intHealth = 0;
	my $swapHealth = 0;
	my $diskHealth = 0;

	my $reachabilityMax = 100 * $C->{weight_reachability};
	my $availabilityMax = 100 * $C->{weight_availability};
	my $responseMax = 100 * $C->{weight_response};
	my $cpuMax = 100 * $C->{weight_cpu};
	my $memMax = 100 * $C->{weight_mem};
	my $intMax = 100 * $C->{weight_int};

	my $swapMax = 0;
	my $diskMax = 0;

	info("Starting node $NI->{system}{name}, type=$NI->{system}{nodeType}");

	# Math hackery to convert Foundry CPU memory usage into appropriate values
	$RI->{memused} = ($RI->{memused} - $RI->{memfree}) if $NI->{nodeModel} =~ /FoundrySwitch/;

	if ( $NI->{nodeModel} =~ /Riverstone/ ) {
		# Math hackery to convert Riverstone CPU memory usage into appropriate values
		$RI->{memfree} = ($RI->{memfree} - $RI->{memused});
		$RI->{memused} = $RI->{memused} * 16;
		$RI->{memfree} = $RI->{memfree} * 16;
	}

	if ( $RI->{memfree} == 0 or $RI->{memused} == 0 ) {
		$RI->{mem} = 100;
	} else {
		#'hrSwapMemFree' => 4074844160,
  	#'hrSwapMemUsed' => 220114944,
  	my $mainMemWeight = 1;
  	my $extraMem = 0;

  	if ( defined $RI->{hrSwapMemFree} and defined $RI->{hrSwapMemUsed} and $RI->{hrSwapMemFree} and $RI->{hrSwapMemUsed} ) {
			$RI->{swap} = ( $RI->{hrSwapMemFree} * 100 ) / ($RI->{hrSwapMemUsed} + $RI->{hrSwapMemFree});
  	}
		else {
			$RI->{swap} = 0;
		}

		# calculate mem
		if ( $RI->{memfree} > 0 and $RI->{memused} > 0 ) {
			$RI->{mem} = ( $RI->{memfree} * 100 ) / ($RI->{memused} + $RI->{memfree});
		}
		else {
			$RI->{mem} = "U";
		}
	}

	# copy results from object
	my $pingresult = $RI->{pingresult};
	my $snmpresult = $RI->{snmpresult};

	my %reach;		# copy in local table
	$reach{cpu} = $RI->{cpu};
	$reach{mem} = $RI->{mem};
	if ( $RI->{swap} ) {
		$reach{swap} = $RI->{swap};
	}
	$reach{disk} = 0;
	if ( defined $RI->{disk} and $RI->{disk} > 0 ) {
		$reach{disk} = $RI->{disk};
	}
	$reach{responsetime} = $RI->{pingavg};
	$reach{loss} = $RI->{pingloss};
	$reach{operStatus} = $RI->{operStatus};
	$reach{operCount} = $RI->{operCount};

	# number of interfaces
	$reach{intfTotal} = $NI->{system}{intfTotal} eq 0 ? 'U' : $NI->{system}{intfTotal}; # from run update
	$reach{intfCollect} = $NI->{system}{intfCollect}; # from run update
	$reach{intfUp} = $RI->{intfUp} ne '' ? $RI->{intfUp} : 0; # from run collect
	$reach{intfColUp} = $RI->{intfColUp}; # from run collect

	# Things which don't do collect get 100 for availability
	if ( $reach{availability} eq "" and !getbool($NI->{system}{collect}) ) {
		$reach{availability} = "100";
	}
	elsif ( $reach{availability} eq "" ) { $reach{availability} = "U"; }

	my ($outage,undef) = outageCheck(node=>$S->{node},time=>time());
	dbg("Outage for $S->{name} is $outage");
	# Health should actually reflect a combination of these values
	# ie if response time is high health should be decremented.
	if ( $pingresult == 100 and $snmpresult == 100 ) {

		$reach{reachability} = 100;
		if ( $reach{operCount} > 0 ) {
			$reach{availability} =  sprintf("%.2f", $reach{operStatus} / $reach{operCount});
		}

		if ($reach{reachability} > 100) { $reach{reachability} = 100; }
		($reach{responsetime},$responseWeight) = weightResponseTime($reach{responsetime});

		if ( getbool($NI->{system}{collect}) and $reach{cpu} ne "" ) {
			if    ( $reach{cpu} <= 10 ) { $cpuWeight = 100; }
			elsif ( $reach{cpu} <= 20 ) { $cpuWeight = 90; }
			elsif ( $reach{cpu} <= 30 ) { $cpuWeight = 80; }
			elsif ( $reach{cpu} <= 40 ) { $cpuWeight = 70; }
			elsif ( $reach{cpu} <= 50 ) { $cpuWeight = 60; }
			elsif ( $reach{cpu} <= 60 ) { $cpuWeight = 50; }
			elsif ( $reach{cpu} <= 70 ) { $cpuWeight = 35; }
			elsif ( $reach{cpu} <= 80 ) { $cpuWeight = 20; }
			elsif ( $reach{cpu} <= 90 ) { $cpuWeight = 10; }
			elsif ( $reach{cpu} <= 100 ) { $cpuWeight = 1; }

			if ( $reach{disk} ) {
				if    ( $reach{disk} <= 10 ) { $diskWeight = 100; }
				elsif ( $reach{disk} <= 20 ) { $diskWeight = 90; }
				elsif ( $reach{disk} <= 30 ) { $diskWeight = 80; }
				elsif ( $reach{disk} <= 40 ) { $diskWeight = 70; }
				elsif ( $reach{disk} <= 50 ) { $diskWeight = 60; }
				elsif ( $reach{disk} <= 60 ) { $diskWeight = 50; }
				elsif ( $reach{disk} <= 70 ) { $diskWeight = 35; }
				elsif ( $reach{disk} <= 80 ) { $diskWeight = 20; }
				elsif ( $reach{disk} <= 90 ) { $diskWeight = 10; }
				elsif ( $reach{disk} <= 100 ) { $diskWeight = 1; }

				dbg("Reach for Disk disk=$reach{disk} diskWeight=$diskWeight");
			}

			# Very aggressive swap weighting, 11% swap is pretty healthy.
			if ( $reach{swap} ) {
				if    ( $reach{swap} >= 95 ) { $swapWeight = 100; }
				elsif ( $reach{swap} >= 89 ) { $swapWeight = 95; }
				elsif ( $reach{swap} >= 70 ) { $swapWeight = 90; }
				elsif ( $reach{swap} >= 50 ) { $swapWeight = 70; }
				elsif ( $reach{swap} >= 30 ) { $swapWeight = 50; }
				elsif ( $reach{swap} >= 10 ) { $swapWeight = 30; }
				elsif ( $reach{swap} >= 0 ) { $swapWeight = 1; }

				dbg("Reach for Swap swap=$reach{swap} swapWeight=$swapWeight");
			}

			if    ( $reach{mem} >= 40 ) { $memWeight = 100; }
			elsif ( $reach{mem} >= 35 ) { $memWeight = 90; }
			elsif ( $reach{mem} >= 30 ) { $memWeight = 80; }
			elsif ( $reach{mem} >= 25 ) { $memWeight = 70; }
			elsif ( $reach{mem} >= 20 ) { $memWeight = 60; }
			elsif ( $reach{mem} >= 15 ) { $memWeight = 50; }
			elsif ( $reach{mem} >= 10 ) { $memWeight = 40; }
			elsif ( $reach{mem} >= 5 )  { $memWeight = 25; }
			elsif ( $reach{mem} >= 0 )  { $memWeight = 1; }
		}
		elsif ( getbool($NI->{system}{collect}) and $NI->{system}{nodeModel} eq "Generic" ) {
			$cpuWeight = 100;
			$memWeight = 100;
			### ehg 16 sep 2002 also make interface aavilability 100% - I dont care about generic switches interface health !
			$reach{availability} = 100;
		}
		else {
			$cpuWeight = 100;
			$memWeight = 100;
			### 2012-12-13 keiths, removed this stoopid line as availability was allways 100%
			### $reach{availability} = 100;
		}

		# Added little fix for when no interfaces are collected.
		if ( $reach{availability} !~ /\d+/ ) {
			$reach{availability} = "100";
		}

		# Makes 3Com memory health weighting always 100, and CPU, and Interface availibility
		if ( $NI->{system}{nodeModel} =~ /SSII 3Com/i ) {
			$cpuWeight = 100;
			$memWeight = 100;
			$reach{availability} = 100;

		}

		# Makes CatalystIOS memory health weighting always 100.
		# Add Baystack and Accelar
		if ( $NI->{system}{nodeModel} =~ /CatalystIOS|Accelar|BayStack|Redback|FoundrySwitch|Riverstone/i ) {
			$memWeight = 100;
		}

		info("REACH Values: reachability=$reach{reachability} availability=$reach{availability} responsetime=$reach{responsetime}");
		info("REACH Values: CPU reach=$reach{cpu} weight=$cpuWeight, MEM reach=$reach{mem} weight=$memWeight");

		if ( getbool($NI->{system}{collect}) and defined $S->{mdl}{interface}{nocollect}{ifDescr} ) {
			dbg("Getting Interface Utilisation Health");
			$intcount = 0;
			$intsummary = 0;
			# check if interface file exists - node may not be updated as yet....
			foreach my $index (keys %{$IF}) {
				# Don't do any stats cause the interface is not one we collect
				if ( getbool($IF->{$index}{collect}) ) {
					# Get the link availability from the local node!!!
					my $util = getSummaryStats(sys=>$S,type=>"interface",start=>"-15 minutes",end=>time(),index=>$index);
					if ($util->{$index}{inputUtil} eq 'NaN' or $util->{$index}{outputUtil} eq 'NaN') {
						dbg("SummaryStats for interface=$index of node $NI->{system}{name} skipped because value is NaN");
						next;
					}

					# lets make the interface metric the largest of input or output
					my $intUtil = $util->{$index}{inputUtil};
					if ( $intUtil < $util->{$index}{outputUtil} ) {
						$intUtil = $util->{$index}{outputUtil};
					}

					# only add interfaces with utilisation above metric_int_utilisation_above configuration option
					if ( $intUtil > $C->{'metric_int_utilisation_above'} or $C->{'metric_int_utilisation_above'} eq "" ) {
						$intsummary = $intsummary + ( 100 - $intUtil );
						++$intcount;
						info("Intf Summary util=$intUtil in=$util->{$index}{inputUtil} out=$util->{$index}{outputUtil} intsumm=$intsummary count=$intcount");
					}
				}
			} # FOR LOOP
			if ( $intsummary != 0 ) {
				$intWeight = sprintf( "%.2f", $intsummary / $intcount);
			} else {
				$intWeight = "NaN"
			}
		}
		else {
			$intWeight = 100;
		}

		# if the interfaces are unhealthy and lost stats, whack a 100 in there
		if ( $intWeight eq "NaN" or $intWeight > 100 ) { $intWeight = 100; }

		# Would be cool to collect some interface utilisation bits here.
		# Maybe thresholds are the best way to handle that though.  That
		# would pickup the peaks better.

		# keeping the health values for storing in the RRD
		$reachabilityHealth = ($reach{reachability} * $C->{weight_reachability});
		$availabilityHealth = ($reach{availability} * $C->{weight_availability});
		$responseHealth = ($responseWeight * $C->{weight_response});
		$cpuHealth = ($cpuWeight * $C->{weight_cpu});
		$memHealth = ($memWeight * $C->{weight_mem});
		$intHealth = ($intWeight * $C->{weight_int});
		$swapHealth = 0;
		$diskHealth = 0;

		# the minimum value for health should always be 1
		$reachabilityHealth = 1 if $reachabilityHealth < 1;
		$availabilityHealth = 1 if $availabilityHealth < 1;
		$responseHealth = 1 if $responseHealth < 1;
		$cpuHealth = 1 if $cpuHealth < 1;

		# overload the int and mem with swap and disk
		if ( $reach{swap} ) {
			$memHealth = ($memWeight * $C->{weight_mem}) / 2;
			$swapHealth =  ($swapWeight * $C->{weight_mem}) / 2;
			$memMax = 100 * $C->{weight_mem} / 2;
			$swapMax = 100 * $C->{weight_mem} / 2;;

			# the minimum value for health should always be 1
			$memHealth = 1 if $memHealth < 1;
			$swapHealth = 1 if $swapHealth < 1;
		}

		if ( $reach{disk} ) {
			$intHealth = ($intWeight * ($C->{weight_int} / 2));
			$diskHealth = ($diskWeight * ($C->{weight_int} / 2));
			$intMax = 100 * $C->{weight_int} / 2;
			$diskMax = 100 * $C->{weight_int} / 2;

			# the minimum value for health should always be 1
			$intHealth = 1 if $intHealth < 1;
			$diskHealth = 1 if $diskHealth < 1;
		}

		# Health is made up of a weighted values:
		### AS 16 Mar 02, implemented weights in nmis.conf
		$reach{health} = 	(
						$reachabilityHealth +
						$availabilityHealth +
						$responseHealth +
						$cpuHealth +
						$memHealth +
						$intHealth +
						$diskHealth +
						$swapHealth
					);

		info("Calculation of health=$reach{health}");
		if (lc $reach{health} eq 'nan') {
			dbg("Values Calc. reachability=$reach{reachability} * $C->{weight_reachability}");
			dbg("Values Calc. intWeight=$intWeight * $C->{weight_int}");
			dbg("Values Calc. responseWeight=$responseWeight * $C->{weight_response}");
			dbg("Values Calc. availability=$reach{availability} * $C->{weight_availability}");
			dbg("Values Calc. cpuWeight=$cpuWeight * $C->{weight_cpu}");
			dbg("Values Calc. memWeight=$memWeight * $C->{weight_mem}");
			dbg("Values Calc. swapWeight=$swapWeight * $C->{weight_mem}");
		}
	}
	elsif ( !getbool($NI->{system}{collect}) and $pingresult == 100 ) {
		$reach{reachability} = 100;
		$reach{availability} = 100;
		$reach{intfTotal} = 'U';
		($reach{responsetime},$responseWeight) = weightResponseTime($reach{responsetime});
		$reach{health} = ($reach{reachability} * 0.9) + ( $responseWeight * 0.1);
	}
	elsif ( ($pingresult == 0 or $snmpresult == 0) and $outage eq 'current') {
		$reach{reachability} = "U";
		$reach{availability} = "U";
		$reach{intfTotal} = 'U';
		$reach{responsetime} = "U";
		$reach{health} = "U";
		$reach{loss} = "U";
	}
	elsif ( $pingresult == 100 and $snmpresult == 0 ) {
		$reach{reachability} = 80; # correct ? is up and degraded
		$reach{availability} = "U";
		$reach{intfTotal} = 'U';
		$reach{health} = "U";
	}
	else {
		$reach{reachability} = 0;
		$reach{availability} = "U";
		$reach{responsetime} = "U";
		$reach{intfTotal} = 'U';
		$reach{health} = 0;
	}

	dbg("Reachability and Metric Stats Summary");
	dbg("collect=$NI->{system}{collect} (Node table)");
	dbg("ping=$pingresult (normalised)");
	dbg("cpuWeight=$cpuWeight (normalised)");
	dbg("memWeight=$memWeight (normalised)");
	dbg("swapWeight=$swapWeight (normalised)") if $swapWeight;
	dbg("intWeight=$intWeight (100 less the actual total interface utilisation)");
	dbg("diskWeight=$diskWeight");
	dbg("responseWeight=$responseWeight (normalised)");

	info("Reachability KPI=$reachabilityHealth/$reachabilityMax");
	info("Availability KPI=$availabilityHealth/$availabilityMax");
	info("Response KPI=$responseHealth/$responseMax");
	info("CPU KPI=$cpuHealth/$cpuMax");
	info("MEM KPI=$memHealth/$memMax");
	info("Int KPI=$intHealth/$intMax");
	info("Disk KPI=$diskHealth/$diskMax") if $diskHealth;
	info("SWAP KPI=$swapHealth/$swapMax") if $swapHealth;

	info("total number of interfaces=$reach{intfTotal}");
	info("total number of interfaces up=$reach{intfUp}");
	info("total number of interfaces collected=$reach{intfCollect}");
	info("total number of interfaces coll. up=$reach{intfColUp}");

	for $index ( sort keys %reach ) {
		dbg("$index=$reach{$index}");
	}

	$reach{health} = ($reach{health} > 100) ? 100 : $reach{health};
	my %reachVal;
	$reachVal{reachability}{value} = $reach{reachability};
	$reachVal{availability}{value} = $reach{availability};
	$reachVal{responsetime}{value} = $reach{responsetime};
	$reachVal{health}{value} = $reach{health};

	$reachVal{reachabilityHealth}{value} = $reachabilityHealth;
	$reachVal{availabilityHealth}{value} = $availabilityHealth;
	$reachVal{responseHealth}{value} = $responseHealth;
	$reachVal{cpuHealth}{value} = $cpuHealth;
	$reachVal{memHealth}{value} = $memHealth;
	$reachVal{intHealth}{value} = $intHealth;
	$reachVal{diskHealth}{value} = $diskHealth;
	$reachVal{swapHealth}{value} = $swapHealth;

	$reachVal{loss}{value} = $reach{loss};
	$reachVal{intfTotal}{value} = $reach{intfTotal};
	$reachVal{intfUp}{value} = $reach{intfTotal} eq 'U' ? 'U' : $reach{intfUp};
	$reachVal{intfCollect}{value} = $reach{intfTotal} eq 'U' ? 'U' : $reach{intfCollect};
	$reachVal{intfColUp}{value} = $reach{intfTotal} eq 'U' ? 'U' : $reach{intfColUp};
	$reachVal{reachability}{option} = "gauge,0:100";
	$reachVal{availability}{option} = "gauge,0:100";
	### 2014-03-18 keiths, setting maximum responsetime to 30 seconds.
	$reachVal{responsetime}{option} = "gauge,0:30000";
	$reachVal{health}{option} = "gauge,0:100";

	$reachVal{reachabilityHealth}{option} = "gauge,0:100";
	$reachVal{availabilityHealth}{option} = "gauge,0:100";
	$reachVal{responseHealth}{option} = "gauge,0:100";
	$reachVal{cpuHealth}{option} = "gauge,0:100";
	$reachVal{memHealth}{option} = "gauge,0:100";
	$reachVal{intHealth}{option} = "gauge,0:100";
	$reachVal{diskHealth}{option} = "gauge,0:100";
	$reachVal{swapHealth}{option} = "gauge,0:100";

	$reachVal{loss}{option} = "gauge,0:100";
	$reachVal{intfTotal}{option} = "gauge,0:U";
	$reachVal{intfUp}{option} = "gauge,0:U";
	$reachVal{intfCollect}{option} = "gauge,0:U";
	$reachVal{intfColUp}{option} = "gauge,0:U";

	my $db = updateRRD(sys=>$S,data=>\%reachVal,type=>"health"); # database name is 'reach'
	if ( $NI->{system}{nodeModel} eq 'PingOnly' ) {
		$NI->{graphtype}{health} = "health-ping,response";
	}
	elsif ( $NI->{system}{nodeModel} eq 'ServiceOnly' ) {
		$NI->{graphtype}{health} = "";
	}
	else {
		$NI->{graphtype}{health} = "health,kpi,response,numintf";
	}

END_runReach:
	info("Finished");
} # end runReach

#=========================================================================================

sub getIntfAllInfo {
	my $index;
	my $tmpDesc;
	my $intHash;
	my %interfaceInfo;

	### 2013-08-30 keiths, restructured to avoid creating and loading large Interface summaries
	if ( getbool($C->{disable_interfaces_summary}) ) {
		logMsg("getIntfAllInfo disabled with disable_interfaces_summary=$C->{disable_interfaces_summary}");
		return;
	}

	dbg("Starting");

	dbg("Getting Interface Info from all nodes");

	my $NT = loadLocalNodeTable();

	# Write a node entry for each node
	foreach my $node (sort keys %{$NT}) {
		if ( getbool($NT->{$node}{active}) and getbool($NT->{$node}{collect})) {
			my $info = loadNodeInfoTable($node);
			dbg("ADD node=$node",3);
			if (exists $info->{interface}) {
				foreach my $intf (keys %{$info->{interface}}) {

					$tmpDesc = &convertIfName($info->{interface}{$intf}{ifDescr});

					$intHash = "$node-$tmpDesc";

					dbg("$node $tmpDesc hash=$intHash $info->{$intf}{ifDescr}",3);

					if ( $info->{interface}{$intf}{ifDescr} ne "" ) {
						dbg("Add node=$node interface=$info->{interface}{$intf}{ifDescr}",2);
						$interfaceInfo{$intHash}{node} = $node;
						$interfaceInfo{$intHash}{sysName} = $info->{system}{sysName};
						$interfaceInfo{$intHash}{ifIndex} = $info->{interface}{$intf}{ifIndex};
						$interfaceInfo{$intHash}{ifDescr} = $info->{interface}{$intf}{ifDescr};
						$interfaceInfo{$intHash}{collect} = $info->{interface}{$intf}{collect};
						$interfaceInfo{$intHash}{real} = $info->{interface}{$intf}{real};
						$interfaceInfo{$intHash}{ifType} = $info->{interface}{$intf}{ifType};
						$interfaceInfo{$intHash}{ifSpeed} = $info->{interface}{$intf}{ifSpeed};
						$interfaceInfo{$intHash}{ifAdminStatus} = $info->{interface}{$intf}{ifAdminStatus};
						$interfaceInfo{$intHash}{ifOperStatus} = $info->{interface}{$intf}{ifOperStatus};
						$interfaceInfo{$intHash}{ifLastChange} = $info->{interface}{$intf}{ifLastChange};
						$interfaceInfo{$intHash}{Description} = $info->{interface}{$intf}{Description};
						$interfaceInfo{$intHash}{portModuleIndex} = $info->{interface}{$intf}{portModuleIndex};
						$interfaceInfo{$intHash}{portIndex} = $info->{interface}{$intf}{portIndex};
						$interfaceInfo{$intHash}{portDuplex} = $info->{interface}{$intf}{portDuplex};
						$interfaceInfo{$intHash}{portIfIndex} = $info->{interface}{$intf}{portIfIndex};
						$interfaceInfo{$intHash}{portSpantreeFastStart} = $info->{interface}{$intf}{portSpantreeFastStart};
						$interfaceInfo{$intHash}{vlanPortVlan} = $info->{interface}{$intf}{vlanPortVlan};
						$interfaceInfo{$intHash}{portAdminSpeed} = $info->{interface}{$intf}{portAdminSpeed};
						my $cnt = 1;
						while ($info->{interface}{$intf}{"ipAdEntAddr$cnt"} ne '') {
							$interfaceInfo{$intHash}{"ipAdEntAddr$cnt"} = $info->{interface}{$intf}{"ipAdEntAddr$cnt"};
							$interfaceInfo{$intHash}{"ipAdEntNetMask$cnt"} = $info->{interface}{$intf}{"ipAdEntNetMask$cnt"};
							$interfaceInfo{$intHash}{"ipSubnet$cnt"} = $info->{interface}{$intf}{"ipSubnet$cnt"};
							$interfaceInfo{$intHash}{"ipSubnetBits$cnt"} = $info->{interface}{$intf}{"ipSubnetBits$cnt"};
							$cnt++;
						}
					}
				}
			} else {
				logMsg("INFO empty interface info file of node $node");
			}
		}
	} # foreach $linkname
	# Write the interface table out.
	dbg("Writing Interface Info from all nodes");
	writeTable(dir=>'var',name=>"nmis-interfaces",data=>\%interfaceInfo);
	dbg("Finished");
}

#=========================================================================================

### create hash  write to /var for speeding up
### Cologne 2005
###
sub getNodeAllInfo {

	my %Info;

	dbg("Starting");
	dbg("Getting Info from all nodes");

	my $NT = loadLocalNodeTable();

	# Write a node entry for each  node
	foreach my $node (sort keys %{$NT}) {
		if ( getbool($NT->{$node}{active}) ) {
			my $nodeInfo = loadNodeInfoTable($node);
			# using this info
			$Info{$node}{nodeVendor} = $nodeInfo->{system}{nodeVendor};
			$Info{$node}{nodeModel} = $nodeInfo->{system}{nodeModel};
			$Info{$node}{nodeType} = $nodeInfo->{system}{nodeType};
		}
	}
	# write to disk
	writeTable(dir=>'var',name=>"nmis-nodeinfo",data=>\%Info) ;
	dbg("Finished");
}

#=========================================================================================

# fixme: deprecated, will be removed once the last customers who're using models
# with this feature have upgraded to 8.5.6.
sub runCustomPlugins {
	my %args = @_;
	my $S = $args{sys};
	my $node = $args{node};

	dbg("Starting, node $node");
	foreach my $custom ( keys %{$S->{mdl}{custom}} ) {
		if ( defined $S->{mdl}{custom}{$custom}{script} and $S->{mdl}{custom}{$custom}{script} ne "" ) {
			dbg("Found Custom Script $S->{mdl}{custom}{$custom}{script}");
			#Only scripts in /usr/local/nmis8/admin can be run.
			my $exec = "$C->{'<nmis_base>'}/$S->{mdl}{custom}{$custom}{script} node=$node debug=$C->{debug}";
			my $out = `$exec 2>&1`;
			if ( $out and $C->{debug} ) {
				dbg($out);
			}
			elsif ( $out ) {
				logMsg($out);
			}
		}
	}
	dbg("Finished");
}

#=========================================================================================

sub weightResponseTime {
	my $rt = shift;
	my $responseWeight = 0;

	if ( $rt eq "" ) {
		$rt = "U";
		$responseWeight = 0;
	}
	elsif ( $rt !~ /^[0-9]/ ) {
		$rt = "U";
		$responseWeight = 0;
	}
	elsif ( $rt == 0 ) {
		$rt = 1;
		$responseWeight = 100;
	}
	elsif ( $rt >= 1500 ) { $responseWeight = 0; }
	elsif ( $rt >= 1000 ) { $responseWeight = 10; }
	elsif ( $rt >= 900 ) { $responseWeight = 20; }
	elsif ( $rt >= 800 ) { $responseWeight = 30; }
	elsif ( $rt >= 700 ) { $responseWeight = 40; }
	elsif ( $rt >= 600 ) { $responseWeight = 50; }
	elsif ( $rt >= 500 ) { $responseWeight = 60; }
	elsif ( $rt >= 400 ) { $responseWeight = 70; }
	elsif ( $rt >= 300 ) { $responseWeight = 80; }
	elsif ( $rt >= 200 ) { $responseWeight = 90; }
	elsif ( $rt >= 0 ) { $responseWeight = 100; }
	return ($rt,$responseWeight);
}


#=========================================================================================

### 2011-12-29 keiths, centralising the copy of the remote files from slaves, so others can just load them.
sub nmisMaster {
	my %args = @_;

	$C->{master_sleep} = 15 if $C->{master_sleep} eq "";

	if (getbool($C->{server_master})) {
		info("Running NMIS Master Functions");

		if ( $C->{master_sleep} or $sleep ) {
			my $sleepNow = $C->{master_sleep};
			$sleepNow = $sleep if $sleep;
			info("Master is sleeping $sleepNow seconds (waiting for summary updates on slaves)");
			sleep $sleepNow;
		}

		my $ST = loadServersTable();
		for my $srv (keys %{$ST}) {
			## don't process server localhost for opHA2
			next if $srv eq "localhost";

			info("Master, processing Slave Server $srv, $ST->{$srv}{host}");

			dbg("Get loadnodedetails from $srv");
			getFileFromRemote(server => $srv, func => "loadnodedetails", group => $ST->{$srv}{group}, format => "text", file => getFileName(file => "$C->{'<nmis_var>'}/nmis-${srv}-Nodes"));

			dbg("Get sumnodetable from $srv");
			getFileFromRemote(server => $srv, func => "sumnodetable", group => $ST->{$srv}{group}, format => "text", file => getFileName(file => "$C->{'<nmis_var>'}/nmis-${srv}-nodesum"));

			my @hours = qw(8 16);
			foreach my $hour (@hours) {
				my $function = "summary". $hour ."h";
				dbg("get summary$hour from $srv");
				getFileFromRemote(server => $srv, func => "summary$hour", group => $ST->{$srv}{group}, format => "text", file => getFileName(file => "$C->{'<nmis_var>'}/nmis-$srv-$function"));
			}
		}
	}
}


#=========================================================================================

# preload all summary stats - for metric update and dashboard display.
sub nmisSummary {
	my %args = @_;

	my $pollTimer = NMIS::Timing->new;

	dbg("Calculating NMIS network stats for cgi cache");
	func::update_operations_stamp(type => "summary", start => $starttime, stop => undef)
			if ($type eq "summary");	# not if part of collect

	my $S = Sys::->new;

	### 2014-08-28 keiths, configurable metric periods
	my $metricsFirstPeriod = defined $C->{'metric_comparison_first_period'} ? $C->{'metric_comparison_first_period'} : "-8 hours";
	my $metricsSecondPeriod = defined $C->{'metric_comparison_second_period'} ? $C->{'metric_comparison_second_period'} : "-16 hours";

	summaryCache(sys=>$S,file=>'nmis-summary8h',start=>$metricsFirstPeriod,end=>time() );
	my $k = summaryCache(sys=>$S,file=>'nmis-summary16h', start=>$metricsSecondPeriod, end=>$metricsFirstPeriod );

	my $NS = getNodeSummary(C => $C);
	my $file = "nmis-nodesum";
	writeTable(dir=>'var',name=>$file,data=>$NS);
	dbg("Finished calculating NMIS network stats for cgi cache - wrote $k nodes");
	func::update_operations_stamp(type => "summary", start => $starttime, stop => Time::HiRes::time())
			if ($type eq "summary");	# not if part of collect

	if ( defined $C->{log_polling_time} and getbool($C->{log_polling_time})) {
		my $polltime = $pollTimer->elapTime();
		logMsg("Poll Time: $polltime");
	}

	sub summaryCache {
		my %args = @_;
		my $S = $args{sys};
		my $file = $args{file};
		my $start = $args{start};
		my $end = $args{end};
		my %summaryHash = ();
		my $NT = loadLocalNodeTable();
		my $NI;

		foreach my $node ( keys %{$NT}) {
			if ( getbool($NT->{$node}{active}) ) {
				$S->init(name=>$node,snmp=>'false');
				$NI = $S->ndinfo;
				#
				$summaryHash{$node}{reachable} = 'NaN';
				$summaryHash{$node}{response} = 'NaN';
				$summaryHash{$node}{loss} = 'NaN';
				$summaryHash{$node}{health} = 'NaN';
				$summaryHash{$node}{available} = 'NaN';
				$summaryHash{$node}{intfCollect} = 0;
				$summaryHash{$node}{intfColUp} = 0;
				my $stats;
				if (($stats = getSummaryStats(sys=>$S,type=>"health",start=>$start,end=>$end,index=>$node))) {
					%summaryHash = (%summaryHash,%{$stats});
				}
				if ( getbool($NI->{system}{nodedown}) ) {
					$summaryHash{$node}{nodedown} = 'true';
				}
				else {
					$summaryHash{$node}{nodedown} = 'false';
				}
			}
		}

		writeTable(dir=>'var',name=>$file,data=>\%summaryHash );

		return (scalar keys %summaryHash);
	}
}

#=========================================================================================

### Added escalate 0, to allow fast escalation and to implement
### consistent policies for notification.  This also helps to get rid of flapping
### things, ie if escalate0 = 5 then an interface goes down, no alert sent, next
### poll interface goes up and event cancelled!  Downside is a little longer before
### receiving first notification, so it depends on what the support SLA is.

### 11-Nov-11, keiths, update to this, changed the escalation so that through policy you can
### wait for 5 mins or just notify now, so Ecalation0 is 0 seconds, Escalation1 is 300 seconds
### then in Ecalations.xxxx, core devices might notify at Escalation0 while others at Escalation1
sub runEscalate {
	my %args = @_;

	my $pollTimer = NMIS::Timing->new;

	my $C = loadConfTable();
	my $NT = loadLocalNodeTable();

	my $outage_time;
	my $planned_outage;
	my $event_hash;
	my %location_data;
	my $time;
	my $escalate;
	my $event_age;
	my $esc_key;
	my $event;
	my $index;
	my $group;
	my $role;
	my $type;
	my $details;
	my @x;
	my $k;
	my $level;
	my $contact;
	my $target;
	my $field;
	my %keyhash;
	my $ifDescr;
	my %msgTable;
	my $serial = 0;
	my $serial_ns = 0;
	my %seen;

	dbg("Starting");
	func::update_operations_stamp(type => "escalate", start => $starttime, stop => undef)
			if ($type eq "escalate");	# not if part of collect
	# load Contacts table
	my $CT = loadContactsTable();

	# load the escalation policy table
	my $EST = loadEscalationsTable();

	### 2013-08-07 keiths, taking to long when MANY interfaces e.g. > 200,000
	# load the interface file to later check interface collect status.
	#my $II = loadInterfaceInfo();

	my $LocationsTable = loadLocationsTable();

	### keiths, work around for extra tables.
	my $ServiceStatusTable;
	my $useServiceStatusTable = 0;
	if ( tableExists('ServiceStatus') ) {
		$ServiceStatusTable = loadGenericTable('ServiceStatus');
		$useServiceStatusTable = 1;
	}

	my $BusinessServicesTable;
	my $useBusinessServicesTable = 0;
	if ( tableExists('BusinessServices') ) {
		$BusinessServicesTable = loadGenericTable('BusinessServices');
		$useBusinessServicesTable = 1;
	}

	# the events configuration table, controls active/notify/logging for each known event
	my $events_config = loadTable(dir => 'conf', name => 'Events'); # cannot use loadGenericTable as that checks and clashes with db_events_sql

	# add a full format time string for emails and message notifications
	# pull the system timezone and then the local time
	my $msgtime = get_localtime();

	# first load all non-historic events for all nodes
	my %allevents = loadAllEvents;

	# then send UP events to all those contacts to be notified as part of the escalation procedure
	# this loop skips ALL marked-as-current events!
  # current flag in event means: DO NOT TOUCH IN ESCALATE, STILL ALIVE AND ACTIVE
	# we might rename that transition t/f, and have this function handle only the ones with transition true.
	my @mustupnotify = grep(!getbool($allevents{$_}->{current}), keys %allevents);
	for my $eventkey (@mustupnotify)
	{
		my $thisevent = $allevents{$eventkey};

		# if the event is configured for no notify, do nothing
		my $thisevent_control = $events_config->{$thisevent->{event}}
		|| { Log => "true", Notify => "true", Status => "true"};

		# in case of Notify being off for this event, we don't have to check/walk/handle any notify fields at all
		# as we're deleting the record after the loop anyway.
		if (getbool($thisevent_control->{Notify}))
		{
			foreach my $field ( split(',', $thisevent->{notify}) ) # field = type:contact
			{
				$target = "";
				my @x = split /:/ , $field;
				my $type = shift @x;			# netsend, email, or pager ?
				dbg("Escalation type=$type contact=$contact");

				if ( $type =~ /email|ccopy|pager/ ) {
					foreach $contact (@x) {
						if ( exists $CT->{$contact} ) {
							if ( dutyTime($CT, $contact) ) {	# do we have a valid dutytime ??
								if ($type eq "pager") {
									$target = $target ? $target.",".$CT->{$contact}{Pager} : $CT->{$contact}{Pager};
								} else {
									$target = $target ? $target.",".$CT->{$contact}{Email} : $CT->{$contact}{Email};
								}
							}
						}
						else {
							dbg("Contact $contact not found in Contacts table");
						}
					} #foreach

					# no email targets found, and if default contact not found, assume we are not covering 24hr dutytime in this slot, so no mail.
					# maybe the next levelx escalation field will fill in the gap
					if ( !$target ) {
						if ( $type eq "pager" ) {
							$target = $CT->{default}{Pager};
						} else {
							$target = $CT->{default}{Email};
						}
						dbg("No $type contact matched (maybe check DutyTime and TimeZone?) - looking for default contact $target");
					}

					if ( $target)
					{
						foreach my $trgt ( split /,/, $target ) {
							my $message;
							my $priority;
							if ( $type eq "pager" )
							{
								$msgTable{$type}{$trgt}{$serial_ns}{message} =
										"NMIS: UP Notify $thisevent->{node} Normal $thisevent->{event} $thisevent->{element}";
								$serial_ns++ ;
							}
							else
							{
								if ($type eq "ccopy") {
									$message = "FOR INFORMATION ONLY\n";
									$priority = &eventToSMTPPri("Normal");
								} else {
									$priority = &eventToSMTPPri($thisevent->{level}) ;
								}
								$event_age = convertSecsHours(time - $thisevent->{startdate});

								$message .= "Node:\t$thisevent->{node}\nUP Event Notification\nEvent Elapsed Time:\t$event_age\nEvent:\t$thisevent->{event}\nElement:\t$thisevent->{element}\nDetails:\t$thisevent->{details}\n\n";

								if ( getbool($C->{mail_combine}) )
								{
									$msgTable{$type}{$trgt}{$serial}{count}++;
									$msgTable{$type}{$trgt}{$serial}{subject} = "NMIS Escalation Message, contains $msgTable{$type}{$trgt}{$serial}{count} message(s), $msgtime";
									$msgTable{$type}{$trgt}{$serial}{message} .= $message ;
									if ( $priority gt $msgTable{$type}{$trgt}{$serial}{priority} ) {
										$msgTable{$type}{$trgt}{$serial}{priority} = $priority ;
									}
								}
								else
								{
									$msgTable{$type}{$trgt}{$serial}{subject} = "$thisevent->{node} $thisevent->{event} - $thisevent->{element} - $thisevent->{details} at $msgtime" ;
									$msgTable{$type}{$trgt}{$serial}{message} = $message ;
									$msgTable{$type}{$trgt}{$serial}{priority} = $priority ;
									$msgTable{$type}{$trgt}{$serial}{count} = 1;
									$serial++;
								}
							}
						}
						# log the meta event, ONLY if both Log (and Notify) are enabled
						logEvent(node => $thisevent->{node}, event => "$type to $target UP Notify",
										 level => "Normal", element => $thisevent->{element},
										 details => $thisevent->{details})
								if (getbool($thisevent_control->{Log}));


						dbg("Escalation $type UP Notification node=$thisevent->{node} target=$target level=$thisevent->{level} event=$thisevent->{event} element=$thisevent->{element} details=$thisevent->{details} group=$NT->{$thisevent->{node}}{group}");
					}
				} # end email,ccopy,pager
				# now the netsends
				elsif ( $type eq "netsend" )
				{
					my $message = "UP Event Notification $thisevent->{node} Normal $thisevent->{event} $thisevent->{element} $thisevent->{details} at $msgtime";
					foreach my $trgt ( @x )
					{
						$msgTable{$type}{$trgt}{$serial_ns}{message} = $message ;
						$serial_ns++;
						dbg("NetSend $message to $trgt");
						# log the meta event, ONLY if both Log (and Notify) are enabled
						logEvent(node => $thisevent->{node}, event => "NetSend $message to $trgt UP Notify", level => "Normal", element => $thisevent->{element}, details => $thisevent->{details})
								if (getbool($thisevent_control->{Log}));
					} #foreach
				} # end netsend
				elsif ( $type eq "syslog" )
				{
					if (getbool($C->{syslog_use_escalation})) # syslog action
					{
						my $timenow = time();
						my $message = "NMIS_Event::$C->{server_name}::$timenow,$thisevent->{node},$thisevent->{event},$thisevent->{level},$thisevent->{element},$thisevent->{details}";
						my $priority = eventToSyslog($thisevent->{level});

						foreach my $trgt ( @x ) {
							$msgTable{$type}{$trgt}{$serial_ns}{message} = $message;
							$msgTable{$type}{$trgt}{$serial_ns}{priority} = $priority;
							$serial_ns++;
							dbg("syslog $message");
						} #foreach
					}
				} # end syslog
				elsif ( $type eq "json" )
				{
					# log the event as json file, AND save those updated bits back into the
					# soon-to-be-deleted/archived event record.
					my $node = $NT->{$thisevent->{node}};
					$thisevent->{nmis_server} = $C->{server_name};
					$thisevent->{customer} = $node->{customer};
					$thisevent->{location} = $LocationsTable->{$node->{location}}{Location};
					$thisevent->{geocode} = $LocationsTable->{$node->{location}}{Geocode};

					if ( $useServiceStatusTable ) {
						$thisevent->{serviceStatus} = $ServiceStatusTable->{$node->{serviceStatus}}{serviceStatus};
						$thisevent->{statusPriority} = $ServiceStatusTable->{$node->{serviceStatus}}{statusPriority};
					}

					if ( $useBusinessServicesTable ) {
						$thisevent->{businessService} = $BusinessServicesTable->{$node->{businessService}}{businessService};
						$thisevent->{businessPriority} = $BusinessServicesTable->{$node->{businessService}}{businessPriority};
					}

					# Copy the fields from nodes to the event
					my @nodeFields = split(",",$C->{'json_node_fields'});
					foreach my $field (@nodeFields) {
						$thisevent->{$field} = $node->{$field};
					}

					logJsonEvent(event => $thisevent, dir => $C->{'json_logs'});
					# may sound silly to update-then-archive but i'd rather have the historic event record contain
					# the full story
					if (my $err = eventUpdate(event => $thisevent))
					{
						logMsg("ERROR $err");
					}
				} # end json
				# any custom notification methods?
				else
				{
					if ( checkPerlLib("Notify::$type") )
					{
						dbg("Notify::$type $contact");

						my $timenow = time();
						my $datenow = returnDateStamp();
						my $message = "$datenow: $thisevent->{node}, $thisevent->{event}, $thisevent->{level}, $thisevent->{element}, $thisevent->{details}";
						foreach $contact (@x) {
							if ( exists $CT->{$contact} ) {
								if ( dutyTime($CT, $contact) ) {	# do we have a valid dutytime ??
									# check if UpNotify is true, and save with this event
									# and send all the up event notifies when the event is cleared.
									if ( getbool($EST->{$esc_key}{UpNotify})
											 and $thisevent->{event} =~ /$C->{upnotify_stateful_events}/i
										) {
										my $ct = "$type:$contact";
										my @l = split(',',$thisevent->{notify});
										if (not grep { $_ eq $ct } @l ) {
											push @l, $ct;
											$thisevent->{notify} = join(',',@l); # note: updated only for msgtable below, NOT saved!
										}
									}
									#$serial
									$msgTable{$type}{$contact}{$serial_ns}{message} = $message;
									$msgTable{$type}{$contact}{$serial_ns}{contact} = $CT->{$contact};
									$msgTable{$type}{$contact}{$serial_ns}{event} = $thisevent;
									$serial_ns++;
								}
							}
							else {
								dbg("Contact $contact not found in Contacts table");
							}
						}
					}
					else {
						dbg("ERROR runEscalate problem with escalation target unknown at level$thisevent->{escalate} $level type=$type");
					}
				}
			}
		}
		# now remove this event
		if (my $err = eventDelete(event => $thisevent))
		{
			logMsg("ERROR $err");
		}
		delete $allevents{$eventkey}; # ditch the removed event in the in-mem snapshot, too.
	}

	#===========================================
	my $stateless_event_dampening =  $C->{stateless_event_dampening} || 900;

	# now handle the actual escalations; only events marked-as-current are left now.
LABEL_ESC:
	for my $eventkey (keys %allevents)
	{
		my $thisevent = $allevents{$eventkey};
		my $mustupdate = undef;			# live changes to thisevent are ok, but saved back ONLY if this is set
		dbg("processing event $eventkey");

		# checking if event is stateless and dampen time has passed.
		if ( getbool($thisevent->{stateless}) and time() > $thisevent->{startdate} + $stateless_event_dampening ) {
			# yep, remove the event completely.
			dbg("stateless event $thisevent->{event} has exceeded dampening time of $stateless_event_dampening seconds.");
			eventDelete(event => $thisevent);
		}

		# set event control to policy or default=enabled.
		my $thisevent_control = $events_config->{$thisevent->{event}}
		|| { Log => "true", Notify => "true", Status => "true"};

		my $nd = $thisevent->{node};
		# lets start with checking that we have a valid node - the node may have been deleted.
		# note: loadAllEvents() doesn't return events for vanished nodes (but for inactive ones it does)
		if (!$NT->{$nd} or getbool($NT->{$nd}{active},"invert"))
		{
			if (getbool($thisevent_control->{Log})
					and getbool($thisevent_control->{Notify})) # meta-events are subject to both Notify and Log
			{
				logEvent(node => $nd, event => "Deleted Event: $thisevent->{event}", level => $thisevent->{level},
								 element => $thisevent->{element}, details => $thisevent->{details});

				my $timenow = time();
				my $message = "NMIS_Event::$C->{server_name}::$timenow,$thisevent->{node},Deleted Event: $thisevent->{event},$thisevent->{level},$thisevent->{element},$thisevent->{details}";
				my $priority = eventToSyslog($thisevent->{level});
				sendSyslog(
					server_string => $C->{syslog_server},
					facility => $C->{syslog_facility},
					message => $message,
					priority => $priority
						);
			}

			logMsg("INFO ($nd) Node not active, deleted Event=$thisevent->{event} Element=$thisevent->{element}");
			eventDelete(event => $thisevent);

			next LABEL_ESC;
		}

		### 2013-08-07 keiths, taking too long when MANY interfaces e.g. > 200,000
		if ( $thisevent->{event} =~ /interface/i
				 and $thisevent->{event} !~ /proactive/i )
		{
			### load the interface information and check the collect status.
			my $S = Sys::->new; # node object
			if (($S->init(name=>$nd,snmp=>'false'))) { # get all info of node
				my $IFD = $S->ifDescrInfo(); # interface info indexed by ifDescr
				if ( !getbool($IFD->{$thisevent->{element}}{collect}) )
				{
					# meta events are subject to both Log and Notify controls
					if (getbool($thisevent_control->{Log}) and getbool($thisevent_control->{Notify}))
					{
						logEvent(node => $thisevent->{node}, event => "Deleted Event: $thisevent->{event}",
										 level => $thisevent->{level},
										 element => " no matching interface or no collect Element=$thisevent->{element}");
					}
					logMsg("INFO ($thisevent->{node}) Interface not active, deleted Event=$thisevent->{event} Element=$thisevent->{element}");

					eventDelete(event => $thisevent);
					next LABEL_ESC;
				}
			}
		}

		# if an planned outage is in force, keep writing the start time of any unack event to the current start time
		# so when the outage expires, and the event is still current, we escalate as if the event had just occured
		my ($outage,undef) = outageCheck(node=>$thisevent->{node},time=>time());
		dbg("Outage for $thisevent->{node} is $outage");
		if ( $outage eq "current" and getbool($thisevent->{ack},"invert") )
		{
			$thisevent->{startdate} = time();
			if (my $err = eventUpdate(event => $thisevent))
			{
				logMsg("ERROR $err");
			}
		}
		# set the current outage time
		$outage_time = time() - $thisevent->{startdate};

		# if we are to escalate, this event must not be part of a planned outage and un-ack.
		if ( $outage ne "current" and getbool($thisevent->{ack},"invert"))
		{
			# we have list of nodes that this node depends on in $NT->{$runnode}{depend}
			# if any of those have a current Node Down alarm, then lets just move on with a debug message
			# should we log that we have done this - maybe not....

			if ( $NT->{$thisevent->{node}}{depend} ne '') {
				foreach my $node_depend ( split /,/ , $NT->{$thisevent->{node}}{depend} ) {
					next if $node_depend eq "N/A" ;		# default setting
					next if $node_depend eq $thisevent->{node};	# remove the catch22 of self dependancy.
					#only do dependancy if node is active.
					if (defined $NT->{$node_depend}{active} and getbool($NT->{$node_depend}{active}))
					{
						if (my $event_exists = eventExist($node_depend, "Node Down", undef))
						{
							my $erec = eventLoad(filename => $event_exists) if ($event_exists);
							if (ref($erec) eq "HASH" and $erec->{current})
							{
								dbg("NOT escalating $thisevent->{node} $thisevent->{event} as dependant $node_depend is reported as down");
								next LABEL_ESC;
							}
						}
					}
				}
			}

			undef %keyhash;		# clear this every loop
			$escalate = $thisevent->{escalate};	# save this as a flag

			# now depending on the event escalate the event up a level or so depending on how long it has been active
			# now would be the time to notify as to the event. node down every 15 minutes, interface down every 4 hours?
			# maybe a deccreasing run 15,30,60,2,4,etc
			# proactive events would be escalated daily
			# when escalation hits 10 they could auto delete?
			# core, distrib and access could escalate at different rates.

			# note - all sent to lowercase here to get a match
			my $NI = loadNodeInfoTable($thisevent->{node}, suppress_errors => 1);
			$group = lc($NI->{system}{group});
			$role = lc($NI->{system}{roleType});
			$type = lc($NI->{system}{nodeType});
			$event = lc($thisevent->{event});

			dbg("looking for Event to Escalation Table match for Event[ Node:$thisevent->{node} Event:$event Element:$thisevent->{element} ]");
			dbg("and node values node=$NI->{system}{name} group=$group role=$role type=$type");
			# Escalation_Key=Group:Role:Type:Event
			my @keylist = (
				$group."_".$role."_".$type."_".$event ,
				$group."_".$role."_".$type."_"."default",
				$group."_".$role."_"."default"."_".$event ,
				$group."_".$role."_"."default"."_"."default",
				$group."_"."default"."_".$type."_".$event ,
				$group."_"."default"."_".$type."_"."default",
				$group."_"."default"."_"."default"."_".$event ,
				$group."_"."default"."_"."default"."_"."default",
				"default"."_".$role."_".$type."_".$event ,
				"default"."_".$role."_".$type."_"."default",
				"default"."_".$role."_"."default"."_".$event ,
				"default"."_".$role."_"."default"."_"."default",
				"default"."_"."default"."_".$type."_".$event ,
				"default"."_"."default"."_".$type."_"."default",
				"default"."_"."default"."_"."default"."_".$event ,
				"default"."_"."default"."_"."default"."_"."default"
					);

			# lets allow all possible keys to match !
			# so one event could match two or more escalation rules
			# can have specific notifies to one group, and a 'catch all' to manager for example.

			foreach my $klst( @keylist ) {
				foreach my $esc (keys %{$EST}) {
					my $esc_short = lc "$EST->{$esc}{Group}_$EST->{$esc}{Role}_$EST->{$esc}{Type}_$EST->{$esc}{Event}";

					$EST->{$esc}{Event_Node} = ($EST->{$esc}{Event_Node} eq '') ? '.*' : $EST->{$esc}{Event_Node};
					$EST->{$esc}{Event_Element} = ($EST->{$esc}{Event_Element} eq '') ? '.*' : $EST->{$esc}{Event_Element};
					$EST->{$esc}{Event_Node} =~ s;/;;g;
					$EST->{$esc}{Event_Element} =~ s;/;\\/;g;
					if ($klst eq $esc_short
							and $thisevent->{node} =~ /$EST->{$esc}{Event_Node}/i
							and $thisevent->{element} =~ /$EST->{$esc}{Event_Element}/i
							) {
						$keyhash{$esc} = $klst;
						dbg("match found for escalation key=$esc");
					}
					else {
						#dbg("no match found for escalation key=$esc, esc_short=$esc_short");
					}
				}
			}

			my $cnt_hash = keys %keyhash;
			dbg("$cnt_hash match(es) found for $thisevent->{node}");

			foreach $esc_key ( keys %keyhash )
			{
				dbg("Matched Escalation Table Group:$EST->{$esc_key}{Group} Role:$EST->{$esc_key}{Role} Type:$EST->{$esc_key}{Type} Event:$EST->{$esc_key}{Event} Event_Node:$EST->{$esc_key}{Event_Node} Event_Element:$EST->{$esc_key}{Event_Element}");
				dbg("Pre Escalation : $thisevent->{node} Event $thisevent->{event} is $outage_time seconds old escalation is $thisevent->{escalate}");

				# default escalation for events
				# 28 apr 2003 moved times to nmis.conf
				for my $esclevel (reverse(0..10))
				{
					if ($outage_time >= $C->{"escalate$esclevel"})
					{
						$mustupdate = 1 if ($thisevent->{escalate} != $esclevel); # if level has changed
						$thisevent->{escalate} = $esclevel;
						last;
					}
				}

				dbg("Post Escalation: $thisevent->{node} Event $thisevent->{event} is $outage_time seconds old, escalation is $thisevent->{escalate}");
				if ($C->{debug} and $escalate == $thisevent->{escalate}) {
					my $level= "Level".($thisevent->{escalate} + 1);
					dbg("Next Notification Target would be $level");
					dbg("Contact: ".$EST->{$esc_key}{$level});
				}
				# send a new email message as the escalation again.
				# ehg 25oct02 added win32 netsend message type (requires SAMBA on this host)
				if ( $escalate != $thisevent->{escalate} ) {
					$event_age = convertSecsHours(time - $thisevent->{startdate});
					$time = &returnDateStamp;

					# get the string of type email:contact1:contact2,netsend:contact1:contact2,\
					# pager:contact1:contact2,email:sysContact
					$level = lc($EST->{$esc_key}{'Level'.$thisevent->{escalate}});

					if ( $level ne "")
					{
						# Now we have a string, check for multiple notify types
						foreach $field ( split "," , $level ) {
							$target = "";
							@x = split /:/ , lc $field;
							$type = shift @x;			# first entry is email, ccopy, netsend or pager

							dbg("Escalation type=$type");

							if ( $type =~ /email|ccopy|pager/ )
							{
								foreach $contact (@x) {
									my $contactLevelSend = 0;
									my $contactDutyTime = 0;
									# if sysContact, use device syscontact as key into the contacts table hash
									if ( $contact eq "syscontact") {
										if ($NI->{sysContact} ne '') {
											$contact = lc $NI->{sysContact};
											dbg("Using node $thisevent->{node} sysContact $NI->{sysContact}");
										} else {
											$contact = 'default';
										}
									}

									### better handling of upnotify for certain notification types.
									if ( $type !~ /email|pager/ ) {
										# check if UpNotify is true, and save with this event
										# and send all the up event notifies when the event is cleared.
										if ( getbool($EST->{$esc_key}{UpNotify})
												 and $thisevent->{event} =~ /$C->{upnotify_stateful_events}/i
												 and getbool($thisevent_control->{Notify})
										 ) {
											my $ct = "$type:$contact";
											my @l = split(',',$thisevent->{notify});
											if (not grep { $_ eq $ct } @l ) {
												push @l, $ct;
												$thisevent->{notify} = join(',',@l);
												$mustupdate = 1;
											}
										}
									}

									if ( exists $CT->{$contact} ) {
										if ( dutyTime($CT, $contact) ) {	# do we have a valid dutytime ??
											$contactDutyTime = 1;

											# Duty Time is OK check level match
											if ( $CT->{$contact}{Level} eq "" ) {
												dbg("SEND Contact $contact no filtering by Level defined");
												$contactLevelSend = 1;
											}
											elsif ( $thisevent->{level} =~ /$CT->{$contact}{Level}/i ) {
												dbg("SEND Contact $contact filtering by Level: $CT->{$contact}{Level}, event level is $thisevent->{level}");
												$contactLevelSend = 1;
											}
											elsif ( $thisevent->{level} !~ /$CT->{$contact}{Level}/i ) {
												dbg("STOP Contact $contact filtering by Level: $CT->{$contact}{Level}, event level is $thisevent->{level}");
												$contactLevelSend = 0;
											}
										}

										if ( $contactDutyTime and $contactLevelSend ) {
											if ($type eq "pager") {
												$target = $target ? $target.",".$CT->{$contact}{Pager} : $CT->{$contact}{Pager};
											} else {
												$target = $target ? $target.",".$CT->{$contact}{Email} : $CT->{$contact}{Email};
											}

											# check if UpNotify is true, and save with this event
											# and send all the up event notifies when the event is cleared.
											if ( getbool($EST->{$esc_key}{UpNotify})
													 and $thisevent->{event} =~ /$C->{upnotify_stateful_events}/i
													 and getbool($thisevent_control->{Notify})
												) {
												my $ct = "$type:$contact";
												my @l = split(',',$thisevent->{notify});
												if (not grep { $_ eq $ct } @l ) {
													push @l, $ct;
													$thisevent->{notify} = join(',',@l);
													$mustupdate = 1;
												}
											}
										}
										else {
											dbg("STOP Contact duty time: $contactDutyTime, contact level: $contactLevelSend");
										}
									}
									else {
										dbg("Contact $contact not found in Contacts table");
									}
								} #foreach

								# no email targets found, and if default contact not found, assume we are not
								# covering 24hr dutytime in this slot, so no mail.
								# maybe the next levelx escalation field will fill in the gap
								if ( !$target )
								{
									if ( $type eq "pager" ) {
										$target = $CT->{default}{Pager};
									} else {
										$target = $CT->{default}{Email};
									}
									dbg("No $type contact matched (maybe check DutyTime and TimeZone?) - looking for default contact $target");
								}
								else						# have target
								{
									foreach my $trgt ( split /,/, $target ) {
										my $message;
										my $priority;
										if ( $type eq "pager" )
										{
											if (getbool($thisevent_control->{Notify}))
											{
												$msgTable{$type}{$trgt}{$serial_ns}{message} = "NMIS: Esc. $thisevent->{escalate} $event_age $thisevent->{node} $thisevent->{level} $thisevent->{event} $thisevent->{details}";
												$serial_ns++ ;
											}
										}
										else
										{
											if ($type eq "ccopy") {
												$message = "FOR INFORMATION ONLY\n";
												$priority = &eventToSMTPPri("Normal");
											} else {
												$priority = &eventToSMTPPri($thisevent->{level}) ;
											}

											###2013-10-08 arturom, keiths, Added link to interface name if interface event.
											$C->{nmis_host_protocol} = "http" if $C->{nmis_host_protocol} eq "";
											$message .= "Node:\t$thisevent->{node}\nNotification at Level$thisevent->{escalate}\nEvent Elapsed Time:\t$event_age\nSeverity:\t$thisevent->{level}\nEvent:\t$thisevent->{event}\nElement:\t$thisevent->{element}\nDetails:\t$thisevent->{details}\nLink to Node: $C->{nmis_host_protocol}://$C->{nmis_host}$C->{network}?act=network_node_view&widget=false&node=$thisevent->{node}\n";
											if ( $thisevent->{event} =~ /Interface/ ) {
												my $ifIndex = undef;
												my $S = Sys::->new; # node object
												if (($S->init(name=>$thisevent->{node},snmp=>'false'))) { # get all info of node
													my $IFD = $S->ifDescrInfo(); # interface info indexed by ifDescr
													if ( getbool($IFD->{$thisevent->{element}}{collect}) ) {
														$ifIndex = $IFD->{$thisevent->{element}}{ifIndex};
														$message .= "Link to Interface:\t$C->{nmis_host_protocol}://$C->{nmis_host}$C->{network}?act=network_interface_view&widget=false&node=$thisevent->{node}&intf=$ifIndex\n";
													}
												}
											}
											$message .= "\n";

											if (getbool($thisevent_control->{Notify}))
											{
												if ( getbool($C->{mail_combine}) ) {
													$msgTable{$type}{$trgt}{$serial}{count}++;
													$msgTable{$type}{$trgt}{$serial}{subject} = "NMIS Escalation Message, contains $msgTable{$type}{$trgt}{$serial}{count} message(s), $msgtime";
													$msgTable{$type}{$trgt}{$serial}{message} .= $message ;
													if ( $priority gt $msgTable{$type}{$trgt}{$serial}{priority} ){
														$msgTable{$type}{$trgt}{$serial}{priority} = $priority ;
													}
												} else {
													$msgTable{$type}{$trgt}{$serial}{subject} = "$thisevent->{node} $thisevent->{event} - $thisevent->{element} - $thisevent->{details} at $msgtime" ;
													$msgTable{$type}{$trgt}{$serial}{message} = $message ;
													$msgTable{$type}{$trgt}{$serial}{priority} = $priority ;
													$msgTable{$type}{$trgt}{$serial}{count} = 1;
													$serial++;
												}
											}
										}
									}

									# meta-events are subject to Notify and Log
									logEvent(node => $thisevent->{node},
													 event => "$type to $target Esc$thisevent->{escalate} $thisevent->{event}",
													 level => $thisevent->{level}, element => $thisevent->{element}, details => $thisevent->{details})
											if (getbool($thisevent_control->{Notify}) and getbool($thisevent_control->{Log}));

										dbg("Escalation $type Notification node=$thisevent->{node} target=$target level=$thisevent->{level} event=$thisevent->{event} element=$thisevent->{element} details=$thisevent->{details} group=$NT->{$thisevent->{node}}{group}");
								} # if $target
							} # end email,ccopy,pager

							# now the netsends
							elsif ( $type eq "netsend" )
							{
								if (getbool($thisevent_control->{Notify}))
								{
									my $message = "Escalation $thisevent->{escalate} $thisevent->{node} $thisevent->{level} $thisevent->{event} $thisevent->{element} $thisevent->{details} at $msgtime";
									foreach my $trgt ( @x ) {
										$msgTable{$type}{$trgt}{$serial_ns}{message} = $message ;
										$serial_ns++;
										dbg("NetSend $message to $trgt");

										# meta-events are subject to both
										logEvent(node => $thisevent->{node},
														 event => "NetSend $message to $trgt $thisevent->{event}",
														 level => $thisevent->{level}, element => $thisevent->{element},
														 details => $thisevent->{details})
												if (getbool($thisevent_control->{Log}));
									} #foreach
								}
							} # end netsend
							elsif ( $type eq "syslog" )
							{
								# check if UpNotify is true, and save with this event
								# and send all the up event notifies when the event is cleared.
								if ( getbool($EST->{$esc_key}{UpNotify})
										 and $thisevent->{event} =~ /$C->{upnotify_stateful_events}/i
										 and getbool($thisevent_control->{Notify})
								 ) {
									my $ct = "$type:server";
									my @l = split(',',$thisevent->{notify});
									if (not grep { $_ eq $ct } @l ) {
										push @l, $ct;
										$thisevent->{notify} = join(',',@l);
										$mustupdate = 1;
									}
								}

								if (getbool($thisevent_control->{Notify}))
								{
									my $timenow = time();
									my $message = "NMIS_Event::$C->{server_name}::$timenow,$thisevent->{node},$thisevent->{event},$thisevent->{level},$thisevent->{element},$thisevent->{details}";
									my $priority = eventToSyslog($thisevent->{level});
									if ( getbool($C->{syslog_use_escalation}) ) {
										foreach my $trgt ( @x ) {
											$msgTable{$type}{$trgt}{$serial_ns}{message} = $message;
											$msgTable{$type}{$trgt}{$serial}{priority} = $priority;
											$serial_ns++;
											dbg("syslog $message");
										} #foreach
									}
								}
							} # end syslog
							elsif ( $type eq "json" )
							{
								if ( getbool($EST->{$esc_key}{UpNotify})
										 and $thisevent->{event} =~ /$C->{upnotify_stateful_events}/i
										 and getbool($thisevent_control->{Notify})
								 ) {
									my $ct = "$type:server";
									my @l = split(',',$thisevent->{notify});
									if (not grep { $_ eq $ct } @l ) {
										push @l, $ct;
										$thisevent->{notify} = join(',',@l);
										$mustupdate = 1;
									}
								}
								# amend the event - attention: this changes the live event,
								# and will be saved back!
								$mustupdate = 1;
								my $node = $NT->{$thisevent->{node}};
								$thisevent->{nmis_server} = $C->{server_name};
								$thisevent->{customer} = $node->{customer};
								$thisevent->{location} = $LocationsTable->{$node->{location}}{Location};
								$thisevent->{geocode} = $LocationsTable->{$node->{location}}{Geocode};

								if ( $useServiceStatusTable ) {
									$thisevent->{serviceStatus} = $ServiceStatusTable->{$node->{serviceStatus}}{serviceStatus};
									$thisevent->{statusPriority} = $ServiceStatusTable->{$node->{serviceStatus}}{statusPriority};
								}

								if ( $useBusinessServicesTable ) {
									$thisevent->{businessService} = $BusinessServicesTable->{$node->{businessService}}{businessService};
									$thisevent->{businessPriority} = $BusinessServicesTable->{$node->{businessService}}{businessPriority};
								}

								# Copy the fields from nodes to the event
								my @nodeFields = split(",",$C->{'json_node_fields'});
								foreach my $field (@nodeFields) {
									$thisevent->{$field} = $node->{$field};
								}

								logJsonEvent(event => $thisevent, dir => $C->{'json_logs'})
										if (getbool($thisevent_control->{Notify}));
							} # end json
							elsif (getbool($thisevent_control->{Notify}))
							{
								if ( checkPerlLib("Notify::$type") ) {
									dbg("Notify::$type $contact");
									my $timenow = time();
									my $datenow = returnDateStamp();
									my $message = "$datenow: $thisevent->{node}, $thisevent->{event}, $thisevent->{level}, $thisevent->{element}, $thisevent->{details}";
									foreach $contact (@x) {
										if ( exists $CT->{$contact} ) {
											if ( dutyTime($CT, $contact) ) {	# do we have a valid dutytime ??
												# check if UpNotify is true, and save with this event
												# and send all the up event notifies when the event is cleared.
												if ( getbool($EST->{$esc_key}{UpNotify})
														 and $thisevent->{event} =~ /$C->{upnotify_stateful_events}/i
												 ) {
													my $ct = "$type:$contact";
													my @l = split(',',$thisevent->{notify});
													if (not grep { $_ eq $ct } @l ) {
														push @l, $ct;
														$thisevent->{notify} = join(',',@l); # fudged up
														$mustupdate = 1;
													}
												}
												#$serial
												$msgTable{$type}{$contact}{$serial_ns}{message} = $message;
												$msgTable{$type}{$contact}{$serial_ns}{contact} = $CT->{$contact};
												$msgTable{$type}{$contact}{$serial_ns}{event} = $thisevent;
												$serial_ns++;
											}
										}
										else {
											dbg("Contact $contact not found in Contacts table");
										}
									}
								}
								else {
									dbg("ERROR runEscalate problem with escalation target unknown at level$thisevent->{escalate} $level type=$type");
								}
							}
						} # foreach field
					} # endif $level
				} # if escalate
			} # foreach esc_key
		} # end of outage check

		# now we're done with this event, let's update it if we have to - and if nobody has deleted the event since the start of this update run (as we're not locking this globally) - eventkey is the full filename
		if ($mustupdate && -f $eventkey)
		{
			if (my $err = eventUpdate(event => $thisevent))
			{
				logMsg("ERROR $err");
			}
		}
	}

	# Cologne, send the messages now
	sendMSG(data=>\%msgTable);
	dbg("Finished");
	if ( defined $C->{log_polling_time} and getbool($C->{log_polling_time})) {
		my $polltime = $pollTimer->elapTime();
		logMsg("Poll Time: $polltime");
	}
	func::update_operations_stamp(type => "escalate",
																start => $starttime,
																stop => Time::HiRes::time())
			if ($type eq "escalate");	# not if part of collect
} # end runEscalate

#=========================================================================================

#
# structure of the hash:
# device name => email, ccopy, netsend, pager
#	target
#  		serial
#			subject
#			message
#			priority
# Cologne.

sub sendMSG {
	my %args = @_;
	my $msgTable = $args{data};
	my $C = loadConfTable(); # get ref

	my $target;
	my $serial;
	dbg("Starting");

	foreach my $method (keys %$msgTable) {
		dbg("Method $method");
		if ($method eq "email") {

			# fixme: this is slightly inefficient as the new sendEmail can send to multiple targets in one go
			foreach $target (keys %{$msgTable->{$method}}) {
				foreach $serial (keys %{$msgTable->{$method}{$target}})
				{
					next if $C->{mail_server} eq '';

					my ($status, $code, $errmsg) = sendEmail(
					  # params for connection and sending
						sender => $C->{mail_from},
						recipients => [$target],

						mailserver => $C->{mail_server},
						serverport => $C->{mail_server_port},
						hello => $C->{mail_domain},
						usetls => $C->{mail_use_tls},
						ipproto => $C->{mail_server_ipproto},

						username => $C->{mail_user},
						password => $C->{mail_password},

						# and params for making the message on the go
						to => $target,
						from => $C->{mail_from},
						subject => $$msgTable{$method}{$target}{$serial}{subject},
						body => $$msgTable{$method}{$target}{$serial}{message},
						priority => $$msgTable{$method}{$target}{$serial}{priority},
							);

					if (!$status)
					{
						logMsg("Error: Sending email to $target failed: $code $errmsg");
					}
					else
					{
						dbg("Escalation Email Notification sent to $target");
					}
				}
			}
		} # end email
		### Carbon copy notifications - no action required - FYI only.
		elsif ( $method eq "ccopy" ) {
			# fixme: this is slightly inefficient as the new sendEmail can send to multiple targets in one go
			foreach $target (keys %{$msgTable->{$method}}) {
				foreach $serial (keys %{$msgTable->{$method}{$target}}) {
					next if $C->{mail_server} eq '';

					my ($status, $code, $errmsg) = sendEmail(
					  # params for connection and sending
						sender => $C->{mail_from},
						recipients => [$target],

						mailserver => $C->{mail_server},
						serverport => $C->{mail_server_port},
						hello => $C->{mail_domain},
						usetls => $C->{mail_use_tls},
						ipproto => $C->{mail_server_ipproto},

						username => $C->{mail_user},
						password => $C->{mail_password},

						# and params for making the message on the go
						to => $target,
						from => $C->{mail_from},
						subject => $$msgTable{$method}{$target}{$serial}{subject},
						body => $$msgTable{$method}{$target}{$serial}{message},
						priority => $$msgTable{$method}{$target}{$serial}{priority},
							);

					if (!$status)
					{
						logMsg("Error: Sending email to $target failed: $code $errmsg");
					}
					else
					{
						dbg("Escalation CC Email Notification sent to $target");
					}
				}
			}
		} # end ccopy
		elsif ( $method eq "netsend" ) {
			foreach $target (keys %{$msgTable->{$method}}) {
				foreach $serial (keys %{$msgTable->{$method}{$target}}) {
					dbg("netsend $$msgTable{$method}{$target}{$serial}{message} to $target");
					# read any stdout messages and throw them away
					if ($^O =~ /win32/i) {
						# win32 platform
						my $dump=`net send $target $$msgTable{$method}{$target}{$serial}{message}`;
					}
					else {
						# Linux box
						my $dump=`echo $$msgTable{$method}{$target}{$serial}{message}|smbclient -M $target`;
					}
				} # end netsend
			}
		}

		# now the syslog
		elsif ( $method eq "syslog" ) {
			foreach $target (keys %{$msgTable->{$method}}) {
				foreach $serial (keys %{$msgTable->{$method}{$target}}) {
					dbg(" sendSyslog to $target");
					sendSyslog(
						server_string => $C->{syslog_server},
						facility => $C->{syslog_facility},
						message => $$msgTable{$method}{$target}{$serial}{message},
						priority => $$msgTable{$method}{$target}{$serial}{priority}
					);
				} # end syslog
			}
		}
		# now the pagers
		elsif ( $method eq "pager" ) {
			foreach $target (keys %{$msgTable->{$method}}) {
				foreach $serial (keys %{$msgTable->{$method}{$target}}) {
					next if $C->{snpp_server} eq '';
					dbg(" SendSNPP to $target");
					sendSNPP(
						server => $C->{snpp_server},
						pagerno => $target,
						message => $$msgTable{$method}{$target}{$serial}{message}
					);
				}
			} # end pager
		}
		# now the extensible stuff.......
		else {

			my $class = "Notify::$method";
			my $classMethod = $class."::sendNotification";
			if ( checkPerlLib($class) ) {
				eval "require $class";
				logMsg($@) if $@;
				dbg("Using $classMethod to send notification to $$msgTable{$method}{$target}{$serial}{contact}->{Contact}");
				my $function = \&{$classMethod};
				foreach $target (keys %{$msgTable->{$method}}) {
					foreach $serial (keys %{$msgTable->{$method}{$target}}) {
						dbg("Notify method=$method, target=$target, serial=$serial message=". $$msgTable{$method}{$target}{$serial}{message});
						if ( $target and $$msgTable{$method}{$target}{$serial}{message} ) {
							$function->(
								message => $$msgTable{$method}{$target}{$serial}{message},
								event => $$msgTable{$method}{$target}{$serial}{event},
								contact => $$msgTable{$method}{$target}{$serial}{contact},
								priority => $$msgTable{$method}{$target}{$serial}{priority},
								C => $C
							);
						}
					}
				}
			}
			else {
				dbg("ERROR unknown device $method");
			}
		} # end sms
	}
	dbg("Finished");
}

#=========================================================================================

### Adding overall network metrics collection and updates
sub runMetrics {
	my %args = @_;
	my $S = $args{sys};
	my $NI = $S->ndinfo;

	my $GT = loadGroupTable();

	my %groupSummary;
	my $data;
	my $group;
	my $status;

	my $pollTimer = NMIS::Timing->new;

	dbg("Starting");

	# Doing the whole network - this defaults to -8 hours span
	my $groupSummary = getGroupSummary();
	$status = overallNodeStatus;
	$status = statusNumber($status);
	$data->{reachability}{value} = $groupSummary->{average}{reachable};
	$data->{availability}{value} = $groupSummary->{average}{available};
	$data->{responsetime}{value} = $groupSummary->{average}{response};
	$data->{health}{value} = $groupSummary->{average}{health};
	$data->{status}{value} = $status;
	$data->{intfCollect}{value} = $groupSummary->{average}{intfCollect};
	$data->{intfColUp}{value} = $groupSummary->{average}{intfColUp};
	$data->{intfAvail}{value} = $groupSummary->{average}{intfAvail};

	# RRD options
	$data->{reachability}{option} = "gauge,0:100";
	$data->{availability}{option} = "gauge,0:100";
	### 2014-03-18 keiths, setting maximum responsetime to 30 seconds.
	$data->{responsetime}{option} = "gauge,0:30000";
	$data->{health}{option} = "gauge,0:100";
	$data->{status}{option} = "gauge,0:100";
	$data->{intfCollect}{option} = "gauge,0:U";
	$data->{intfColUp}{option} = "gauge,0:U";
	$data->{intfAvail}{option} = "gauge,0:U";

	dbg("Doing Network Metrics database reach=$data->{reachability}{value} avail=$data->{availability}{value} resp=$data->{responsetime}{value} health=$data->{health}{value} status=$data->{status}{value}");

	my $db = updateRRD(data=>$data,sys=>$S,type=>"metrics",item=>'network');

	foreach $group (sort keys %{$GT}) {
		$groupSummary = getGroupSummary(group=>$group);
		$status = overallNodeStatus(group=>$group);
		$status = statusNumber($status);
		$data->{reachability}{value} = $groupSummary->{average}{reachable};
		$data->{availability}{value} = $groupSummary->{average}{available};
		$data->{responsetime}{value} = $groupSummary->{average}{response};
		$data->{health}{value} = $groupSummary->{average}{health};
		$data->{status}{value} = $status;
		$data->{intfCollect}{value} = $groupSummary->{average}{intfCollect};
		$data->{intfColUp}{value} = $groupSummary->{average}{intfColUp};
		$data->{intfAvail}{value} = $groupSummary->{average}{intfAvail};

		dbg("Doing group=$group Metrics database reach=$data->{reachability}{value} avail=$data->{availability}{value} resp=$data->{responsetime}{value} health=$data->{health}{value} status=$data->{status}{value}");
		#
		$db = updateRRD(data=>$data,sys=>$S,type=>"metrics",item=>$group);
	}
	dbg("Finished");

	logMsg("Poll Time: ". $pollTimer->elapTime()) if ( defined $C->{log_polling_time} and getbool($C->{log_polling_time}));

} # end runMetrics


#=========================================================================================

sub runLinks {
	my %subnets;
	my $links;
	my $C = loadConfTable();
	my $II;
	my $ipAddr;
	my $subnet;
	my $cnt;

	### 2013-08-30 keiths, restructured to avoid creating and loading large Interface summaries
	if ( getbool($C->{disable_interfaces_summary}) ) {
		logMsg("runLinks disabled with disable_interfaces_summary=$C->{disable_interfaces_summary}");
		return;
	}

	dbg("Start");

	if (!($II = loadInterfaceInfo())) {
		logMsg("ERROR reading all interface info");
		goto END_runLinks;
	}

	if ( getbool($C->{db_links_sql}) ) {
		$links = DBfunc::->select(table=>'Links');
	} else {
		$links = loadTable(dir=>'conf',name=>'Links');
	}

	my $link_ifTypes = $C->{link_ifTypes} ne '' ? $C->{link_ifTypes} : '.';
	my $qr_link_ifTypes = qr/$link_ifTypes/i;

	dbg("Auto Generating Links file");
	foreach my $intHash (sort keys %{$II}) {
		$cnt = 1;
		while (defined $II->{$intHash}{"ipSubnet$cnt"}) {
			$ipAddr = $II->{$intHash}{"ipAdEntAddr$cnt"};
			$subnet = $II->{$intHash}{"ipSubnet$cnt"};
			if ( $ipAddr ne "" and $ipAddr ne "0.0.0.0" and	$ipAddr !~ /^127/ and
					 getbool($II->{$intHash}{collect}) and $II->{$intHash}{ifType} =~ /$qr_link_ifTypes/) {
				if ( ! exists $subnets{$subnet}{subnet} ) {
					my $NI = loadNodeInfoTable($II->{$intHash}{node});
					$subnets{$subnet}{subnet} = $subnet;
					$subnets{$subnet}{address1} = $ipAddr;
					$subnets{$subnet}{count} = 1;
					$subnets{$subnet}{description} = $II->{$intHash}{Description};
					$subnets{$subnet}{mask} = $II->{$intHash}{"ipAdEntNetMask$cnt"};
					$subnets{$subnet}{ifSpeed} = $II->{$intHash}{ifSpeed};
					$subnets{$subnet}{ifType} = $II->{$intHash}{ifType};
					$subnets{$subnet}{net1} = $NI->{system}{netType};
					$subnets{$subnet}{role1} = $NI->{system}{roleType};
					$subnets{$subnet}{node1} = $II->{$intHash}{node};
					$subnets{$subnet}{ifDescr1} = $II->{$intHash}{ifDescr};
					$subnets{$subnet}{ifIndex1} = $II->{$intHash}{ifIndex};
				} else {
					++$subnets{$subnet}{count};
					if ( ! defined $subnets{$subnet}{description} ) {	# use node2 description if node1 description did not exist.
						$subnets{$subnet}{description} = $II->{$intHash}{Description};
					}
					my $NI = loadNodeInfoTable($II->{$intHash}{node});
					$subnets{$subnet}{net2} = $NI->{system}{netType};
					$subnets{$subnet}{role2} = $NI->{system}{roleType};
					$subnets{$subnet}{node2} = $II->{$intHash}{node};
					$subnets{$subnet}{ifDescr2} = $II->{$intHash}{ifDescr};
					$subnets{$subnet}{ifIndex2} = $II->{$intHash}{ifIndex};

				}
			}
			if ( $C->{debug}>2 ) {
				for my $i ( keys %{ $subnets{$subnet} } ) {
					dbg("subnets $i=$subnets{$subnet}{$i}");
				}
			}
			$cnt++;
		}
	} # foreach
	foreach my $subnet (sort keys %subnets ) {
		if ( $subnets{$subnet}{count} == 2 ) {
			# skip subnet for same node-interface in link table
			next if grep { $links->{$_}{node1} eq $subnets{$subnet}{node1} and
							$links->{$_}{ifIndex1} eq $subnets{$subnet}{ifIndex1} } keys %{$links};

			# insert entry in db if not exists
			if ( getbool($C->{db_links_sql}) ) {
				if (not exists $links->{$subnet}{subnet}) {
					DBfunc::->insert(table=>'Links',data=>{index=>$subnet});
				}
			}
			# form a key - use subnet as the unique key, same as read in, so will update any links with new information
			if ( defined $subnets{$subnet}{description} and  $subnets{$subnet}{description} ne 'noSuchObject'
				and $subnets{$subnet}{description} ne ""
				) {
				$links->{$subnet}{link} = $subnets{$subnet}{description};
			} else {
				# label the link as the subnet if no description
				$links->{$subnet}{link} = $subnet;
			}
			$links->{$subnet}{subnet} = $subnets{$subnet}{subnet};
			$links->{$subnet}{mask} = $subnets{$subnet}{mask};
			$links->{$subnet}{ifSpeed} = $subnets{$subnet}{ifSpeed};
			$links->{$subnet}{ifType} = $subnets{$subnet}{ifType};

			# define direction based on wan-lan and core-distribution-access
			my $n1 = $subnets{$subnet}{net1};
			$n1 = $n1 eq 'wan' ? 1 : $n1 eq 'lan' ? 2 : 3;
			my $n2 = $subnets{$subnet}{net2};
			$n2 = $n2 eq 'wan' ? 1 : $n2 eq 'lan' ? 2 : 3;
			my $r1 = $subnets{$subnet}{role1};
			$r1 = $r1 eq 'core' ? 1 : $r1 eq 'distribution' ? 2 : $r1 eq 'access' ? 3 :  4;
			my $r2 = $subnets{$subnet}{role2};
			$r2 = $r2 eq 'core' ? 1 : $r2 eq 'distribution' ? 2 : $r2 eq 'access' ? 3 :  4;
			my $k = 1;
			if (($n1 == $n2 and $r1 > $r2) or $n1 > $n2) { $k = 2; }

			$links->{$subnet}{net} = $subnets{$subnet}{"net$k"};
			$links->{$subnet}{role} = $subnets{$subnet}{"role$k"};

			$links->{$subnet}{node1} = $subnets{$subnet}{"node$k"};
			$links->{$subnet}{interface1} = $subnets{$subnet}{"ifDescr$k"};
			$links->{$subnet}{ifIndex1} = $subnets{$subnet}{"ifIndex$k"};
			$k = $k == 1 ? 2 : 1;
			$links->{$subnet}{node2} = $subnets{$subnet}{"node$k"};
			$links->{$subnet}{interface2} = $subnets{$subnet}{"ifDescr$k"};
			$links->{$subnet}{ifIndex2} = $subnets{$subnet}{"ifIndex$k"};
			# dont overwrite any manually configured dependancies.
			if ( !exists $links->{$subnet}{depend} ) { $links->{$subnet}{depend} = "N/A" }

			# reformat the name
		##	$links->{$subnet}{link} =~ s/ /_/g;

			if ( getbool($C->{db_links_sql}) ) {
				if (not exists $links->{$subnet}{subnet}) {
					DBfunc::->update(table=>'Links',data=>$links->{$subnet},index=>$subnet);
				}
			}
			dbg("Adding link $links->{$subnet}{link} for $subnet to links");
		}
	}
	$links = {} if !$links;
	if ( !getbool($C->{db_links_sql}) ) {
		writeTable(dir=>'conf',name=>'Links',data=>$links);
	}
	logMsg("Check table Links and update link names and other entries");

END_runLinks:
	dbg("Finished");
}


#=========================================================================================

# starts up fpingd and/or opslad
sub runDaemons {

	my $C = loadConfTable();

	dbg("Starting");

	# get process table of OS
	my @p_names;
	my $pt = new Proc::ProcessTable();
	my %pnames;
	foreach my $p (@{$pt->table}) {
		$pnames{$p->fname} = 1;
	}

	# start fast ping daemon
	if ( getbool($C->{daemon_fping_active}) ) {
		if ( ! exists $pnames{$C->{daemon_fping_filename}}) {
			if ( -x "$C->{'<nmis_bin>'}/$C->{daemon_fping_filename}" ) {
				`$C->{'<nmis_bin>'}/$C->{daemon_fping_filename} restart=true`;
				logMsg("INFO launched $C->{daemon_fping_filename} as daemon");
			} else {
				logMsg("ERROR cannot run daemon $C->{'<nmis_bin>'}/$C->{daemon_fping_filename},$!");
			}
		}
	}

	# start ipsla daemon
	if ( getbool($C->{daemon_ipsla_active}) ) {
		if ( ! exists $pnames{$C->{daemon_ipsla_filename}}) {
			if ( -x "$C->{'<nmis_bin>'}/$C->{daemon_ipsla_filename}" ) {
				`$C->{'<nmis_bin>'}/$C->{daemon_ipsla_filename}`;
				logMsg("INFO launched $C->{daemon_ipsla_filename} as daemon");
			} else {
				logMsg("ERROR cannot run daemon $C->{'<nmis_bin>'}/$C->{daemon_ipsla_filename},$!");
			}
		}
	}

	dbg("Finished");
}


#=========================================================================================

sub checkConfig {
	my %args = @_;
	my $change = $args{change};
	my $audit = $args{audit};

	my $ext = getExtension(dir=>'conf');

	my $checkFunc;
	my $checkType;

	# depending on our job, create dir and fix the perms!
	# or just check and report them.
	if (getbool($change))
	{
		$checkFunc = sub { my ($dirname) = @_; createDir($dirname); setFileProtDirectory($dirname, 1); };
		$checkType = "Checking and Fixing";
	}
	else {
		$checkFunc = \&checkDir;
		$checkType = "Auditing and Reporting"
	}

	# check if nmis_base already oke
	if (!(-e "$C->{'<nmis_base>'}/bin/nmis.pl"))
	{

		my $nmis_bin_dir = $FindBin::Bin; # dir of this program

		my $nmis_base = $nmis_bin_dir;
		$nmis_base =~ s/\/bin$//; # strip /bin

		my $check = 1;
		while ($check) {
			print " What is the root directory of NMIS [$nmis_base] ? ";
			my $line = <STDIN>;
			chomp $line;
			if ($line eq '') { $line = $nmis_base; }

			# check this input
			if (-e "$line/bin/nmis.pl") {
				$nmis_base = $line;
				$check = 0;
				print <<EO_TEXT;
ERROR:  It appears that the NMIS install is not complete or not in the
default location.  Check the installation guide at Opmantek.com.

What will probably fix it is if you copy the config file samples from
$nmis_base/install to $nmis_base/conf
and verify that $nmis_base/conf/Config.$ext reflects
the correct file paths.
EO_TEXT
				exit 0;
			} else {
				print " Directory $line does not exist\n";
			}
		}

		# store nmis_base in NMIS config
		my ($CC,undef) = readConfData(conf=>$nvp{conf},debug=>$nvp{debug});

		$CC->{directories}{'<nmis_base>'} = $nmis_base;

		writeConfData(data=>$CC);

		$C = loadConfTable(conf=>$nvp{conf},debug=>$nvp{debug}); # reload

		print " NMIS config file $C->{configfile} updated\n\n";

	} else {
		info("\n Root directory of NMIS is $C->{'<nmis_base>'}\n");
	}

	# Do the var directories exist? if not make them and fix the perms!
	info("Config $checkType - Checking var directories, $C->{'<nmis_var>'}");
	if ($C->{'<nmis_var>'} ne '') {
		&$checkFunc("$C->{'<nmis_var>'}");
		&$checkFunc("$C->{'<nmis_var>'}/nmis_system");
		&$checkFunc("$C->{'<nmis_var>'}/nmis_system/timestamps");
	}

	# Do the log directories exist, if not make them?
	info("Config $checkType - Checking log directories, $C->{'<nmis_logs>'}");
	if ($C->{'<nmis_logs>'} ne '') {
		&$checkFunc("$C->{'<nmis_logs>'}");
		&$checkFunc("$C->{'json_logs'}");
		&$checkFunc("$C->{'config_logs'}");
	}

	# Do the conf directories exist if not make them?
	info("Config $checkType - Checking conf directories, $C->{'<nmis_conf>'}");
	if ($C->{'<nmis_conf>'} ne '') {
		&$checkFunc("$C->{'<nmis_conf>'}");
	}

	# Does the database directory exist? if not make it.
	info("Config $checkType - Checking database directories");
	if ($C->{database_root} ne '')
	{
		&$checkFunc("$C->{database_root}");
	} else {
		print "\n Cannot create directories because database_root is not defined in NMIS config\n";
	}

	# create files
	if ( not existFile(dir=>'logs',name=>'nmis.log')) {
		open(LOG,">>$C->{'<nmis_logs>'}/nmis.log");
		close LOG;
		setFileProt("$C->{'<nmis_logs>'}/nmis.log");
	}
	else {
		checkFile("$C->{'<nmis_logs>'}/nmis.log");
	}

	if ( not existFile(dir=>'logs',name=>'auth.log')) {
		open(LOG,">>$C->{'<nmis_logs>'}/auth.log");
		close LOG;
		setFileProt("$C->{'<nmis_logs>'}/auth.log");
	}
	else {
		checkFile("$C->{'<nmis_logs>'}/auth.log");
	}

	if ( not existFile(dir=>'var',name=>'nmis-system')) {
		my ($hsh,$handle) = loadTable(dir=>'var',name=>'nmis-system');
		$hsh->{startup} = time();
		writeTable(dir=>'var',name=>'nmis-system',data=>$hsh);
	}
	else {
		checkFile(getFileName(file => "$C->{'<nmis_var>'}/nmis-system"));
	}

	if ( getbool($change) ) {
		setFileProtDirectory("$FindBin::Bin/../lib");
		setFileProtDirectory("$FindBin::Bin/../lib/NMIS");
		setFileProtDirectory($C->{'<nmis_admin>'});
		setFileProtDirectory($C->{'<nmis_bin>'});
		setFileProtDirectory($C->{'<nmis_cgi>'});
		setFileProtDirectory($C->{'<nmis_conf>'});
		setFileProtDirectory($C->{'<nmis_data>'});
		setFileProtDirectory($C->{'<nmis_logs>'});
		setFileProtDirectory($C->{'<nmis_menu>'});
		setFileProtDirectory($C->{'<nmis_models>'});
		setFileProtDirectory($C->{'<nmis_var>'});
		setFileProtDirectory($C->{'config_logs'});
		setFileProtDirectory($C->{'database_root'},"true");
		setFileProtDirectory($C->{'json_logs'});
		setFileProtDirectory($C->{'log_root'});
		setFileProtDirectory($C->{'mib_root'});
		setFileProtDirectory($C->{'report_root'});
		setFileProtDirectory($C->{'script_root'});
		setFileProtDirectory($C->{'web_root'});
	}

	if ( getbool($audit) ) {
		checkDirectoryFiles("$FindBin::Bin/../lib");
		checkDirectoryFiles("$FindBin::Bin/../lib/NMIS");
		checkDirectoryFiles($C->{'<nmis_admin>'});
		checkDirectoryFiles($C->{'<nmis_bin>'});
		checkDirectoryFiles($C->{'<nmis_cgi>'});
		checkDirectoryFiles($C->{'<nmis_conf>'});
		checkDirectoryFiles($C->{'<nmis_data>'});
		checkDirectoryFiles($C->{'<nmis_logs>'});
		checkDirectoryFiles($C->{'<nmis_menu>'});
		checkDirectoryFiles($C->{'<nmis_models>'});
		checkDirectoryFiles($C->{'<nmis_var>'});
		checkDirectoryFiles($C->{'config_logs'});
		checkDirectoryFiles($C->{'database_root'});
		checkDirectoryFiles($C->{'json_logs'});
		checkDirectoryFiles($C->{'log_root'});
		checkDirectoryFiles($C->{'mib_root'});
		checkDirectoryFiles($C->{'report_root'});
		checkDirectoryFiles($C->{'script_root'});
		checkDirectoryFiles($C->{'web_root'});
	}

	#== convert config .csv to .xxxx (hash) file format ==
	convertConfFiles();
	#==

	info(" Continue with bin/nmis.pl type=apache for configuration rules of the Apache web server\n");
}


#=========================================================================================

# two modes: default, for the root user's personal crontab
# if system=true is given, then a crontab for /etc/cron.d/XXX is printed
# (= with the extra 'root' user column)
sub printCrontab
{
	my $C = loadConfTable();

	dbg(" Crontab Config for NMIS for config file=$nvp{conf}",3);

	my $usercol = getbool($nvp{system})? "\troot\t" : '';

	print <<EO_TEXT;
# if you DON'T want any NMIS cron mails to go to root,
# uncomment and adjust the next line
# MAILTO=WhoeverYouAre\@yourdomain.tld

# some tools like fping reside outside the minimal path
PATH=/usr/local/sbin:/usr/local/bin:/usr/sbin:/usr/bin:/sbin:/bin

######################################################
# NMIS8 Config
######################################################
# Run Full Statistics Collection
*/5 * * * * $usercol $C->{'<nmis_base>'}/bin/nmis.pl type=collect mthread=true maxthreads=10
# ######################################################
# Optionally run a more frequent Services-only Collection
# */3 * * * * $usercol $C->{'<nmis_base>'}/bin/nmis.pl type=services mthread=true maxthreads=10
######################################################
# Run Summary Update every 2 minutes
*/2 * * * * $usercol /usr/local/nmis8/bin/nmis.pl type=summary
#####################################################
# Run the interfaces 4 times an hour with Thresholding on!!!
# if threshold_poll_cycle is set to false, then enable cron based thresholding
#*/5 * * * * $usercol nice $C->{'<nmis_base>'}/bin/nmis.pl type=threshold mthread=true maxthreads=10
######################################################
# Run the update once a day
30 20 * * * $usercol nice $C->{'<nmis_base>'}/bin/nmis.pl type=update mthread=true maxthreads=10
######################################################
# Log Rotation is now handled with /etc/logrotate.d/nmis, which
# the installer offers to setup using install/logrotate*.conf
#
# backup configuration, models and crontabs once a day, and keep 30 backups
22 8 * * * $usercol $C->{'<nmis_base>'}/admin/config_backup.pl $C->{'<nmis_data>'}/backups 30
##################################################
# purge old files every week
0 2 * * 0 $usercol $C->{'<nmis_base>'}/admin/nmis_file_cleanup.sh $C->{'<nmis_base>'} 30
########################################
# Run the Reports Weekly Monthly Daily
# daily
0 0 * * *  $usercol $C->{'<nmis_base>'}/bin/run-reports.pl day health
10 0 * * * $usercol $C->{'<nmis_base>'}/bin/run-reports.pl day top10
30 0 * * * $usercol $C->{'<nmis_base>'}/bin/run-reports.pl day outage
40 0 * * * $usercol $C->{'<nmis_base>'}/bin/run-reports.pl day response
45 0 * * * $usercol $C->{'<nmis_base>'}/bin/run-reports.pl day avail
50 0 * * * $usercol $C->{'<nmis_base>'}/bin/run-reports.pl day port
# weekly
0 1 * * 0  $usercol $C->{'<nmis_base>'}/bin/run-reports.pl week health
10 1 * * 0 $usercol $C->{'<nmis_base>'}/bin/run-reports.pl week top10
30 1 * * 0 $usercol $C->{'<nmis_base>'}/bin/run-reports.pl week outage
40 1 * * 0 $usercol $C->{'<nmis_base>'}/bin/run-reports.pl week response
50 1 * * 0 $usercol $C->{'<nmis_base>'}/bin/run-reports.pl week avail
# monthly
0 2 1 * *  $usercol $C->{'<nmis_base>'}/bin/run-reports.pl month health
10 2 1 * * $usercol $C->{'<nmis_base>'}/bin/run-reports.pl month top10
30 2 1 * * $usercol $C->{'<nmis_base>'}/bin/run-reports.pl month outage
40 2 1 * * $usercol $C->{'<nmis_base>'}/bin/run-reports.pl month response
50 2 1 * * $usercol $C->{'<nmis_base>'}/bin/run-reports.pl month avail
###########################################
EO_TEXT
}

#=========================================================================================

# apache 2.4 needs a different configuration layout
sub printApache24
{
	my $C = loadConfTable;
	print qq|
# Apache configuration snippet for NMIS

# this should either be made part of your preferred VirtualHost,
# or saved in /etc/apache2/sites-enabled as <somefile>.conf

# Further documentation about Apache: http://httpd.apache.org/docs/2.4/

# NMIS Aliases for static files:
Alias $C->{'<url_base>'} "$C->{web_root}"
<Directory "$C->{web_root}">
  Options Indexes FollowSymLinks MultiViews
	AllowOverride None
  Require all granted
</Directory>

Alias $C->{'<menu_url_base>'}/ "$C->{'<nmis_menu>'}/"
<Directory "$C->{'<nmis_menu>'}">
  Options Indexes FollowSymLinks MultiViews
  AllowOverride None
  Require all granted
</Directory>

# Alias and Activation for the CGI scripts
ScriptAlias $C->{'<cgi_url_base>'}/ "$C->{'<nmis_cgi>'}/"
<Directory "$C->{'<nmis_cgi>'}">
  Options +ExecCGI
  Require all granted
</Directory>

# This is now optional, if using internal NMIS Authentication
<Location "$C->{'<url_base>'}/">
#  # For IP address based permissions
#  <RequireAny>
#  Require ip 10.0.0.0/8
#  Require ip 172.16.0.0/16
#  Require ip 192.168.1.1
#  Require host .opmantek.com
#  Require all denied
#</RequireAny>

#  # For Username based authentication
#  AuthType Basic
#  AuthName "NMIS8"
#  AuthUserFile $C->{'auth_htpasswd_file'}
#  Require valid-user
</Location>

<Location "$C->{'<cgi_url_base>'}/">
#  # For IP address based permissions
#  <RequireAny>
#  Require ip 10.0.0.0/8
#  Require ip 172.16.0.0/16
#  Require ip 192.168.1.1
#  Require host .opmantek.com
#  Require all denied
#</RequireAny>

#  # For Username based authentication
#  AuthType Basic
#  AuthName "NMIS8"
#  AuthUserFile $C->{'auth_htpasswd_file'}
#  Require valid-user
</Location>
|;

}

sub printApache {

	my $C = loadConfTable();

	dbg(" Apache HTTPD Config for NMIS for config file=$nvp{conf}",3);

	print <<EO_TEXT;

## For more information on the listed Apache features read:
## Alias directive:        http://httpd.apache.org/docs/mod/mod_alias.html#alias
## ScriptAlias directive:  http://httpd.apache.org/docs/mod/mod_alias.html#scriptalias
## Order directive:        http://httpd.apache.org/docs/mod/mod_access.html#order
## Allow directive:        http://httpd.apache.org/docs/mod/mod_access.html#allow
## Deny directive:         http://httpd.apache.org/docs/mod/mod_access.html#deny
## AuthType directive:     http://httpd.apache.org/docs/mod/core.html#authtype
## AuthName directive:     http://httpd.apache.org/docs/mod/core.html#authname
## AuthUserFile directive: http://httpd.apache.org/docs/mod/mod_auth.html#authuserfile
## Require directive:      http://httpd.apache.org/docs/mod/core.html#require

# Usual Apache Config File!
#<apache_root>/conf/httpd.conf

# add a password to the users.dat file!
#<apache_root>/bin/htpasswd $C->{'<nmis_base>'}/conf/users.dat nmis

# restart the daemon!
#<apache_root>/bin/apachectl restart
#
# NOTE:
# <apache_root> is normally /usr/local/apache
# the "bin" directory might be "sbin"
# the "conf" directory might be "etc"
# the httpd.conf might be split across httpd.conf, access.conf and srm.conf

# NMIS Aliases

Alias $C->{'<url_base>'} "$C->{web_root}"
<Directory "$C->{web_root}">
		Options Indexes FollowSymLinks MultiViews
		AllowOverride None
		Order allow,deny
		Allow from all
</Directory>

Alias $C->{'<menu_url_base>'}/ "$C->{'<nmis_menu>'}/"
<Directory "$C->{'<nmis_menu>'}">
		Options Indexes FollowSymLinks MultiViews
		AllowOverride None
		Order allow,deny
		Allow from all
</Directory>

ScriptAlias $C->{'<cgi_url_base>'}/ "$C->{'<nmis_cgi>'}/"
<Directory "$C->{'<nmis_cgi>'}">
		Options +ExecCGI
		Order allow,deny
		Allow from all
</Directory>

# This is now optional if using internal NMIS Authentication
<Location "$C->{'<url_base>'}/">
				## For IP address based permissions
				#Order deny,allow
				#deny from all
				#allow from 10.0.0.0/8 172.16.0.0/16 192.168.1.1 .opmantek.com
				## For Username based authentication
				#AuthType Basic
				#AuthName "NMIS8"
				#AuthUserFile $C->{'auth_htpasswd_file'}
				#Require valid-user
</Location>

# This is now optional if using internal NMIS Authentication
<Location "$C->{'<cgi_url_base>'}/">
				## For IP address based permissions
				#Order deny,allow
				#deny from all
				#allow from 10.0.0.0/8 172.16.0.0/16 192.168.1.1 .opmantek.com
				## For Username based authentication
				#AuthType Basic
				#AuthName "NMIS8"
				#AuthUserFile $C->{'auth_htpasswd_file'}
				#Require valid-user
</Location>

#*** URL required in browser ***
#http://$C->{'nmis_host'}$C->{'<cgi_url_base>'}/nmiscgi.pl
#If host address is not correct change this in NMIS config.
#***

EO_TEXT
}

#=========================================================================================

sub checkArgs {
	print <<EO_TEXT;
$0
NMIS Polling Engine - Network Management Information System

Copyright (C) Opmantek Limited (www.opmantek.com)
This program comes with ABSOLUTELY NO WARRANTY;
This is free software licensed under GNU GPL, and you are welcome to
redistribute it under certain conditions; see www.opmantek.com or email
contact\@opmantek.com

NMIS version $NMIS::VERSION

command line options are:
  type=<option>
    Where <option> is one of the following:
      collect   NMIS will collect all statistics (incl. Services)
      update    Update all the dynamic NMIS configuration
      threshold Calculate thresholds
      services  Run Services data collection only
      master    Run NMIS Master Functions
      escalate  Run the escalation routine only ( debug use only)
      config    Validate the chosen configuration file
      audit     Audit the configuration without changes
      apache    Produce Apache 2.0/2.2 configuration for NMIS
      apache24  Produce Apache 2.4 configuration for NMIS
      crontab   Produce Crontab configuration for NMIS
                (add system=true for /etc/cron.d snippet)
      links     Generate the links.csv file.
      rme       Read and generate a node.csv file from a Ciscoworks RME file
      groupsync Check all nodes and add any missing groups to the configuration
  [conf=<file name>]     Optional alternate configuation file in conf directory
  [node=<node name>]     Run operations on a single node;
  [group=<group name>]   Run operations on all nodes in the named group;
  [debug=true|false|0-9] default=false - Show debuging information, handy;
  [rmefile=<file name>]  RME file to import.
  [mthread=true|false]   default=false - Enable Multithreading or not;
  [mthreaddebug=true|false] default=false - Enable Multithreading debug or not;
  [maxthreads=<1..XX>]  default=2 - How many threads should nmis create;

EO_TEXT
}

#=========================================================================================

sub runThreshold {
	my $node = shift;

	# check global_threshold not explicitely set to false
	if (!getbool($C->{global_threshold},"invert")) {
		my $node_select;
		if ($node ne "") {
			if (!($node_select = checkNodeName($node))) {
				print "\t Invalid node=$node No node of that name\n";
				exit 0;
			}
		}

		doThreshold(name=>$node_select,table=>doSummaryBuild(name=>$node_select));
	}
	else {
		dbg("Skipping runThreshold with configuration 'global_threshold' = $C->{'global_threshold'}");
	}

}

#=================================================================
#
# Build first Summary table of all nodes, we need this info for Threshold too
#
sub doSummaryBuild {
	my %args = @_;
	my $node = $args{name};

	dbg("Start of Summary Build");

	my $S = Sys::->new; # node object
	my $NT = loadLocalNodeTable();
	my $NI;
	my $IF;
	my $M;
	my %stshlth;
	my %stats;
	my %stsintf;

	foreach my $nd (sort keys %{$NT}) {
		next if $node ne "" and $node ne $nd;
		if ( getbool($NT->{$nd}{active}) and getbool($NT->{$nd}{collect})) {
			if (($S->init(name=>$nd,snmp=>'false'))) { # get all info of node
				$M = $S->mdl; # model ref
				$NI = $S->ndinfo; # node info
				$IF = $S->ifinfo; # interface info

				next if getbool($NI->{system}{nodedown});

				foreach my $tp (keys %{$M->{summary}{statstype}}) { # oke, look for requests in summary of Model
					### 2013-09-16 keiths, User defined threshold periods.

					next if (!exists $M->{system}->{rrd}->{$tp}->{threshold});

					my $threshold_period = "-15 minutes";
					if ( $C->{"threshold_period-default"} ne "" ) {
						$threshold_period = $C->{"threshold_period-default"};
					}

					if ( exists $C->{"threshold_period-$tp"} and $C->{"threshold_period-$tp"} ne "" ) {
						$threshold_period = $C->{"threshold_period-$tp"};
						dbg("Found Configured Threshold for $tp, changing to \"$threshold_period\"");
					}
					# check whether this is an indexed section, ie. whether there are multiple instances with
					# their own indices
					my @instances = $S->getTypeInstances(graphtype => $tp, section => $tp);
					if (@instances)
					{
						foreach my $i (@instances) {
							my $sts = getSummaryStats(sys=>$S,type=>$tp,start=>$threshold_period,end=>'now',index=>$i);
							# save all info in %sts for threshold run
							foreach (keys %{$sts->{$i}}) { $stats{$nd}{$tp}{$i}{$_} = $sts->{$i}{$_}; }
							#
							foreach my $nm (keys %{$M->{summary}{statstype}{$tp}{sumname}}) {
								$stshlth{$NI->{system}{nodeType}}{$nd}{$nm}{$i}{Description} = $NI->{label}{$tp}{$i}; # descr
								# check if threshold level available, thresholdname must be equal to type
								if (exists $M->{threshold}{name}{$tp}) {
									($stshlth{$NI->{system}{nodeType}}{$nd}{$nm}{$i}{level},undef,undef) =
										getThresholdLevel(sys=>$S,thrname=>$tp,stats=>$sts,index=>$i);
								}
								# save values
								foreach my $stsname (@{$M->{summary}{statstype}{$tp}{sumname}{$nm}{stsname}}) {
									$stshlth{$NI->{system}{nodeType}}{$nd}{$nm}{$i}{$stsname} = $sts->{$i}{$stsname};
									dbg("stored summary health node=$nd type=$tp name=$stsname index=$i value=$sts->{$i}{$stsname}");
								}
							}
						}
					}
					else
					{
						my $dbname = $S->getDBName(graphtype => $tp);
						if ($dbname && -r $dbname)
						{
							my $sts = getSummaryStats(sys=>$S,type=>$tp,start=>$threshold_period,end=>'now');
							# save all info in %sts for threshold run
							foreach (keys %{$sts}) { $stats{$nd}{$tp}{$_} = $sts->{$_}; }
							# check if threshold level available, thresholdname must be equal to type
							if (exists $M->{threshold}{name}{$tp}) {
								($stshlth{$NI->{system}{nodeType}}{$nd}{"${tp}_level"},undef,undef) =
									getThresholdLevel(sys=>$S,thrname=>$tp,stats=>$sts,index=>'');
							}
							foreach my $nm (keys %{$M->{summary}{statstype}{$tp}{sumname}}) {
								foreach my $stsname (@{$M->{summary}{statstype}{$tp}{sumname}{$nm}{stsname}}) {
									$stshlth{$NI->{system}{nodeType}}{$nd}{$stsname} = $sts->{$stsname};
									dbg("stored summary health node=$nd type=$tp name=$stsname value=$sts->{$stsname}");
								}
							}
						}
					}
				}
				### 2013-09-16 keiths, User defined threshold periods.
				my $threshold_period = "-15 minutes";
				if ( $C->{"threshold_period-default"} ne "" ) {
					$threshold_period = $C->{"threshold_period-default"};
				}

				my $tp = "interface";
				if ( exists $C->{"threshold_period-$tp"} and $C->{"threshold_period-$tp"} ne "" ) {
					$threshold_period = $C->{"threshold_period-$tp"};
					dbg("Found Configured Threshold for $tp, changing to \"$threshold_period\"");
				}

				# get all collected interfaces
				foreach my $index (keys %{$IF}) {
					next unless getbool($IF->{$index}{collect});
					my $sts = getSummaryStats(sys=>$S,type=>$tp,start=>$threshold_period,end=>time(),index=>$index);
					foreach (keys %{$sts->{$index}}) { $stats{$nd}{interface}{$index}{$_} = $sts->{$index}{$_}; } # save for threshold
					# Jeff Wright update: get all the stats fields into the stts info.
					foreach (keys %{$sts->{$index}}) { $stsintf{"${index}.$S->{name}"}{$_} = $sts->{$index}{$_}; }
				}
			}
		}
	}
	writeTable(dir=>'var',name=>"nmis-summaryintf15m",data=>\%stsintf);
	writeTable(dir=>'var',name=>"nmis-summaryhealth15m",data=>\%stshlth);
	writeTable(dir=>'var',name=>"nmis-summarystats15m",data=>\%stats) if $C->{debug};
	dbg("Finished");
	return \%stats; # input for threshold process
}

#============================================================================
#
sub doThreshold {
	my %args = @_;
	my $name = $args{name};
	my $sts = $args{table}; # pointer to data build by doSummaryBuild

	dbg("Starting");
	func::update_operations_stamp(type => "threshold", start => $starttime, stop => undef)
			if ($type eq "threshold");	# not if part of collect

	my $NT = loadLocalNodeTable();
	my $events_config = loadTable(dir => 'conf', name => 'Events'); # cannot use loadGenericTable as that checks and clashes with db_events_sql

	my $S = Sys::->new; # create system object

	my $pollTimer = NMIS::Timing->new;

	foreach my $nd (sort keys %{$NT}) {
		next if $node ne "" and $node ne lc($nd); # check for single node thresholds
		### 2012-09-03 keiths, changing as pingonly nodes not being thresholded, found by Lenir Santiago
		#if ($NT->{$nd}{active} eq 'true' and $NT->{$nd}{collect} eq 'true' and $NT->{$nd}{threshold} eq 'true') {
		if ( getbool($NT->{$nd}{active}) and getbool($NT->{$nd}{threshold}) ) {
			if (($S->init(name=>$nd,snmp=>'false'))) { # get all info of node - BUT NOT its nodes.nmis config!
				my $NI = $S->ndinfo; # pointer to node info table
				my $M  = $S->mdl;	# pointer to Model table
				my $IF = $S->ifinfo;


				# skip if node down
				if ( getbool($NI->{system}{nodedown}) ) {
					info("Node down, skipping thresholding for $S->{name}");
					next;
				}

				info("Starting Thresholding node=$S->{name}");

				# first the standard thresholds
				my $thrname = 'response,reachable,available';
				runThrHld(sys=>$S,table=>$sts,type=>'health',thrname=>$thrname);

				# search for threshold names in Model of this node
				foreach my $s (keys %{$M}) { # section name
					foreach my $ts (keys %{$M->{$s}}) { # type of store
						if ($ts eq 'rrd') { 									# thresholds only in RRD subsection
							foreach my $type (keys %{$M->{$s}{$ts}}) { 			# name/type of subsection
								my $control = $M->{$s}{$ts}{$type}{control}; 	# check if skipped by control
								### control was skipping indexed controls, which are already handled by graphtype
								if ($control ne "" and getbool($M->{$s}{$ts}{$type}{indexed}) ) {
									dbg("control found:$control for s=$s ts=$ts type=$type",1);
									if ($S->parseString(string=>"($control) ? 1:0", sect => $ts, index => ) ne "1") {
										dbg("threshold of type $type skipped by control=$control");
										next;
									}
								}
								if ($M->{$s}{$ts}{$type}{threshold} ne "") {
									$thrname = $M->{$s}{$ts}{$type}{threshold};	# get string of threshold names
									dbg("threshold=$thrname found in type=$type");
									# thresholds found in this section
									if ( getbool($M->{$s}{$ts}{$type}{indexed}) ) {	# if indexed then all checked

										my @instances = $S->getTypeInstances(graphtype => $type, section => $type);
										for my $index (@instances) {
											# thresholds can be selectively disabled for individual interfaces
											if ( $type =~ /interface|pkts|pkts_hc/ ) {
												if (defined $NI->{$type} and defined $NI->{$type}{$index}
														and defined $NI->{$type}{$index}{threshold}
														and getbool($NI->{$type}{$index}{threshold},"invert"))
												{
														dbg("skipping disabled threshold type $type for index $index");
														next;
												}
												# verify that there is at least valid interface record
												if ( defined $NI->{$type}
													and defined $NI->{$type}{$index}
													and defined $NI->{$type}{$index}{threshold}
													and $NI->{$type}{$index}{threshold} eq "true"
												) {
													runThrHld(sys=>$S,table=>$sts,type=>$type,thrname=>$thrname,index=>$index);
												}
											}
											elsif ( $type =~ /cbqos/
												and defined $NI->{'interface'}
												and defined $NI->{'interface'}{$index}
												and defined $NI->{'interface'}{$index}{threshold}
												and $NI->{'interface'}{$index}{threshold} eq "true"
											) {
												my ($cbqos,$direction) = split(/\-/,$type);
												dbg("CBQOS cbqos=$cbqos direction=$direction index=$index");
												foreach my $class ( keys %{$NI->{$cbqos}{$index}{$direction}{ClassMap}} ) {
													dbg("  CBQOS class=$class $NI->{$cbqos}{$index}{$direction}{ClassMap}{$class}{Name}");
													runThrHld(sys=>$S,table=>$sts,type=>$type,thrname=>$thrname,index=>$index,item=>$NI->{$cbqos}{$index}{$direction}{ClassMap}{$class}{Name},class=>$class);
												}
											}
											else {
												runThrHld(sys=>$S,table=>$sts,type=>$type,thrname=>$thrname,index=>$index);
											}
										}
									} else {
										runThrHld(sys=>$S,table=>$sts,type=>$type,thrname=>$thrname); # single
									}
								}
							}
						}
					}
				}

				## process each status and have it decay the overall node status......
	      #"High TCP Connection Count--tcpCurrEstab" : {
	      #   "status" : "ok",
	      #   "value" : "1",
	      #   "event" : "High TCP Connection Count",
	      #   "element" : "tcpCurrEstab",
	      #   "index" : null,
	      #   "level" : "Normal",
	      #   "type" : "test",
	      #   "updated" : 1423619108,
	      #   "method" : "Alert",
	      #   "property" : "$r > 250"
	      #},
				my $count = 0;
				my $countOk = 0;
				foreach my $statusKey (sort keys %{$S->{info}{status}}) {
					my $eventKey = $S->{info}{status}{$statusKey}{event};
					$eventKey = "Alert: $S->{info}{status}{$statusKey}{event}" if $S->{info}{status}{$statusKey}{method} eq "Alert";

					# event control is as configured or all true.
					my $thisevent_control = $events_config->{$eventKey} || { Log => "true", Notify => "true", Status => "true"};

					# if this is an alert and it is older than 1 full poll cycle, delete it from status.
					if ( $S->{info}{status}{$statusKey}{updated} < time - 500) {
						delete $S->{info}{status}{$statusKey};
					}
					# in case of Status being off for this event, we don't have to include it in the calculations
					elsif (not getbool($thisevent_control->{Status}) ) {
						dbg("Status Summary Ignoring: event=$S->{info}{status}{$statusKey}{event}, Status=$thisevent_control->{Status}",1);
						$S->{info}{status}{$statusKey}{status} = "ignored";
						++$count;
						++$countOk;
					}
					else {
						++$count;
						if ( $S->{info}{status}{$statusKey}{status} eq "ok" ) {
							++$countOk;
						}
					}
				}
				if ( $count and $countOk ) {
					my $perOk = sprintf("%.2f",$countOk/$count * 100);
					info("Status Summary = $perOk, $count, $countOk\n");
					$NI->{system}{status_summary} = $perOk;
					$NI->{system}{status_updated} = time();

					# cache the current nodestatus for use in the dash
					my $nodestatus = nodeStatus(NI => $NI);
					if ( not $nodestatus ) {
						$NI->{system}{nodestatus} = "unreachable";
					}
					elsif ( $nodestatus == -1 ) {
						$NI->{system}{nodestatus} = "degraded";
					}
					else {
						$NI->{system}{nodestatus} = "reachable";
					}
				}

				#print Dumper $S;
				# Save the new status results
				$S->writeNodeInfo();

			}
		}
	}
	dbg("Finished");
	if ( defined $C->{log_polling_time} and getbool($C->{log_polling_time})) {
		my $polltime = $pollTimer->elapTime();
		logMsg("Poll Time: $polltime");
	}
	func::update_operations_stamp(type => "threshold", start => $starttime, stop => Time::HiRes::time())
			if ($type eq "threshold");	# not if part of collect
}

sub runThrHld {
	my %args = @_;
	my $S = $args{sys};
	my $NI = $S->ndinfo;
	my $M = $S->mdl;
	my $IF = $S->ifinfo;
	my $ET = $S->{info}{env_temp};

	my $sts = $args{table};
	my $type = $args{type};
	my $thrname = $args{thrname};
	my $index = $args{index};
	my $item = $args{item};
	my $class = $args{class};
	my $stats;
	my $element;

	dbg("WORKING ON Threshold for thrname=$thrname type=$type item=$item");

	my $threshold_period = "-15 minutes";
	if ( $C->{"threshold_period-default"} ne "" ) {
		$threshold_period = $C->{"threshold_period-default"};
	}
	### 2013-09-16 keiths, User defined threshold periods.
	if ( exists $C->{"threshold_period-$type"} and $C->{"threshold_period-$type"} ne "" ) {
		$threshold_period = $C->{"threshold_period-$type"};
		dbg("Found Configured Threshold for $type, changing to \"$threshold_period\"");
	}

	#	check if values are already in table (done by doSummaryBuild)
	if (exists $sts->{$S->{name}}{$type}) {
		$stats = $sts->{$S->{name}}{$type};
	} else {
		$stats = getSummaryStats(sys=>$S,type=>$type,start=>$threshold_period,end=>'now',index=>$index,item=>$item);
	}

	# get name of element
	if ($index eq '') {
		$element = '';
	}
	elsif ($index ne '' and $thrname eq "env_temp" ) {
		$element = $ET->{$index}{tempDescr};
	}
	elsif ($index ne '' and $thrname eq "hrsmpcpu" ) {
		$element = "CPU $index";
	}
	elsif ($type =~ /cbqos/ and defined $IF->{$index}{ifDescr} and $IF->{$index}{ifDescr} ne "" ) {
		$element = "$IF->{$index}{ifDescr}: $item";
	}
	elsif ( defined $IF->{$index}{ifDescr} and $IF->{$index}{ifDescr} ne "" ) {
		$element = $IF->{$index}{ifDescr};
	}
	elsif ( defined $M->{systemHealth}{sys}{$type}{indexed}
		and $M->{systemHealth}{sys}{$type}{indexed} ne "true"
	) {
		my $elementVar = $M->{systemHealth}{sys}{$type}{indexed};
		if ( defined $NI->{$type}{$index}{$elementVar} and $NI->{$type}{$index}{$elementVar} ne "" ) {
			$element = $NI->{$type}{$index}{$elementVar};
		}
	}

	if ( $element eq "" ) {
		$element = $index;
	}

	# walk through threshold names
	### 2012-04-25 keiths, fixing loop as not processing correctly.
	$thrname = stripSpaces($thrname);
	my @nm_list = split(/,/,$thrname);
	foreach my $nm (@nm_list) {
		dbg("processing threshold $nm");

		# check for control_regex
		if ( defined $M->{threshold}{name}{$nm}
			and $M->{threshold}{name}{$nm}{control_regex} ne ""
			and $item ne ""
		){
			if ( $item =~ /$M->{threshold}{name}{$nm}{control_regex}/ ) {
				dbg("MATCHED threshold $nm control_regex MATCHED $item");
			}
			else {
				dbg("SKIPPING threshold $nm: $item did not match control_regex");
				next();
			}
		}

		my ($level,$value,$thrvalue,$reset) = getThresholdLevel(sys=>$S,thrname=>$nm,stats=>$stats,index=>$index,item=>$item);
		# get 'Proactive ....' string of Model
		my $event = $S->parseString(string=>$M->{threshold}{name}{$nm}{event},index=>$index);

		my $details = "";
		my $spacer = "";

		if ( $type =~ /interface|pkts/ and $IF->{$index}{Description} ne "" )
		{
			$details = $IF->{$index}{Description};
			$spacer = " ";
		}

		### 2014-08-27 keiths, display human speed and handle ifSpeedIn and ifSpeedOut
		if ( getbool($C->{global_events_bandwidth}) and $type =~ /interface|pkts/ and $IF->{$index}{ifSpeed} ne "")
		{
			my $ifSpeed = $IF->{$index}->{ifSpeed};

			if ( $event =~ /Input/ and exists $IF->{$index}{ifSpeedIn} and $IF->{$index}{ifSpeedIn} ) {
				$ifSpeed = $IF->{$index}->{ifSpeedIn};
			}
			elsif ( $event =~ /Output/ and exists $IF->{$index}{ifSpeedOut} and $IF->{$index}{ifSpeedOut} ) {
				$ifSpeed = $IF->{$index}->{ifSpeedOut};
			}
			$details .= $spacer."Bandwidth=".convertIfSpeed($ifSpeed);
		}

		thresholdProcess(sys=>$S,type=>$type,event=>$event,level=>$level,element=>$element,details=>$details,value=>$value,thrvalue=>$thrvalue,reset=>$reset,thrname=>$nm,index=>$index,class=>$class);
	}

}

sub getThresholdLevel {
	my %args = @_;
	my $S = $args{sys};
	my $NI = $S->ndinfo;
	my $M  = $S->mdl;

	my $thrname = $args{thrname};
	my $stats = $args{stats}; # value of items
	my $index = $args{index};
	my $item = $args{item};

	my $val;
	my $level;
	my $thrvalue;

	dbg("Start theshold=$thrname, index=$index");

	# find subsection with threshold values in Model
	my $T = $M->{threshold}{name}{$thrname}{select};
	foreach my $thr (sort {$a <=> $b} keys %{$T}) {
		next if $thr eq 'default'; # skip now the default values
		if (($S->parseString(string=>"($T->{$thr}{control})?1:0",index=>$index,item=>$item))){
			$val = $T->{$thr}{value};
			dbg("found threshold=$thrname entry=$thr");
			last;
		}
	}
	# if not found and there are default values available get this now
	if ($val eq "" and $T->{default}{value} ne "") {
		$val = $T->{default}{value};
			dbg("found threshold=$thrname entry=default");
	}
	if ($val eq "") {
		logMsg("ERROR, no threshold=$thrname entry found in Model=$NI->{system}{nodeModel}");
		return;
	}

	my $value; # value of doSummary()
	my $reset = 0;
	# item is the attribute name of summary stats of Model
	$value = $stats->{$M->{threshold}{name}{$thrname}{item}} if $index eq "";
	$value = $stats->{$index}{$M->{threshold}{name}{$thrname}{item}} if $index ne "";
	dbg("threshold=$thrname, item=$M->{threshold}{name}{$thrname}{item}, value=$value");

	# check unknow value
	if ($value =~ /NaN/i) {
		dbg("INFO, illegal value $value, skipped");
		return ("Normal",$value,$reset);
	}

	### all zeros policy to disable thresholding - match and return 'normal'
	if ( $val->{warning} == 0
			and $val->{minor} == 0
			and $val->{major} == 0
			and $val->{critical} == 0
			and $val->{fatal} == 0
			and defined $val->{warning}
			and defined $val->{minor}
			and defined $val->{major}
			and defined $val->{critical}
			and defined $val->{fatal}) {
		return ("Normal",$value,$reset);
	}

	# Thresholds for higher being good and lower bad
	if ( $val->{warning} > $val->{fatal}
			and defined $val->{warning}
			and defined $val->{minor}
			and defined $val->{major}
			and defined $val->{critical}
			and defined $val->{fatal} ) {
		if ( $value <= $val->{fatal} ) { $level = "Fatal"; $thrvalue = $val->{fatal};}
		elsif ( $value <= $val->{critical} and $value > $val->{fatal} ) { $level = "Critical"; $thrvalue = $val->{critical};}
		elsif ( $value <= $val->{major} and $value > $val->{critical} ) { $level = "Major"; $thrvalue = $val->{major}; }
		elsif ( $value <= $val->{minor} and $value > $val->{major} ) { $level = "Minor"; $thrvalue = $val->{minor}; }
		elsif ( $value <= $val->{warning} and $value > $val->{minor} ) { $level = "Warning"; $thrvalue = $val->{warning}; }
		elsif ( $value > $val->{warning} ) { $level = "Normal"; $reset = $val->{warning}; $thrvalue = $val->{warning}; }
	}
	# Thresholds for lower being good and higher being bad
	elsif ( $val->{warning} < $val->{fatal}
			and defined $val->{warning}
			and defined $val->{minor}
			and defined $val->{major}
			and defined $val->{critical}
			and defined $val->{fatal} ) {
		if ( $value < $val->{warning} ) { $level = "Normal"; $reset = $val->{warning}; $thrvalue = $val->{warning}; }
		elsif ( $value >= $val->{warning} and $value < $val->{minor} ) { $level = "Warning"; $thrvalue = $val->{warning}; }
		elsif ( $value >= $val->{minor} and $value < $val->{major} ) { $level = "Minor"; $thrvalue = $val->{minor}; }
		elsif ( $value >= $val->{major} and $value < $val->{critical} ) { $level = "Major"; $thrvalue = $val->{major}; }
		elsif ( $value >= $val->{critical} and $value < $val->{fatal} ) { $level = "Critical"; $thrvalue = $val->{critical}; }
		elsif ( $value >= $val->{fatal} ) { $level = "Fatal"; $thrvalue = $val->{fatal}; }
	}
	if ( $level eq "") {
		logMsg("ERROR no policy found, threshold=$thrname, value=$value, node=$S->{name}, model=$NI->{system}{nodeModel} section threshold");
		$level = "Normal";
	}
	dbg("result threshold=$thrname, level=$level, value=$value, thrvalue=$thrvalue, reset=$reset");
	return ($level,$value,$thrvalue,$reset);
}

sub thresholdProcess {
	my %args = @_;
	my $S = $args{sys};

	if ( $args{value} =~ /^\d+$|^\d+\.\d+$/ ) {
		info("$args{event}, $args{level}, $args{element}, value=$args{value} reset=$args{reset}");
	###	logMsg("INFO ($S->{node}) event=$args{event}, level=$args{level}, element=$args{element}, value=$args{value}, reset=$args{reset}");
		if ( $args{value} !~ /NaN/i ) {
			my $details = "Value=$args{value} Threshold=$args{thrvalue}";
			if ( defined $args{details} and $args{details} ne "" ) {
				$details = "$args{details}: Value=$args{value} Threshold=$args{thrvalue}";
			}
			my $statusResult = "ok";
			if ( $args{level} =~ /Normal/i ) {
				checkEvent(sys=>$S,event=>$args{event},level=>$args{level},element=>$args{element},details=>$details,value=>$args{value},reset=>$args{reset});
			}
			else {
				notify(sys=>$S,event=>$args{event},level=>$args{level},element=>$args{element},details=>$details);
				$statusResult = "error";
			}
			my $index = $args{index};
			if ( $index eq "" ) {
				$index = 0;
			}
			my $statusKey = "$args{thrname}--$index";

			$statusKey = "$args{thrname}--$index--$args{class}" if defined $args{class} and $args{class};

			$S->{info}{status}{$statusKey} = {
				method => "Threshold",
				type => $args{type},
				property => $args{thrname},
				event => $args{event},
				index => $args{index},
				level => $args{level},
				status => $statusResult,
				element => $args{element},
				value => $args{value},
				updated => time()
			}
		}
	}
}

# az [2014-11-17 Mon 15:23]: this can be removed as we now use the process table
# to keep track of our processes
sub getPidFileName {
	my $PIDFILE = "$C->{'<nmis_var>'}/nmis.pid";
	if ($C->{conf} ne "") {
		$PIDFILE = "$C->{'<nmis_var>'}/nmis-$C->{conf}.pid";
	}
	return $PIDFILE;
}


sub printRunTime {
	my $endTime = sprintf("%.2f", Time::HiRes::time() - $starttime);
	info("End of $0, type=$type ran for $endTime seconds.\n");
}

# iterate over nodes and add any new groups to the configuration
# this is normally NOT automated, as groups are an administrative feature
# for maintenance (as nodes in unlisted groups are active but not
# shown in the gui)
# args: none
# returns: undef if ok, error message otherwise
sub sync_groups
{
	my $NT = loadLocalNodeTable(); 	# only local nodes
	dbg("table Local Node loaded",2);

	# reread the config with a lock and unflattened
	my $fn = $C->{'<nmis_conf>'}."/".($nvp{conf}||"Config").".nmis";
	my ($rawC,$fh) = readFiletoHash(file => $fn, lock => 'true');

	return "Error: failed to read config $fn!" if (!$rawC or !keys %$rawC);

	my %oldgroups = map { $_ => 1 } (split(/\s*,\s*/, $rawC->{system}->{group_list}));
	my %newgroups;
	for my $node (keys %$NT)
	{
		my $thisgroup = $NT->{$node}->{group};
		next if ($oldgroups{$thisgroup});
		++$newgroups{$thisgroup};
	}

	print "Existing groups:\n\t", (%oldgroups? join("\n\t",keys %oldgroups) : "<None>"),
	"\n\nNew groups to add:\n\t", (%newgroups? join("\n\t", keys %newgroups) : "<None>"),
	"\n\n";

	if (%newgroups)
	{
		$rawC->{system}->{group_list} = join(",", sort(keys %oldgroups, keys %newgroups));
		writeHashtoFile(file => $fn, handle => $fh, data => $rawC);
	}
	else
	{
		close $fh;
	}

	return undef;
}


# *****************************************************************************
# Copyright (C) Opmantek Limited (www.opmantek.com)
# This program comes with ABSOLUTELY NO WARRANTY;
# This is free software licensed under GNU GPL, and you are welcome to
# redistribute it under certain conditions; see www.opmantek.com or email
# contact@opmantek.com
# *****************************************************************************<|MERGE_RESOLUTION|>--- conflicted
+++ resolved
@@ -4392,38 +4392,38 @@
 					next;
 				}
 
-<<<<<<< HEAD
-				# lets check the service status
-				# NB - may have multiple services with same name on box.
-				# so keep looking if up, last if one down
-				# look for an exact match here on service name as read from snmp poll
-
-				foreach ( sort keys %services ) {
-					my ($svc) = split ':', $services{$_}{hrSWRunName};
-					if ( $svc eq $ST->{$service}{Service_Name} ) {
-						if ( $services{$_}{hrSWRunStatus} =~ /running|runnable/i ) {
-							$ret = 1;
-							$cpu = $services{$_}{hrSWRunPerfCPU};
-							$memory = $services{$_}{hrSWRunPerfMem};
-							$gotMemCpu = 1;
-							info("INFO, service $ST->{$service}{Name} is up, status is $services{$_}{hrSWRunStatus}");
-						}
-						# should the check be that if any service is found running|runnable, or the count is the minimum number, the daemon is OK, otherwise only one opConfigd being invalid is bad
-						elsif ( $services{$_}{hrSWRunStatus} eq "" or $services{$_}{hrSWRunStatus} =~ /invalid/i ) {
-							$ret = 1;							
-							$gotMemCpu = 0;
-							logMsg("INFO, $node service $ST->{$service}{Name} is neutral, status is $services{$_}{hrSWRunStatus}");
-						}
-						else {
-							$ret = 0;
-							$cpu = $services{$_}{hrSWRunPerfCPU};
-							$memory = $services{$_}{hrSWRunPerfMem};
-							$gotMemCpu = 1;
-							logMsg("INFO, service $ST->{$service}{Name} is down, status is $services{$_}{hrSWRunStatus}");
-							last;
-						}
-					}
-=======
+#########<<<<<<< HEAD
+				## lets check the service status
+				## NB - may have multiple services with same name on box.
+				## so keep looking if up, last if one down
+				## look for an exact match here on service name as read from snmp poll
+        #
+				#foreach ( sort keys %services ) {
+				#	my ($svc) = split ':', $services{$_}{hrSWRunName};
+				#	if ( $svc eq $ST->{$service}{Service_Name} ) {
+				#		if ( $services{$_}{hrSWRunStatus} =~ /running|runnable/i ) {
+				#			$ret = 1;
+				#			$cpu = $services{$_}{hrSWRunPerfCPU};
+				#			$memory = $services{$_}{hrSWRunPerfMem};
+				#			$gotMemCpu = 1;
+				#			info("INFO, service $ST->{$service}{Name} is up, status is $services{$_}{hrSWRunStatus}");
+				#		}
+				#		# should the check be that if any service is found running|runnable, or the count is the minimum number, the daemon is OK, otherwise only one opConfigd being invalid is bad
+				#		elsif ( $services{$_}{hrSWRunStatus} eq "" or $services{$_}{hrSWRunStatus} =~ /invalid/i ) {
+				#			$ret = 1;							
+				#			$gotMemCpu = 0;
+				#			logMsg("INFO, $node service $ST->{$service}{Name} is neutral, status is $services{$_}{hrSWRunStatus}");
+				#		}
+				#		else {
+				#			$ret = 0;
+				#			$cpu = $services{$_}{hrSWRunPerfCPU};
+				#			$memory = $services{$_}{hrSWRunPerfMem};
+				#			$gotMemCpu = 1;
+				#			logMsg("INFO, service $ST->{$service}{Name} is down, status is $services{$_}{hrSWRunStatus}");
+				#			last;
+				#		}
+				#	}
+########=======
 				# lets check the service status from snmp for matching process(es)
 				# it's common to have multiple processes with the same name on a system,
 				# heuristic: one or more living processes -> service is ok,
@@ -4465,7 +4465,7 @@
 #					dbg("memory: ".join(" + ",map { $services{$_}->{hrSWRunPerfMem} } (@livingpids)) ." = $memory");
 
 					info("INFO, service $ST->{$service}{Name} is up, ".scalar(@livingpids)." running process(es)");
->>>>>>> 5bb818a9
+########>>>>>>> 7669c94991242f5d6307de59ea7fcb6b56349fa8
 				}
 			}
 			else {
