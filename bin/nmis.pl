#!/usr/bin/perl
#
#  Copyright (C) Opmantek Limited (www.opmantek.com)
#
#  ALL CODE MODIFICATIONS MUST BE SENT TO CODE@OPMANTEK.COM
#
#  This file is part of Network Management Information System ("NMIS").
#
#  NMIS is free software: you can redistribute it and/or modify
#  it under the terms of the GNU General Public License as published by
#  the Free Software Foundation, either version 3 of the License, or
#  (at your option) any later version.
#
#  NMIS is distributed in the hope that it will be useful,
#  but WITHOUT ANY WARRANTY; without even the implied warranty of
#  MERCHANTABILITY or FITNESS FOR A PARTICULAR PURPOSE.  See the
#  GNU General Public License for more details.
#
#  You should have received a copy of the GNU General Public License
#  along with NMIS (most likely in a file named LICENSE).
#  If not, see <http://www.gnu.org/licenses/>
#
#  For further information on NMIS or for a license other than GPL please see
#  www.opmantek.com or email contact@opmantek.com
#
#  User group details:
#  http://support.opmantek.com/users/
#
# *****************************************************************************
use strict;

# local modules live in <nmis-base>/lib
use FindBin;
use lib "$FindBin::Bin/../lib";

use URI::Escape;
use Cwd qw();
use Time::HiRes;    # also needed by nmis::timing, but bsts
use Socket;
use Net::SNMP qw(oid_lex_sort);
use Proc::ProcessTable;
use Proc::Queue ':all';
use Data::Dumper;
use File::Find;
use File::Spec;
use Statistics::Lite qw(mean);
use POSIX qw(:sys_wait_h);

# this imports the LOCK_ *constants (eg. LOCK_UN, LOCK_EX), also the stat modes
use Fcntl qw(:DEFAULT :flock :mode);
use Errno qw(EAGAIN ESRCH EPERM);

use NMIS;
use NMIS::Connect;
use NMIS::Timing;
use NMIS::UUID;
use csv;
use rrdfunc;
use func;
use ip;
use sapi;
use ping;
use notify;
use Mib;
use Sys;
use DBfunc;

$Data::Dumper::Indent = 1;

# Variables for command line munging
my %nvp = getArguements(@ARGV);

# load configuration table, memorize startup time
my $starttime = Time::HiRes::time;
my $C = loadConfTable( conf => $nvp{conf}, debug => $nvp{debug}, info => $nvp{info} );
die "nmis cannot operate without config!\n" if ( ref($C) ne "HASH" );

# and the status of the database dir, as reported by the selftest - 0 bad, 1 ok, undef unknown
# this is used by rrdfunc::createRRD(), so needs to be scoped suitably.
our $selftest_dbdir_status;
$selftest_dbdir_status = undef;

# check for global collection off or on
# useful for disabling nmis poll for server maintenance, nmis upgrades etc.
my $lockoutfile = $C->{'<nmis_conf>'} . "/NMIS_IS_LOCKED";

if ( -f $lockoutfile or getbool( $C->{global_collect}, "invert" ) )
{
	# if nmis is locked, run a quick nondelay selftest so that we have something for the GUI
	my $varsysdir = $C->{'<nmis_var>'} . "/nmis_system";
	if ( !-d $varsysdir )
	{
		createDir($varsysdir);
		setFileProt($varsysdir);
	}
	my $selftest_cache = "$varsysdir/selftest";

	my ( $allok, $tests ) = func::selftest(
		config                 => $C,
		delay_is_ok            => 'false',
		report_database_status => \$selftest_dbdir_status,
		perms                  => 'false'
	);
	writeHashtoFile(
		file => $selftest_cache,
		json => 1,
		data => {status => $allok, lastupdate => time, tests => $tests}
	);
	info( "Selftest completed (status " . ( $allok ? "ok" : "FAILED!" ) . "), cache file written" );
	if ( -f $lockoutfile )
	{
		my $installerpresence = "/tmp/nmis_install_running";

		# installer should not need to lock this box for more than a few minutes
		if ( -f $installerpresence && ( stat($installerpresence) )[9] > time - 3600 )
		{
			logMsg("INFO NMIS is currently disabled, installer is performing upgrade, exiting.");
			exit(0);
		}
		else
		{
			logMsg("WARNING NMIS is currently disabled! Remove the file $lockoutfile to re-enable.");
			die "Attention: NMIS is currently disabled!\nRemove the file $lockoutfile to re-enable.\n\n";
		}
	}
	else
	{
		die
			"Attention: NMIS is currently disabled!\nSet the configuration variable \"global_collect\" to \"true\" to re-enable.\n\n";
	}
}

# all arguments are now stored in nvp (name value pairs)
my $type     = lc $nvp{type};
my $node     = lc $nvp{node};
my $rmefile  = $nvp{rmefile};
my $runGroup = $nvp{group};
my $sleep    = $nvp{sleep};

### 2012-12-03 keiths, adding some model testing and debugging options.
my $model = getbool( $nvp{model} );

# multiprocessing: commandline overrides config
my $mthread    = ( exists $nvp{mthread}    ? $nvp{mthread}    : $C->{nmis_mthread} )    || 0;
my $maxThreads = ( exists $nvp{maxthreads} ? $nvp{maxthreads} : $C->{nmis_maxthreads} ) || 1;

my $mthreadDebug = $nvp{mthreaddebug};    # cmdline only for this debugging flag

# park the list of collect/update plugins globally
my @active_plugins;

Proc::Queue::size($maxThreads); # changing limit of concurrent processes
Proc::Queue::trace(0);          # trace mode on
Proc::Queue::debug(0);          # debug is off
Proc::Queue::delay(0.02);       # set 20 milliseconds as minimum delay between fork calls, reduce to speed collect times

# if no type given, just run the command line options
if ( $type eq "" )
{
	print "No runtime option type= on command line\n\n";
	checkArgs();
	exit(1);
}

print qq/
Copyright (C) Opmantek Limited (www.opmantek.com)
This program comes with ABSOLUTELY NO WARRANTY;
This is free software licensed under GNU GPL, and you are welcome to
redistribute it under certain conditions; see www.opmantek.com or email
contact\@opmantek.com

NMIS version $NMIS::VERSION

/ if $C->{debug} or $C->{info};

# the first thing we do is to upgrade up the event
# data structure - it's a nop if it was already done.
&NMIS::upgrade_events_structure;

# ditto for nodeconf
&NMIS::upgrade_nodeconf_structure;

if ( $type =~ /^(collect|update|services)$/ )
{
	runThreads( type => $type, node => $node, mthread => $mthread, mthreadDebug => $mthreadDebug );
}
elsif ( $type eq "escalate" ) { runEscalate(); printRunTime(); }    # included in type=collect
elsif ( $type eq "config" ) { checkConfig( change => "true" ); }
elsif ( $type eq "audit" ) { checkConfig( audit => "true", change => "false" ); }
elsif ( $type eq "links" )      { runLinks(); }                                            # included in type=update
elsif ( $type eq "apache" )     { printApache(); }
elsif ( $type eq "apache24" )   { printApache24(); }
elsif ( $type eq "crontab" )    { printCrontab(); }
elsif ( $type eq "summary" )    { nmisSummary(); printRunTime(); }                         # included in type=collect
elsif ( $type eq "rme" )        { loadRMENodes($rmefile); }
elsif ( $type eq "threshold" )  { runThreshold($node,1); printRunTime(); }                   # included in type=collect
elsif ( $type eq "master" )     { nmisMaster(); printRunTime(); }                          # included in type=collect
elsif ( $type eq "groupsync" )  { sync_groups(); }
elsif ( $type eq "purge" )      { my $error = purge_files(); die "$error\n" if $error; }
elsif ( $type eq 'list_nodes' ) { list_nodes() }
else                            { checkArgs(); }

exit;

#=========================================================================================
sub list_nodes
{
	my $lnt = NMIS::loadLocalNodeTable();
	print "Nodes:" . Dumper($lnt);
}

# run collection-type functions, possibly spread across multiple processes
sub runThreads
{
	my %args         = @_;
	my $type         = $args{type};
	my $node_select  = $args{'node'};
	my $mthread      = getbool( $args{mthread} );
	my $mthreadDebug = getbool( $args{mthreadDebug} );
	my $debug_watch;

	dbg("Starting, operation is $type");

	# first thing: do a selftest and cache the result. this takes about five seconds (for the process stats)
	# however, DON'T do one if nmis is run in handle-just-this-node mode, which is usually a debugging exercise
	# which shouldn't be delayed at all. ditto for (possibly VERY) frequent type=services
	if ( !$node_select and $type ne "services" )
	{
		info("Ensuring correct permissions on conf and model directories...");
		setFileProtDirectory( $C->{'<nmis_conf>'},   1 );    # do recurse
		setFileProtDirectory( $C->{'<nmis_models>'}, 0 );    # no recursion required

		info("Starting selftest (takes about 5 seconds)...");
		my $varsysdir = $C->{'<nmis_var>'} . "/nmis_system";
		if ( !-d $varsysdir )
		{
			createDir($varsysdir);
			setFileProt($varsysdir);
		}

		my $selftest_cache = "$varsysdir/selftest";

		# check the current state, to see if a perms check is due? once every 2 hours
		my $laststate = readFiletoHash( file => $selftest_cache, json => 1 );
		my $wantpermsnow = 1
			if ( ref($laststate) ne "HASH"
			|| !defined( $laststate->{lastupdate_perms} )
			|| $laststate->{lastupdate_perms} + 7200 < time );

		my ( $allok, $tests ) = func::selftest(
			config                 => $C,
			delay_is_ok            => 'true',
			perms                  => $wantpermsnow,
			report_database_status => \$selftest_dbdir_status
		);

		# keep the old permissions state if this test did not run a permissions test
		# hardcoded test name isn't great, though.
		if ( !$wantpermsnow )
		{
			$laststate ||= {tests => []};

			my ($oldstate) = grep( $_->[0] eq "Permissions", @{$laststate->{tests}} );    # there will at most one
			if ( defined $oldstate )
			{
				my ($targetidx) = grep( $tests->[$_]->[0] eq "Permissions", ( 0 .. $#{$tests} ) );
				if ( defined $targetidx )
				{
					$tests->[$targetidx] = $oldstate;
				}
				else
				{
					push @$tests, $oldstate;
				}
				$allok = 0 if ( $oldstate->[1] );                                         # not ok until that's cleared
			}
		}

		writeHashtoFile(
			file => $selftest_cache,
			json => 1,
			data => {
				status           => $allok,
				lastupdate       => time,
				lastupdate_perms => (
					  $wantpermsnow ? time
					: $laststate    ? $laststate->{lastupdate_perms}
					:                 undef
				),
				tests => $tests
			}
		);
		info( "Selftest completed (status " . ( $allok ? "ok" : "FAILED!" ) . "), cache file written" );
	}

	# load all the files we need here
	loadEnterpriseTable() if $type eq 'update';    # load in cache
	dbg( "table Enterprise loaded", 2 );

	my $NT = loadLocalNodeTable();                 # only local nodes
	dbg( "table Local Node loaded", 2 );

	# create uuids for all nodes that might still need them
	# this changes the local nodes table!
	if ( my $changed_nodes = createNodeUUID() )
	{
		$NT = loadLocalNodeTable();
		dbg( "table Local Node reloaded after uuid updates", 2 );
	}
	my $C = loadConfTable();    # config table from cache

	# check if the fping results look sensible
	# compare nr of pingable active nodes against the fping results
	if ( getbool( $C->{daemon_fping_active} ) )
	{
		my $pt = loadTable( dir => 'var', name => 'nmis-fping' );    # load fping table in cache
		my $cnt_pt = keys %{$pt};

		my $active_ping = grep( getbool( $_->{active} ) && getbool( $_->{ping} ), values %{$NT} );

		# missing more then 10 nodes that should have been pinged?
		if ( $cnt_pt + 10 < $active_ping )
		{
			logMsg("ERROR fping table missing too many entries, count fping=$cnt_pt count nodes=$active_ping");
			$C->{daemon_fping_failed} = 'true';                      # remember for runPing
		}
	}
	dbg("all relevant tables loaded");

	my $debug_global = $C->{debug};
	my $debug        = $C->{debug};
	my $PIDFILE;
	my $pid;

	# used for plotting major events on world map in 'Current Events' display
	$C->{netDNS} = 0;
	if ( getbool( $C->{DNSLoc} ) )
	{
		# decide if Net::DNS is available to us or not
		if ( eval "require Net::DNS" )
		{
			$C->{netDNS} = 1;
			require Net::DNS;
		}
		else
		{
			print "Perl Module Net::DNS not found, Can't use DNS LOC records for Geo info, will try sysLocation\n"
				if $debug;
		}
	}

	runDaemons();    # start daemon processes

	### test if we are still running, or zombied, and cron will email somebody if we are
	### collects should not run past 5mins - if they do we have a problem
	### updates can run past 5 mins, BUT no two updates should run at the same time
	### for potentially frequent type=services we don't do any of these.
	if ( $type eq 'collect' or $type eq "update" )
	{
		# unrelated but also for collect and update only
		@active_plugins = &load_plugins;

		# first find all other nmis collect processes
		my $others = func::find_nmis_processes( type => $type, config => $C );

		# if this is a collect and if told to ignore running processes (ignore_running=1/t),
		# then only warn about processes and don't shoot them.
		# the same should be done if this is an interactive run with info or debug
		if ((   $type eq "collect" and ( getbool( $nvp{ignore_running} )
					or $C->{debug}
					or $C->{info} )
			)
			or ( $type eq "update" and ( $C->{debug} or $C->{info} ) )
			)
		{
			for my $pid ( keys %{$others} )
			{
				logMsg(
					"INFO ignoring old process $pid that is still running: $type, $others->{$pid}->{node}, started at "
						. returnDateStamp( $others->{$pid}->{start} ) );
			}
		}
		else
		{
			my $eventconfig       = loadTable( dir => 'conf', name => 'Events' );
			my $event             = "NMIS runtime exceeded";
			my $thisevent_control = $eventconfig->{$event} || {Log => "true", Notify => "true", Status => "true"};

			# if not told otherwise, shoot the others politely
			for my $pid ( keys %{$others} )
			{
				print STDERR "Error: killing old NMIS $type process $pid which has not finished!\n";
				logMsg("ERROR killing old NMIS $type process $pid which has not finished!");

				kill( "TERM", $pid );

			   # and raise an event to inform the operator - unless told NOT to
			   # ie: either disable_nmis_process_events is set to true OR the event control Log property is set to false
				if ((      !defined $C->{disable_nmis_process_events}
						or !getbool( $C->{disable_nmis_process_events} ) and getbool( $thisevent_control->{Log} )
					)
					)
				{
					# logging this event as the node name so it shows up as a problem with the node
					logEvent(
						node    => $others->{$pid}->{node},
						event   => $event,
						level   => "Warning",
						element => $others->{$pid}->{node},
						details => "Killed process $pid, $type of $others->{$pid}->{node}, started at "
							. returnDateStamp( $others->{$pid}->{start} )
					);
				}
			}
			if ( keys %{$others} )    # for the others to shut down cleanly
			{
				my $grace = 5;
				logMsg("INFO sleeping for $grace seconds to let old NMIS processes clean up");
				sleep($grace);
			}
		}
	}

	# the signal handler handles termination more-or-less gracefully,
	# and knows about critical sections
	$SIG{INT}  = \&catch_zap;
	$SIG{TERM} = \&catch_zap;
	$SIG{HUP}  = \&catch_zap;
	$SIG{ALRM} = \&catch_zap;

	my $nodecount = 0;
	my $maxprocs  = 1;    # this one

	my $meth;
	if ( $type eq "update" )
	{
		$meth = \&doUpdate;
	}
	elsif ( $type eq "collect" )
	{
		$meth = \&doCollect;
	}
	elsif ( $type eq "services" )
	{
		$meth = \&doServices;
	}
	else
	{
		die "Unknown operation type=$type, terminating!\n";
	}
	logMsg("INFO start of $type process");

	# update the operation start/stop timestamp
	func::update_operations_stamp( type => $type, start => $starttime, stop => undef );
	my $maxruntime = defined( $C->{max_child_runtime} ) && $C->{max_child_runtime} > 0 ? $C->{max_child_runtime} : 0;

	# don't run longer than X seconds for the main process, only if in non-thread mode or specific node
	alarm($maxruntime) if ( $maxruntime && ( !$mthread or $node_select ) );

	my @list_of_handled_nodes;    # for any after_x_plugin() functions
	if ( $node_select eq "" )
	{
		# operate on all nodes, sort the nodes so we get consistent polling cycles
		# sort could be more sophisticated if we like, eg sort by core, dist, access or group
		foreach my $onenode ( sort keys %{$NT} )
		{
			# This will allow debugging to be turned on for a
			# specific node where there is a problem
			if ( $onenode eq "$debug_watch" )
			{
				$debug = "true";
			}
			else { $debug = $debug_global; }

			# KS 16 Mar 02, implementing David Gay's requirement for deactiving
			# a node, ie keep a node in nodes.csv but no collection done.
			# also if $runGroup set, only do the nodes for that group.
			if ( $runGroup eq "" or $NT->{$onenode}{group} eq $runGroup )
			{
				if ( getbool( $NT->{$onenode}{active} ) )
				{
					++$nodecount;
					push @list_of_handled_nodes, $onenode;

					# One process for each node until maxThreads is reached.
					# This loop is entered only if the commandlinevariable mthread=true is used!
					if ($mthread)
					{
						my $pid = fork;
						if ( defined($pid) and $pid == 0 )
						{

							# this will be run only by the child
							if ($mthreadDebug)
							{
								print "CHILD $$-> I am a CHILD with the PID $$ processing $onenode\n";
							}

							# don't run longer than X seconds
							alarm($maxruntime) if ($maxruntime);
							&$meth( name => $onenode );
							alarm(0) if ($maxruntime);

							# all the work in this thread is done now this child will die.
							if ($mthreadDebug)
							{
								print "CHILD $$-> $onenode will now exit\n";
							}

							# killing child
							exit 0;
						}    # end of child
						else
						{
							# parent
							my $others = func::find_nmis_processes( config => $C );
							my $procs_now = 1 + scalar keys %$others;    # the current process isn't returned
							$maxprocs = $procs_now if $procs_now > $maxprocs;
						}
					}
					else
					{
						# iterate over nodes in this process, if mthread is false
						&$meth( name => $onenode );
					}
				}    #if active
				else
				{
					dbg("Skipping as $onenode is marked 'inactive'");
				}
			}    #if runGroup
		}    # foreach $onenode

		# only do the child process cleanup if we have mthread enabled
		if ($mthread)
		{
			# cleanup
			# wait this will block until children are done
			1 while wait != -1;
		}
	}
	else
	{
		# specific node is given to work on, threading not relevant
		if ( ( my $node = checkNodeName($node_select) ) )
		{    # ignore lc & uc
			if ( getbool( $NT->{$node}{active} ) )
			{
				++$nodecount;
				push @list_of_handled_nodes, $node;
				&$meth( name => $node );
			}
			else
			{
				dbg("Skipping as $node_select is marked 'inactive'");
			}
		}
		else
		{
			print "\t Invalid node $node_select No node of that name!\n";
			return;
		}
	}
	alarm(0) if ( $maxruntime && ( !$mthread or $node_select ) );

	dbg("### continue normally ###");
	my $collecttime = Time::HiRes::time();

	my $S;

	# on update prime the interface summary
	if ( $type eq "update" )
	{
		### 2013-08-30 keiths, restructured to avoid creating and loading large Interface summaries
		getNodeAllInfo();    # store node info in <nmis_var>/nmis-nodeinfo.xxxx
		if ( !getbool( $C->{disable_interfaces_summary} ) )
		{
			getIntfAllInfo();    # concatencate all the interface info in <nmis_var>/nmis-interfaces.xxxx
			runLinks();
		}
	}

	# some collect post-processing, but only if running on all nodes
	elsif ( $type eq "collect" and $node_select eq "" )
	{
		$S = Sys->new;           # object nmis-system
		$S->init();

		my $NI = $S->ndinfo;
		delete $NI->{database};    # remove pre-8.5.0 key as it's not used anymore

		### 2011-12-29 keiths, adding a general purpose master control thing, run reliably every poll cycle.
		if ( getbool( $C->{'nmis_master_poll_cycle'} ) or !getbool( $C->{'nmis_master_poll_cycle'}, "invert" ) )
		{
			my $pollTimer = NMIS::Timing->new;

			dbg("Starting nmisMaster");
			nmisMaster() if getbool( $C->{server_master} );    # do some masterly type things.

			logMsg( "Poll Time: nmisMaster, " . $pollTimer->elapTime() )
				if ( defined $C->{log_polling_time} and getbool( $C->{log_polling_time} ) );
		}
		else
		{
			dbg("Skipping nmisMaster with configuration 'nmis_master_poll_cycle' = $C->{'nmis_master_poll_cycle'}");
		}

		if ( getbool( $C->{'nmis_summary_poll_cycle'} ) or !getbool( $C->{'nmis_summary_poll_cycle'}, "invert" ) )
		{
			dbg("Starting nmisSummary");

			# NOTE!!! catchall needs to be written before this runs as it' loads the data
			# locally, it has no $S
			nmisSummary() if getbool( $C->{cache_summary_tables} );    # calculate and cache the summary stats
		}
		else
		{
			dbg("Skipping nmisSummary with configuration 'nmis_summary_poll_cycle' = $C->{'nmis_summary_poll_cycle'}");
		}

		dbg("Starting runMetrics");
		runMetrics( sys => $S );

		# thresholds can be run: independent (=t_p_n and t_p_c false), post-collect (=t_p_n false, t_p_c true),
		# or combined with collect (t_p_n true, t_p_c ignored)
		if ( !getbool( $C->{threshold_poll_node} ) )
		{
			# not false
			if ( !getbool( $C->{threshold_poll_cycle}, "invert" ) )
			{
				dbg("Starting runThreshold (for all selected nodes)");
				# the 0 here tells it that it's running in a collect cycle
				runThreshold($node_select,0);
			}
			else
			{
				dbg("Skipping runThreshold with configuration 'threshold_poll_cycle' = $C->{'threshold_poll_cycle'}");
			}
		}

		dbg("Starting runEscalate");
		runEscalate();

		# nmis collect runtime, process counts and save
		my $D;
		$D->{collect}{value}  = $collecttime - $starttime;
		$D->{collect}{option} = 'gauge,0:U';
		$D->{total}{value}    = Time::HiRes::time() - $starttime;
		$D->{total}{option}   = 'gauge,0:U';

		my $nr_processes = 1
			+ scalar %{&func::find_nmis_processes( config => $C )};  # current one isn't returned by find_nmis_processes
		$D->{nr_procs} = {
			option => "gauge,0:U",
			value  => $nr_processes
		};
		$D->{max_procs} = {
			option => "gauge,0:U",
			value  => $maxprocs
		};

		if ( ( my $db = $S->create_update_rrd( data => $D, type => "nmis" ) ) )
		{
			$NI->{graphtype}{nmis} = 'nmis';
			$NI->{graphtype}->{network}->{metrics} = 'metrics';
		}
		else
		{
			logMsg( "ERROR updateRRD failed: " . getRRDerror() );
		}
		$S->writeNodeInfo;    # var/nmis-system.xxxx, the base info system
	}

	if ( $type eq "collect" or $type eq "update" )
	{
		my $pollTimer = NMIS::Timing->new;

		# now run all after_{collect,update}_plugin() functions, regardless of whether
		# this was a one-node or all-nodes run
		for my $plugin (@active_plugins)
		{
			my $funcname = $plugin->can("after_${type}_plugin");
			next if ( !$funcname );

			# prime the global sys object, if this was an update run or a one-node collect
			if ( !$S )
			{
				$S = Sys->new;    # the nmis-system object
				$S->init();
			}

			dbg("Running after_$type plugin $plugin");
			logMsg("Running after_$type plugin $plugin");
			my ( $status, @errors );
			eval { ( $status, @errors ) = &$funcname( sys => $S, config => $C, nodes => \@list_of_handled_nodes ); };
			if ( $status >= 2 or $status < 0 or $@ )
			{
				logMsg("Error: Plugin $plugin failed to run: $@") if ($@);
				for my $err (@errors)
				{
					logMsg("Error: Plugin $plugin: $err");
				}
			}
			elsif ( $status == 1 )    # changes were made, need to re-save info file
			{
				dbg("Plugin $plugin indicated success, updating nmis-system file");
				$S->writeNodeInfo;
			}
			elsif ( $status == 0 )
			{
				dbg("Plugin $plugin indicated no changes");
			}
		}
		logMsg( "Poll Time: After $type Plugins " . $pollTimer->elapTime() )
			if ( defined $C->{log_polling_time} and getbool( $C->{log_polling_time} ) );
	}

	logMsg("INFO end of $type process");

	if ( $C->{info} or $debug or $mthreadDebug )
	{
		my $endTime = sprintf( "%.2f", Time::HiRes::time() - $starttime );
		my $stats = getUpdateStats();
		print "\n"
			. returnTime
			. " Number of Data Points: $stats->{datapoints}, Sum of Bytes: $stats->{databytes}, RRDs updated: $stats->{rrdcount}, Nodes with Updates: $stats->{nodecount}\n";
		print "\n" . returnTime . " End of $0 Processed $nodecount nodes ran for $endTime seconds.\n\n";
	}

	func::update_operations_stamp( type => $type, start => $starttime, stop => Time::HiRes::time() );

	dbg("Finished");
	return;
}

# generic signal handler, but with awareness of code in critical sections
# also handles SIGALARM, which we cop if the process has run out of time
sub catch_zap
{
	my $rs = $_[0];

	# if we've run out of our allocated run time, raise an event to inform the operator
	# unless told NOT to... fixme: we can't check the events control table here as that might block.
	if ($rs eq "ALRM"
		and (  !defined $C->{disable_nmis_process_events}
			or !getbool( $C->{disable_nmis_process_events} ) )
		)
	{
		logEvent(
			node    => $C->{server_name},
			event   => "NMIS runtime exceeded",
			level   => "Warning",
			element => undef,
			details => "Process $$, $0, has exceeded its max run time and is terminating"
		);
	}

	# do a graceful shutdown if in critical, and if this is the FIRST interrupt
	my $pending_ints = func::interrupt_pending;    # scalar ref
	if ( func::in_critical_section && !$$pending_ints )
	{
		# do NOT lock the logfile
		logMsg( "INFO process in critical section, marking as signal $rs pending", 1 );
		++$$pending_ints;
	}
	else
	{
		# do NOT lock the logfile
		logMsg( "INFO Process $$ ($0) was killed by signal $rs", 1 );
		die "Process $$ ($0) was killed by signal $rs\n";
	}
}

#====================================================================================

# perform update operation for ONE node
# args: name, required
# returns: nothing
#
# note: update must not (and does not) skip nodes with collect=false; function is not run if active=false.
sub doUpdate
{
	my %args = @_;
	my $name = $args{name};

	my $C = loadConfTable();

	my $updatetimer = NMIS::Timing->new;

	dbg("================================");
	dbg("Starting update, node $name");

	# Check for existing update LOCK
	if ( existsPollLock( type => "update", conf => $C->{conf}, node => $name ) )
	{
		print STDERR "Error: update lock exists for $name which has not finished!\n";
		logMsg("WARNING update lock exists for $name which has not finished!");
		return;
	}

	# create the update lock now.
	my $lockHandle = createPollLock( type => "update", conf => $C->{conf}, node => $name );

	# lets change our name, so a ps will report who we are - iff not debugging.
	$0 = "nmis-" . $C->{conf} . "-update-$name" if ( !$C->{debug} );

	my $S = Sys->new;    # create system object
	                     # loads old node info (unless force is active), and the DEFAULT(!) model (always!),
	                     # and primes the sys object for snmp/wmi ops


	if ( !$S->init( name => $name, update => 'true', force => $nvp{force} ) )
	{
		logMsg( "ERROR ($name) init failed: " . $S->status->{error} );    # fixme: why isn't this terminal?
	}

	# this is the first time catchall is accessed, handle error here, all others will assume it works
	my $catchall_inventory = $S->inventory(concept => 'catchall');
	$S->nmisng->log->fatal("Failed to load catchall inventory for node:$node") && return if(!$catchall_inventory);
	# catchall uses 'live' data which is a direct reference to the data because it's too easy to
	# end up with stale/wrong data with all the functions using it
	my $catchall_data = $catchall_inventory->data_live();

	dbg("node=$name "
			. join( " ",
			( map { "$_=" . $catchall_data->{$_} } (qw(group nodeType nodedown snmpdown wmidown)) ),
			( map { "$_=" . $S->status->{$_} } (qw(snmp_enabled wmi_enabled)) ) )
	);

	# this uses the node config loaded by init, and updates the node info table
	# (model and nodetype set only if missing)
	$S->copyModelCfgInfo( type => 'all' );

	my $NC = $S->ndcfg;

	if ( !getbool( $nvp{force} ) )
	{
		$S->readNodeView;    # from prev. run, but only if force isn't active
	}

	# prime default values, overridden if we can find anything better
	$catchall_data->{nodeModel} ||= 'Generic';
	$catchall_data->{nodeType}  ||= 'generic';

	# if reachable then we can update the model and get rid of the default we got from init above
	# fixme: not true unless node is ALSO marked as collect, or getnodeinfo will not do anything model-related
	if ( runPing( sys => $S ) )
	{
		# snmp-enabled node? then try to create a session obj
		# (but as snmp is still predominantly udp it won't connect yet!)
		$S->open(
			timeout      => $C->{snmp_timeout},
			retries      => $C->{snmp_retries},
			max_msg_size => $C->{snmp_max_msg_size},

			# how many oids/pdus per bulk request, or let net::snmp guess a value
			max_repetitions => $catchall_inventory->{max_repetitions} || $C->{snmp_max_repetitions} || undef,

			# how many oids per simple get request (for getarray), or default (no guessing)
			oidpkt => $catchall_inventory->{max_repetitions} || $C->{snmp_max_repetitions} || 10
		) if ( $S->status->{snmp_enabled} );

		# failed already?
		if ( $S->status->{snmp_error} )
		{
			logMsg( "ERROR SNMP session open to $node failed: " . $S->status->{snmp_error} );
			$S->disable_source("snmp");
		}

		# this will try all enabled sources, 0 only if none worked
		# it also disables sys sources that don't work!
		if ( getNodeInfo( sys => $S ) )
		{
			# getnodeinfo has deleted the interface info, need to rebuild from scratch
			if ( getbool( $NC->{node}{collect} ) )
			{
				if ( getIntfInfo( sys => $S ) )
				{
					dbg("node=$S->{name} role=$catchall_data->{roleType} type=$catchall_data->{nodeType}");
					dbg("vendor=$catchall_data->{nodeVendor} model=$catchall_data->{nodeModel} interfaces=$catchall_data->{ifNumber}"
					);

					if ($model)
					{
						print
							"MODEL $S->{name}: role=$catchall_data->{roleType} type=$catchall_data->{nodeType} sysObjectID=$catchall_data->{sysObjectID} sysObjectName=$catchall_data->{sysObjectName}\n";
						print "MODEL $S->{name}: sysDescr=$catchall_data->{sysDescr}\n";
						print
							"MODEL $S->{name}: vendor=$catchall_data->{nodeVendor} model=$catchall_data->{nodeModel} interfaces=$catchall_data->{ifNumber}\n";
					}
				}

				# fixme: why no error handling for getintfinfo?

				getSystemHealthInfo( sys => $S ) if defined $S->{mdl}{systemHealth};
				getEnvInfo( sys => $S );
				getCBQoS( sys => $S );
				getCalls( sys => $S );

			}
			else
			{
				dbg("node is set to collect=false, not collecting any info");
			}
		}
		$S->close;    # close snmp session if one is open
		$catchall_inventory->{lastUpdatePoll} = time();
	}

	my $reachdata
		= runReach( sys => $S, delayupdate => 1 );    # don't let it make the rrd update, we want to add updatetime!
	$S->writeNodeView;                                # save node view info in file var/$NI->{name}-view.xxxx
	$S->writeNodeInfo;                                # save node info in file var/$NI->{name}-node.xxxx

	# done with the standard work, now run any plugins that offer update_plugin()
	for my $plugin (@active_plugins)
	{
		my $funcname = $plugin->can("update_plugin");
		next if ( !$funcname );

		dbg("Running update plugin $plugin with node $name");
		my ( $status, @errors );
		eval { ( $status, @errors ) = &$funcname( node => $name, sys => $S, config => $C ); };
		if ( $status >= 2 or $status < 0 or $@ )
		{
			logMsg("Error: Plugin $plugin failed to run: $@") if ($@);
			for my $err (@errors)
			{
				logMsg("Error: Plugin $plugin: $err");
			}
		}
		elsif ( $status == 1 )    # changes were made, need to re-save the view and info files
		{
			dbg("Plugin $plugin indicated success, updating node and view files");
			$S->writeNodeView;
			$S->writeNodeInfo;
		}
		elsif ( $status == 0 )
		{
			dbg("Plugin $plugin indicated no changes");
		}
	}

	# fixme: deprecated, to be removed once all model-level custom plugins are converted to new plugin infrastructure
	# and when the remaining customers using this have upgraded
	runCustomPlugins( node => $name, sys => $S ) if ( defined $S->{mdl}{custom} );

	my $updatetime = $updatetimer->elapTime();
	info("updatetime for $name was $updatetime");
	$reachdata->{updatetime} = {value => $updatetime, option => "gauge,0:U," . ( 86400 * 3 )};

	# parrot the previous reading's poll time
	my $prevval = "U";
	if ( my $rrdfilename = $S->makeRRDname( graphtype => "health" ) )
	{
		my $infohash = RRDs::info($rrdfilename);
		$prevval = $infohash->{'ds[polltime].last_ds'} if ( defined $infohash->{'ds[polltime].last_ds'} );
	}
	$reachdata->{polltime} = {value => $prevval, option => "gauge,0:U,"};

	if ( !$S->create_update_rrd( data => $reachdata, type => "health" ) )
	{
		logMsg( "ERROR updateRRD failed: " . getRRDerror() );
	}
	$S->close;

	releasePollLock( handle => $lockHandle, type => "update", conf => $C->{conf}, node => $name );

	if ( defined $C->{log_polling_time} and getbool( $C->{log_polling_time} ) )
	{

		logMsg("Poll Time: $name, $catchall_inventory->{nodeModel}, $updatetime");
	}

	$catchall_inventory->save();

	info("Finished");
	return;
}

#=========================================================================================

# a function to load the available code plugins,
# returns the list of package names that have working plugins
sub load_plugins
{
	my @activeplugins;

	# check for plugins enabled and the dir
	return () if ( !getbool( $C->{plugins_enabled} )
		or !$C->{plugin_root}
		or !-d $C->{plugin_root} );

	if ( !opendir( PD, $C->{plugin_root} ) )
	{
		logMsg("Error: cannot open plugin dir $C->{plugin_root}: $!");
		return ();
	}
	my @candidates = grep( /\.pm$/, readdir(PD) );
	closedir(PD);

	for my $candidate (@candidates)
	{
		my $packagename = $candidate;
		$packagename =~ s/\.pm$//;

		# read it and check that it has precisely one matching package line
		dbg("Checking candidate plugin $candidate");
		if ( !open( F, $C->{plugin_root} . "/$candidate" ) )
		{
			logMsg("Error: cannot open plugin file $candidate: $!");
			next;
		}
		my @plugindata = <F>;
		close F;
		my @packagelines = grep( /^\s*package\s+[a-zA-Z0-9_:-]+\s*;\s*$/, @plugindata );
		if ( @packagelines > 1 or $packagelines[0] !~ /^\s*package\s+$packagename\s*;\s*$/ )
		{
			logMsg("Plugin $candidate doesn't have correct \"package\" declaration. Ignoring.");
			next;
		}

		# do the actual load and eval
		eval { require $C->{plugin_root} . "/$candidate"; };
		if ($@)
		{
			logMsg("Ignoring plugin $candidate as it isn't valid perl: $@");
			next;
		}

		# we're interested if one or more of the supported plugin functions are provided
		push @activeplugins, $packagename
			if ( $packagename->can("update_plugin")
			or $packagename->can("collect_plugin")
			or $packagename->can("after_collect_plugin")
			or $packagename->can("after_update_plugin") );
	}

	return sort @activeplugins;
}

# this function runs ONLY NON-SNMP services!
# args: only name (node name)
# returns: nothing
sub doServices
{
	my (%args) = @_;
	my $name = $args{name};

	info("================================");
	info("Starting services, node $name");

	# lets change our name, so a ps will report who we are, iff not debugging
	$0 = "nmis-" . $C->{conf} . "-services-$name" if ( !$C->{debug} );

	my $S = Sys->new;
	$S->init( name => $name );
	dbg( "node=$name "
			. join( " ", map { "$_=" . $S->ndinfo->{system}->{$_} } (qw(group nodeType nodedown snmpdown wmidown)) ) );

	$S->readNodeView;    # init does not load the node view, but runservices updates view data!

	runServices( sys => $S, snmp => 'false' );

	# we also have to update the node info file, or newly added service status info will be lost/missed...
	# same argument for node view
	$S->writeNodeInfo;
	$S->writeNodeView;

	return;
}

sub doCollect
{
	my %args = @_;
	my $name = $args{name};

	my $pollTimer = NMIS::Timing->new;

	info("================================");
	info("Starting collect, node $name");

	# Check for both update and collect LOCKs
	if ( existsPollLock( type => "update", conf => $C->{conf}, node => $name ) )
	{
		print STDERR "Error: running collect but update lock exists for $name which has not finished!\n";
		logMsg("WARNING running collect but update lock exists for $name which has not finished!");
		return;
	}
	if ( existsPollLock( type => "collect", conf => $C->{conf}, node => $name ) )
	{
		print STDERR "Error: collect lock exists for $name which has not finished!\n";
		logMsg("WARNING collect lock exists for $name which has not finished!");
		return;
	}

	# create the poll lock now.
	my $lockHandle = createPollLock( type => "collect", conf => $C->{conf}, node => $name );

	# lets change our name, so a ps will report who we are - iff not debugging
	$0 = "nmis-" . $C->{conf} . "-collect-$name" if ( !$C->{debug} );

	my $S = Sys->new;    # create system object
	if ( !$S->init( name => $name ) )    # init will usually load node info data, model etc, returns 1 if _all_ is ok
	{
		dbg( "Sys init for $name failed: "
				. join( ", ", map { "$_=" . $S->status->{$_} } (qw(error snmp_error wmi_error)) ) );

		info("no info available of node $name, switching to update operation instead");
		doUpdate( name => $name );
		info("Finished update instead of collect");
		return;                          # collect has to wait until a next run
	}
	dbg( "node=$name "
			. join( " ", map { "$_=" . $S->ndinfo->{system}->{$_} } (qw(group nodeType nodedown snmpdown wmidown)) ) );

	# update node info data, merge in the node's configuration (which was loaded by sys' init)
	$S->copyModelCfgInfo( type => 'all' );

	my $NI = $S->ndinfo;
	my $NC = $S->ndcfg;
	$S->readNodeView;    # s->init does NOT load that, but we need it as we're overwriting some view info

	# run an update if no update poll time is known
	if ( !exists( $NI->{system}{lastUpdatePoll} ) or !$NI->{system}{lastUpdatePoll} )
	{
		info("no cached node data available, running an update now");
		doUpdate( name => $name );
		info("update done, continue with collect");
	}

	info("node=$NI->{system}{name} role=$NI->{system}{roleType} type=$NI->{system}{nodeType}");
	info("vendor=$NI->{system}{nodeVendor} model=$NI->{system}{nodeModel} interfaces=$NI->{system}{ifNumber}");

	# are we meant to and able to talk to the node?
	if ( runPing( sys => $S ) && getbool( $NC->{node}{collect} ) )
	{
	# snmp-enabled node? then try to create a session obj (but as snmp is still predominantly udp it won't connect yet!)
		$S->open(
			timeout      => $C->{snmp_timeout},
			retries      => $C->{snmp_retries},
			max_msg_size => $C->{snmp_max_msg_size},

			# how many oids/pdus per bulk request, or let net::snmp guess a value
			max_repetitions => $NI->{system}->{max_repetitions} || $C->{snmp_max_repetitions} || undef,

			# how many oids per simple get request for getarray, or default (no guessing)
			oidpkt => $NI->{system}->{max_repetitions} || $C->{snmp_max_repetitions} || 10
		) if ( $S->status->{snmp_enabled} );

		# failed already?
		if ( $S->status->{snmp_error} )
		{
			logMsg( "ERROR SNMP session open to $node failed: " . $S->status->{snmp_error} );
			$S->disable_source("snmp");
		}

		# returns 1 if one or more sources have worked, also updates snmp/wmi down states in nodeinfo
		my $updatewasok = updateNodeInfo( sys => $S );
		my $curstate = $S->status;    # updatenodeinfo does NOT disable faulty sources!

	# was snmp ok? should we bail out? note that this is interpreted to apply to ALL sources being down simultaneously,
	# NOT just snmp. otherwise a wmi-only node would never be polled.
	# fixme: likely needs companion wmi_stop_polling_on_error, and both criteria would need to be satisfied for stopping
		if (    getbool( $C->{snmp_stop_polling_on_error} )
			and getbool( $NI->{system}{snmpdown} )
			and getbool( $NI->{system}{wmidown} ) )
		{
			logMsg(
				"Polling stopped for $NI->{system}{name} because SNMP and WMI had errors, snmpdown=$NI->{system}{snmpdown} wmidown=$NI->{system}{wmidown}"
			);
		}
		elsif ($updatewasok)    # at least some info was retrieved by wmi or snmp
		{
			if ( $model or $C->{info} )
			{
				print
					"MODEL $S->{name}: role=$NI->{system}{roleType} type=$NI->{system}{nodeType} sysObjectID=$NI->{system}{sysObjectID} sysObjectName=$NI->{system}{sysObjectName}\n";
				print "MODEL $S->{name}: sysDescr=$NI->{system}{sysDescr}\n";
				print
					"MODEL $S->{name}: vendor=$NI->{system}{nodeVendor} model=$NI->{system}{nodeModel} interfaces=$NI->{system}{ifNumber}\n";
			}

			# at this point we need to tell sys that dead sources are to be ignored
			for my $source (qw(snmp wmi))
			{
				if ( $curstate->{"${source}_error"} )
				{
					$S->disable_source($source);
				}
			}

			# fixme: why no error handling for any of these?

			# get node data and store in rrd
			getNodeData( sys => $S );

			# get intf data and store in rrd
			getIntfData( sys => $S ) if defined $S->{info}{interface};
			getSystemHealthData( sys => $S );
			getEnvData( sys => $S );
			getCBQoS( sys => $S );
			getCalls( sys => $S );
			getPVC( sys => $S );

			runServer( sys => $S );

			# Custom Alerts
			runAlerts( sys => $S ) if defined $S->{mdl}{alerts};

			# remember when the collect poll last completed successfully
			$NI->{system}{lastCollectPoll} = time();
		}
		else
		{
			my $msg = "updateNodeInfo for $name failed: "
				. join( ", ", map { "$_=" . $S->status->{$_} } (qw(error snmp_error wmi_error)) );
			logMsg("ERROR $msg");
			info("Error: $msg");
		}
	}

	# Need to poll services under all circumstances, i.e. if no ping, or node down or set to no collect
	# but try snmp services only if snmp is actually ok
	runServices( sys => $S, snmp => getbool( $NI->{system}->{snmpdown} ) ? 'false' : 'true' );

	runCheckValues( sys => $S );

	# don't let runreach perform the rrd update, we want to add the polltime to it!
	my $reachdata = runReach( sys => $S, delayupdate => 1 );

	# compute thresholds with the node, if configured to do so
	if ( getbool( $C->{threshold_poll_node} ) )
	{
		doThreshold( name => $S->{name}, sys => $S, table => {} );
	}

	$S->writeNodeView;
	$S->writeNodeInfo;

	# done with the standard work, now run any plugins that offer collect_plugin()
	for my $plugin (@active_plugins)
	{
		my $funcname = $plugin->can("collect_plugin");
		next if ( !$funcname );

		dbg("Running collect plugin $plugin with node $name");
		my ( $status, @errors );
		eval { ( $status, @errors ) = &$funcname( node => $name, sys => $S, config => $C ); };
		if ( $status >= 2 or $status < 0 or $@ )
		{
			logMsg("Error: Plugin $plugin failed to run: $@") if ($@);
			for my $err (@errors)
			{
				logMsg("Error: Plugin $plugin: $err");
			}
		}
		elsif ( $status == 1 )    # changes were made, need to re-save the view and info files
		{
			dbg("Plugin $plugin indicated success, updating node and view files");
			$S->writeNodeView;
			$S->writeNodeInfo;
		}
		elsif ( $status == 0 )
		{
			dbg("Plugin $plugin indicated no changes");
		}
	}
	my $polltime = $pollTimer->elapTime();
	info("polltime for $name was $polltime");
	$reachdata->{polltime} = {value => $polltime, option => "gauge,0:U"};

	# parrot the previous reading's update time
	my $prevval = "U";
	if ( my $rrdfilename = $S->makeRRDname( graphtype => "health" ) )
	{
		my $infohash = RRDs::info($rrdfilename);
		$prevval = $infohash->{'ds[updatetime].last_ds'} if ( defined $infohash->{'ds[updatetime].last_ds'} );
	}
	$reachdata->{updatetime} = {value => $prevval, option => "gauge,0:U," . ( 86400 * 3 )};

	if ( !$S->create_update_rrd( data => $reachdata, type => "health" ) )
	{
		logMsg( "ERROR updateRRD failed: " . getRRDerror() );
	}
	$S->close;

	releasePollLock( handle => $lockHandle, type => "collect", conf => $C->{conf}, node => $name );

	if ( getbool( $C->{log_polling_time} ) )
	{
		logMsg("Poll Time: $name, $NI->{system}{nodeModel}, $polltime");
	}
	info("Finished");
	return;
}

# normaly a daemon fpingd.pl is running (if set in NMIS config) and stores the result in var/fping.xxxx
# if node info missing then ping.pm is used
# returns: 1 if pingable, 0 otherwise
sub runPing
{
	my %args = @_;
	my $S    = $args{sys};
	my $NI   = $S->ndinfo;    # node info
	my $V    = $S->view;      # web view
	my $RI   = $S->reach;     # reach table
	my $NC   = $S->ndcfg;     # node config
	my $catchall_data = $S->inventory(concept => 'catchall')->data_live();

	my ( $ping_min, $ping_avg, $ping_max, $ping_loss, $pingresult );

	# setup log filter for getNodeInfo() - fixme why is that done here?
	$S->snmp->logFilterOut(qr/no response from/)
		if ( $S->snmp && getbool( $catchall_data->{snmpdown} ) );

	# preset view of node status
	$V->{system}{status_value} = 'unknown';
	$V->{system}{status_title} = 'Node Status';
	$V->{system}{status_color} = '#0F0';

	if ( getbool( $NC->{node}{ping} ) )
	{
		my $PT;

		# use fastping info if its meant to be available, and actually is
		if (   getbool( $C->{daemon_fping_active} )
			&& ( $PT = loadTable( dir => 'var', name => 'nmis-fping' ) )
			&& exists( $PT->{$NC->{node}{name}}{loss} ) )
		{
			# copy values
			$ping_avg   = $PT->{$NC->{node}{name}}{avg};
			$ping_loss  = $PT->{$NC->{node}{name}}{loss};
			$pingresult = ( $ping_loss < 100 ) ? 100 : 0;
			info("INFO ($S->{name}) PING min/avg/max = $ping_min/$ping_avg/$ping_max ms loss=$ping_loss%");
		}
		else
		{
			# fallback to OLD system
			logMsg("INFO ($S->{name}) using standard ping system, no ping info of daemon fpingd")
				if (getbool( $C->{daemon_fping_active} )
				and !getbool( $C->{daemon_fping_failed} )
				and !getbool( $S->{update} ) );    # fixme: unclean access to internal property

			my $retries = $C->{ping_retries} ? $C->{ping_retries} : 3;
			my $timeout = $C->{ping_timeout} ? $C->{ping_timeout} : 300;
			my $packet  = $C->{ping_packet}  ? $C->{ping_packet}  : 56;
			my $host = $NC->{node}{host};          # ip name/adress of node

			info("Starting $S->{name} ($host) with timeout=$timeout retries=$retries packet=$packet");

			# fixme: invalid condition, root is generally NOT required for ping anymore!
			if ($<)
			{
				# not root and update, assume called from www interface
				$pingresult = 100;
				dbg("SKIPPING Pinging as we are NOT running with root privileges");
			}
			else
			{
				( $ping_min, $ping_avg, $ping_max, $ping_loss ) = ext_ping( $host, $packet, $retries, $timeout );
				$pingresult = defined $ping_min ? 100 : 0;    # ping_min is undef if unreachable.
			}
		}

		# at this point ping_{min,avg,max,loss} and pingresult are all set

		# in the fpingd case all up/down events are handled by it
		if ( !getbool( $C->{daemon_fping_active} ) )
		{
			if ($pingresult)
			{
				# up
				# are the nodedown status and event db out of sync?
				if ( not getbool( $catchall_data->{nodedown} ) and eventExist( $catchall_data->{name}, "Node Down", "" ) )
				{
					my $result = checkEvent(
						sys     => $S,
						event   => "Node Down",
						level   => "Normal",
						element => "",
						details => "Ping failed"
					);
					info("Fixing Event DB error: $S->{name}, Event DB says Node Down but nodedown said not.");
				}
				else
				{
					# note: up event is handled regardless of snmpdown/pingonly/snmponly, which the
					# frontend nodeStatus() takes proper care of.
					info("$S->{name} is PINGABLE min/avg/max = $ping_min/$ping_avg/$ping_max ms loss=$ping_loss%");
					HandleNodeDown(
						sys     => $S,
						type    => "node",
						up      => 1,
						details => "Ping avg=$ping_avg loss=$ping_loss%"
					);
				}
			}
			else
			{
				# down - log if not already down
				logMsg("ERROR ($S->{name}) ping failed") if ( !getbool( $catchall_data->{nodedown} ) );
				HandleNodeDown( sys => $S, type => "node", details => "Ping failed" );
			}
		}

		$RI->{pingavg}    = $ping_avg;     # results for sub runReach
		$RI->{pingresult} = $pingresult;
		$RI->{pingloss}   = $ping_loss;

		# info for web page
		$V->{system}{lastUpdate_value} = returnDateStamp();
		$V->{system}{lastUpdate_title} = 'Last Update';
		$catchall_data->{lastUpdateSec}   = time();
	}
	else
	{
		info("$S->{name} ping not requested");
		$RI->{pingresult} = $pingresult = 100;    # results for sub runReach
		$RI->{pingavg}    = 0;
		$RI->{pingloss}   = 0;
	}

	if ($pingresult)
	{
		$V->{system}{status_value} = 'reachable' if ( getbool( $NC->{node}{ping} ) );
		$V->{system}{status_color} = '#0F0';
		$catchall_data->{nodedown}    = 'false';
	}
	else
	{
		$V->{system}{status_value} = 'unreachable';
		$V->{system}{status_color} = 'red';
		$catchall_data->{nodedown}    = 'true';

		# workaround for opCharts not using right data
		$catchall_data->{nodestatus} = 'unreachable';
	}

	info(     "Finished with exit="
			. ( $pingresult ? 1 : 0 )
			. ", nodedown=$catchall_data->{nodedown} nodestatus=$catchall_data->{nodestatus}" );

	return ( $pingresult ? 1 : 0 );
}

# gets node info by snmp/wmi, determines node's model if it can
# this is only run during update type ops (or if we switch to that type on the go)
#
# args: sys
# returns: 1 if _something_ worked, 0 if all a/v collection mechanisms failed
#
# attention: this deletes the interface info if other steps successful
# attention: this function disables all sys' sources that indicate any errors on loadnodeinfo()!
#
# fixme: this thing is an utter mess logic-wise and urgently needs a rewrite
sub getNodeInfo
{
	my (%args) = @_;
	my $S    = $args{sys};
	my $NI   = $S->ndinfo;         # node info table
	my $RI   = $S->reach;          # reach table
	my $V    = $S->view;           # web view
	my $M    = $S->mdl;            # model table
	my $NC   = $S->ndcfg;          # node config
	my $SNMP = $S->snmp;           # snmp object
	my $C    = loadConfTable();    # system config

	my $catchall_data = $S->inventory( concept => 'catchall' )->data_live();

	my $exit = 0;                  # assume failure by default
	$RI->{snmpresult} = $RI->{wmiresult} = 0;

	info("Starting");

	# fixme: unclean access to internal property,
	# fixme also fails if we've switched to updating this node on the go!
	if ( getbool( $S->{update} )
		and !getbool( $NC->{node}{collect} ) )    # rebuild
	{
		delete $V->{interface};
		delete $NI->{graphtype};
	}

	my $oldstate = $S->status;                    # what did we start with for snmp_enabled, wmi_enabled?
	my $curstate;

	# if collect is off, only nodeconf overrides are loaded
	if ( getbool( $NC->{node}{collect} ) )
	{
		# get basic node info by snmp or wmi: sysDescr, sysObjectID, sysUpTime etc. and store in $NI table

		# this is normally with the DEFAULT model from Model.nmis
		# fixme: not true if switched to update op on the go!
		my $firstloadok = $S->loadNodeInfo();

		# source that hasn't worked? disable immediately
		$curstate = $S->status;
		for my $source (qw(snmp wmi))
		{
			if ( $curstate->{"${source}_error"} )
			{
				$S->disable_source($source);

				# copy over the error so that we can figure out that this source is indeed down,
				# not just disabled from the get-go
				$oldstate->{"${source}_error"} = $curstate->{"${source}_error"};
			}
		}

		if ($firstloadok)
		{

			# snmp: continue processing if at least a couple of entries are valid.
			if ( $catchall_data->{sysDescr} and $catchall_data->{sysObjectID} )
			{
				my $enterpriseTable = loadEnterpriseTable();    # table is already cached

				# if the vendors product oid file is loaded, this will give product name.
				$catchall_data->{sysObjectName} = oid2name( $catchall_data->{sysObjectID} );

				info("sysObjectId=$catchall_data->{sysObjectID}, sysObjectName=$catchall_data->{sysObjectName}");
				info("sysDescr=$catchall_data->{sysDescr}");

				# Decide on vendor name.
				my @x = split( /\./, $catchall_data->{sysObjectID} );
				my $i = $x[6];

				# Special handling for devices with bad sysObjectID, e.g. Trango
				if ( not $i )
				{
					$i = $catchall_data->{sysObjectID};
				}

				if ( $enterpriseTable->{$i}{Enterprise} ne "" )
				{
					$catchall_data->{nodeVendor} = $enterpriseTable->{$i}{Enterprise};
				}
				else
				{
					$catchall_data->{nodeVendor} = "Universal";
				}
				dbg("oid index $i, Vendor is $catchall_data->{nodeVendor}");
			}

			# iff snmp is a dud, look at some wmi properties
			elsif ( $catchall_data->{winbuild} && $catchall_data->{winosname} && $catchall_data->{winversion} )
			{
				info("winosname=$catchall_data->{winosname} winversion=$catchall_data->{winversion}");

				# synthesize something compatible with what win boxes spit out via snmp:
				# i'm too lazy to also wmi-poll Manufacturer and strip off the 'corporation'
				$catchall_data->{nodeVendor} = "Microsoft";

				# the winosname is not the same/enough
				$catchall_data->{sysDescr}
					= $catchall_data->{winosname} . " Windows Version " . $catchall_data->{winversion};
				$catchall_data->{sysName} = $catchall_data->{winsysname};
			}

			# but if neither worked, do not continue processing anything model-related!
			if ( $catchall_data->{sysDescr} or !$catchall_data->{nodeVendor} )
			{
				# fixme: the auto-model decision should be made FIRST, before doing any loadinfo(),
				# this function's logic needs a complete rewrite
				if ( $NC->{node}{model} eq 'automatic' || $NC->{node}{model} eq "" )
				{
					# get nodeModel based on nodeVendor and sysDescr (real or synthetic)
					$catchall_data->{nodeModel} = $S->selectNodeModel();    # select and save name in node info table
					info("selectNodeModel returned model=$catchall_data->{nodeModel}");

					$catchall_data->{nodeModel} ||= 'Default';              # fixme why default and not generic?
				}
				else
				{
					$catchall_data->{nodeModel} = $NC->{node}{model};
					info("node model=$catchall_data->{nodeModel} set by node config");
				}

				dbg("about to loadModel model=$catchall_data->{nodeModel}");
				$S->loadModel( model => "Model-$catchall_data->{nodeModel}" );

				# now we know more about the host, nodetype and model have been positively determined,
				# so we'll force-overwrite those values
				$S->copyModelCfgInfo( type => 'overwrite' );

				# add web page info
				delete $V->{system} if getbool( $S->{update} );    # rebuild; fixme unclean access to internal property

				$V->{system}{status_value}  = 'reachable';
				$V->{system}{status_title}  = 'Node Status';
				$V->{system}{status_color}  = '#0F0';
				$V->{system}{sysName_value} = $catchall_data->{sysName};
				$V->{system}{sysName_title} = 'System Name';

				$V->{system}{sysObjectName_value}   = $catchall_data->{sysObjectName};
				$V->{system}{sysObjectName_title}   = 'Object Name';
				$V->{system}{nodeVendor_value}      = $catchall_data->{nodeVendor};
				$V->{system}{nodeVendor_title}      = 'Vendor';
				$V->{system}{group_value}           = $catchall_data->{group};
				$V->{system}{group_title}           = 'Group';
				$V->{system}{customer_value}        = $catchall_data->{customer};
				$V->{system}{customer_title}        = 'Customer';
				$V->{system}{location_value}        = $catchall_data->{location};
				$V->{system}{location_title}        = 'Location';
				$V->{system}{businessService_value} = $catchall_data->{businessService};
				$V->{system}{businessService_title} = 'Business Service';
				$V->{system}{serviceStatus_value}   = $catchall_data->{serviceStatus};
				$V->{system}{serviceStatus_title}   = 'Service Status';
				$V->{system}{notes_value}           = $catchall_data->{notes};
				$V->{system}{notes_title}           = 'Notes';

				# make sure any required data from network_viewNode_field_list gets added.
				my @viewNodeFields = split( ",", $C->{network_viewNode_field_list} );
				foreach my $field (@viewNodeFields)
				{
					if ( defined $catchall_data->{$field}
						and
						( not defined $V->{system}{"${field}_value"} or not defined $V->{system}{"${field}_title"} ) )
					{
						$V->{system}{"${field}_title"} = $field;
						$V->{system}{"${field}_value"} = $catchall_data->{$field};
					}
				}

				# update node info table a second time, but now with the actually desired model
				# fixme: see logic problem above, should not have to do both
				my $secondloadok = $S->loadNodeInfo();

				# source that hasn't worked? disable immediately
				$curstate = $S->status;
				for my $source (qw(snmp wmi))
				{
					$S->disable_source($source) if ( $curstate->{"${source}_error"} );
				}

				if ($secondloadok)
				{
					# sysuptime is only a/v if snmp, with wmi we have synthesize it as wintime-winboottime
					# it's also mangled on the go
					makesysuptime($S);
					$V->{system}{sysUpTime_value} = $catchall_data->{sysUpTime};

					$catchall_data->{server} = $C->{server_name};

					# pull / from VPN3002 system descr
					$catchall_data->{sysDescr} =~ s/\// /g;

					# collect DNS location info.
					getDNSloc( sys => $S );

					# PIX failover test
					checkPIX( sys => $S );

					$exit = 1;    # done
				}
				else
				{
					logMsg("ERROR loadNodeInfo with specific model failed!");
				}
			}
			else
			{
				info("ERROR could retrieve sysDescr or winosname, cannot determine model!");
			}
		}
		else                      # fixme unclear why this reaction to failed getnodeinfo?
		{
			# load the model prev found
			$S->loadModel( model => "Model-$NI->{system}{nodeModel}" ) if ( $catchall_data->{nodeModel} ne '' );
		}
	}
	else
	{
		dbg("node $S->{name} is marked collect is 'false'");
		$exit = 1;                # done
	}

	# get and apply any nodeconf override if such exists for this node
	my $nodename = $catchall_data->{name};
	my ( $errmsg, $override ) = get_nodeconf( node => $nodename )
		if ( has_nodeconf( node => $nodename ) );
	logMsg("ERROR $errmsg") if $errmsg;
	$override ||= {};

	if ( $override->{sysLocation} )
	{
		$catchall_data->{sysLocation} = $V->{system}{sysLocation_value} = $override->{sysLocation};
		info("Manual update of sysLocation by nodeConf");
	}

	if ( $override->{sysContact} )
	{
		$catchall_data->{sysContact} = $V->{system}{sysContact_value} = $override->{sysContact};
		dbg("Manual update of sysContact by nodeConf");
	}

	if ( $override->{nodeType} )
	{
		$catchall_data->{nodeType} = $override->{nodeType};
	}
	else
	{
		delete $catchall_data->{nodeType};
	}

	# process the overall results, set node states etc.
	for my $source (qw(snmp wmi))
	{
		# $curstate should be state as of last loadinfo() op

		# we can call a source ok iff we started with it enabled, still enabled,
		# and the (second) loadnodeinfo didn't turn up any trouble for this source
		if (   $oldstate->{"${source}_enabled"}
			&& $curstate->{"${source}_enabled"}
			&& !$curstate->{"${source}_error"} )
		{
			$RI->{"${source}result"} = 100;
			my $sourcename = uc($source);

			# happy, clear previous source down flag and event (if any)
			HandleNodeDown( sys => $S, type => $source, up => 1, details => "$sourcename ok" );
		}

		# or fire down event if it was enabled but didn't work
		# ie. if it's no longer enabled and has an error saved in oldstate or a new one
		elsif ($oldstate->{"${source}_enabled"}
			&& !$curstate->{"${source}_enabled"}
			&& ( $oldstate->{"${source}_error"} || $curstate->{"${source}_error"} ) )
		{
			HandleNodeDown(
				sys     => $S,
				type    => $source,
				details => $curstate->{"${source}_error"} || $oldstate->{"${source}_error"}
			);
		}
	}

	if ($exit)
	{
		# add web page info
		$V->{system}{timezone_value}  = $catchall_data->{timezone};
		$V->{system}{timezone_title}  = 'Time Zone';
		$V->{system}{nodeModel_value} = $catchall_data->{nodeModel};
		$V->{system}{nodeModel_title} = 'Model';
		$V->{system}{nodeType_value}  = $catchall_data->{nodeType};
		$V->{system}{nodeType_title}  = 'Type';
		$V->{system}{roleType_value}  = $catchall_data->{roleType};
		$V->{system}{roleType_title}  = 'Role';
		$V->{system}{netType_value}   = $catchall_data->{netType};
		$V->{system}{netType_title}   = 'Net';

		# get the current ip address if the host property was a name
		if ( ( my $addr = resolveDNStoAddr( $catchall_data->{host} ) ) )
		{
			$catchall_data->{host_addr}      = $addr;    # cache it
			$V->{system}{host_addr_value} = $addr;
			$V->{system}{host_addr_value} .= " ($catchall_data->{host})" if ( $addr ne $catchall_data->{host} );
			$V->{system}{host_addr_title} = 'IP Address';
		}
		else
		{
			$catchall_data->{host_addr}    = '';
			$V->{system}{host_addr_value} = "N/A";
			$V->{system}{host_addr_title} = 'IP Address';
		}
	}
	else
	{
		# node status info web page
		$V->{system}{status_title} = 'Node Status';
		if ( getbool( $NC->{node}{ping} ) )
		{
			$V->{system}{status_value} = 'degraded';
			$V->{system}{status_color} = '#FFFF00';
		}
		else
		{
			$V->{system}{status_value} = 'unreachable';
			$V->{system}{status_color} = 'red';
		}
	}

	info( "Finished with exit=$exit "
			. join( " ", map { "$_=" . $catchall_data->{$_} } (qw(nodedown snmpdown wmidown)) ) );

	return $exit;
}

sub getDNSloc
{
	my %args = @_;
	my $S    = $args{sys};        # node object
	my $C    = loadConfTable();
	my $catchall_data = $S->inventory( concept => 'catchall' )->data_live();

	dbg("Starting");

	# collect DNS location info. Update this info every update pass.
	$catchall_data->{loc_DNSloc} = "unknown";
	my $tmphostname = $catchall_data->{host};
	if ( getbool( $C->{loc_from_DNSloc} ) and $C->{netDNS} )
	{
		my ( $rr, $lat, $lon );
		my $res = Net::DNS::Resolver->new;
		if ( $tmphostname =~ /\d+\.\d+\.\d+\.\d+/ )
		{
			# find reverse lookup as this is an ip
			my $query = $res->query( "$tmphostname", "PTR" );
			if ($query)
			{
				foreach $rr ( $query->answer )
				{
					next unless $rr->type eq "PTR";
					$tmphostname = $rr->ptrdname;
					dbg("DNS Reverse query $tmphostname");
				}
			}
			else
			{
				dbg("ERROR, DNS Reverse query failed: $res->errorstring");
			}
		}

		#look up loc for hostname
		my $query = $res->query( "$tmphostname", "LOC" );
		if ($query)
		{
			foreach $rr ( $query->answer )
			{
				next unless $rr->type eq "LOC";
				( $lat, $lon ) = $rr->latlon;
				$catchall_data->{loc_DNSloc} = $lat . "," . $lon . "," . $rr->altitude;
				dbg("Location from DNS LOC query is $catchall_data->{loc_DNSloc}");
			}
		}
		else
		{
			dbg("ERROR, DNS Loc query failed: $res->errorstring");
		}
	}    # end DNSLoc
	     # if no DNS based location information found - look at sysLocation in router.....
	     # longitude,latitude,altitude,location-text
	if ( getbool( $C->{loc_from_sysLoc} ) and $catchall_data->{loc_DNSloc} eq "unknown" )
	{
		if ( $catchall_data->{sysLocation} =~ /$C->{loc_sysLoc_format}/ )
		{
			$catchall_data->{loc_DNSloc} = $catchall_data->{sysLocation};
			dbg("Location from device sysLocation is $catchall_data->{loc_DNSloc}");
		}
	}    # end sysLoc
	dbg("Finished");
	return 1;
}

# verifies a cisco ciscoEnvMonSupplyState-style power status,
# raises/clears event if required, updates view a little
sub checkPower
{
	my %args = @_;
	my $S    = $args{sys};
	my $V    = $S->view;
	my $M    = $S->mdl;
	my $catchall_data = $S->inventory( concept => 'catchall' )->data_live();
	info("Starting");

	my $attr = $args{attr};

	info("Start with attribute=$attr");

	delete $V->{system}{"${attr}_value"};

	info("Power check attribute=$attr value=$catchall_data->{$attr}");
	if ( $catchall_data->{$attr} ne '' and $catchall_data->{$attr} !~ /noSuch/ )
	{
		$V->{system}{"${attr}_value"} = $catchall_data->{$attr};

		if ( $catchall_data->{$attr} =~ /normal|unknown|notPresent/ )
		{
			checkEvent(
				sys     => $S,
				event   => "RPS Fail",
				level   => "Normal",
				element => $attr,
				details => "RPS failed"
			);
			$V->{system}{"${attr}_color"} = '#0F0';
		}
		else
		{
			notify(
				sys     => $S,
				event   => "RPS Fail",
				element => $attr,
				details => "RPS failed",
				context => {type => "rps"}
			);
			$V->{system}{"${attr}_color"} = 'red';
		}
	}

	info("Finished");
	return;
}

# try to figure out if the config of a device has been saved or not,
# send node config change event if one detected, update the view a little
sub checkNodeConfiguration
{
	my %args = @_;
	my $S    = $args{sys};
	my $V    = $S->view;
	my $M    = $S->mdl;
	my $catchall_data = $S->inventory( concept => 'catchall' )->data_live();

	info("Starting");

	my @updatePrevValues = qw ( configLastChanged configLastSaved bootConfigLastChanged );

	# create previous values if they don't exist
	for my $attr (@updatePrevValues)
	{
		if (   defined( $catchall_data->{$attr} )
			&& $catchall_data->{$attr} ne ''
			&& !defined( $catchall_data->{"${attr}_prev"} ) )
		{
			$catchall_data->{"${attr}_prev"} = $catchall_data->{$attr};
		}
	}

	my $configLastChanged = $catchall_data->{configLastChanged} if defined $catchall_data->{configLastChanged};
	my $configLastViewed  = $catchall_data->{configLastSaved}   if defined $catchall_data->{configLastSaved};
	my $bootConfigLastChanged = $catchall_data->{bootConfigLastChanged}
		if defined $catchall_data->{bootConfigLastChanged};
	my $configLastChanged_prev = $catchall_data->{configLastChanged_prev}
		if defined $catchall_data->{configLastChanged_prev};

	if ( defined $configLastViewed && defined $bootConfigLastChanged )
	{
		info(
			"checkNodeConfiguration configLastChanged=$configLastChanged, configLastViewed=$configLastViewed, bootConfigLastChanged=$bootConfigLastChanged, configLastChanged_prev=$configLastChanged_prev"
		);
	}
	else
	{
		info(
			"checkNodeConfiguration configLastChanged=$configLastChanged, configLastChanged_prev=$configLastChanged_prev"
		);
	}

	# check if config is saved:
	$V->{system}{configLastChanged_value} = convUpTime( $configLastChanged / 100 ) if defined $configLastChanged;
	$V->{system}{configLastSaved_value}   = convUpTime( $configLastViewed / 100 )  if defined $configLastViewed;
	$V->{system}{bootConfigLastChanged_value} = convUpTime( $bootConfigLastChanged / 100 )
		if defined $bootConfigLastChanged;

	### Cisco Node Configuration Change Only
	if ( defined $configLastChanged && defined $bootConfigLastChanged )
	{
		$V->{system}{configurationState_title} = 'Configuration State';

		### when the router reboots bootConfigLastChanged = 0 and configLastChanged
		# is about 2 seconds, which are the changes made by booting.
		if ( $configLastChanged > $bootConfigLastChanged and $configLastChanged > 5000 )
		{
			$V->{system}{"configurationState_value"} = "Config Not Saved in NVRAM";
			$V->{system}{"configurationState_color"} = "#FFDD00";                     #warning
			info("checkNodeConfiguration, config not saved, $configLastChanged > $bootConfigLastChanged");
		}
		elsif ( $bootConfigLastChanged == 0 and $configLastChanged <= 5000 )
		{
			$V->{system}{"configurationState_value"} = "Config Not Changed Since Boot";
			$V->{system}{"configurationState_color"} = "#00BB00";                         #normal
			info("checkNodeConfiguration, config not changed, $configLastChanged $bootConfigLastChanged");
		}
		else
		{
			$V->{system}{"configurationState_value"} = "Config Saved in NVRAM";
			$V->{system}{"configurationState_color"} = "#00BB00";                         #normal
		}
	}

	### If it is newer, someone changed it!
	if ( $configLastChanged > $configLastChanged_prev )
	{
		$catchall_data->{configChangeCount}++;
		$V->{system}{configChangeCount_value} = $catchall_data->{configChangeCount};
		$V->{system}{configChangeCount_title} = "Configuration change count";

		notify(
			sys     => $S,
			event   => "Node Configuration Change",
			element => "",
			details => "Changed at " . $V->{system}{configLastChanged_value},
			context => {type => "node"},
		);
		logMsg("checkNodeConfiguration configuration change detected on $S->{name}, creating event");
	}

	#update previous values to be out current values
	for my $attr (@updatePrevValues)
	{
		if ( defined $catchall_data->{$attr} ne '' && $catchall_data->{$attr} ne '' )
		{
			$catchall_data->{"${attr}_prev"} = $catchall_data->{$attr};
		}
	}

	info("Finished");
	return;

}

# Create the Interface configuration from SNMP Stuff
# except on collect it is always called with a blank interface info
#
# fixme: this function works ONLY if snmp is enabled for the node!
#
# returns: 1 if happy, 0 otherwise
sub getIntfInfo
{
	my %args     = @_;
	my $S        = $args{sys};      # object
	my $intf_one = $args{index};    # index for single interface update
	my $catchall_data = $S->inventory( concept => 'catchall' )->data_live();

	if ( !$S->status->{snmp_enabled} )
	{
		info("Not performing getIntfInfo for $S->{name}: SNMP not enabled for this node");
		return 0;                   # no interfaces collected, treat this as error
	}

	my $V    = $S->view;
	my $M    = $S->mdl;             # node model table
	my $SNMP = $S->snmp;
	my $NC   = $S->ndcfg;           # node config table
	my $graphtypes = $S->ndinfo->{graphtype};

	my $singleInterface = 0;
	if ( defined $intf_one and $intf_one ne "" )
	{
		$singleInterface = 1;
	}

	my $C        = loadConfTable();
	my $nodename = $catchall_data->{name};

	# create the node here for now, this should be passed in as a param in the future
	my $nmisng = $S->nmisng;
	my $nmisng_node = $S->nmisng_node;

	my $interface_max_number = $C->{interface_max_number} ? $C->{interface_max_number} : 5000;
	my $nocollect_interface_down_days
		= $C->{global_nocollect_interface_down_days} ? $C->{global_nocollect_interface_down_days} : 30;

	my $target_table = {};

	# fixme: hardcoded section name 'standard'
	if ( defined $S->{mdl}{interface}{sys}{standard}
		and $catchall_data->{ifNumber} <= $interface_max_number )
	{
		# Check if the ifTableLastChange has changed.  If it has not changed, the
		# interface table has had no interfaces added or removed, no need to go any further.
		if (    not $singleInterface
			and getbool( $S->{mdl}{custom}{interface}{ifTableLastChange} )
			and my $result = $SNMP->get("ifTableLastChange.0") )
		{
			$result = $result->{"1.3.6.1.2.1.31.1.5.0"};
			if ( defined $result and not defined $catchall_data->{ifTableLastChange} )
			{
				info("$catchall_data->{name} using ifTableLastChange for interface updates");
				$catchall_data->{ifTableLastChange} = $result;
			}
			elsif ( $catchall_data->{ifTableLastChange} != $result )
			{
				info(
					"$catchall_data->{name} ifTableLastChange has changed old=$catchall_data->{ifTableLastChange} new=$result"
				);
				$catchall_data->{ifTableLastChange} = $result;
			}
			else
			{
				info("$catchall_data->{name} ifTableLastChange NO change, skipping ");

				# returning 1 as we can do the rest of the updates.
				return 1;
			}
		}

		# else node may not have this variable so keep on doing in the hard way.

		info("Starting");
		info("Get Interface Info of node $catchall_data->{name}, model $catchall_data->{nodeModel}");

		# lets delete what we have in memory and start from scratch.
		# BUT only if this is for all interfaces
		if ( not $singleInterface )
		{
			# delete $NI->{interface};
			NMISNG::Util::TODO("Need to mark interfaces as historic!");
			delete $S->ndinfo->{inteface}; # keep this for now so NI get's cleaned up
		}

		# load interface types (IANA). number => name
		my $IFT = loadifTypesTable();

		my ( $error, $override ) = ( undef, undef );
		( $error, $override ) = get_nodeconf( node => $nodename )
			if ( has_nodeconf( node => $nodename ) );
		logMsg("ERROR $error") if ($error);
		$override ||= {};

		# get interface Index table
		my @ifIndexNum;
		my $ifIndexTable;
		my $ifIndexMap = {};

		if ($singleInterface)
		{
			push( @ifIndexNum, $intf_one );
		}
		else
		{
			if ( $ifIndexTable = $SNMP->gettable('ifIndex') )
			{
				foreach my $oid ( oid_lex_sort( keys %{$ifIndexTable} ) )
				{
					# to handle stupid devices with ifIndexes which are 64 bit integers
					if ( $ifIndexTable->{$oid} < 0 )
					{
						$ifIndexTable->{$oid} = unpack( "I", pack( "i", $ifIndexTable->{$oid} ) );
					}
					push @ifIndexNum, $ifIndexTable->{$oid};
					$ifIndexMap->{$ifIndexTable->{$oid}} = 1;
				}
			}
			else
			{
				if ( $SNMP->error =~ /is empty or does not exist/ )
				{
					info( "SNMP Object Not Present ($S->{name}) on get interface index table: " . $SNMP->error );
				}

				# snmp failed
				else
				{
					logMsg( "ERROR ($S->{name}) on get interface index table: " . $SNMP->error );
					HandleNodeDown( sys => $S, type => "snmp", details => $SNMP->error );
				}

				info("Finished");
				return 0;
			}

			# remove unknown interfaces, found in previous runs, from table
			### possible vivification
			my $ids = $nmisng_node->get_inventory_ids( concept => 'interface' );
			foreach my $id (@$ids)
			{
				# we may want a faster way to do this, perhaps ask for the ids along with some data?
				my ( $inventory, $error_message ) = $nmisng_node->inventory( _id => $id );
				$nmisng->log->warn("Failed to get Inventory for interface:$id, error:$error_message") && next
					if(!$inventory);

				my $index = $inventory->data()->{index};

				if ( !defined( $ifIndexMap->{$index} ) )
				{
					$inventory->historic(1);
					$inventory->save();
					
					foreach my $graphtype (qw(interface pkts pkts_hc))
					{
						delete $graphtypes->{$index}{$graphtype} if ( defined $graphtypes->{$index}{$graphtype} );
					}
					dbg("Interface ifIndex=$index removed from table");
					logMsg("INFO ($S->{name}) Interface ifIndex=$index removed from table");    # test info
				}
			}
			delete $V->{interface};    # rebuild interface view table
		}

		# Loop to get interface information, will be stored in {ifinfo} table => $IF
		# keep the ifIndexs we care about.
		my @ifIndexNumManage;
		foreach my $index (@ifIndexNum)
		{
			next if ( $singleInterface and $intf_one ne $index );    # only one interface

			$target_table->{$index} = {};
			my $target = $target_table->{$index};
			if ($S->loadInfo(
					class  => 'interface',
					index  => $index,
					model  => $model,
					target => $target
				)
				)
			{
				# note: nodeconf overrides are NOT applied at this point!
				checkIntfInfo( sys => $S, index => $index, iftype => $IFT, target => $target );

				my $keepInterface = 1;
				if (    defined $S->{mdl}{custom}{interface}{skipIfType}
					and $S->{mdl}{custom}{interface}{skipIfType} ne ""
					and $target->{ifType} =~ /$S->{mdl}{custom}{interface}{skipIfType}/ )
				{
					$keepInterface = 0;
					info(
						"SKIP Interface ifType matched skipIfType ifIndex=$index ifDescr=$target->{ifDescr} ifType=$target->{ifType}"
					);
				}
				elsif ( defined $S->{mdl}{custom}{interface}{skipIfDescr}
					and $S->{mdl}{custom}{interface}{skipIfDescr} ne ""
					and $target->{ifDescr} =~ /$S->{mdl}{custom}{interface}{skipIfDescr}/ )
				{
					$keepInterface = 0;
					info(
						"SKIP Interface ifDescr matched skipIfDescr ifIndex=$index ifDescr=$target->{ifDescr} ifType=$target->{ifType}"
					);
				}

				if ( not $keepInterface )
				{
					# not easy.
					foreach my $key ( keys %$target )
					{
						if ( exists $V->{interface}{"${index}_${key}_title"} )
						{
							delete $V->{interface}{"${index}_${key}_title"};
						}
						if ( exists $V->{interface}{"${index}_${key}_value"} )
						{
							delete $V->{interface}{"${index}_${key}_value"};
						}
					}

					# easy!
					delete $target_table->{$index};
					NMISNG::Util::TODO("Should this info be kept but marked disabled?");
				}
				else
				{
					logMsg("INFO ($S->{name}) ifadminstatus is empty for index=$index")
						if $target->{ifAdminStatus} eq "";
					info(
						"ifIndex=$index ifDescr=$target->{ifDescr} ifType=$target->{ifType} ifAdminStatus=$target->{ifAdminStatus} ifOperStatus=$target->{ifOperStatus} ifSpeed=$target->{ifSpeed}"
					);
					push( @ifIndexNumManage, $index );
				}
			}
			else
			{
				# snmp failed
				HandleNodeDown( sys => $S, type => "snmp", details => $S->status->{snmp_error} );

				if ( getbool( $C->{snmp_stop_polling_on_error} ) )
				{
					info("Finished (stop polling on error)");
					return 0;
				}
			}
		}

		# copy the new list back.
		@ifIndexNum       = @ifIndexNumManage;
		@ifIndexNumManage = ();

		# port information optional
		if ( $M->{port} ne "" )
		{
			foreach my $index (@ifIndexNum)
			{
				next if ( $singleInterface and $intf_one ne $index );
				my $target = $target_table->{$index};

				# get the VLAN info: table is indexed by port.portnumber
				if ( $target->{ifDescr} =~ /\d{1,2}\/(\d{1,2})$/i )
				{    # FastEthernet0/1
					my $port = '1.' . $1;
					if ( $target->{ifDescr} =~ /(\d{1,2})\/\d{1,2}\/(\d{1,2})$/i )
					{    # FastEthernet1/0/0
						$port = $1 . '.' . $2;
					}
					if ($S->loadInfo(
							class  => 'port',
							index  => $index,
							port   => $port,
							table  => 'interface',
							model  => $model,
							target => $target
						)
						)
					{
						#
						last if $target->{vlanPortVlan} eq "";    # model does not support CISCO-STACK-MIB
						$V->{interface}{"${index}_portAdminSpeed_value"}
							= convertIfSpeed( $target->{portAdminSpeed} );
						dbg("get VLAN details: index=$index, ifDescr=$target->{ifDescr}");
						dbg("portNumber: $port, VLan: $target->{vlanPortVlan}, AdminSpeed: $target->{portAdminSpeed}" );
					}
				}
				else
				{
					my $port;
					if ( $target->{ifDescr} =~ /(\d{1,2})\D(\d{1,2})$/ )
					{                                                 # 0-0 Catalyst
						$port = $1 . '.' . $2;
					}
					if ($S->loadInfo(
							class  => 'port',
							index  => $index,
							port   => $port,
							table  => 'interface',
							model  => $model,
							target => $target
						)
						)
					{
						#
						last if $target->{vlanPortVlan} eq "";    # model does not support CISCO-STACK-MIB
						$V->{interface}{"${index}_portAdminSpeed_value"}
							= convertIfSpeed( $target->{portAdminSpeed} );
						dbg("get VLAN details: index=$index, ifDescr=$target->{ifDescr}");
						dbg("portNumber: $port, VLan: $target->{vlanPortVlan}, AdminSpeed: $target->{portAdminSpeed}" );
					}
				}
			}
		}

		if (    $singleInterface
			and defined $S->{mdl}{custom}{interface}{skipIpAddressTableOnSingle}
			and getbool( $S->{mdl}{custom}{interface}{skipIpAddressTableOnSingle} ) )
		{
			info("Skipping Device IP Address Table because skipIpAddressTableOnSingle is false");
		}
		else
		{
			my $ifAdEntTable;
			my $ifMaskTable;
			my %ifCnt;
			info("Getting Device IP Address Table");
			if ( $ifAdEntTable = $SNMP->getindex('ipAdEntIfIndex') )
			{
				if ( $ifMaskTable = $SNMP->getindex('ipAdEntNetMask') )
				{
					foreach my $addr ( keys %{$ifAdEntTable} )
					{
						my $index = $ifAdEntTable->{$addr};
						next if ( $singleInterface and $intf_one ne $index );
						$ifCnt{$index} += 1;
						my $target = $target_table->{$index};
						info("ifIndex=$ifAdEntTable->{$addr}, addr=$addr  mask=$ifMaskTable->{$addr}");
						$target->{"ipAdEntAddr$ifCnt{$index}"}    = $addr;
						$target->{"ipAdEntNetMask$ifCnt{$index}"} = $ifMaskTable->{$addr};

						# NOTE: inventory, breaks index convention here! not a big deal but it happens
						(   $target_table->{$ifAdEntTable->{$addr}}{"ipSubnet$ifCnt{$index}"},
							$target_table->{$ifAdEntTable->{$addr}}{"ipSubnetBits$ifCnt{$index}"}
						) = ipSubnet( address => $addr, mask => $ifMaskTable->{$addr} );
						$V->{interface}{"$ifAdEntTable->{$addr}_ipAdEntAddr$ifCnt{$index}_title"} = 'IP address / mask';
						$V->{interface}{"$ifAdEntTable->{$addr}_ipAdEntAddr$ifCnt{$index}_value"}
							= "$addr / $ifMaskTable->{$addr}";
					}
				}
				else
				{
					dbg("ERROR getting Device Ip Address table");
				}
			}
			else
			{
				dbg("ERROR getting Device Ip Address table");
			}
		}

		# pre compile regex
		my $qr_no_collect_ifDescr_gen      = qr/($S->{mdl}{interface}{nocollect}{ifDescr})/i;
		my $qr_no_collect_ifType_gen       = qr/($S->{mdl}{interface}{nocollect}{ifType})/i;
		my $qr_no_collect_ifAlias_gen      = qr/($S->{mdl}{interface}{nocollect}{Description})/i;
		my $qr_no_collect_ifOperStatus_gen = qr/($S->{mdl}{interface}{nocollect}{ifOperStatus})/i;

		### 2012-03-14 keiths, collecting override based on interface description.
		my $qr_collect_ifAlias_gen = 0;
		$qr_collect_ifAlias_gen = qr/($S->{mdl}{interface}{collect}{Description})/
			if $S->{mdl}{interface}{collect}{Description};
		my $qr_collect_ifDescr_gen = 0;    # undef would be a match-always regex!
		$qr_collect_ifDescr_gen = qr/($S->{mdl}->{interface}->{collect}->{ifDescr})/i
			if ( $S->{mdl}->{interface}->{collect}->{ifDescr} );

		my $qr_no_event_ifAlias_gen = qr/($S->{mdl}{interface}{noevent}{Description})/i;
		my $qr_no_event_ifDescr_gen = qr/($S->{mdl}{interface}{noevent}{ifDescr})/i;
		my $qr_no_event_ifType_gen  = qr/($S->{mdl}{interface}{noevent}{ifType})/i;

		my $noDescription = $M->{interface}{nocollect}{noDescription};

		### 2013-03-05 keiths, global collect policy override from Config!
		if ( defined $C->{global_nocollect_noDescription} and $C->{global_nocollect_noDescription} ne "" )
		{
			$noDescription = $C->{global_nocollect_noDescription};
			info("INFO Model overriden by Global Config for global_nocollect_noDescription");
		}

		if ( defined $C->{global_collect_Description} and $C->{global_collect_Description} ne "" )
		{
			$qr_collect_ifAlias_gen = qr/($C->{global_collect_Description})/i;
			info("INFO Model overriden by Global Config for global_collect_Description");
		}

		# is collection overridden globally, on or off? (on wins if both are set)
		if ( defined $C->{global_collect_ifDescr} and $C->{global_collect_ifDescr} ne '' )
		{
			$qr_collect_ifDescr_gen = qr/($C->{global_collect_ifDescr})/i;
			info("INFO Model overriden by Global Config for global_collect_ifDescr");
		}
		elsif ( defined $C->{global_nocollect_ifDescr} and $C->{global_nocollect_ifDescr} ne "" )
		{
			$qr_no_collect_ifDescr_gen = qr/($C->{global_nocollect_ifDescr})/i;
			info("INFO Model overriden by Global Config for global_nocollect_ifDescr");
		}

		if ( defined $C->{global_nocollect_Description} and $C->{global_nocollect_Description} ne "" )
		{
			$qr_no_collect_ifAlias_gen = qr/($C->{global_nocollect_Description})/i;
			info("INFO Model overriden by Global Config for global_nocollect_Description");
		}

		if ( defined $C->{global_nocollect_ifType} and $C->{global_nocollect_ifType} ne "" )
		{
			$qr_no_collect_ifType_gen = qr/($C->{global_nocollect_ifType})/i;
			info("INFO Model overriden by Global Config for global_nocollect_ifType");
		}

		if ( defined $C->{global_nocollect_ifOperStatus} and $C->{global_nocollect_ifOperStatus} ne "" )
		{
			$qr_no_collect_ifOperStatus_gen = qr/($C->{global_nocollect_ifOperStatus})/i;
			info("INFO Model overriden by Global Config for global_nocollect_ifOperStatus");
		}

		if ( defined $C->{global_noevent_ifDescr} and $C->{global_noevent_ifDescr} ne "" )
		{
			$qr_no_event_ifDescr_gen = qr/($C->{global_noevent_ifDescr})/i;
			info("INFO Model overriden by Global Config for global_noevent_ifDescr");
		}

		if ( defined $C->{global_noevent_Description} and $C->{global_noevent_Description} ne "" )
		{
			$qr_no_event_ifAlias_gen = qr/($C->{global_noevent_Description})/i;
			info("INFO Model overriden by Global Config for global_noevent_Description");
		}

		if ( defined $C->{global_noevent_ifType} and $C->{global_noevent_ifType} ne "" )
		{
			$qr_no_event_ifType_gen = qr/($C->{global_noevent_ifType})/i;
			info("INFO Model overriden by Global Config for global_noevent_ifType");
		}

		my $intfTotal   = 0;
		my $intfCollect = 0;    # reset counters

		info("Checking interfaces for duplicate ifDescr");
		my $ifDescrIndx;
		foreach my $i (@ifIndexNum)
		{
			my $target = $target_table->{$i};

			#foreach my $i (keys %{$IF}) {
			# ifDescr must always be filled
			$target->{ifDescr} ||= $i;

			if ( exists $ifDescrIndx->{$target->{ifDescr}} and $ifDescrIndx->{$target->{ifDescr}} ne "" )
			{
				# ifDescr is duplicated.
				$target->{ifDescr} = "$target->{ifDescr}-$i";                  # add index to string
				$V->{interface}{"${i}_ifDescr_value"} = $target->{ifDescr};    # update
				info("Interface ifDescr changed to $target->{ifDescr}");
			}
			else
			{
				$ifDescrIndx->{$target->{ifDescr}} = $i;
			}
		}
		info("Completed duplicate ifDescr processing");

		### 2012-10-08 keiths, updates to index node conf table by ifDescr instead of ifIndex.
		foreach my $index (@ifIndexNum)
		{
			next if ( $singleInterface and $intf_one ne $index );
			my $target = $target_table->{$index};

			my $ifDescr = $target->{ifDescr};
			$intfTotal++;

			# count total number of real interfaces
			if (    $target->{ifType} !~ /$qr_no_collect_ifType_gen/
				and $target->{ifDescr} !~ /$qr_no_collect_ifDescr_gen/ )
			{
				$target->{real} = 'true';
			}

			### add in anything we find from nodeConf - allows manual updating of interface variables
			### warning - will overwrite what we got from the device - be warned !!!
			if ( ref( $override->{$ifDescr} ) eq "HASH" )
			{
				my $thisintfover = $override->{$ifDescr};

				if ( $thisintfover->{Description} )
				{
					$target->{nc_Description} = $target->{Description};                         # save
					$target->{Description}    = $V->{interface}{"${index}_Description_value"}
						= $thisintfover->{Description};
					info("Manual update of Description by nodeConf");
				}
				if ( $thisintfover->{display_name} )
				{
					$target->{display_name} = $V->{interface}->{"${index}_display_name_value"}
						= $thisintfover->{display_name};
					$V->{interface}->{"${index}_display_name_title"} = "Display Name";

					# no log/diag msg as  this comes ONLY from nodeconf, it's not overriding anything
				}

				for my $speedname (qw(ifSpeed ifSpeedIn ifSpeedOut))
				{
					if ( $thisintfover->{$speedname} )
					{
						$target->{"nc_$speedname"} = $target->{$speedname};    # save
						$target->{$speedname} = $thisintfover->{$speedname};

						### 2012-10-09 keiths, fixing ifSpeed to be shortened when using nodeConf
						$V->{interface}{"${index}_${speedname}_value"} = convertIfSpeed( $target->{$speedname} );
						info("Manual update of $speedname by nodeConf");
					}
				}

				if ( $thisintfover->{setlimits} && $thisintfover->{setlimits} =~ /^(normal|strict|off)$/ )
				{
					$target->{setlimits} = $thisintfover->{setlimits};
				}
			}

			# set default for the speed  limit enforcement
			$target->{setlimits} ||= 'normal';

			# set default for collect, event and threshold: on, possibly overridden later
			$target->{collect}   = "true";
			$target->{event}     = "true";
			$target->{threshold} = "true";
			$target->{nocollect} = "Collecting: Collection Policy";
		  #
		  #Decide if the interface is one that we can do stats on or not based on Description and ifType and AdminStatus
		  # If the interface is admin down no statistics
			### 2012-03-14 keiths, collecting override based on interface description.
			if (    $qr_collect_ifAlias_gen
				and $target->{Description} =~ /$qr_collect_ifAlias_gen/i )
			{
				$target->{collect}   = "true";
				$target->{nocollect} = "Collecting: found $1 in Description";    # reason
			}
			elsif ( $qr_collect_ifDescr_gen
				and $target->{ifDescr} =~ /$qr_collect_ifDescr_gen/i )
			{
				$target->{collect}   = "true";
				$target->{nocollect} = "Collecting: found $1 in ifDescr";
			}
			elsif ( $target->{ifAdminStatus} =~ /down|testing|null/ )
			{
				$target->{collect}   = "false";
				$target->{event}     = "false";
				$target->{nocollect} = "ifAdminStatus eq down|testing|null";     # reason
				$target->{noevent}   = "ifAdminStatus eq down|testing|null";     # reason
			}
			elsif ( $target->{ifDescr} =~ /$qr_no_collect_ifDescr_gen/i )
			{
				$target->{collect}   = "false";
				$target->{nocollect} = "Not Collecting: found $1 in ifDescr";    # reason
			}
			elsif ( $target->{ifType} =~ /$qr_no_collect_ifType_gen/i )
			{
				$target->{collect}   = "false";
				$target->{nocollect} = "Not Collecting: found $1 in ifType";     # reason
			}
			elsif ( $target->{Description} =~ /$qr_no_collect_ifAlias_gen/i )
			{
				$target->{collect}   = "false";
				$target->{nocollect} = "Not Collecting: found $1 in Description";    # reason
			}
			elsif ( $target->{Description} eq "" and $noDescription eq 'true' )
			{
				$target->{collect}   = "false";
				$target->{nocollect} = "Not Collecting: no Description (ifAlias)";    # reason
			}
			elsif ( $target->{ifOperStatus} =~ /$qr_no_collect_ifOperStatus_gen/i )
			{
				$target->{collect}   = "false";
				$target->{nocollect} = "Not Collecting: found $1 in ifOperStatus";    # reason
			}

			# if the interface has been down for too many days to be in use now.
			elsif ( $target->{ifAdminStatus} =~ /up/
				and $target->{ifOperStatus} =~ /down/
				and ( $catchall_data->{sysUpTimeSec} - $target->{ifLastChangeSec} ) / 86400
				> $nocollect_interface_down_days )
			{
				$target->{collect} = "false";
				$target->{nocollect}
					= "Not Collecting: interface down for more than $nocollect_interface_down_days days";    # reason
			}

			# send events ?
			if ( $target->{Description} =~ /$qr_no_event_ifAlias_gen/i )
			{
				$target->{event}   = "false";
				$target->{noevent} = "found $1 in ifAlias";                                                  # reason
			}
			elsif ( $target->{ifType} =~ /$qr_no_event_ifType_gen/i )
			{
				$target->{event}   = "false";
				$target->{noevent} = "found $1 in ifType";                                                   # reason
			}
			elsif ( $target->{ifDescr} =~ /$qr_no_event_ifDescr_gen/i )
			{
				$target->{event}   = "false";
				$target->{noevent} = "found $1 in ifDescr";                                                  # reason
			}

			# convert interface name
			$target->{interface} = convertIfName( $target->{ifDescr} );
			$target->{ifIndex}   = $index;

			# modify by node Config ?
			if ( ref( $override->{$ifDescr} ) eq "HASH" )
			{
				my $thisintfover = $override->{$ifDescr};

				if ( $thisintfover->{collect} and $thisintfover->{ifDescr} eq $target->{ifDescr} )
				{
					$target->{nc_collect} = $target->{collect};
					$target->{collect}    = $thisintfover->{collect};
					info("Manual update of Collect by nodeConf");

					### 2014-04-28 keiths, fixing info for GUI
					if ( getbool( $target->{collect}, "invert" ) )
					{
						$target->{nocollect} = "Not Collecting: Manual update by nodeConf";
					}
					else
					{
						$target->{nocollect} = "Collecting: Manual update by nodeConf";
					}
				}

				if ( $thisintfover->{event} and $thisintfover->{ifDescr} eq $target->{ifDescr} )
				{
					$target->{nc_event} = $target->{event};
					$target->{event}    = $thisintfover->{event};
					$target->{noevent}  = "Manual update by nodeConf"
						if ( getbool( $target->{event}, "invert" ) );    # reason
					info("Manual update of Event by nodeConf");
				}

				if ( $thisintfover->{threshold} and $thisintfover->{ifDescr} eq $target->{ifDescr} )
				{
					$target->{nc_threshold} = $target->{threshold};
					$target->{threshold}    = $thisintfover->{threshold};
					$target->{nothreshold}  = "Manual update by nodeConf"
						if ( getbool( $target->{threshold}, "invert" ) );    # reason
					info("Manual update of Threshold by nodeConf");
				}
			}

			# interface now up or down, check and set or clear outstanding event.
			if (    getbool( $target->{collect} )
				and $target->{ifAdminStatus} =~ /up|ok/
				and $target->{ifOperStatus} !~ /up|ok|dormant/ )
			{
				if ( getbool( $target->{event} ) )
				{
					notify(
						sys     => $S,
						event   => "Interface Down",
						element => $target->{ifDescr},
						details => $target->{Description},
						context => {type => "interface"},
					);
				}
			}
			else
			{
				checkEvent(
					sys     => $S,
					event   => "Interface Down",
					level   => "Normal",
					element => $target->{ifDescr},
					details => $target->{Description}
				);
			}

			if ( getbool( $target->{collect}, "invert" ) )
			{
				### 2014-10-21 keiths, get rid of bad interface graph types when ifIndexes get changed.
				my @types = qw(pkts pkts_hc interface);
				foreach my $type (@types)
				{
					if ( exists $graphtypes->{$index}{$type} )
					{
						logMsg("Interface not collecting, removing graphtype $type for interface $index");
						delete $graphtypes->{$index}{$type};
					}
				}
			}

			# number of interfaces collected with collect and event on
			$intfCollect++ if ( getbool( $target->{collect} )
				&& getbool( $target->{event} ) );

			# save values only if all interfaces are updated
			if ( $intf_one eq '' )
			{
				$catchall_data->{intfTotal}   = $intfTotal;
				$catchall_data->{intfCollect} = $intfCollect;
			}

			# prepare values for web page
			$V->{interface}{"${index}_event_value"} = $target->{event};
			$V->{interface}{"${index}_event_title"} = 'Event on';

			$V->{interface}{"${index}_threshold_value"}
				= !getbool( $NC->{node}{threshold} ) ? 'false' : $target->{threshold};
			$V->{interface}{"${index}_threshold_title"} = 'Threshold on';

			$V->{interface}{"${index}_collect_value"} = $target->{collect};
			$V->{interface}{"${index}_collect_title"} = 'Collect on';

			$V->{interface}{"${index}_nocollect_value"} = $target->{nocollect};
			$V->{interface}{"${index}_nocollect_title"} = 'Reason';

			# collect status
			if ( getbool( $target->{collect} ) )
			{
				info("$target->{ifDescr} ifIndex $index, collect=true");
			}
			else
			{
				info("$target->{ifDescr} ifIndex $index, collect=false, $target->{nocollect}");

				# if  collect is of then disable event and threshold (clearly not applicable)
				$target->{threshold} = $V->{interface}{"${index}_threshold_value"} = 'false';
				$target->{event}     = $V->{interface}{"${index}_event_value"}     = 'false';
			}

			# get color depending of state
			$V->{interface}{"${index}_ifAdminStatus_color"} = getAdminColor( sys => $S, index => $index );
			$V->{interface}{"${index}_ifOperStatus_color"} = getOperColor( sys => $S, index => $index );

			# index number of interface
			$V->{interface}{"${index}_ifIndex_value"} = $index;
			$V->{interface}{"${index}_ifIndex_title"} = 'ifIndex';

			# at this point every thing is ready for the rrd speed limit enforcement
			my $desiredlimit = $target->{setlimits};

			# write if inventory data now. the speed limit/checking code requires the entries to exist in order to correctly find them in parseString/etc


			# For now, create inventory at the very end
			# get the inventory object for this, path_keys required as we don't know what type it will be
			my $path_keys = ['index'];    # for now use this, loadInfo guarnatees it will exist
			my $path = $nmisng_node->inventory_path( concept => 'interface', data => $target, path_keys => $path_keys );			
			if( ref($path) eq 'ARRAY')
			{
				my ( $inventory, $error_message ) = $nmisng_node->inventory(
					concept   => 'interface',
					data      => $target,
					path      => $path,
					path_keys => $path_keys,
					create    => 1
				);
				$S->nmisng->log->error("Failed to create inventory, error:$error_message") && next if ( !$inventory );
				# regenerate the path, if this thing wasn't new the path may have changed, which is ok
				$inventory->path( recalculate => 1 );
				$inventory->historic(0);				
				my ( $op, $error ) = $inventory->save();
				info( "saved ".join(',', @$path)." op: $op");
				$nmisng->log->error( "Failed to save inventory:" . join( ",", @{$inventory->path} ) . " error:$error" )
					if ($error);
			}
			else 
			{
				$nmisng->log->error("Failed to create path for inventory, error:$path");
			}

			# the following don't modify $target so no extra saving required

			# no limit or dud limit or dud speed or non-collected interface?
			if (   $desiredlimit
				&& $desiredlimit =~ /^(normal|strict|off)$/
				&& $target->{ifSpeed}
				&& getbool( $target->{collect} ) )
			{
				info(
					"performing rrd speed limit tuning for $ifDescr, limit enforcement: $desiredlimit, interface speed is "
						. convertIfSpeed( $target->{ifSpeed} )
						. " ($target->{ifSpeed})" );

			# speed is in bits/sec, normal limit: 2*reported speed (in bytes), strict: exactly reported speed (in bytes)
				my $maxbytes
					= $desiredlimit eq "off"    ? "U"
					: $desiredlimit eq "normal" ? int( $target->{ifSpeed} / 4 )
					:                             int( $target->{ifSpeed} / 8 );
				my $maxpkts = $maxbytes eq "U" ? "U" : int( $maxbytes / 50 );    # this is a dodgy heuristic

				for (
					["interface", qr/(ifInOctets|ifHCInOctets|ifOutOctets|ifHCOutOctets)/],
					[   "pkts",
						qr/(ifInOctets|ifHCInOctets|ifOutOctets|ifHCOutOctets|ifInUcastPkts|ifInNUcastPkts|ifInDiscards|ifInErrors|ifOutUcastPkts|ifOutNUcastPkts|ifOutDiscards|ifOutErrors)/
					],
					[   "pkts_hc",
						qr/(ifInOctets|ifHCInOctets|ifOutOctets|ifHCOutOctets|ifInUcastPkts|ifInNUcastPkts|ifInDiscards|ifInErrors|ifOutUcastPkts|ifOutNUcastPkts|ifOutDiscards|ifOutErrors)/
					],
					)
				{
					my ( $datatype, $dsregex ) = @$_;

					# rrd file exists and readable?
					if ( -r ( my $rrdfile = $S->makeRRDname( graphtype => $datatype, index => $index ) ) )
					{
						my $fileinfo = RRDs::info($rrdfile);
						for my $matching ( grep /^ds\[.+\]\.max$/, keys %$fileinfo )
						{
							# only touch relevant and known datasets
							next if ( $matching !~ /($dsregex)/ );
							my $dsname = $1;

							my $curval = $fileinfo->{$matching};
							$curval = "U" if ( !defined $curval or $curval eq "" );

							# the pkts, discards, errors DS are packet based; the octets ones are bytes
							my $desiredval = $dsname =~ /octets/i ? $maxbytes : $maxpkts;

							if ( $curval ne $desiredval )
							{
								info(
									"rrd section $datatype, ds $dsname, current limit $curval, desired limit $desiredval: adjusting limit"
								);
								RRDs::tune( $rrdfile, "--maximum", "$dsname:$desiredval" );
							}
							else
							{
								info("rrd section $datatype, ds $dsname, current limit $curval is correct");
							}
						}
					}
				}
			}

<<<<<<< HEAD
			# For now, create inventory at the very end
			# get the inventory object for this, path_keys required as we don't know what type it will be
			my $path_keys = ['index'];    # for now use this, loadInfo guarnatees it will exist
			my $path = $nmisng_node->inventory_path( concept => 'interface', data => $target, path_keys => $path_keys );
			if( ref($path) eq 'ARRAY')
			{
				my ( $inventory, $error ) = $nmisng_node->inventory(
					concept   => 'interface',
					data      => $target,
					path      => $path,
					path_keys => $path_keys,
					create    => 1
				);
				# regenerate the path, if this thing wasn't new the path may have changed, which is ok
				$inventory->path( recalculate => 1 );
				my ( $op, $error ) = $inventory->save();
				$nmisng->log->error( "Failed to save inventory:" . join( ",", @{$inventory->path} ) . " error:$error" )
					if ($error);
			}
			else
			{
				$nmisng->log->error("Failed to create path for inventory, error:$path");
			}
=======
>>>>>>> 1954b626
		}

		info("Finished");
	}
	elsif ( $catchall_data->{ifNumber} > $interface_max_number )
	{
		info("Skipping, interface count $catchall_data->{ifNumber} exceeds configured maximum $interface_max_number");
	}
	else
	{
		info("Skipping, interfaces not defined in Model");
	}

	return 1;
}    # end getIntfInfo

#=========================================================================================

# check and adjust/modify some values of interface
# args: sys object, index, iftype
# returns: nothing
sub checkIntfInfo
{
	my %args = @_;

	my $S          = $args{sys};
	my $index      = $args{index};
	my $ifTypeDefs = $args{iftype};

	my $target = $args{target};
	my $V      = $S->view;

	my $thisintf = $target;
	if ( $thisintf->{ifDescr} eq "" ) { $thisintf->{ifDescr} = "null"; }

	# remove bad chars from interface descriptions
	$thisintf->{ifDescr}     = rmBadChars( $thisintf->{ifDescr} );
	$thisintf->{Description} = rmBadChars( $thisintf->{Description} );

	# Try to set the ifType to be something meaningful!!!!
	if ( exists $ifTypeDefs->{$thisintf->{ifType}}{ifType} )
	{
		$thisintf->{ifType} = $ifTypeDefs->{$thisintf->{ifType}}{ifType};
	}

	# Just check if it is an Frame Relay sub-interface
	if ( ( $thisintf->{ifType} eq "frameRelay" and $thisintf->{ifDescr} =~ /\./ ) )
	{
		$thisintf->{ifType} = "frameRelay-subinterface";
	}
	$V->{interface}{"${index}_ifType_value"} = $thisintf->{ifType};

	# get 'ifHighSpeed' if 'ifSpeed' = 4,294,967,295 - refer RFC2863 HC interfaces.
	# ditto if ifspeed is zero
	if ( $thisintf->{ifSpeed} == 4294967295 or $thisintf->{ifSpeed} == 0 )
	{
		$thisintf->{ifSpeed} = $thisintf->{ifHighSpeed};
		$thisintf->{ifSpeed} *= 1000000;
	}

	# final fallback in case SNMP agent is DODGY
	$thisintf->{ifSpeed} ||= 1000000000;

	$V->{interface}{"${index}_ifSpeed_value"} = convertIfSpeed( $thisintf->{ifSpeed} );

	# convert time integer to time string
	$V->{interface}{"${index}_ifLastChange_value"} = $thisintf->{ifLastChange}
		= convUpTime( $thisintf->{ifLastChangeSec} = int( $thisintf->{ifLastChange} / 100 ) );

}    # end checkIntfInfo

# fixme: this function does not work for wmi-only nodes
sub checkPIX
{
	my %args = @_;
	my $S    = $args{sys};
	my $catchall_data = $S->inventory( concept => 'catchall' )->data_live();

	if ( !$S->status->{snmp_enabled} )
	{
		info("Not performing PIX Failover check for $S->{name}: SNMP not enabled for this node");
		return 1;
	}

	my $V    = $S->view;
	my $SNMP = $S->snmp;
	my $result;

	dbg("Starting");

	# PIX failover test
	# table has six values
	# [0] primary.cfwHardwareInformation, [1] secondary.cfwHardwareInformation
	# [2] primary.HardwareStatusValue, [3] secondary.HardwareStatusValue
	# [4] primary.HardwareStatusDetail, [5] secondary.HardwareStatusDetail
	# if HardwareStatusDetail is blank ( ne 'Failover Off' ) then
	# HardwareStatusValue will have 'active' or 'standby'

	if ( $catchall_data->{nodeModel} eq "CiscoPIX" )
	{
		dbg("checkPIX, Getting Cisco PIX Failover Status");
		if ($result = $SNMP->get(
				'cfwHardwareStatusValue.6',  'cfwHardwareStatusValue.7',
				'cfwHardwareStatusDetail.6', 'cfwHardwareStatusDetail.7'
			)
			)
		{
			$result = $SNMP->keys2name($result);    # convert oid in hash key to name

			if ( $result->{'cfwHardwareStatusDetail.6'} ne 'Failover Off' )
			{
				if ( $result->{'cfwHardwareStatusValue.6'} == 0 )
				{
					$result->{'cfwHardwareStatusValue.6'} = "Failover Off";
				}
				elsif ( $result->{'cfwHardwareStatusValue.6'} == 3 ) { $result->{'cfwHardwareStatusValue.6'} = "Down"; }
				elsif ( $result->{'cfwHardwareStatusValue.6'} == 9 )
				{
					$result->{'cfwHardwareStatusValue.6'} = "Active";
				}
				elsif ( $result->{'cfwHardwareStatusValue.6'} == 10 )
				{
					$result->{'cfwHardwareStatusValue.6'} = "Standby";
				}
				else { $result->{'cfwHardwareStatusValue.6'} = "Unknown"; }

				if ( $result->{'cfwHardwareStatusValue.7'} == 0 )
				{
					$result->{'cfwHardwareStatusValue.7'} = "Failover Off";
				}
				elsif ( $result->{'cfwHardwareStatusValue.7'} == 3 ) { $result->{'cfwHardwareStatusValue.7'} = "Down"; }
				elsif ( $result->{'cfwHardwareStatusValue.7'} == 9 )
				{
					$result->{'cfwHardwareStatusValue.7'} = "Active";
				}
				elsif ( $result->{'cfwHardwareStatusValue.7'} == 10 )
				{
					$result->{'cfwHardwareStatusValue.7'} = "Standby";
				}
				else { $result->{'cfwHardwareStatusValue.7'} = "Unknown"; }

				# fixme unclean access to internal structure
				# fixme also fails if we've switched to updating this node on the go!
				if ( !getbool( $S->{update} ) )
				{
					if (   $result->{'cfwHardwareStatusValue.6'} ne $catchall_data->{pixPrimary}
						or $result->{'cfwHardwareStatusValue.7'} ne $catchall_data->{pixSecondary} )
					{
						dbg("PIX failover occurred");

						# As this is not stateful, alarm not sent to state table in sub eventAdd
						notify(
							sys     => $S,
							event   => "Node Failover",
							element => 'PIX',
							details =>
								"Primary now: $catchall_data->{pixPrimary}  Secondary now: $catchall_data->{pixSecondary}"
						);
					}
				}
				$catchall_data->{pixPrimary}   = $result->{'cfwHardwareStatusValue.6'};    # remember
				$catchall_data->{pixSecondary} = $result->{'cfwHardwareStatusValue.7'};

				$V->{system}{firewall_title} = "Failover Status";
				$V->{system}{firewall_value} = "Pri: $catchall_data->{pixPrimary} Sec: $catchall_data->{pixSecondary}";
				if (    $catchall_data->{pixPrimary} =~ /Failover Off|Active/i
					and $catchall_data->{pixSecondary} =~ /Failover Off|Standby/i )
				{
					$V->{system}{firewall_color} = "#00BB00";                           #normal
				}
				else
				{
					$V->{system}{firewall_color} = "#FFDD00";                           #warning

				}
			}
			else
			{
				$V->{system}{firewall_title} = "Failover Status";
				$V->{system}{firewall_value} = "Failover off";
			}
		}
	}
	dbg("Finished");
	return 1;
}

# fixme: this function does not work for wmi-only nodes, or environment sections that use wmi
#
sub getEnvInfo
{
	my %args = @_;
	my $S    = $args{sys};    # object
	my $catchall_data = $S->inventory( concept => 'catchall' )->data_live();

	if ( !$S->status->{snmp_enabled} )
	{
		info("Not performing getEnvInfo for $S->{name}: SNMP not enabled for this node");
		return 1;
	}

	my $V    = $S->view;
	my $SNMP = $S->snmp;
	my $M    = $S->mdl;           # node model table
	my $C    = loadConfTable();

	dbg("Starting");
	dbg("Get Environment Info of node $catchall_data->{name}, model $catchall_data->{nodeModel}");

	if ( !exists( $M->{environment} ) )
	{
		dbg("No class 'environment' declared in Model");
		return 1;
	}

	# fixme hardcoded model names are bad
	my @wantsections = ('env_temp');

	if ( $catchall_data->{nodeModel} =~ /AKCP-Sensor/i )
	{
		@wantsections = ( 'akcp_temp', 'akcp_hum' );
	}
	elsif ( $catchall_data->{nodeModel} =~ /CiscoCSS/i )
	{
		@wantsections = ( 'cssgroup', 'csscontent' );
	}

	for my $section (@wantsections)
	{
		next if ( !exists( $M->{environment}{sys}{$section} ) );
		next if ( !defined( $M->{environment}->{sys}->{$section}->{snmp} ) );    # wmi doesn't work yet

		# get Index table
		my $index_var = $M->{environment}{sys}{$section}{indexed};

		my ( %envIndexNum, $envIndexTable );
		if ( $envIndexTable = $SNMP->gettable($index_var) )
		{
			foreach my $oid ( oid_lex_sort( keys %{$envIndexTable} ) )
			{
				my $index = $oid;
				if ( $section =~ /^akcp_(temp|hum)$/ )
				{
					# check for sensor online, value 1 is online, add only online sensors
					next if ( $oid !~ /\.1\.5.\d+$/ or !$envIndexTable->{$oid} );

					dbg("sensor section=$section index=$index is online");
				}
				elsif ( $section eq "cssgroup" )
				{
					$oid =~ s/1\.3\.6\.1\.4\.1\.9\.9\.368\.1\.17\.2\.1\.2\.//g;
				}
				elsif ( $section eq "csscontent" )
				{
					$oid =~ s/1\.3\.6\.1\.4\.1\.9\.9\.368\.1\.16\.4\.1\.3\.//g;
				}
				elsif ( $oid =~ /\.(\d+)$/ )
				{
					$index = $1;
				}
				$envIndexNum{$index} = $index;
			}
		}
		elsif ( $SNMP->error =~ /is empty or does not exist/ )
		{
			info( "SNMP Object Not Present ($S->{name}) on get environment index table: " . $SNMP->error );
		}
		else
		{
			logMsg( "ERROR ($S->{name}) on get environment index table: " . $SNMP->error );
			HandleNodeDown( sys => $S, type => "snmp", details => "get environment index table: " . $SNMP->error );
		}

		# fixme: this loadinfo run is only required for snmp
		# Loop to get information, will be stored in {info}{$section} table
		foreach my $index ( sort keys %envIndexNum )
		{
			my $target = {};
			if ($S->loadInfo(
					class   => 'environment',
					section => $section,
					index   => $index,
					table   => $section,
					model   => $model,
					target  => $target
				)
				)
			{
				dbg("sensor section=$section index=$index read and stored");
				my $data = { index => $index};
				my $path_keys = ['index'];
				my $path = $S->nmisng_node->inventory_path( concept => $section, data => $target, path_keys => $path_keys );
				my ( $inventory, $error_message ) = $S->nmisng_node->inventory(
					concept   => $section,
					data      => $target,
					path      => $path,
					path_keys => $path_keys,
					create    => 1
				);
				$S->nmisng->log->error("Failed to create inventory, error:$error_message") && next if ( !$inventory );

				# regenerate the path, if this thing wasn't new the path may have changed, which is ok
				$inventory->path( recalculate => 1 );
				$inventory->historic(0);
				# the above will put data into inventory, so save
				my ( $op, $error ) = $inventory->save();
				info( "saved ".join(',', @$path)." op: $op");
				$S->nmisng->log->error(
					"Failed to save inventory:" . join( ",", @{$inventory->path} ) . " error:$error" )
					if ($error);
			}
			else
			{
				my $error = $S->status->{snmp_error};
				HandleNodeDown( sys => $S, type => "snmp", details => "get environment table index $index" );
			}
		}
		NMISNG::Util::TODO('# NEED TO DISABLE / CLEAN UP UNUSED HERE');
	}

	dbg("Finished");
	return 1;
}

sub getEnvData
{
	my %args = @_;
	my $S    = $args{sys};    # object

	my $NI = $S->ndinfo;      # node info table
	my $V  = $S->view;
	my $M  = $S->mdl;         # node model table

	my $C = loadConfTable();

	dbg("Starting");
	dbg("Get Environment Data of node $NI->{system}{name}, model $NI->{system}{nodeModel}");

	if ( ref( $M->{environment} ) ne "HASH" or !keys %{$M->{environment}} )
	{
		dbg("No class 'environment' declared in Model");
		return 1;             # done
	}

	# fixme hardcoded model names are bad
	my @wantsections = ('env_temp');

	if ( $NI->{system}{nodeModel} =~ /AKCP-Sensor/i )
	{
		@wantsections = ( 'akcp_temp', 'akcp_hum' );
	}
	elsif ( $NI->{system}{nodeModel} =~ /CiscoCSS/i )
	{
		@wantsections = ( 'cssgroup', 'csscontent' );
	}

	for my $section (@wantsections)
	{
		next if ( !exists( $S->{info}->{$section} ) );    # no list of indices, nothing to do

		for my $index ( sort keys %{$S->{info}{$section}} )
		{
			my $rrdData = $S->getData(
				class   => 'environment',
				section => $section,
				index   => $index,
				model   => $model
			);
			my $howdiditgo = $S->status;
			my $anyerror = $howdiditgo->{error} || $howdiditgo->{snmp_error} || $howdiditgo->{wmi_error};

			# were there any errors?
			if ( !$anyerror )
			{
				processAlerts( S => $S );

				foreach my $sect ( keys %{$rrdData} )
				{
					my $D = $rrdData->{$sect}{$index};

					# RRD Database update and remember filename
					my $db = $S->create_update_rrd( data => $D, type => $sect, index => $index );
					if ( !$db )
					{
						logMsg( "ERROR updateRRD failed: " . getRRDerror() );
					}
				}
			}
			else
			{
				logMsg("ERROR ($NI->{system}{name}) on getEnvData, $anyerror");
				HandleNodeDown( sys => $S, type => "snmp", details => $howdiditgo->{snmp_error} )
					if ( $howdiditgo->{snmp_error} );
				HandleNodeDown( sys => $S, type => "wmi", details => $howdiditgo->{wmi_error} )
					if ( $howdiditgo->{wmi_error} );

				return 0;
			}
		}
	}
	dbg("Finished");
	return 1;
}

# retrieve system health index data from snmp, done during update
# args: sys (object)
# returns: 1 if all present sections worked, 0 otherwise
# note: raises xyz down events if snmp or wmi are down
sub getSystemHealthInfo
{
	my %args = @_;
	my $S    = $args{sys};    # object

	my $V    = $S->view;
	my $SNMP = $S->snmp;
	my $M    = $S->mdl;           # node model table
	my $C    = loadConfTable();
	my $catchall_data = $S->inventory( concept => 'catchall' )->data_live();

	# create the node here for now, this should be passed in as a param in the future
	my $nmisng = $S->nmisng;
	my $nmisng_node = $S->nmisng_node;

	info("Starting");
	info("Get systemHealth Info of node $catchall_data->{name}, model $catchall_data->{nodeModel}");

	if ( ref( $M->{systemHealth} ) ne "HASH" )
	{
		dbg("No class 'systemHealth' declared in Model.");
		return 0;
	}
	elsif ( !$S->status->{snmp_enabled} && !$S->status->{wmi_enabled} )
	{
		logMsg("ERROR: cannot get systemHealth info, neither SNMP nor WMI enabled!");
		return 0;
	}

	# get the default (sub)sections from config, model can override
	my @healthSections = split(
		",",
		(   defined( $M->{systemHealth}{sections} )
			? $M->{systemHealth}{sections}
			: $C->{model_health_sections}
		)
	);
	for my $section (@healthSections)
	{
		# TODO:
		NMISNG::Util::TODO("Does deleting all of the inventory for a section does not make sense, need to loop through and mark unused as historic!");
		# make sure NI is cleaned up
		delete $S->ndinfo->{$section};

		next
			if ( !exists( $M->{systemHealth}->{sys}->{$section} ) ); # if the config provides list but the model doesn't

		my $thissection = $M->{systemHealth}->{sys}->{$section};

		# all systemhealth sections must be indexed by something
		# this holds the name, snmp or wmi
		my $index_var;

		# or if you want to use a raw oid instead: use 'index_oid' => '1.3.6.1.4.1.2021.13.15.1.1.1',
		my $index_snmp;

		# and for obscure SNMP Indexes a more generous snmp index regex can be given:
		# in the systemHealth section of the model 'index_regex' => '\.(\d+\.\d+\.\d+)$',
		# attention: FIRST capture group must return the index part
		my $index_regex = '\.(\d+)$';

		$index_var = $index_snmp = $thissection->{indexed};
		$index_regex = $thissection->{index_regex} if ( exists( $thissection->{index_regex} ) );
		$index_snmp  = $thissection->{index_oid}   if ( exists( $thissection->{index_oid} ) );

		if ( !defined($index_var) or $index_var eq '' )
		{
			dbg("No index var found for $section, skipping");
			next;
		}

		# determine if this is an snmp- OR wmi-backed systemhealth section
		# combination of both cannot work, as there is only one index
		if ( exists( $thissection->{wmi} ) and exists( $thissection->{snmp} ) )
		{
			logMsg("ERROR, systemhealth: section=$section cannot have both sources WMI and SNMP enabled!");
			info("ERROR, systemhealth: section=$section cannot have both sources WMI and SNMP enabled!");
			next;    # fixme: or is this completely terminal for this model?
		}

		if ( exists( $thissection->{wmi} ) )
		{
			info("systemhealth: section=$section, source WMI, index_var=$index_var");

			my $wmiaccessor = $S->wmi;
			if ( !$wmiaccessor )
			{
				info("skipping section $section: source WMI but node $S->{name} not configured for WMI");
				next;
			}

			# model broken if it says 'indexed by X' but doesn't have a query section for 'X'
			if ( !exists( $thissection->{wmi}->{$index_var} ) )
			{
				logMsg("ERROR: Model section $section is missing declaration for index_var $index_var!");
				next;
			}

			my $wmisection   = $thissection->{wmi};          # the whole section, might contain more than just the index
			my $indexsection = $wmisection->{$index_var};    # the subsection for the index var

			# query can come from -common- or from the index var's own section
			my $query = (
				exists( $indexsection->{query} ) ? $indexsection->{query}
				: ( ref( $wmisection->{"-common-"} ) eq "HASH"
						&& exists( $wmisection->{"-common-"}->{query} ) ) ? $wmisection->{"-common-"}->{query}
				: undef
			);
			if ( !$query or !$indexsection->{field} )
			{
				logMsg("ERROR: Model section $section is missing query or field for WMI variable  $index_var!");
				next;
			}

			# wmi gettable could give us both the indices and the data, but here we want only the different index values
			my ( $error, $fields, $meta ) = $wmiaccessor->gettable(
				wql    => $query,
				index  => $index_var,
				fields => [$index_var]
			);

			if ($error)
			{
				logMsg("ERROR ($S->{name}) failed to get index table for systemHealth $section: $error");
				HandleNodeDown(
					sys     => $S,
					type    => "wmi",
					details => "failed to get index table for systemHealth $section: $error"
				);
				next;
			}

			# fixme: meta might tell us that the indexing didn't work with the given field, if so we should bail out
			for my $indexvalue ( keys %$fields )
			{
				dbg("section=$section index=$index_var, found value=$indexvalue");

				# save the seen index value
				my $target = {$index_var => $indexvalue};

				# $NI->{$section}->{$indexvalue}->{} = $indexvalue;

				# then get all data for this indexvalue
				# Inventory note: for now Sys will populate the nodeinfo section it cares about
				# afer successful load we'll delete it. in the future loadinfo should maybe be passed
				# the location we want the data to go
				if ($S->loadInfo(
						class   => 'systemHealth',
						section => $section,
						index   => $indexvalue,
						table   => $section,
						model   => $model,
						target  => $target
					)
					)
				{
					info("section=$section index=$indexvalue read and stored");

					# get the inventory object for this, path_keys required as we don't know what type it will be
					my $data = {$index_var => $indexvalue};
					my $path_keys = [$index_var];
					my $path = $nmisng_node->inventory_path( concept => $section, data => $target, path_keys => $path_keys );
					my ( $inventory, $error_message ) = $nmisng_node->inventory(
						concept   => $section,
						data      => $target,
						path      => $path,
						path_keys => $path_keys,
						create    => 1
					);
					$nmisng->log->error("Failed to create inventory, error:$error_message") && next if ( !$inventory );
					# regenerate the path, if this thing wasn't new the path may have changed, which is ok
					$inventory->path( recalculate => 1 );
					$inventory->historic(0);
					# the above will put data into inventory, so save
					my ( $op, $error ) = $inventory->save();
					info( "saved ".join(',', @$path)." op: $op");
					$nmisng->log->error(
						"Failed to save inventory:" . join( ",", @{$inventory->path} ) . " error:$error" )
						if ($error);
				}
				else
				{
					my $error = $S->status->{wmi_error};
					logMsg("ERROR ($S->{name}) failed to get table for systemHealth $section: $error");
					HandleNodeDown(
						sys     => $S,
						type    => "wmi",
						details => "failed to get table for systemHealth $section: $error"
					);
					next;
				}
			}
		}
		else
		{
			info("systemHealth: section=$section, source SNMP, index_var=$index_var, index_snmp=$index_snmp");
			my ( %healthIndexNum, $healthIndexTable );

			my $target = {};
			if ( $healthIndexTable = $SNMP->gettable($index_snmp) )
			{
				# dbg("systemHealth: table is ".Dumper($healthIndexTable) );
				foreach my $oid ( oid_lex_sort( keys %{$healthIndexTable} ) )
				{
					my $index = $oid;
					if ( $oid =~ /$index_regex/ )
					{
						$index = $1;
					}
					$healthIndexNum{$index} = $index;
					dbg("section=$section index=$index is found, value=$healthIndexTable->{$oid}");
					$target->{$index_var} = $healthIndexTable->{$oid};

					# $NI->{$section}->{$index}->{$index_var} = $healthIndexTable->{$oid};
				}
			}
			else
			{
				if ( $SNMP->error =~ /is empty or does not exist/ )
				{
					info( "SNMP Object Not Present ($S->{name}) on get systemHealth $section index table: "
							. $SNMP->error );
				}
				else
				{
					logMsg( "ERROR ($S->{name}) on get systemHealth $section index table: " . $SNMP->error );
					HandleNodeDown(
						sys     => $S,
						type    => "snmp",
						details => "get systemHealth $section index table: " . $SNMP->error
					);
				}
			}

			# Loop to get information, will be stored in {info}{$section} table
			foreach my $index ( sort keys %healthIndexNum )
			{
				# Inventory note: for now Sys will populate the nodeinfo section it cares about
				# afer successful load we'll delete it. in the future loadinfo should maybe be passed
				# the location we want the data to go
				if ($S->loadInfo(
						class   => 'systemHealth',
						section => $section,
						index   => $index,
						table   => $section,
						model   => $model,
						target  => $target
					)
					)
				{
					info("section=$section index=$index read and stored");

					# get the inventory object for this, path_keys required as we don't know what type it will be
					NMISNG::Util::TODO("Do we use index or the healthIndextTable value that the loop above grabbed?");

		# NOTE: loadInfo always sets the key {index} to the index value, some of these things end up using an $index_var
		#   that is blank which breaks the path, so for now use "index", later we could check to see if the $index_var
		#   has a value
					my $data = {$index_var => $index};
					my $path_keys = [$index_var];
					my $path = $nmisng_node->inventory_path( concept => $section, data => $target, path_keys => $path_keys );

					# NOTE: systemHealth requires {index} => $index to be set, it
					my ( $inventory, $error_message ) = $nmisng_node->inventory(
						concept   => $section,
						data      => $target,
						path      => $path,
						path_keys => $path_keys,
						create    => 1
					);
					$nmisng->log->error("Failed to create inventory, error:$error_message") && next if ( !$inventory );
					# regenerate the path, if this thing wasn't new the path may have changed, which is ok
					$inventory->path( recalculate => 1 );
					$inventory->historic(0);

					# the above will put data into inventory, so save
					my ( $op, $error ) = $inventory->save();
					info( "saved ".join(',', @$path)." op: $op");
					$nmisng->log->error(
						"Failed to save inventory:" . join( ",", @{$inventory->path} ) . " error:$error" )
						if ($error);
				}
				else
				{
					my $error = $S->status->{snmp_error};
					logMsg("ERROR ($S->{name}) on get systemHealth $section index $index: $error");
					HandleNodeDown(
						sys     => $S,
						type    => "snmp",
						details => "get systemHealth $section index $index: $error"
					);
				}
			}
		}
	}
	info("Finished");
	return 1;
}

# retrieves system health rrd data, and updates relevant rrd database files
# args: sys (object)
# returns: 1 if all ok, 0 otherwise
sub getSystemHealthData
{
	my %args = @_;
	my $S    = $args{sys};    # object

	my $NI = $S->ndinfo;      # node info table
	my $V  = $S->view;
	my $M  = $S->mdl;         # node model table

	my $C = loadConfTable();

	# create the node here for now, this should be passed in as a param in the future
	my $nmisng = $S->nmisng;
	my $nmisng_node = $S->nmisng_node;

	info("Starting");
	info("Get systemHealth Data of node $NI->{system}{name}, model $NI->{system}{nodeModel}");

	if ( !exists( $M->{systemHealth} ) )
	{
		dbg("No class 'systemHealth' declared in Model");
		return 1;    # nothing there means all ok
	}

	# config sets default sections, model overrides
	my @healthSections = split( ",", defined( $M->{systemHealth}{sections} )
		? $M->{systemHealth}{sections}
		: $C->{model_health_sections} );

	for my $section (@healthSections)
	{
		my $ids = $nmisng_node->get_inventory_ids( concept => $section );

		# node doesn't have info for this section, so no indices so no fetch,
		# may be no update yet or unsupported section for this model anyway
		# OR only sys section but no rrd (e.g. addresstable)
		next
			if ( @$ids < 1
			or !exists( $M->{systemHealth}->{rrd} )
			or ref( $M->{systemHealth}->{rrd}->{$section} ) ne "HASH" );

		my $thissection = $M->{systemHealth}{sys}{$section};
		my $index_var   = $thissection->{indexed};

		# that's instance index value
		foreach my $id (@$ids)
		{
			my ( $inventory, $error ) = $nmisng_node->inventory( _id => $id );
			$nmisng_node->nmisng->log->error("Failed to get inventory with id:$id, error:$error") && next if ( !$inventory );

			my $data = $inventory->data();

			# sanity check the data
			if (   ref($data) ne "HASH"
				or !keys %$data
				or !exists( $data->{index} ) )
			{
				my $index = $data->{index} // 'noindex';
				logMsg(
					"ERROR invalid data for section $section and index $index, cannot collect systemHealth data for this index!"
				);
				info(
					"ERROR invalid data for section $section and index $index, cannot collect systemHealth data for this index!"
				);

				# clean it up as well, it's utterly broken as it is.
				$inventory->delete();
				next;
			}

			# value should be in $index_var, loadInfo also puts it in {index} so fall back to that
			my $index = $data->{$index_var} // $data->{index};

			my $rrdData = $S->getData( class => 'systemHealth', section => $section, index => $index, debug => $model );
			my $howdiditgo = $S->status;
			my $anyerror = $howdiditgo->{error} || $howdiditgo->{snmp_error} || $howdiditgo->{wmi_error};

			# were there any errors?
			if ( !$anyerror )
			{
				my $count = 0;
				foreach my $sect ( keys %{$rrdData} )
				{
					my $D = $rrdData->{$sect}->{$index};

					# update retrieved values in node info, too, not just the rrd database
					for my $item ( keys %$D )
					{
						++$count;
						dbg(      "updating node info $section $index $item: old "
								. $data->{$item}
								. " new $D->{$item}{value}" );
						$data->{$item} = $D->{$item}{value};
					}

					# RRD Database update and remember filename;
					# also feed in the section data for filename expansion
					my $db = $S->create_update_rrd( data   => $D,
																					type   => $sect,
																					index  => $index,
																					extras => $data );
					if ( !$db )
					{
						logMsg( "ERROR updateRRD failed: " . getRRDerror() );
					}
				}
				info("section=$section index=$index read and stored $count values");
				# technically the path shouldn't change during collect so for now don't recalculate path
				# put the new values into the inventory and save
				$inventory->data($data);
				$inventory->save();				
			}
			else
			{
				logMsg("ERROR ($NI->{system}{name}) on getSystemHealthData, $section, $index, $anyerror");
				info("ERROR ($NI->{system}{name}) on getSystemHealthData, $section, $index, $anyerror");
				HandleNodeDown( sys => $S, type => "snmp", details => $howdiditgo->{snmp_error} )
					if ( $howdiditgo->{snmp_error} );
				HandleNodeDown( sys => $S, type => "wmi", details => $howdiditgo->{wmi_error} )
					if ( $howdiditgo->{wmi_error} );

				return 0;
			}
		}
	}
	info("Finished");
	return 1;
}

# updates the node info and node view structures with all kinds of stuff
# this is run ONLY for collect type ops (and if runping succeeded, and if the node is marked for collect)
# fixme: what good is this as a function? details are lost, exit 1/0 is not really enough
#
# returns: 1 if node is up, and at least one source worked for retrieval; 0 if node is down/to be skipped etc.
sub updateNodeInfo
{
	my %args = @_;
	my $S    = $args{sys};
	my $NI   = $S->ndinfo;
	my $V    = $S->view;
	my $RI   = $S->reach;
	my $NC   = $S->ndcfg;    # node config
	my $M    = $S->mdl;
	my $result;
	my $exit = 1;

	info("Starting Update Node Info, node $S->{name}");

	# clear the node reset indication from the last run
	$NI->{system}->{node_was_reset} = 0;

	# save what we need now for check of this node
	my $sysObjectID  = $NI->{system}{sysObjectID};
	my $ifNumber     = $NI->{system}{ifNumber};
	my $sysUpTimeSec = $NI->{system}{sysUpTimeSec};
	my $sysUpTime    = $NI->{system}{sysUpTime};

	# this returns 0 iff none of the possible/configured sources worked, sets details
	my $loadsuccess = $S->loadInfo( class => 'system', model => $model, target => $NI->{system} );

	# handle dead sources, raise appropriate events
	my $curstate = $S->status;
	for my $source (qw(snmp wmi))
	{
		# ok if enabled and no errors
		if ( $curstate->{"${source}_enabled"} && !$curstate->{"${source}_error"} )
		{
			my $sourcename = uc($source);
			$RI->{"${source}result"} = 100;
			HandleNodeDown( sys => $S, type => $source, up => 1, details => "$sourcename ok" );
		}

		# not ok if enabled and error
		elsif ( $curstate->{"${source}_enabled"} && $curstate->{"${source}_error"} )
		{
			HandleNodeDown( sys => $S, type => $source, details => $curstate->{"${source}_error"} );
			$RI->{"${source}result"} = 0;
		}

		# don't care about nonenabled sources, sys won't touch them nor set errors, RI stays whatever it was
	}

	if ($loadsuccess)
	{
		# do some checks, and perform only an update-type op if they don't work out
		# however, ensure this is not attempted if snmp wasn't configured or didn't work anyway
		if (   $S->status->{snmp_enabled}
			&& !$S->status->{snmp_error}
			&& $sysObjectID ne $NI->{system}{sysObjectID} )
		{
			# fixme: who not a complete doUpdate?
			logMsg("INFO ($NI->{system}{name}) Device type/model changed $sysObjectID now $NI->{system}{sysObjectID}");
			$exit = getNodeInfo( sys => $S );
			info("Finished with exit=$exit");
			return $exit;
		}

		# if ifNumber has changed, then likely an interface has been added or removed.

		# a new control to minimise when interfaces are added,
		# if disabled {custom}{interface}{ifNumber} eq "false" then don't run getIntfInfo when intf changes
		my $doIfNumberCheck = (
			exists( $S->{mdl}->{custom} ) && exists( $S->{mdl}->{custom}->{interface} )    # do not autovivify
				&& !getbool( $S->{mdl}->{custom}->{interface}->{ifNumber} )
		);

		if ( $doIfNumberCheck and $ifNumber != $NI->{system}{ifNumber} )
		{
			logMsg(
				"INFO ($NI->{system}{name}) Number of interfaces changed from $ifNumber now $NI->{system}{ifNumber}");
			getIntfInfo( sys => $S );                                                      # get new interface table
		}

		my $interface_max_number = $C->{interface_max_number} ? $C->{interface_max_number} : 5000;
		if ( $ifNumber > $interface_max_number )
		{
			info(
				"INFO ($NI->{system}{name}) has $ifNumber interfaces, no interface data will be collected, to collect interface data increase the configured interface_max_number $interface_max_number, we recommend to test thoroughly"
			);
		}

		# make a sysuptime from the newly loaded data for testing
		makesysuptime($S);

		if ( defined $NI->{system}{snmpUpTime} )
		{
			# add processing for SNMP Uptime- handle just like sysUpTime
			$NI->{system}{snmpUpTimeSec}   = int( $NI->{system}{snmpUpTime} / 100 );
			$NI->{system}{snmpUpTime}      = convUpTime( $NI->{system}{snmpUpTimeSec} );
			$V->{system}{snmpUpTime_value} = $NI->{system}{snmpUpTime};
			$V->{system}{snmpUpTime_title} = 'SNMP Uptime';
		}

		info("sysUpTime: Old=$sysUpTime New=$NI->{system}{sysUpTime}");
		if ( $NI->{system}->{sysUpTimeSec} && $sysUpTimeSec > $NI->{system}{sysUpTimeSec} )
		{
			info("NODE RESET: Old sysUpTime=$sysUpTimeSec New sysUpTime=$NI->{system}{sysUpTimeSec}");
			notify(
				sys     => $S,
				event   => "Node Reset",
				element => "",
				details => "Old_sysUpTime=$sysUpTime New_sysUpTime=$NI->{system}{sysUpTime}",
				context => {type => "node"}
			);

			# now stash this info in the node info object, to ensure we insert one set of U's into the rrds
			# so that no spikes appear in the graphs
			$NI->{system}{node_was_reset} = 1;
		}

		$V->{system}{sysUpTime_value} = $NI->{system}{sysUpTime};
		$V->{system}{sysUpTime_title} = 'Uptime';

		$V->{system}{lastUpdate_value} = returnDateStamp();
		$V->{system}{lastUpdate_title} = 'Last Update';
		$NI->{system}{lastUpdateSec}   = time();

		# get and apply any nodeconf override if such exists for this node
		my $node = $NI->{system}{name};
		my ( $errmsg, $override ) = get_nodeconf( node => $node )
			if ( has_nodeconf( node => $node ) );
		logMsg("ERROR $errmsg") if $errmsg;
		$override ||= {};

		# anything to override?
		if ( $override->{sysLocation} )
		{
			$NI->{nodeconf}{sysLocation} = $NI->{system}{sysLocation};
			$NI->{system}{sysLocation} = $V->{system}{sysLocation_value} = $override->{sysLocation};
			info("Manual update of sysLocation by nodeConf");
		}
		if ( $override->{sysContact} )
		{
			$NI->{nodeconf}{sysContact} = $NI->{system}{sysContact};
			$NI->{system}{sysContact} = $V->{system}{sysContact_value} = $override->{sysContact};
			info("Manual update of sysContact by nodeConf");
		}

		if ( $override->{nodeType} )
		{
			$NI->{system}->{nodeType} = $NI->{nodeconf}->{nodeType} = $override->{nodeType};
		}
		else
		{
			delete $NI->{nodeconf}->{nodeType};
		}

		checkPIX( sys => $S );    # check firewall if needed
		delete $NI->{database};   # no longer used at all

		$V->{system}{status_value} = 'reachable';    # sort-of, at least one source worked
		$V->{system}{status_color} = '#0F0';

		# conditional on model section to ensure backwards compatibility with different Juniper values.
		checkNodeConfiguration( sys => $S )
			if ( exists( $M->{system}{sys}{nodeConfiguration} )
			or exists( $M->{system}{sys}{juniperConfiguration} ) );
	}
	else
	{
		$exit = 0;

		if ( getbool( $NC->{node}{ping} ) )
		{
			# ping was ok but wmi and snmp were not
			$V->{system}{status_value} = 'degraded';
			$V->{system}{status_color} = '#FFFF00';
		}
		else
		{
			# ping was disabled, so sources wmi/snmp are the only thing that tells us about reachability
			# note: ping disabled != runping failed
			$V->{system}{status_value} = 'unreachable';
			$V->{system}{status_color} = 'red';
		}
	}

	# some model testing and debugging options.
	if ($model)
	{
		print
			"MODEL $S->{name}: nodedown=$NI->{system}{nodedown} sysUpTime=$NI->{system}{sysUpTime} sysObjectID=$NI->{system}{sysObjectID}\n";
	}

	info("Finished with exit=$exit");
	return $exit;
}

# goes through the list of 'parked' alerts in sys, and creates up or down events where applicable
# sys::getvalues() populates the parked alerts section, this consumes them (but writes back
# into sys' info->status)
sub processAlerts
{
	my %args   = @_;
	my $S      = $args{S};
	my $alerts = $S->{alerts};
	my $info   = $S->ndinfo;

	foreach my $alert ( @{$alerts} )
	{
		info(
			"Processing alert: event=Alert: $alert->{event}, level=$alert->{level}, element=$alert->{ds}, details=Test $alert->{test} evaluated with $alert->{value} was $alert->{test_result}"
		) if $alert->{test_result};

		dbg( "Processing alert " . Dumper($alert), 4 );

		my $tresult      = $alert->{test_result} ? $alert->{level} : "Normal";
		my $statusResult = $tresult eq "Normal"  ? "ok"            : "error";

		my $details = "$alert->{type} evaluated with $alert->{value} $alert->{unit} as $tresult";
		if ( $alert->{test_result} )
		{
			notify(
				sys     => $S,
				event   => "Alert: " . $alert->{event},
				level   => $alert->{level},
				element => $alert->{ds},                  # vital part of context, too
				details => $details,
				context => {
					type    => "alert",
					source  => $alert->{source},
					section => $alert->{section},
					name    => $alert->{alert},
					index   => $alert->{index},
				}
			);
		}
		else
		{
			checkEvent(
				sys     => $S,
				event   => "Alert: " . $alert->{event},
				level   => $alert->{level},
				element => $alert->{ds},
				details => $details
			);
		}

		### save the Alert result into the Status thingy
		my $statusKey = "$alert->{event}--$alert->{ds}";
		$info->{status}->{$statusKey} = {
			method   => "Alert",
			type     => $alert->{type},
			property => $alert->{test},
			event    => $alert->{event},
			index    => undef,             #$args{index},
			level    => $tresult,
			status   => $statusResult,
			element  => $alert->{ds},
			value    => $alert->{value},
			updated  => time()
		};
	}
}

#=========================================================================================

# get node values by snmp and store in RRD and some values in reach table
#
sub getNodeData
{
	my %args = @_;
	my $S    = $args{sys};
	my $NI   = $S->ndinfo;

	info("Starting Node get data, node $S->{name}");

	my $rrdData    = $S->getData( class => 'system', model => $model );
	my $howdiditgo = $S->status;
	my $anyerror   = $howdiditgo->{error} || $howdiditgo->{snmp_error} || $howdiditgo->{wmi_error};

	if ( !$anyerror )
	{
		processAlerts( S => $S );
		foreach my $sect ( keys %{$rrdData} )
		{
			my $D = $rrdData->{$sect};
			checkNodeHealth( sys => $S, data => $D ) if $sect eq "nodehealth";

			foreach my $ds ( keys %{$D} )
			{
				dbg( "rrdData, section=$sect, ds=$ds, value=$D->{$ds}{value}, option=$D->{$ds}{option}", 2 );
			}
			my $db = $S->create_update_rrd( data => $D, type => $sect );
			if ( !$db )
			{
				logMsg( "ERROR updateRRD failed: " . getRRDerror() );
			}
		}
	}
	else
	{
		logMsg("ERROR ($NI->{system}{name}) on getNodeData, $anyerror");
		HandleNodeDown( sys => $S, type => "snmp", details => $howdiditgo->{snmp_error} )
			if ( $howdiditgo->{snmp_error} );
		HandleNodeDown( sys => $S, type => "wmi", details => $howdiditgo->{wmi_error} ) if ( $howdiditgo->{wmi_error} );
		return 0;
	}

	info("Finished");
	return 1;
}

#=========================================================================================

# copy/modify some health values collected by getNodeData
# nmisdev 13Oct2012 - check if hash key is present before testing value, else key will 'auto vivify', and cause DS errors
sub checkNodeHealth
{
	my %args = @_;
	my $S    = $args{sys};
	my $D    = $args{data};
	my $NI   = $S->ndinfo;
	my $RI   = $S->reach;

	info("Starting, node $S->{name}");

	# take care of negative values from 6509 MSCF
	if ( exists $D->{bufferElHit} and $D->{bufferElHit}{value} < 0 )
	{
		$D->{bufferElHit}{value} = sprintf( "%u", $D->{bufferElHit}{value} );
	}

	### 2012-12-13 keiths, fixed this so it would assign!
	### 2013-04-17 keiths, fixed an autovivification problem!
	if ( exists $D->{avgBusy5} or exists $D->{avgBusy1} )
	{
		$RI->{cpu} = ( $D->{avgBusy5}{value} ne "" ) ? $D->{avgBusy5}{value} : $D->{avgBusy1}{value};
	}
	if ( exists $D->{MemoryUsedPROC} )
	{
		$RI->{memused} = $D->{MemoryUsedPROC}{value};
	}
	if ( exists $D->{MemoryFreePROC} )
	{
		$RI->{memfree} = $D->{MemoryFreePROC}{value};
	}
	info("Finished");
	return 1;
}    # end checkHealth

#=========================================================================================

# fixme: this function currently does not work for wmi-only nodes!
sub getIntfData
{
	my %args = @_;
	my $S    = $args{sys};

	if ( !$S->status->{snmp_enabled} )
	{
		info("Not performing getIntfData for $S->{name}: SNMP not enabled for this node");
		return 1;
	}

	my $V    = $S->view;
	my $IF   = $S->ifinfo;    # interface info
	my $RI   = $S->reach;
	my $SNMP = $S->snmp;
	my $IFCACHE;

	my $C = loadConfTable();

	# get any nodeconf overrides if such exists for this node
	my $nodename = $S->{name};
	my ( $errmsg, $override ) = get_nodeconf( node => $nodename )
		if ( has_nodeconf( node => $nodename ) );
	logMsg("ERROR $errmsg") if $errmsg;
	$override ||= {};

	# load the node here for now, this should be passed in as a param in the future
	my $nmisng = $S->nmisng;
	my $nmisng_node = $S->nmisng_node;

	my $createdone = "false";

	info("Starting Interface get data, node $S->{name}");

	$RI->{intfUp} = $RI->{intfColUp} = 0;    # reset counters of interface Up and interface collected Up

	# find all id's that are needed for the first section of searching
	my $model_data = $nmisng->get_inventory_model(
		'concept' => 'interface',
		'cluster_id' => $nmisng_node->cluster_id,
		'node_uuid' => $nmisng_node->uuid,
		fields_hash => {
			'_id' => 1,
			'data.collect' => 1,
			'data.ifAdminStatus' => 1,
			'data.ifDescr' => 1,
			'data.ifIndex' => 1,
			'data.ifLastChange' => 1,
		}
	);

	my $data = $model_data->data();
	# create a map by ifindex so we can look them up easily, flatten _id into data to make things easier
	my %if_data_map = map { $_->{data}{_id} = $_->{_id};$_->{data}{ifIndex} => $_->{data} } (@$data);

	# default for ifAdminStatus-based detection is ON. only off if explicitely set to false.
	if (ref( $S->{mdl}->{custom} ) ne "HASH"    # don't autovivify
		or ref( $S->{mdl}{custom}->{interface} ) ne "HASH"
		or !getbool( $S->{mdl}->{custom}->{interface}->{ifAdminStatus}, "invert" )
		)
	{
		# fixme: this cannot work for non-snmp nodes
		info("Using ifAdminStatus and ifOperStatus for Interface Change Detection");

		my ( $ifAdminTable, $ifOperTable );

		if ( $ifAdminTable = $SNMP->getindex('ifAdminStatus') )
		{
			$ifOperTable = $SNMP->getindex('ifOperStatus');
			for my $index ( keys %{$ifAdminTable} )
			{
				logMsg("INFO ($S->{name}) entry ifAdminStatus for index=$index not found in interface table")
					if( !exists $if_data_map{$index}->{ifAdminStatus} );

				if ( ( $ifAdminTable->{$index} == 1 and $if_data_map{$index}->{ifAdminStatus} ne 'up' )
					or ( $ifAdminTable->{$index} != 1 and $if_data_map{$index}->{ifAdminStatus} eq 'up' ) )
				{
					### logMsg("INFO ($S->{name}) ifIndex=$index, Admin was $IF->{$index}{ifAdminStatus} now $ifAdminTable->{$index} (1=up) rebuild");
					getIntfInfo( sys => $S, index => $index );    # update this interface
				}

				# total number of interfaces up
				$RI->{intfUp}++
					if $ifOperTable->{$index} == 1
					and getbool( $IF->{$index}{real} );
			}
		}
	}

	# so get the ifLastChange for each interface and see if it has changed, if it has then run an update.
	# if an interface is added this will find it to.
	# if it changes admin or oper state it will find it.
	# this can be enabled on a model by model basis is false by default.
	if (    ref( $S->{mdl}{custom} ) eq "HASH"
		and ref( $S->{mdl}{custom}{interface} ) eq "HASH"
		and getbool( $S->{mdl}{custom}{interface}{ifLastChange} ) )
	{
		# fixme: this cannot work for non-snmp node
		info("Using ifLastChange for Interface Change Detection");
		my $ifLastChangeTable;
		if ( $ifLastChangeTable = $SNMP->getindex('ifLastChange') )
		{
			for my $index ( sort { $a <=> $b } ( keys %{$ifLastChangeTable} ) )
			{
				my $ifLastChangeSec = int( $ifLastChangeTable->{$index} / 100 );
				if( exists($if_data_map{$index}) && $ifLastChangeSec == $if_data_map{$index}->{ifLastChange} )
				{
					info("$IF->{$index}{ifDescr}: NO Change ifIndex=$index ifLastChangeSec=$ifLastChangeSec");
				}
				else
				{
					info("New Interface: ifIndex=$index ifLastChangeSec=$ifLastChangeSec") if( !exists($if_data_map{$index}) );
					info("$IF->{$index}{ifDescr}: Changed ifLastChangeSec=$ifLastChangeSec, was=$IF->{$index}{ifLastChangeSec}")
						if($ifLastChangeSec != $if_data_map{$index}->{ifLastChangeSec}); # don't care about vivify here
					getIntfInfo( sys => $S, index => $index );    # add/update this interface
					# $IF->{$index}{ifLastChangeSec} = $ifLastChangeSec; # the update should do this automatically
				}
			}
		}
		# check for deleted interfaces
		foreach my $index ( sort { $a <=> $b } keys %if_data_map )
		{
			if ( not exists $ifLastChangeTable->{$index} )
			{
				my $data = $if_data_map{$index};
				info("$data->{ifDescr}: Interface Removed ifIndex=$index");
				my ($inventory,$error_message) = $nmisng_node->inventory(_id => $data->{_id});
			}
		}
	}

	info("Processing Interface Table");
	foreach my $index ( sort { $a <=> $b } keys %if_data_map )
	{
		# load up the full inventory object here because the data data may have been updated above
		# eventually this could be done only if it's updated
		my $_id = $if_data_map{$index}->{_id};
		my ($inventory,$error_message) = $nmisng_node->inventory( _id =>  $_id );
		$nmisng->log->error("Failed to get interface inventory, index $index, _id:$_id, error_message:$error_message") && next if(!$inventory);
		# replace minimal data with all data known
		my $inventory_data = $inventory->data();

		# only collect on interfaces that are defined, with collection turned on globally,
		# also don't bother with ones without ifdescr
		if ( !getbool( $inventory_data->{collect} )	or !defined( $inventory_data->{ifDescr} )	or $inventory_data->{ifDescr} eq "" )
		{
			dbg("NOT Collected: $IF->{$index}{ifDescr}: ifIndex=$IF->{$index}{ifIndex}, OperStatus=$IF->{$index}{ifOperStatus}, ifAdminStatus=$IF->{$index}{ifAdminStatus}, Interface Collect=$IF->{$index}{collect}"
			);
			next;
		}



		info(
			"$inventory_data->{ifDescr}: ifIndex=$inventory_data->{ifIndex}, was => OperStatus=$inventory_data->{ifOperStatus}, ifAdminStatus=$inventory_data->{ifAdminStatus}, Collect=$inventory_data->{collect}"
		);

		dbg("collect interface index=$index");

		# this is safe from using {info}{interface}, uses graphtype data a lot
		my $rrdData    = $S->getData( class => 'interface', index => $index, model => $model );
		my $howdiditgo = $S->status;
		my $anyerror   = $howdiditgo->{error} || $howdiditgo->{snmp_error} || $howdiditgo->{wmi_error};

		# were there any errors?
		if ( !$anyerror )
		{
			processAlerts( S => $S );

			foreach my $sect ( keys %{$rrdData} )
			{
				my $D = $rrdData->{$sect}{$index};

				# if HC exists then copy values
				if ( exists $D->{ifHCInOctets} )
				{
					dbg("processing HC counters");
					for ( ["ifHCInOctets", "ifInOctets"], ["ifHCOutOctets", "ifOutOctets"] )
					{
						my ( $source, $dest ) = @$_;

						if ( $D->{$source}->{value} =~ /^\d+$/ )
						{
							$D->{$dest}->{value}  = $D->{$source}->{value};
							$D->{$dest}->{option} = $D->{$source}->{option};
						}
						delete $D->{$source};
					}
				}

				# ...and copy these over as well
				if ( $sect eq 'pkts' or $sect eq 'pkts_hc' )
				{
					my $debugdone = 0;

					for (
						["ifHCInUcastPkts",  "ifInUcastPkts"],
						["ifHCOutUcastPkts", "ifOutUcastPkts"],
						["ifHCInMcastPkts",  "ifInMcastPkts"],
						["ifHCOutMcastPkts", "ifOutMcastPkts"],
						["ifHCInBcastPkts",  "ifInBcastPkts"],
						["ifHCOutBcastPkts", "ifOutBcastPkts"],
						)
					{
						my ( $source, $dest ) = @$_;

						if ( $D->{$source}->{value} =~ /^\d+$/ )
						{
							dbg("process HC counters of $sect") if ( !$debugdone++ );
							$D->{$dest}->{value}  = $D->{$source}->{value};
							$D->{$dest}->{option} = $D->{$source}->{option};
						}
						delete $D->{$source};
					}
				}

				if ( $sect eq 'interface' )
				{
					$D->{ifDescr}{value} = rmBadChars( $D->{ifDescr}{value} );

					# Cache any data for use later.
					$IFCACHE->{$index}{ifAdminStatus} = $D->{ifAdminStatus}{value};
					$IFCACHE->{$index}{ifOperStatus}  = $D->{ifOperStatus}{value};

					if ( $D->{ifInOctets}{value} ne "" and $D->{ifOutOctets}{value} ne "" )
					{
						if ( defined $S->{mdl}{custom}{interface}{ifAdminStatus}
							and not getbool( $S->{mdl}{custom}{interface}{ifAdminStatus} ) )
						{
							### 2014-03-14 keiths, special handling for manual interface discovery which does not use getIntfInfo.
							# interface now up or down, check and set or clear outstanding event.
							dbg("handling up/down admin=$D->{ifAdminStatus}{value}, oper=$D->{ifOperStatus}{value} was admin=$IF->{$index}{ifAdminStatus}, oper=$IF->{$index}{ifOperStatus}"
							);
							$inventory_data->{ifAdminStatus} = $D->{ifAdminStatus}{value};
							$inventory_data->{ifOperStatus}  = $D->{ifOperStatus}{value};

							# checking for collect here is pointless, we already know it's on or we wouldn't be here!
							if (    getbool( $inventory_data->{collect} )
								and $inventory_data->{ifAdminStatus} =~ /up|ok/
								and $inventory_data->{ifOperStatus} !~ /up|ok|dormant/ )
							{
								if ( getbool( $inventory_data->{event} ) )
								{
									notify(
										sys     => $S,
										event   => "Interface Down",
										element => $inventory_data->{ifDescr},
										details => $inventory_data->{Description},
										context => {type => "interface"}
									);
								}
							}
							else
							{
								checkEvent(
									sys     => $S,
									event   => "Interface Down",
									level   => "Normal",
									element => $inventory_data->{ifDescr},
									details => $inventory_data->{Description}
								);
							}
						}
						else
						{
							dbg("status now admin=$D->{ifAdminStatus}{value}, oper=$D->{ifOperStatus}{value} was admin=$IF->{$index}{ifAdminStatus}, oper=$IF->{$index}{ifOperStatus}"
							);
							if ( $D->{ifOperStatus}{value} eq 'down' )
							{
								if ( $inventory_data->{ifOperStatus} =~ /up|ok/ )
								{
									# going down
									getIntfInfo( sys => $S, index => $index );    # update this interface
								}
							}

							# must be up
							else
							{
								# Check if the status changed
								if ( $inventory_data->{ifOperStatus} !~ /up|ok|dormant/ )
								{
									# going up
									getIntfInfo( sys => $S, index => $index );    # update this interface
								}
							}
						}

						# If new ifDescr is different from old ifDescr rebuild interface info table
						# check if nodeConf modified this inteface
						my $node    = $S->{name};
						my $ifDescr = $inventory_data->{ifDescr};

						# nodeconf override for the ifDescr?
						my $have_overridden_ifdescr;
						$have_overridden_ifdescr = 1
							if ( ref( $override->{$ifDescr} ) eq "HASH"
							and $override->{$ifDescr}->{ifDescr} );

						if (   !$have_overridden_ifdescr
							and $D->{ifDescr}{value} ne ''
							and $D->{ifDescr}{value} ne $inventory_data->{ifDescr} )
						{
							# Reload the interface config won't get that one right but should get the next one right
							logMsg(
								"INFO ($S->{name}) ifIndex=$index - ifDescr has changed - old=$inventory_data->{ifDescr} new=$D->{ifDescr}{value} - updating Interface Table"
							);
							getIntfInfo( sys => $S, index => $index );    # update this interface
						}

						delete $D->{ifDescr};                             # dont store in rrd
						delete $D->{ifAdminStatus};

						if ( exists $D->{ifLastChange}{value} )
						{
							# convert time integer to time string
							$V->{interface}{"${index}_ifLastChange_value"} = $inventory_data->{ifLastChange}
								= convUpTime( $inventory_data->{ifLastChangeSec} = int( $D->{ifLastChange}{value} / 100 ) );
							dbg("last change time=$inventory_data->{ifLastChange}, timesec=$inventory_data->{ifLastChangeSec}");
						}
						delete $D->{ifLastChange};

						my $operStatus;

						# Calculate Operational Status
						$operStatus = ( $D->{ifOperStatus}{value} =~ /up|ok|dormant/ ) ? 100 : 0;
						$D->{ifOperStatus}{value} = $operStatus;    # store real value in rrd

						# While updating start calculating the total availability of the node, depends on events set
						my $opstatus = getbool( $inventory_data->{event} ) ? $operStatus : 100;
						$RI->{operStatus} = $RI->{operStatus} + $opstatus;
						$RI->{operCount}  = $RI->{operCount} + 1;

						# count total number of collected interfaces up ( if events are set on)
						$RI->{intfColUp} += $operStatus / 100
							if getbool( $inventory_data->{event} );
					}
					else
					{
						logMsg("ERROR ($S->{name}) ifIndex=$index, no values for ifInOctets and ifOutOctets received");
					}
				}

				if ( $C->{debug} )
				{
					foreach my $ds ( keys %{$D} )
					{
						dbg( "rrdData section $sect, ds $ds, value=$D->{$ds}{value}, option=$D->{$ds}{option}", 2 );
					}
				}

				# RRD Database update and remember filename
				info( "updateRRD type$sect index=$index", 2 );
				my $db = $S->create_update_rrd( data => $D, type => $sect, index => $index );
				if ( !$db )
				{
					logMsg( "ERROR updateRRD failed: " . getRRDerror() );
				}
			}

			# calculate summary statistics of this interface only if intf up
			my $period = $C->{interface_util_period} || "-6 hours";    # bsts plus backwards compat
			my $util
				= getSummaryStats( sys => $S, type => "interface", start => $period, end => time, index => $index );
			$V->{interface}{"${index}_operAvail_value"} = $util->{$index}{availability};
			$V->{interface}{"${index}_totalUtil_value"} = $util->{$index}{totalUtil};
			$V->{interface}{"${index}_operAvail_color"} = colorHighGood( $util->{$index}{availability} );
			$V->{interface}{"${index}_totalUtil_color"} = colorLowGood( $util->{$index}{totalUtil} );

			if ( defined $S->{mdl}{custom}{interface}{ifAdminStatus}
				and getbool( $S->{mdl}{custom}{interface}{ifAdminStatus}, "invert" ) )
			{
				dbg("Updating view with ifAdminStatus=$IFCACHE->{$index}{ifAdminStatus} and ifOperStatus=$IFCACHE->{$index}{ifOperStatus}"
				);
				$V->{interface}{"${index}_ifAdminStatus_color"} = getAdminColor(
					collect       => $inventory_data->{collect},
					ifAdminStatus => $IFCACHE->{$index}{ifAdminStatus},
					ifOperStatus  => $IFCACHE->{$index}{ifOperStatus}
				);
				$V->{interface}{"${index}_ifOperStatus_color"} = getOperColor(
					collect       => $inventory_data->{collect},
					ifAdminStatus => $IFCACHE->{$index}{ifAdminStatus},
					ifOperStatus  => $IFCACHE->{$index}{ifOperStatus}
				);
				$V->{interface}{"${index}_ifAdminStatus_value"} = $IFCACHE->{$index}{ifAdminStatus};
				$V->{interface}{"${index}_ifOperStatus_value"}  = $IFCACHE->{$index}{ifOperStatus};
			}

			### 2012-08-14 keiths, logic here to verify an event exists and the interface is up.
			### this was causing events to be cleared when interfaces were collect true, oper=down, admin=up
			if ( eventExist( $node, "Interface Down", $inventory_data->{ifDescr} )
				and $inventory_data->{ifOperStatus} =~ /up|ok|dormant/ )
			{
				checkEvent(
					sys     => $S,
					event   => "Interface Down",
					level   => "Normal",
					element => $inventory_data->{ifDescr},
					details => $inventory_data->{Description}
				);
			}
		}
		else
		{
			logMsg("ERROR ($S->{name}) on getIntfData of interface=$index, $anyerror");

			$V->{interface}{"${index}_operAvail_value"} = 'N/A';
			$V->{interface}{"${index}_totalUtil_value"} = 'N/A';

			# interface problems but no usable data, don't make an event
			if ( getbool( $inventory_data->{event} ) )
			{
				logMsg(
					"ERROR: Interface SNMP Data: ifAdminStatus=$inventory_data->{ifAdminStatus} ifOperStatus=$inventory_data->{ifOperStatus} collect=$inventory_data->{collect}"
				);
			}
		}

		# header info of web page
		$V->{interface}{"${index}_operAvail_title"} = 'Intf. Avail.';
		$V->{interface}{"${index}_totalUtil_title"} = $C->{interface_util_label} || 'Util. 6hrs';    # backwards compat

		# check escalation if event is on
		if ( getbool( $inventory_data->{event} ) )
		{
			my $escalate = 'none';
			if ( my $event_exist = eventExist( $S->{node}, "Interface Down", $inventory_data->{ifDescr} ) )
			{
				my $erec = eventLoad( filename => $event_exist );
				$escalate = $erec->{escalate} if ( $erec and defined( $erec->{escalate} ) );
			}
			$V->{interface}{"${index}_escalate_title"} = 'Esc.';
			$V->{interface}{"${index}_escalate_value"} = $escalate;
		}
		# don't recalculate path, that should happen in update, any place where we find
		# the interface has changed enough runs update code anyway. I believe not doing this is correct
		$inventory->data( $inventory_data );
		$inventory->save();
	}
	info("Finished");
}

### Class Based Qos handling
sub getCBQoS
{
	my %args = @_;
	my $S    = $args{sys};
	my $NC   = $S->ndcfg;

	if ( $NC->{node}{cbqos} !~ /true|input|output|both/ )
	{
		info("no collecting ($NC->{node}{cbqos}) for node $S->{name}");
		return;
	}

	info("Starting for node $S->{name}");

	## oke,lets go
	if ( getbool( $S->{update} ) )    # fixme unclean access to internal property
	{
		getCBQoSwalk( sys => $S );    # get indexes
	}
	elsif ( !getCBQoSdata( sys => $S ) )
	{
		getCBQoSwalk( sys => $S );    # get indexes
		getCBQoSdata( sys => $S );    # get data
	}

	info("Finished");

	return 1;
}

# note that while this function could work with wmi,
# the priming/update function getCBQoSwalk doesn't.
sub getCBQoSdata
{
<<<<<<< HEAD
	my %args  = @_;
	my $S     = $args{sys};

	my $ids = $S->nmisng_node->get_inventory_ids(concept => 'cbqos');
	return 1 if ( !$ids || @$ids < 1 ); #nothing to be done

	# oke, we have get now the PolicyIndex and ObjectsIndex directly
	foreach my $id ( @$ids )
=======
	my (%args)  = @_;
	my $S     = $args{sys};	
	
	foreach my $direction ( "in", "out" )
>>>>>>> 1954b626
	{
		my $ids = $S->nmisng_node->get_inventory_ids(concept => "cbqos-$direction");
		return 1 if ( !$ids || @$ids < 1 ); #nothing to be done

		# oke, we have get now the PolicyIndex and ObjectsIndex directly
		foreach my $id ( @$ids )
		{
			my ($inventory,$error_message) = $S->nmisng_node->inventory( _id => $id );
			$S->nmisng->log->error("Failed to get inventory for id:$id, concept:cbqos-$direction, error_message:$error_message") && next
				if(!$inventory);

			# note, this is not saved because it doesn't appear to be changed, 
			my $data = $inventory->data();
			# for now ifIndex is stored in the index attribute
			my $intf = $data->{index};
			my $CB = $data;

			next if ( !exists $CB->{'PolicyMap'}{'Name'} );

			# check if Policymap name contains no collect info
			if ( $CB->{'PolicyMap'}{'Name'} =~ /$S->{mdl}{system}{cbqos}{nocollect}/i )
			{
				dbg("no collect for interface $intf $direction ($CB->{'Interface'}{'Descr'}) by control ($S->{mdl}{system}{cbqos}{nocollect}) at Policymap $CB->{'PolicyMap'}{'Name'}"
				);
				next;
			}

			my $PIndex = $CB->{'PolicyMap'}{'Index'};
			foreach my $key ( keys %{$CB->{'ClassMap'}} )
			{
				my $CMName = $CB->{'ClassMap'}{$key}{'Name'};
				my $OIndex = $CB->{'ClassMap'}{$key}{'Index'};
				info("Interface $intf, ClassMap $CMName, PolicyIndex $PIndex, ObjectsIndex $OIndex");

				# get the number of bytes/packets transfered and dropped
				my $port = "$PIndex.$OIndex";

				my $rrdData
					= $S->getData( class => "cbqos-$direction", index => $intf, port => $port, model => $model );
				my $howdiditgo = $S->status;
				my $anyerror = $howdiditgo->{error} || $howdiditgo->{snmp_error} || $howdiditgo->{wmi_error};

				# were there any errors?
				if ( !$anyerror )
				{
					processAlerts( S => $S );
					my $D = $rrdData->{"cbqos-$direction"}{$intf};

					if ( $D->{'PrePolicyByte'} eq "noSuchInstance" )
					{
						logMsg("ERROR mismatch of indexes in getCBQoSdata, run walk");
						return;
					}

					# oke, store the data
					dbg("bytes transfered $D->{'PrePolicyByte'}{value}, bytes dropped $D->{'DropByte'}{value}");
					dbg("packets transfered $D->{'PrePolicyPkt'}{value}, packets dropped $D->{'DropPkt'}{value}");
					dbg("packets dropped no buffer $D->{'NoBufDropPkt'}{value}");
					#
					# update RRD
					my $db = $S->create_update_rrd( data  => $D,
																					type  => "cbqos-$direction",
																					index => $intf,
																					item  => $CMName );
					if ( !$db )
					{
						logMsg( "ERROR updateRRD failed: " . getRRDerror() );
					}
				}
				else
				{
					logMsg("ERROR ($S->{name}) on getCBQoSdata, $anyerror");
					HandleNodeDown( sys => $S, type => "snmp", details => $howdiditgo->{snmp_error} )
						if ( $howdiditgo->{snmp_error} );
					HandleNodeDown( sys => $S, type => "wmi", details => $howdiditgo->{wmi_error} )
						if ( $howdiditgo->{wmi_error} );

					return 0;
				}
			}
			# I don't believe anythign has changed data/CB so no saving for now
			# $inventory->data($data);
			# $inventory->save();	
		}
		
	}
	return 1;
}

# collect cbqos overview data from snmp, for update operation
# this is expected to run AFTER getintfinfo (because that's where overrides are transferred into NI)
# fixme: this function does not work for wmi-only nodes
# args: sys
# returns: 1 if ok
sub getCBQoSwalk
{
	my (%args) = @_;
	my $S    = $args{sys};

	if ( !$S->status->{snmp_enabled} )
	{
		info("Not performing getCBQoSwalk for $S->{name}: SNMP not enabled for this node");
		return 1;
	}

	my $NC   = $S->ndcfg;
	my $SNMP = $S->snmp;

	my $message;
	my %qosIntfTable;
	my @arrOID;
	my %cbQosTable;
	my $ifIndexTable;

	# get the qos interface indexes and objects from the snmp table

	info("start table scanning");

	# read qos interface table
	if ( $ifIndexTable = $SNMP->getindex('cbQosIfIndex') )
	{
		# grab all the interface data required to run this function
		# no writing back to the IF information is done so plain models
		# are good
		my $nmisng = $S->nmisng;
		my $nmisng_node = $S->nmisng_node;
		my $model_data = $nmisng->get_inventory_model(
			'concept' => 'interface',
			'cluster_id' => $nmisng_node->cluster_id,
			'node_uuid' => $nmisng_node->uuid,
			fields_hash => {
				'_id' => 1,
				'data.collect' => 1,
				'data.ifAdminStatus' => 1,
				'data.ifDescr' => 1,
				'data.ifIndex' => 1,
				'data.ifSpeed' => 1,
				'data.ifSpeedIn' => 1,
				'data.ifSpeedOut' => 1,
				'data.setlimits' => 1
			}
		);
<<<<<<< HEAD

		my $data = $model_data->data();
=======
		
>>>>>>> 1954b626
		# create a map by ifindex so we can look them up easily, flatten _id into data to make things easier
		my $data = $model_data->data();
		my %if_data_map = map { $_->{data}{_id} = $_->{_id};$_->{data}{ifIndex} => $_->{data} } (@$data);

		foreach my $PIndex ( keys %{$ifIndexTable} )
		{
			my $intf = $ifIndexTable->{$PIndex};    # the interface number from the snmp qos table
			info("CBQoS, scan interface $intf");
			$nmisng->log->warn("CBQoS ifIndex $intf found which is not in inventory") && next
				if( !defined($if_data_map{$intf}) );
			my $if_data = $if_data_map{$intf};

			### 2014-03-27 keiths, skipping CBQoS if not collecting data
			if ( getbool( $if_data->{collect}, "invert" ) )
			{
				dbg("Skipping CBQoS, No collect on interface $if_data->{ifDescr} ifIndex=$intf");
				next;
			}

			# oke, go
			my $answer;
			my %CMValues;
			my $direction;

			# check direction of qos with node table
			( $answer->{'cbQosPolicyDirection'} ) = $SNMP->getarray("cbQosPolicyDirection.$PIndex");
			dbg("direction of policy is $answer->{'cbQosPolicyDirection'}, Node table $NC->{node}{cbqos}");

			if (   ( $answer->{'cbQosPolicyDirection'} == 1 and $NC->{node}{cbqos} =~ /input|both/ )
				or ( $answer->{'cbQosPolicyDirection'} == 2 and $NC->{node}{cbqos} =~ /output|true|both/ ) )
			{
				# interface found with QoS input or output configured

				$direction = ( $answer->{'cbQosPolicyDirection'} == 1 ) ? "in" : "out";
				info("Interface $intf found, direction $direction, PolicyIndex $PIndex");

				my $ifSpeedIn    = $if_data->{ifSpeedIn}  ? $if_data->{ifSpeedIn}  : $if_data->{ifSpeed};
				my $ifSpeedOut   = $if_data->{ifSpeedOut} ? $if_data->{ifSpeedOut} : $if_data->{ifSpeed};
				my $inoutIfSpeed = $direction eq "in"       ? $ifSpeedIn               : $ifSpeedOut;

				# get the policy config table for this interface
				my $qosIndexTable = $SNMP->getindex("cbQosConfigIndex.$PIndex");

				if ( $C->{debug} > 5 )
				{
					print Dumper ($qosIndexTable);
				}

				# the OID will be 1.3.6.1.4.1.9.9.166.1.5.1.1.2.$PIndex.$OIndex = Gauge
			BLOCK2:
				foreach my $OIndex ( keys %{$qosIndexTable} )
				{
					# look for the Object type for each
					( $answer->{'cbQosObjectsType'} ) = $SNMP->getarray("cbQosObjectsType.$PIndex.$OIndex");
					dbg("look for object at $PIndex.$OIndex, type $answer->{'cbQosObjectsType'}");
					if ( $answer->{'cbQosObjectsType'} eq 1 )
					{
						# it's a policy-map object, is it the primairy
						( $answer->{'cbQosParentObjectsIndex'} )
							= $SNMP->getarray("cbQosParentObjectsIndex.$PIndex.$OIndex");
						if ( $answer->{'cbQosParentObjectsIndex'} eq 0 )
						{
							# this is the primairy policy-map object, get the name
							( $answer->{'cbQosPolicyMapName'} )
								= $SNMP->getarray("cbQosPolicyMapName.$qosIndexTable->{$OIndex}");
							dbg("policymap - name is $answer->{'cbQosPolicyMapName'}, parent ID $answer->{'cbQosParentObjectsIndex'}"
							);
						}
					}
					elsif ( $answer->{'cbQosObjectsType'} eq 2 )
					{
						# it's a classmap, ask the name and the parent ID
						( $answer->{'cbQosCMName'}, $answer->{'cbQosParentObjectsIndex'} )
							= $SNMP->getarray( "cbQosCMName.$qosIndexTable->{$OIndex}",
							"cbQosParentObjectsIndex.$PIndex.$OIndex" );
						dbg("classmap - name is $answer->{'cbQosCMName'}, parent ID $answer->{'cbQosParentObjectsIndex'}"
						);

						$answer->{'cbQosParentObjectsIndex2'} = $answer->{'cbQosParentObjectsIndex'};
						my $cnt = 0;

					  #KS 2011-10-27 Redundant model object not in use: getbool($M->{system}{cbqos}{collect_all_cm})
						while ( !getbool( $C->{'cbqos_cm_collect_all'}, "invert" )
							and $answer->{'cbQosParentObjectsIndex2'} ne 0
							and $answer->{'cbQosParentObjectsIndex2'} ne $PIndex
							and $cnt++ lt 5 )
						{
							( $answer->{'cbQosConfigIndex'} )
								= $SNMP->getarray("cbQosConfigIndex.$PIndex.$answer->{'cbQosParentObjectsIndex2'}");
							if ( $C->{debug} > 5 )
							{
								print "Dumping cbQosConfigIndex\n";
								print Dumper ( $answer->{'cbQosConfigIndex'} );
							}

							# it is not the first level, get the parent names
							( $answer->{'cbQosObjectsType2'} )
								= $SNMP->getarray("cbQosObjectsType.$PIndex.$answer->{'cbQosParentObjectsIndex2'}");
							if ( $C->{debug} > 5 )
							{
								print "Dumping cbQosObjectsType2\n";
								print Dumper ( $answer->{'cbQosObjectsType2'} );
							}

							dbg("look for parent of ObjectsType $answer->{'cbQosObjectsType2'}");
							if ( $answer->{'cbQosObjectsType2'} eq 1 )
							{
								# it is a policymap name
								( $answer->{'cbQosName'}, $answer->{'cbQosParentObjectsIndex2'} )
									= $SNMP->getarray( "cbQosPolicyMapName.$answer->{'cbQosConfigIndex'}",
									"cbQosParentObjectsIndex.$PIndex.$answer->{'cbQosParentObjectsIndex2'}" );
								dbg("parent policymap - name is $answer->{'cbQosName'}, parent ID $answer->{'cbQosParentObjectsIndex2'}"
								);
								if ( $C->{debug} > 5 )
								{
									print "Dumping cbQosName\n";
									print Dumper ( $answer->{'cbQosName'} );
									print "Dumping cbQosParentObjectsIndex2\n";
									print Dumper ( $answer->{'cbQosParentObjectsIndex2'} );
								}

							}
							elsif ( $answer->{'cbQosObjectsType2'} eq 2 )
							{
								# it is a classmap name
								( $answer->{'cbQosName'}, $answer->{'cbQosParentObjectsIndex2'} )
									= $SNMP->getarray( "cbQosCMName.$answer->{'cbQosConfigIndex'}",
									"cbQosParentObjectsIndex.$PIndex.$answer->{'cbQosParentObjectsIndex2'}" );
								dbg("parent classmap - name is $answer->{'cbQosName'}, parent ID $answer->{'cbQosParentObjectsIndex2'}"
								);
								if ( $C->{debug} > 5 )
								{
									print "Dumping cbQosName\n";
									print Dumper ( $answer->{'cbQosName'} );
									print "Dumping cbQosParentObjectsIndex2\n";
									print Dumper ( $answer->{'cbQosParentObjectsIndex2'} );
								}
							}
							elsif ( $answer->{'cbQosObjectsType2'} eq 3 )
							{
								dbg("skip - this class-map is part of a match statement");
								next BLOCK2;    # skip this class-map, is part of a match statement
							}

							# concatenate names
							if ( $answer->{'cbQosParentObjectsIndex2'} ne 0 )
							{
								$answer->{'cbQosCMName'} = "$answer->{'cbQosName'}--$answer->{'cbQosCMName'}";
							}
						}

						# collect all levels of classmaps or only the first level
						# KS 2011-10-27: by default collect hierarchical QoS
						if ( !getbool( $C->{'cbqos_cm_collect_all'}, "invert" )
							or $answer->{'cbQosParentObjectsIndex'} eq $PIndex )
						{
							#
							$CMValues{"H" . $OIndex}{'CMName'}  = $answer->{'cbQosCMName'};
							$CMValues{"H" . $OIndex}{'CMIndex'} = $OIndex;
						}
					}
					elsif ( $answer->{'cbQosObjectsType'} eq 4 )
					{
						my $CMRate;

						# it's a queueing object, look for the bandwidth
						(   $answer->{'cbQosQueueingCfgBandwidth'},
							$answer->{'cbQosQueueingCfgBandwidthUnits'},
							$answer->{'cbQosParentObjectsIndex'}
							)
							= $SNMP->getarray(
							"cbQosQueueingCfgBandwidth.$qosIndexTable->{$OIndex}",
							"cbQosQueueingCfgBandwidthUnits.$qosIndexTable->{$OIndex}",
							"cbQosParentObjectsIndex.$PIndex.$OIndex"
							);
						if ( $answer->{'cbQosQueueingCfgBandwidthUnits'} eq 1 )
						{
							$CMRate = $answer->{'cbQosQueueingCfgBandwidth'} * 1000;
						}
						elsif ($answer->{'cbQosQueueingCfgBandwidthUnits'} eq 2
							or $answer->{'cbQosQueueingCfgBandwidthUnits'} eq 3 )
						{
							$CMRate = $answer->{'cbQosQueueingCfgBandwidth'} * $inoutIfSpeed / 100;
						}
						if ( $CMRate eq 0 ) { $CMRate = "undef"; }
						dbg("queueing - bandwidth $answer->{'cbQosQueueingCfgBandwidth'}, units $answer->{'cbQosQueueingCfgBandwidthUnits'},"
								. "rate $CMRate, parent ID $answer->{'cbQosParentObjectsIndex'}" );
						$CMValues{"H" . $answer->{'cbQosParentObjectsIndex'}}{'CMCfgRate'} = $CMRate;
					}
					elsif ( $answer->{'cbQosObjectsType'} eq 6 )
					{
						# traffic shaping
						( $answer->{'cbQosTSCfgRate'}, $answer->{'cbQosParentObjectsIndex'} )
							= $SNMP->getarray( "cbQosTSCfgRate.$qosIndexTable->{$OIndex}",
							"cbQosParentObjectsIndex.$PIndex.$OIndex" );
						dbg("shaping - rate $answer->{'cbQosTSCfgRate'}, parent ID $answer->{'cbQosParentObjectsIndex'}"
						);
						$CMValues{"H" . $answer->{'cbQosParentObjectsIndex'}}{'CMTSCfgRate'}
							= $answer->{'cbQosPoliceCfgRate'};

					}
					elsif ( $answer->{'cbQosObjectsType'} eq 7 )
					{
						# police
						( $answer->{'cbQosPoliceCfgRate'}, $answer->{'cbQosParentObjectsIndex'} )
							= $SNMP->getarray(
							"cbQosPoliceCfgRate.$qosIndexTable->{$OIndex}",
							"cbQosParentObjectsIndex.$PIndex.$OIndex"
							);
						dbg("police - rate $answer->{'cbQosPoliceCfgRate'}, parent ID $answer->{'cbQosParentObjectsIndex'}"
						);
						$CMValues{"H" . $answer->{'cbQosParentObjectsIndex'}}{'CMPoliceCfgRate'}
							= $answer->{'cbQosPoliceCfgRate'};
					}

					if ( $C->{debug} > 5 )
					{
						print Dumper ($answer);
					}

				}

				if ( $answer->{'cbQosPolicyMapName'} eq "" )
				{
					$answer->{'cbQosPolicyMapName'} = 'default';
					dbg("policymap - name is blank, so setting to default");
				}

				$cbQosTable{$intf}{$direction}{'Interface'}{'Descr'} = $if_data->{'ifDescr'};
				$cbQosTable{$intf}{$direction}{'PolicyMap'}{'Name'}  = $answer->{'cbQosPolicyMapName'};
				$cbQosTable{$intf}{$direction}{'PolicyMap'}{'Index'} = $PIndex;

				# combine CM name and bandwidth
				foreach my $index ( keys %CMValues )
				{
					# check if CM name does exist
					if ( exists $CMValues{$index}{'CMName'} )
					{

						$cbQosTable{$intf}{$direction}{'ClassMap'}{$index}{'Name'}  = $CMValues{$index}{'CMName'};
						$cbQosTable{$intf}{$direction}{'ClassMap'}{$index}{'Index'} = $CMValues{$index}{'CMIndex'};

						# lets print the just type
						if ( exists $CMValues{$index}{'CMCfgRate'} )
						{
							$cbQosTable{$intf}{$direction}{'ClassMap'}{$index}{'BW'}{'Descr'} = "Bandwidth";
							$cbQosTable{$intf}{$direction}{'ClassMap'}{$index}{'BW'}{'Value'}
								= $CMValues{$index}{'CMCfgRate'};
						}
						elsif ( exists $CMValues{$index}{'CMTSCfgRate'} )
						{
							$cbQosTable{$intf}{$direction}{'ClassMap'}{$index}{'BW'}{'Descr'} = "Traffic shaping";
							$cbQosTable{$intf}{$direction}{'ClassMap'}{$index}{'BW'}{'Value'}
								= $CMValues{$index}{'CMTSCfgRate'};
						}
						elsif ( exists $CMValues{$index}{'CMPoliceCfgRate'} )
						{
							$cbQosTable{$intf}{$direction}{'ClassMap'}{$index}{'BW'}{'Descr'} = "Police";
							$cbQosTable{$intf}{$direction}{'ClassMap'}{$index}{'BW'}{'Value'}
								= $CMValues{$index}{'CMPoliceCfgRate'};
						}
						else
						{
							$cbQosTable{$intf}{$direction}{'ClassMap'}{$index}{'BW'}{'Descr'} = "Bandwidth";
							$cbQosTable{$intf}{$direction}{'ClassMap'}{$index}{'BW'}{'Value'} = "undef";
						}

					}
				}
			}
			else
			{
				dbg("No collect requested in Node table");
			}

		}
		
		if ( scalar( keys %{$ifIndexTable} ) )
		{
			# Finished with SNMP QoS, store object index values for the next run and CM names for WWW
<<<<<<< HEAD

			# $S->{info}{cbqos} = \%cbQosTable;

=======
>>>>>>> 1954b626
			# cbqos info structure is a tad different from interfaces, but the rrds also need tuning

			# that's an ifindex
			for my $index ( keys %cbQosTable )
			{
				my $thisqosinfo = $cbQosTable{$index};
<<<<<<< HEAD
				$thisqosinfo->{index} = $index;

				# create inventory entry, data is not changed below so do it here,
				# add index entry for now, may want to modify this later, or create a specialised Inventory class
				my $path_keys = ['index'];    # for now use this, loadInfo guarnatees it will exist
				my $path = $nmisng_node->inventory_path( concept => 'cbqos', data => $thisqosinfo, path_keys => $path_keys );
				if( ref($path) eq 'ARRAY')
				{
					my ( $inventory, $error ) = $nmisng_node->inventory(
						concept   => 'cbqos',
						data      => $thisqosinfo,
						path      => $path,
						path_keys => $path_keys,
						create    => 1
					);
					# regenerate the path, if this thing wasn't new the path may have changed, which is ok
					$inventory->path( recalculate => 1 );
					my ( $op, $error ) = $inventory->save();
					$nmisng->log->error( "Failed to save inventory:" . join( ",", @{$inventory->path} ) . " error:$error" )
						if ($error);
				}
=======
				# we rely on index to be there for the path key (right now)				
>>>>>>> 1954b626

				my $if_data = $if_data_map{$index};
				next
					if ( ref( $if_data_map{$index} ) ne "HASH"
					or !$if_data->{ifSpeed}
					or $if_data->{setlimits} !~ /^(normal|strict|off)$/
					or !getbool( $if_data->{collect} ) )
					;    # don't care about interfaces w/o descr or no speed or uncollected or invalid limit config

				my $thisintf     = $if_data;
				my $desiredlimit = $thisintf->{setlimits};

				info(
					"performing rrd speed limit tuning for cbqos on $thisintf->{ifDescr}, limit enforcement: $desiredlimit, interface speed is "
						. convertIfSpeed( $thisintf->{ifSpeed} )
						. " ($thisintf->{ifSpeed})" );

			# speed is in bits/sec, normal limit: 2*reported speed (in bytes), strict: exactly reported speed (in bytes)
				my $maxbytes
					= $desiredlimit eq "off"    ? "U"
					: $desiredlimit eq "normal" ? int( $thisintf->{ifSpeed} / 4 )
					:                             int( $thisintf->{ifSpeed} / 8 );
				my $maxpkts = $maxbytes eq "U" ? "U" : int( $maxbytes / 50 );    # this is a dodgy heuristic

				for my $direction (qw(in out))
				{


					# save the QoS Data, do it before tuning so inventory can be found when looking for name
					NMISNG::Util::TODO("Subclass Inventory for CBQoS");
					my $data = $thisqosinfo->{$direction};
					$data->{index} = $index;
					
					# create inventory entry, data is not changed below so do it here,
					# add index entry for now, may want to modify this later, or create a specialised Inventory class
					my $path_keys = ['index'];    # for now use this, loadInfo guarnatees it will exist
					my $path = $nmisng_node->inventory_path( concept => "cbqos-$direction", data => $data, path_keys => $path_keys );			
					if( ref($path) eq 'ARRAY')
					{
						my ( $inventory, $error_message ) = $nmisng_node->inventory(
							concept   => "cbqos-$direction",
							data      => $data,
							path      => $path,
							path_keys => $path_keys,
							create    => 1
						);
						$nmisng->log->error("Failed to create inventory, error:$error_message") && next if ( !$inventory );
						# regenerate the path, if this thing wasn't new the path may have changed, which is ok
						$inventory->path( recalculate => 1 );
						$inventory->historic(0);
						my ( $op, $error ) = $inventory->save();
						info( "saved ".join(',', @$path)." op: $op");
						$nmisng->log->error( "Failed to save inventory:" . join( ",", @{$inventory->path} ) . " error:$error" )
							if ($error);
					}

					foreach my $class ( keys %{$data->{ClassMap}} )
					{
						# rrd file exists and readable?
						if (-r (my $rrdfile = $S->makeRRDname(
									graphtype => "cbqos-$direction",
									index     => $index,
									item      => $data->{ClassMap}->{$class}->{Name}
								)
							)
							)
						{
							my $fileinfo = RRDs::info($rrdfile);
							for my $matching ( grep /^ds\[.+\]\.max$/, keys %$fileinfo )
							{
								next
									if ( $matching
									!~ /ds\[(PrePolicyByte|DropByte|PostPolicyByte|PrePolicyPkt|DropPkt|NoBufDropPkt)\]\.max/
									);
								my $dsname = $1;
								my $curval = $fileinfo->{$matching};

								# all DS but the byte ones are packet based
								my $desiredval = $dsname =~ /byte/i ? $maxbytes : $maxpkts;

								if ( $curval ne $desiredval )
								{
									info(
										"rrd cbqos-$direction-$class, ds $dsname, current limit $curval, desired limit $desiredval: adjusting limit"
									);
									RRDs::tune( $rrdfile, "--maximum", "$dsname:$desiredval" );
								}
								else
								{
									info("rrd cbqos-$direction-$class, ds $dsname, current limit $curval is correct");
								}
							}
						}
					}
				
				}
			}
		}
		else
		{
			dbg("no entries found in QoS table of node $S->{name}");
		}
	}
	return 1;
}

#=========================================================================================

sub getCalls
{
	my %args = @_;
	my $S    = $args{sys};
	my $NI   = $S->ndinfo;
	my $M    = $S->mdl;
	my $NC   = $S->ndcfg;

	if ( !getbool( $NC->{node}{calls} ) )
	{
		dbg("no collecting for node $S->{name}");
		return;
	}

	dbg("Starting Calls for node $S->{name}");

	## oke,lets go
	if ( getbool( $S->{update} ) )    # fixme unclean access to internal property
	{
		getCallswalk( sys => $S );    # get indexes
	}
	elsif ( !getCallsdata( sys => $S ) )
	{
		getCallswalk( sys => $S );    # get indexes
		getCallsdata( sys => $S );    # get data
	}
	dbg("Finished");

	return;
}

sub getCallsdata
{
	my %args  = @_;
	my $S     = $args{sys};
	my $NI    = $S->ndinfo;
	my $IF    = $S->ifinfo;
	
	my %totalsTable;
	my $ids = $S->nmisng_node->get_inventory_ids( concept => 'calls' );
	return 1 if ( @$ids < 1 );

	# get the old index values
	# the layout of the record is: channel intf intfDescr intfindex parentintfDescr parentintfindex port slot
	foreach my $id ( @$ids )
	{
		my $inventory = $S->nmisng_node->inventory(_id => $id);
		next if(!$inventory);

		# NOTE: this is never saved back because it's not modified
		my $data = $inventory->data();
		my $port = $data->{intfoid};

		my $rrdData = $S->getData(
			class => 'calls',
			index => $data->{parentintfIndex},
			port  => $port,
			model => $model
		);
		my $howdiditgo = $S->status;
		my $anyerror = $howdiditgo->{error} || $howdiditgo->{snmp_error} || $howdiditgo->{wmi_error};

		# were there any errors?
		if ( !$anyerror )
		{
			processAlerts( S => $S );

			my $parentIndex = $data->{parentintfIndex};
			my $D           = $rrdData->{calls}{$parentIndex};

			# check indexes
			if ( $D->{'cpmDS0CallType'}{value} eq "noSuchInstance" )
			{
				logMsg("invalid index in getCallsdata, run walk");
				return 0;
			}

			if ( $D->{'cpmCallCount'}{value} eq "" ) { $D->{'cpmCallCount'}{value} = 0; }

			# calculate totals for physical interfaces and dump them into totalsTable hash
			if ( $D->{'cpmDS0CallType'}{value} != "" )
			{
#	$D->{'cpmAvailableCallCount'}{value} = 1;	# calculate individual available DS0 ports no matter what their current state
				$totalsTable{$parentIndex}{'TotalDS0'}
					+= 1;    # calculate total available DS0 ports no matter what their current state
			}
			$totalsTable{$parentIndex}{'TotalCallCount'} += $D->{'cpmCallCount'}{value};
			$totalsTable{$parentIndex}{'parentintfIndex'} = $parentIndex;
			$totalsTable{$parentIndex}{'parentintfDescr'} = $data->{'parentintfDescr'};

			# populate totals for DS0 call types
			# total idle ports
			if ( $D->{'cpmDS0CallType'}{value} eq "1" )
			{
				$totalsTable{$parentIndex}{'totalIdle'} += 1;
			}

			# total unknown ports
			if ( $D->{'cpmDS0CallType'}{value} eq "2" )
			{
				$totalsTable{$parentIndex}{'totalUnknown'} += 1;
			}

			# total analog ports
			if ( $D->{'cpmDS0CallType'}{value} eq "3" )
			{
				$totalsTable{$parentIndex}{'totalAnalog'} += 1;
			}

			# total digital ports
			if ( $D->{'cpmDS0CallType'}{value} eq "4" )
			{
				$totalsTable{$parentIndex}{'totalDigital'} += 1;
			}

			# total v110 ports
			if ( $D->{'cpmDS0CallType'}{value} eq "5" )
			{
				$totalsTable{$parentIndex}{'totalV110'} += 1;
			}

			# total v120 ports
			if ( $D->{'cpmDS0CallType'}{value} eq "6" )
			{
				$totalsTable{$parentIndex}{'totalV120'} += 1;
			}

			# total voice ports
			if ( $D->{'cpmDS0CallType'}{value} eq "7" )
			{
				$totalsTable{$parentIndex}{'totalVoice'} += 1;
			}
			if ( $D->{'cpmAvailableCallCount'}{value} eq "" ) { $D->{'cpmAvailableCallCount'} = 0; }
			if ( $D->{'cpmCallCount'} eq "" ) { $D->{'cpmCallCount'} = 0; }

			# add into rrd now instead of in a separate loop
			my $intfindex = $parentIndex;
			dbg("Total intf $intfindex, PortName $totalsTable{$intfindex}{'parentintfDescr'}");
			if ( $totalsTable{'TotalCallCount'} eq "" ) { $totalsTable{'TotalCallCount'} = 0; }

			dbg("Total idle DS0 ports  $totalsTable{$intfindex}{'totalIdle'}");
			dbg("Total unknown DS0 ports  $totalsTable{$intfindex}{'totalUnknown'}");
			dbg("Total analog DS0 ports  $totalsTable{$intfindex}{'totalAnalog'}");
			dbg("Total digital DS0 ports  $totalsTable{$intfindex}{'totalDigital'}");
			dbg("Total v110 DS0 ports  $totalsTable{$intfindex}{'totalV110'}");
			dbg("Total v120 DS0 ports  $totalsTable{$intfindex}{'totalV120'}");
			dbg("Total voice DS0 ports  $totalsTable{$intfindex}{'totalVoice'}");
			dbg("Total DS0 ports available  $totalsTable{$intfindex}{'TotalDS0'}");
			dbg("Total DS0 calls  $totalsTable{$intfindex}{'TotalCallCount'}");
			my %snmpVal;
			$snmpVal{'totalIdle'}{value}          = $totalsTable{$intfindex}{'totalIdle'};
			$snmpVal{'totalUnknown'}{value}       = $totalsTable{$intfindex}{'totalUnknown'};
			$snmpVal{'totalAnalog'}{value}        = $totalsTable{$intfindex}{'totalAnalog'};
			$snmpVal{'totalDigital'}{value}       = $totalsTable{$intfindex}{'totalDigital'};
			$snmpVal{'totalV110'}{value}          = $totalsTable{$intfindex}{'totalV110'};
			$snmpVal{'totalV120'}{value}          = $totalsTable{$intfindex}{'totalV120'};
			$snmpVal{'totalVoice'}{value}         = $totalsTable{$intfindex}{'totalVoice'};
			$snmpVal{'AvailableCallCount'}{value} = $totalsTable{$intfindex}{'TotalDS0'};
			$snmpVal{'CallCount'}{value}          = $totalsTable{$intfindex}{'TotalCallCount'};

			#
			# Store data
			my $db = $S->create_update_rrd( data => \%snmpVal, type => "calls", index => $intfindex );
			if ( !$db )
			{
				logMsg( "ERROR updateRRD failed: " . getRRDerror() );
			}

			# DISABLED because data is not modifed
			# $inventory->data($data);
			# $inventory->save();
		}
		else
		{
			logMsg("ERROR ($S->{name}) on getCallsdata, $anyerror");
			HandleNodeDown( sys => $S, type => "snmp", details => $howdiditgo->{snmp_error} )
				if ( $howdiditgo->{snmp_error} );
			HandleNodeDown( sys => $S, type => "wmi", details => $howdiditgo->{wmi_error} )
				if ( $howdiditgo->{wmi_error} );

			return 0;
		}
	}

	return 1;
}

# figure out the calls indices etc
# fixme: this function does not work for wmi-only nodes
# returns: 1 if ok, 0 otherwise
sub getCallswalk
{
	my %args = @_;
	my $S    = $args{sys};	
	my $catchall_data = $S->inventory( concept => 'catchall' )->data_live();

	if ( !$S->status->{snmp_enabled} )
	{
		info("Not performing getCallswalk for $S->{name}: SNMP not enabled for this node");
		return 1;
	}

	my $SNMP = $S->snmp;

	my ( %seen, %callsTable, %mappingTable, $intfindex, $parentintfIndex, $IntfIndexTable, $IntfStatusTable );

	dbg("Starting Calls ports collection");

	# get all the interfaces we know about
	# grab all the interface data required to run this function
	# no writing back to the IF information is done so plain models
	# are good
	my $nmisng = $S->nmisng;
	my $nmisng_node = $S->nmisng_node;
	my $model_data = $nmisng->get_inventory_model(
		'concept' => 'interface',
		'cluster_id' => $nmisng_node->cluster_id,
		'node_uuid' => $nmisng_node->uuid,
		fields_hash => {
			'_id' => 1,
			'data.collect' => 1,
			'data.ifAdminStatus' => 1,
			'data.ifDescr' => 1,
			'data.ifIndex' => 1,
			'data.ifSpeed' => 1,
			'data.ifSpeedIn' => 1,
			'data.ifSpeedOut' => 1,
			'data.setlimits' => 1
		}
	);
	my $data = $model_data->data();
	# create a map by ifindex so we can look them up easily, flatten _id into data to make things easier
	my %if_data_map = map { $_->{data}{_id} = $_->{_id};$_->{data}{ifIndex} => $_->{data} } (@$data);

	# double check if any call interfaces on this node.
	# cycle thru each ifindex and check the ifType, and save the ifIndex for matching later
	# only collect on interfaces that are defined and that are Admin UP
	foreach my $ifIndex ( keys %if_data_map )
	{
		my $data = $if_data_map{$ifIndex};
		if ( $data->{ifAdminStatus} eq "up" )
		{
			$seen{$ifIndex} = $ifIndex;
		}
	}
	if ( !%seen )
	{
		dbg("$S->{name} does not have any call ports or no collect or port down - Call ports collection aborted"
		);
		return;    # fixme: is that an error or not? i think not, so return 1
	}

	# should now be good to go....
	# only use the Cisco private mib for cisco routers

	# add in the walk root for the cisco interface table entry for port to intf mapping
	add_mapping( "1.3.6.1.4.1.9.10.19.1.5.2.1.8", "cpmDS0InterfaceIndex", "" );
	add_mapping( "1.3.6.1.2.1.31.1.2.1.3",        "ifStackStatus",        "" );

	# getindex the cpmDS0InterfaceIndex oid to populate $callsTable hash with such as interface indexes, ports, slots
	if ( $IntfIndexTable = $SNMP->getindex("cpmDS0InterfaceIndex") )
	{
		foreach my $index ( keys %{$IntfIndexTable} )
		{
			$intfindex = $IntfIndexTable->{$index};
			my ( $slot, $port, $channel ) = split /\./, $index, 3;
			$callsTable{$intfindex}{'intfoid'}   = $index;
			$callsTable{$intfindex}{'intfindex'} = $intfindex;
			$callsTable{$intfindex}{'slot'}      = $slot;
			$callsTable{$intfindex}{'port'}      = $port;
			$callsTable{$intfindex}{'channel'}   = $channel;
		}
		if ( $IntfStatusTable = $SNMP->getindex("ifStackStatus") )
		{
			foreach my $index ( keys %{$IntfStatusTable} )
			{
				( $intfindex, $parentintfIndex ) = split /\./, $index, 2;
				$mappingTable{$intfindex}{'parentintfIndex'} = $parentintfIndex;
			}

			# traverse the callsTable and mappingTable hashes to match call ports with their physical parent ports
			foreach my $callsintf ( sort keys %callsTable )
			{
				foreach my $mapintf ( sort keys %mappingTable )
				{
					if ( $callsintf == $mapintf )
					{
						dbg("parent interface $mappingTable{$mapintf}{'parentintfIndex'} found for interface $callsintf",
							2
						);

						# if parent interface has been reached stop
						if ( $mappingTable{$mappingTable{$mapintf}{'parentintfIndex'}}{'parentintfIndex'} eq "0" )
						{
							$callsTable{$callsintf}{'parentintfIndex'} = $mappingTable{$mapintf}{'parentintfIndex'};
						}

						# assume only one level of nesting in physical interfaces
						# (may need to increase for larger Cisco chassis)
						else
						{
							$callsTable{$callsintf}{'parentintfIndex'}
								= $mappingTable{$mappingTable{$mapintf}{'parentintfIndex'}}{'parentintfIndex'};
						}
					}
				}

				# check if parent interface is also up
				if ( $if_data_map{$callsTable{$callsintf}{'parentintfIndex'}}->{ifAdminStatus} ne "up" )
				{
					##	print returnTime." Calls: parent interface $IF->{$callsTable{$callsintf}{'parentintfIndex'}}{ifDescr} is not up\n" if $debug;
					delete $callsTable{$callsintf};
				}
			}
		}
		# traverse the callsTable hash one last time and populate descriptive fields; also count total voice ports
		my $InstalledVoice;
		foreach my $callsintf ( keys %callsTable )
		{
			my $data = $callsTable{$callsintf};
			( $data->{'intfDescr'}, $data->{'parentintfDescr'} ) = $SNMP->getarray(
				'ifDescr' . ".$callsTable{$callsintf}{'intfindex'}",
				'ifDescr' . ".$callsTable{$callsintf}{'parentintfIndex'}",
			);
			$InstalledVoice++;

			# NOTE: for now we rely on the specail index key
			$data->{index} = $callsintf;
			# Create/find inventory 
			# get the inventory object for this, path_keys required as we don't know what type it will be
			my $path_keys = ['index'];    # for now use this, loadInfo guarnatees it will exist
			my $path = $nmisng_node->inventory_path( concept => 'calls', data => $data, path_keys => $path_keys );			
			if( ref($path) eq 'ARRAY')
			{
				my ( $inventory, $error_message ) = $nmisng_node->inventory(
					concept   => 'calls',
					data      => $data,
					path      => $path,
					path_keys => $path_keys,
					create    => 1
				);
				$nmisng->log->error("Failed to create inventory, error:$error_message") && next if ( !$inventory );
				# regenerate the path, if this thing wasn't new the path may have changed, which is ok
				$inventory->path( recalculate => 1 );
				$inventory->historic(0);
				my ( $op, $error ) = $inventory->save();
				info( "saved ".join(',', @$path)." op: $op");
				$nmisng->log->error( "Failed to save inventory:" . join( ",", @{$inventory->path} ) . " error:$error" )
					if ($error);
			}

			$catchall_data->{InstalledVoice} = "$InstalledVoice";
		}
	}
	return 1;
}

# figure out frame relay interfaces, perform collection of pvc information
# note that this does everything from start to finish, there's no separate
# index getter function for type update ops.
#
# fixme: this function does not work for wmi-only nodes
#
# returns: 1 if ok, 0 otherwise
sub getPVC
{
	my %args = @_;

	my $S  = $args{sys};
	my $catchall_data = $S->inventory( concept => 'catchall' )->data_live();
	my $graphtypes = $S->ndinfo->{graphtype};
	if ( !$S->status->{snmp_enabled} )
	{
		info("Not performing getPVC for $S->{name}: SNMP not enabled for this node");
		return 1;
	}

	my $IF   = $S->ifinfo;
	my $SNMP = $S->snmp;
	my $PVC  = $S->pvcinfo;

	my %pvcTable;
	my $port;
	my $pvc;
	my $mibname;
	my %seen;
	my @ret;

	my %pvcStats;    # start this new every time
	my %snmpTable;

	dbg("Starting frame relay PVC collection");

	# double check if any frame relay interfaces on this node.
	# cycle thru each ifindex and check the ifType, and save the ifIndex for matching later
	# only collect on interfaces that are defined, with collection turned on globally
	# and for that interface and that are Admin UP
	foreach ( keys %{$IF} )
	{
		if (    $IF->{$_}{ifType} =~ /framerelay/i
			and $IF->{$_}{ifAdminStatus} eq "up"
			and getbool( $IF->{$_}{collect} ) )
		{
			$seen{$_} = $_;
		}
	}
	if ( !%seen )
	{    # nothing to do
		dbg("$S->{name} does not have any frame ports or no collect or port down");
		return;    # fixme error or not? i think not, return 1 instead
	}

	my $cnt = keys %seen;
	dbg("found $cnt framerelay channel(s)");

	# should now be good to go....
	# only use the Cisco private mib for cisco routers

	# add in the walk root for the cisco interface table entry for pvc to intf mapping
	add_mapping( "1.3.6.1.4.1.9.9.49.1.2.2.1.1", "cfrExtCircuitIfName", "" );

	my $frCircEntryTable;
	my $cfrExtCircIfNameTable;
	if ( $frCircEntryTable = $SNMP->getindex('frCircuitEntry') )
	{
		foreach my $index ( keys %{$frCircEntryTable} )
		{
			my ( $oid, $port, $pvc ) = split /\./, $index, 3;
			my $textoid = oid2name("1.3.6.1.2.1.10.32.2.1.$oid");
			$pvcStats{$port}{$pvc}{$textoid} = $frCircEntryTable->{$index};
			if ( $textoid =~ /ReceivedBECNs|ReceivedFECNs|ReceivedFrames|ReceivedOctets|SentFrames|SentOctets|State/ )
			{
				$snmpTable{$port}{$pvc}{$textoid}{value} = $frCircEntryTable->{$index};
			}
		}

		# fixme hardcoded model name is bad
		if ( $catchall_data->{nodeModel} =~ /CiscoRouter/ )
		{
			if ( $cfrExtCircIfNameTable = $SNMP->getindex('cfrExtCircuitIfName') )
			{
				foreach my $index ( keys %{$cfrExtCircIfNameTable} )
				{
					my ( $port, $pvc ) = split /\./, $index;
					$pvcStats{$port}{$pvc}{'cfrExtCircuitIfName'} = $cfrExtCircIfNameTable->{$index};
				}
			}
		}

		# we now have a hash of port:pvc:mibname=value - or an empty hash if no reply....
		# put away to a rrd.
		foreach $port ( keys %pvcStats )
		{
			# check if parent port was seen before and OK to collect on.
			if ( !exists $seen{$port} )
			{
				dbg("snmp frame port $port is not collected or down - skipping");
				next;
			}

			foreach $pvc ( keys %{$pvcStats{$port}} )
			{
				# massage some values
				# frCircuitState = 2 for active
				# could set an alarm here on PVC down ??
				if ( $pvcStats{$port}{$pvc}{'frCircuitState'} eq 2 )
				{
					$pvcStats{$port}{$pvc}{'frCircuitState'} = 100;
				}
				else
				{
					$pvcStats{$port}{$pvc}{'frCircuitState'} = 0;
				}

				# RRD options
				$snmpTable{$port}{$pvc}{ReceivedBECNs}{option}  = "counter,0:U";
				$snmpTable{$port}{$pvc}{ReceivedFECNs}{option}  = "counter,0:U";
				$snmpTable{$port}{$pvc}{ReceivedFrames}{option} = "counter,0:U";
				$snmpTable{$port}{$pvc}{ReceivedOctets}{option} = "counter,0:U";
				$snmpTable{$port}{$pvc}{SentFrames}{option}     = "counter,0:U";
				$snmpTable{$port}{$pvc}{SentOctets}{option}     = "counter,0:U";
				$snmpTable{$port}{$pvc}{State}{option}          = "gauge,0:U";
				my $key = "${port}-${pvc}";

				if (my $db = $S->create_update_rrd( data => \%{$snmpTable{$port}{$pvc}},
																						type => "pvc",
																						item => $key ))
				{
					$graphtypes->{$key}{pvc} = 'pvc';
				}
				else
				{
					logMsg( "ERROR updateRRD failed: " . getRRDerror() );
				}
			}
		}

		# save a list of PVC numbers to an interface style file, with ifindex mappings, so we
		# can use this to read and graph the rrd via the web ui.
		# save the cisco interface ifDescr if we have it.
		foreach $port ( keys %pvcStats )
		{
			foreach $pvc ( keys %{$pvcStats{$port}} )
			{
				my $key = "${port}-${pvc}";
				$pvcTable{$key}{subifDescr}
					= rmBadChars( $pvcStats{$port}{$pvc}{cfrExtCircuitIfName} );    # if not cisco, will not exist.
				$pvcTable{$key}{pvc}  = $pvc;
				$pvcTable{$key}{port} = $port;    # should be ifIndex of parent frame relay interface
				$pvcTable{$key}{LastTimeChange} = $pvcStats{$port}{$pvc}{frCircuitLastTimeChange};
				$pvcTable{$key}{rrd} = $key;                                            # save this for filename lookups
				$pvcTable{$key}{CIR} = $pvcStats{$port}{$pvc}{frCircuitCommittedBurst};
				$pvcTable{$key}{EIR} = $pvcStats{$port}{$pvc}{frCircuitExcessBurst};
				$pvcTable{$key}{subifIndex}
					= $pvcStats{$port}{$pvc}{frCircuitLogicalIfIndex};    # non-cisco may support this - to be verified.
			}
		}
		if (%pvcTable)
		{
			# pvcTable has some values, so write it out
			$S->{info}{pvc} = \%pvcTable;
			dbg("pvc values stored");
		}
		else
		{
			delete $S->{info}{pvc};
		}
	}

	dbg("Finished");
}

# fixme: this function does not work for wmi-only nodes
sub runServer
{
	my %args = @_;
	my $S    = $args{sys};
	my $catchall_data = $S->inventory( concept => 'catchall' )->data_live();

	my $graphtypes = $S->ndinfo->{graphtype};

	if ( !$S->status->{snmp_enabled} )
	{
		info("Not performing server collection for $S->{name}: SNMP not enabled for this node");
		return 1;
	}

	my $M    = $S->mdl;
	my $SNMP = $S->snmp;

	my ( $result, %Val, %ValMeM, $hrCpuLoad, $op, $error );

	info("Starting server device/storage collection, node $S->{name}");

	# clean up node file
	NMISNG::Util::TODO("Need a cleanup/historic checker");
	delete $S->ndinfo->{device};

	# get cpu info
	if ( ref( $M->{device} ) eq "HASH" && keys %{$M->{device}} )
	{
		my $overall_target = {};
		my $deviceIndex = $SNMP->getindex('hrDeviceIndex');
		$S->loadInfo( class => 'device_global', model => $model, target => $overall_target );    # get cpu load without index

		my $path = $S->nmisng_node->inventory_path( concept => 'device_global', path_keys => [], data => $overall_target );
		my ($inventory,$error_message) = $S->nmisng_node->inventory( concept => 'device', path => $path, path_keys => [], data => $overall_target, create => 1 );
		$S->nmisng->log->error("Failed to get inventory for device 'no index', error_message:$error_message") if(!$inventory);	
		if($inventory) 
		{
			$inventory->historic(0);
			($op,$error) = $inventory->save();
			info( "saved ".join(',', @$path)." op: $op");
		}
		
		$S->nmisng->log->error("Failed to save inventory, error_message:$error") if($error);

		foreach my $index ( keys %{$deviceIndex} )
		{
			# create a new target for each index
			my $device_target = {};
			my $historic = 0;
			if ( $S->loadInfo( class => 'device', index => $index, model => $model, target => $device_target ) )
			{
				my $D = $device_target;
				info("device Descr=$D->{hrDeviceDescr}, Type=$D->{hrDeviceType}");
				if ( $D->{hrDeviceType} eq '1.3.6.1.2.1.25.3.1.3' )
				{                                                                       # hrDeviceProcessor
					( $hrCpuLoad, $D->{hrDeviceDescr} )
						= $SNMP->getarray( "hrProcessorLoad.${index}", "hrDeviceDescr.${index}" );
					dbg("CPU $index hrProcessorLoad=$hrCpuLoad hrDeviceDescr=$D->{hrDeviceDescr}");

					### 2012-12-20 keiths, adding Server CPU load to Health Calculations.
					push( @{$S->{reach}{cpuList}}, $hrCpuLoad );

					$device_target->{hrCpuLoad}
						= ( $hrCpuLoad =~ /noSuch/i ) ? $overall_target->{hrCpuLoad} : $hrCpuLoad;
					info("cpu Load=$overall_target->{hrCpuLoad}, Descr=$D->{hrDeviceDescr}");
					undef %Val;
					$Val{hrCpuLoad}{value} = $device_target->{hrCpuLoad} || 0;
					if ( ( my $db = $S->create_update_rrd( data => \%Val, type => "hrsmpcpu", index => $index ) ) )
					{
						$graphtypes->{$index}{hrsmpcpu} = "hrsmpcpu";
					}
					else
					{
						logMsg( "ERROR updateRRD failed: " . getRRDerror() );
					}

					my $path = $S->nmisng_node->inventory_path( concept => 'device', path_keys => ['index'], data => $device_target );
					($inventory,$error_message) = $S->nmisng_node->inventory( concept => 'device', path => $path, path_keys => ['index'], data => $device_target, create => 1 );
					$S->nmisng->log->error("Failed to get inventory, error_message:$error_message") if(!$inventory);
					if($inventory)
					{
						$inventory->historic(0);
						($op,$error) = $inventory->save();
						info( "saved ".join(',', @$path)." op: $op");
					}
					
					$S->nmisng->log->error("Failed to save inventory, error_message:$error") if(!$error);
				}
				# else
				# {
				# 	delete $device_target->{$index};
				# }
			}
		}
		NMISNG::Util::TODO("Need to clean up device/devices here and mark unused historic");
	}
	else
	{
		dbg("Class=device not defined in model=$catchall_data->{nodeModel}");
	}

	### 2012-12-20 keiths, adding Server CPU load to Health Calculations.
	if ( ref( $S->{reach}{cpuList} ) and @{$S->{reach}{cpuList}} )
	{
		$S->{reach}{cpu} = mean( @{$S->{reach}{cpuList}} );
	}

	# # keep the old storage data around a bit longer, as fallback if loadinfo fails
	my $oldstorage = $S->ndinfo->{storage};
	# delete $NI->{storage};

	if ( $M->{storage} ne '' )
	{
		my $disk_cnt             = 1;
		my $storageIndex         = $SNMP->getindex('hrStorageIndex');
		my $hrFSMountPoint       = undef;
		my $hrFSRemoteMountPoint = undef;
		my $fileSystemTable      = undef;

		foreach my $index ( keys %{$storageIndex} )
		{
			# look for existing data for this as 'fallback'
			my $oldstorage;
			my $inventory = $S->nmisng_node->inventory( concept => 'storage', index => $index, nolog => 1);
			$oldstorage = $inventory->data() if($inventory);
			my $storage_target = {};
			my $historic = 0;

			# this saves any retrieved info under ni->{storage}
			my $wasloadable = $S->loadInfo(
				class  => 'storage',
				index  => $index,
				model  => $model,
				target => $storage_target
			);
			if ( $wasloadable )
			{
				my $D = $storage_target;                        # new data

				### 2017-02-13 keiths, handling larger disk sizes by converting to an unsigned integer
				$D->{hrStorageSize} = unpack( "I", pack( "i", $D->{hrStorageSize} ) );
				$D->{hrStorageUsed} = unpack( "I", pack( "i", $D->{hrStorageUsed} ) );

				info(
					"storage $D->{hrStorageDescr} Type=$D->{hrStorageType}, Size=$D->{hrStorageSize}, Used=$D->{hrStorageUsed}, Units=$D->{hrStorageUnits}"
				);

				# set not historic, further down it may be set
				$inventory->historic(1) if($inventory);
				if ((       $M->{storage}{nocollect}{Description} ne ''
						and $D->{hrStorageDescr} =~ /$M->{storage}{nocollect}{Description}/
					)
					or $D->{hrStorageSize} <= 0
					)
				{
					NMISNG::Util::TODO("Need an inventory object and mark it historic?");
					$inventory->historic(1) if($inventory);
				}
				else
				{
					if ($D->{hrStorageType} eq '1.3.6.1.2.1.25.2.1.4'        # hrStorageFixedDisk
						or $D->{hrStorageType} eq '1.3.6.1.2.1.25.2.1.10'    # hrStorageNetworkDisk
						)
					{
						my %Val;
						my $hrStorageType = $D->{hrStorageType};
						$Val{hrDiskSize}{value} = $D->{hrStorageUnits} * $D->{hrStorageSize};
						$Val{hrDiskUsed}{value} = $D->{hrStorageUnits} * $D->{hrStorageUsed};

						### 2012-12-20 keiths, adding Server Disk to Health Calculations.
						my $diskUtil = $Val{hrDiskUsed}{value} / $Val{hrDiskSize}{value} * 100;
						dbg("Disk List updated with Util=$diskUtil Size=$Val{hrDiskSize}{value} Used=$Val{hrDiskUsed}{value}",
							1
						);
						push( @{$S->{reach}{diskList}}, $diskUtil );

						$D->{hrStorageDescr} =~ s/,/ /g;    # lose any commas.
						if ( ( my $db = $S->create_update_rrd( data => \%Val, type => "hrdisk", index => $index ) ) )
						{
							$graphtypes->{$index}{hrdisk} = "hrdisk";
							$D->{hrStorageType}              = 'Fixed Disk';
							$D->{hrStorageIndex}             = $index;
							$D->{hrStorageGraph}             = "hrdisk";
							$disk_cnt++;
						}
						else
						{
							logMsg( "ERROR updateRRD failed: " . getRRDerror() );
						}

						if ( $hrStorageType eq '1.3.6.1.2.1.25.2.1.10' )
						{
							# only get this snmp once if we need to, and created an named index.
							if ( not defined $fileSystemTable )
							{
								$hrFSMountPoint       = $SNMP->getindex('hrFSMountPoint');
								$hrFSRemoteMountPoint = $SNMP->getindex('hrFSRemoteMountPoint');
								foreach my $fsIndex ( keys %$hrFSMountPoint )
								{
									my $mp = $hrFSMountPoint->{$fsIndex};
									$fileSystemTable->{$mp} = $hrFSRemoteMountPoint->{$fsIndex};
								}
							}

							$D->{hrStorageType}        = 'Network Disk';
							$D->{hrFSRemoteMountPoint} = $fileSystemTable->{$D->{hrStorageDescr}};
						}

					}
					### 2014-08-28 keiths, fix for VMware Real Memory as HOST-RESOURCES-MIB::hrStorageType.7 = OID: HOST-RESOURCES-MIB::hrStorageTypes.20
					elsif ($D->{hrStorageType} eq '1.3.6.1.2.1.25.2.1.2'
						or $D->{hrStorageType} eq '1.3.6.1.2.1.25.2.1.20' )
					{    # Memory
						my %Val;
						$Val{hrMemSize}{value} = $D->{hrStorageUnits} * $D->{hrStorageSize};
						$Val{hrMemUsed}{value} = $D->{hrStorageUnits} * $D->{hrStorageUsed};

						### 2012-12-20 keiths, adding Server Memory to Health Calculations.
						$S->{reach}{memfree} = $Val{hrMemSize}{value} - $Val{hrMemUsed}{value};
						$S->{reach}{memused} = $Val{hrMemUsed}{value};

						if ( ( my $db = $S->create_update_rrd( data => \%Val, type => "hrmem" ) ) )
						{
							$graphtypes->{hrmem} = "hrmem";
							$D->{hrStorageType}     = 'Memory';
							$D->{hrStorageGraph}    = "hrmem";
						}
						else
						{
							logMsg( "ERROR updateRRD failed: " . getRRDerror() );
						}
					}

					# in net-snmp, virtualmemory is used as type for both swap and 'virtual memory' (=phys + swap)
					elsif ( $D->{hrStorageType} eq '1.3.6.1.2.1.25.2.1.3' )
					{    # VirtualMemory
						my %Val;

						my ( $itemname, $typename )
							= ( $D->{hrStorageDescr} =~ /Swap/i ) ? (qw(hrSwapMem hrswapmem)) : (qw(hrVMem hrvmem));

						$Val{$itemname . "Size"}{value} = $D->{hrStorageUnits} * $D->{hrStorageSize};
						$Val{$itemname . "Used"}{value} = $D->{hrStorageUnits} * $D->{hrStorageUsed};

						### 2014-08-07 keiths, adding Other Memory to Health Calculations.
						$S->{reach}{$itemname . "Free"}
							= $Val{$itemname . "Size"}{value} - $Val{$itemname . "Used"}{value};
						$S->{reach}{$itemname . "Used"} = $Val{$itemname . "Used"}{value};

						#print Dumper $S->{reach};

						if ( my $db = $S->create_update_rrd( data => \%Val, type => $typename ) )
						{
							$graphtypes->{$typename} = $typename;
							$D->{hrStorageType}         = $D->{hrStorageDescr};    # i.e. virtual memory or swap space
							$D->{hrStorageGraph}        = $typename;
						}
						else
						{
							logMsg( "ERROR updateRRD failed: " . getRRDerror() );
						}
					}

					# also collect mem buffers and cached mem if present
					# these are marked as storagetype hrStorageOther but the descr is usable
					elsif (
						$D->{hrStorageType} eq '1.3.6.1.2.1.25.2.1.1'    # StorageOther
						and $D->{hrStorageDescr} =~ /^(Memory buffers|Cached memory)$/i
						)
					{
						my %Val;
						my ( $itemname, $typename )
							= ( $D->{hrStorageDescr} =~ /^Memory buffers$/i )
							? (qw(hrBufMem hrbufmem))
							: (qw(hrCacheMem hrcachemem));

						# for buffers the total size isn't overly useful (net-snmp reports total phsymem),
						# for cached mem net-snmp reports total size == used cache mem
						$Val{$itemname . "Size"}{value} = $D->{hrStorageUnits} * $D->{hrStorageSize};
						$Val{$itemname . "Used"}{value} = $D->{hrStorageUnits} * $D->{hrStorageUsed};

						if ( my $db = $S->create_update_rrd( data => \%Val, type => $typename ) )
						{
							$graphtypes->{$typename} = $typename;
							$D->{hrStorageType}         = 'Other Memory';
							$D->{hrStorageGraph}        = $typename;
						}
						else
						{
							logMsg( "ERROR updateRRD failed: " . getRRDerror() );
						}
					}
					# storage type not recognized?
					else
					{
						$inventory->historic(1) if($inventory);
					}
				}
				if( !$inventory )
				{
					my $path = $S->nmisng_node->inventory_path( concept => 'storage', path_keys => ['index'], data => $storage_target );
					($inventory,$error) = $S->nmisng_node->inventory(
						concept => 'storage',
						data => $storage_target,
						path => $path,
						path_keys => ['index'],
						create => 1
					);
					$S->nmisng->log->error("Failed to get storage inventory, error_message:$error") if(!$inventory);
				}
				($op,$error) = $inventory->save() if($inventory);
				$S->nmisng->log->error("Failed to save storage inventory, op:$op, error_message:$error") if($error);
			}
			elsif( $oldstorage )
			{
				logMsg("ERROR failed to retrieve storage info for index=$index, continuing with OLD data!");
				# nothing needs to be done here, storage target is the data from last time so it's already in db
				# maybe mark it historic?
			}
		}
	}
	else
	{
		dbg("Class=storage not defined in Model=$catchall_data->{nodeModel}");
	}

	### 2012-12-20 keiths, adding Server Disk Usage to Health Calculations.
	if ( defined $S->{reach}{diskList} and @{$S->{reach}{diskList}} )
	{
		#print Dumper $S->{reach}{diskList};
		$S->{reach}{disk} = mean( @{$S->{reach}{diskList}} );
	}

	info("Finished");
}    # end runServer

# converts date value to readable string
sub snmp2date
{
	my @tt = unpack( "C*", shift );
	return
		  ( ( $tt[0] * 256 ) + $tt[1] ) . "-"
		. $tt[2] . "-"
		. $tt[3] . ","
		. $tt[4] . ":"
		. $tt[5] . ":"
		. $tt[6] . "."
		. $tt[7];
}

#=========================================================================================

# this function runs all services that are directly associated with a given node
# args: live sys object for the node in question, and optional snmp (true/false) arg
#
# attention: when run with snmp false then snmp-based services are NOT checked!
# fixme: this function does not support service definitions from wmi!
sub runServices
{
	my %args = @_;
	my $S    = $args{sys};
	my $NI   = $S->ndinfo;
	my $V    = $S->view;
	my $C    = loadConfTable();
	my $NT   = loadLocalNodeTable();
	my $SNMP = $S->snmp;
	my $catchall_data = $S->inventory( concept => 'catchall' )->data_live();

	# don't attempt anything silly if this is a wmi-only node
	my $snmp_allowed = getbool( $args{snmp} ) && $S->status->{snmp_enabled};

	my $node = $S->{name};

	info("Starting Services stats, node=$S->{name}, nodeType=$catchall_data->{nodeType}");

	my $cpu;
	my $memory;
	my $msg;
	my %services;    # hash to hold snmp gathered service status.
	my %status;      # hash to collect generic/non-snmp service status

	my $ST    = loadServicesTable();
	my $timer = NMIS::Timing->new;

	# do an snmp service poll first, regardless of whether any specific services being enabled or not
	my %snmpTable;
	my $timeout = 3;
	my ( $snmpcmd, @ret, $var, $i, $key );
	my $write = 0;

	# do we have snmp-based services and are we allowed to check them? ie node active and collect on
	if (    $snmp_allowed
		and getbool( $NT->{$node}{active} )
		and getbool( $NT->{$node}{collect} )
		and grep( exists( $ST->{$_} ) && $ST->{$_}->{Service_Type} eq "service",
			split( /,/, $NT->{$node}->{services} ) )
		)
	{
		info("node has SNMP services to check");

		dbg("get index of hrSWRunName by snmp, then get some data");
		my $hrIndextable;

		# get the process parameters by column, allowing efficient bulk requests
		# but possibly running into bad agents at times, which gettable/getindex
		# compensates for by backing off and retrying.
		for my $var (
			qw(hrSWRunName hrSWRunPath hrSWRunParameters hrSWRunStatus
			hrSWRunType hrSWRunPerfCPU hrSWRunPerfMem)
			)
		{
			if ( $hrIndextable = $SNMP->getindex($var) )
			{
				foreach my $inst ( keys %{$hrIndextable} )
				{
					my $value   = $hrIndextable->{$inst};
					my $textoid = oid2name( name2oid($var) . "." . $inst );
					$value = snmp2date($value) if ( $textoid =~ /date\./i );
					( $textoid, $inst ) = split /\./, $textoid, 2;
					$snmpTable{$textoid}{$inst} = $value;
					dbg( "Indextable=$inst textoid=$textoid value=$value", 2 );
				}
			}

			# SNMP failed, so mark SNMP down so code below handles results properly
			else
			{
				logMsg("$node SNMP failed while collecting SNMP Service Data");
				HandleNodeDown( sys => $S, type => "snmp", details => "get SNMP Service Data: " . $SNMP->error );
				$snmp_allowed = 0;
				last;
			}
		}

		# are we still good to continue?
		# don't do anything with the (incomplete and unusable) snmp data if snmp failed just now
		if ($snmp_allowed)
		{
			# prepare service list for all observed services
			foreach ( sort keys %{$snmpTable{hrSWRunName}} )
			{
				# key services by name_pid
				$key                               = $snmpTable{hrSWRunName}{$_} . ':' . $_;
				$services{$key}{hrSWRunName}       = $key;
				$services{$key}{hrSWRunPath}       = $snmpTable{hrSWRunPath}{$_};
				$services{$key}{hrSWRunParameters} = $snmpTable{hrSWRunParameters}{$_};
				$services{$key}{hrSWRunType}
					= ( '', 'unknown', 'operatingSystem', 'deviceDriver', 'application' )[$snmpTable{hrSWRunType}{$_}];
				$services{$key}{hrSWRunStatus}
					= ( '', 'running', 'runnable', 'notRunnable', 'invalid' )[$snmpTable{hrSWRunStatus}{$_}];
				$services{$key}{hrSWRunPerfCPU} = $snmpTable{hrSWRunPerfCPU}{$_};
				$services{$key}{hrSWRunPerfMem} = $snmpTable{hrSWRunPerfMem}{$_};

				dbg("$services{$key}{hrSWRunName} type=$services{$key}{hrSWRunType} status=$services{$key}{hrSWRunStatus} cpu=$services{$key}{hrSWRunPerfCPU} memory=$services{$key}{hrSWRunPerfMem}",
					2
				);
			}

			# keep all services for display (not rrd!)
			$NI->{services} = \%services;

			# now clear events that applied to processes that no longer exist
			my %nodeevents = loadAllEvents( node => $S->{name} );
			for my $eventkey ( keys %nodeevents )
			{
				my $thisevent = $nodeevents{$eventkey};

		  # fixme NMIS-73: this should be tied to both the element format and a to-be-added 'service' field of the event
		  # until then we trigger on the element format plus event name
				if (   $thisevent->{element} =~ /^\S+:\d+$/
					&& $thisevent->{event} =~ /process memory/i
					&& !exists $services{$thisevent->{element}} )
				{
					dbg(      "clearing event $thisevent->{event} for node $thisevent->{node} as process "
							. $thisevent->{element}
							. " no longer exists" );
					checkEvent(
						sys     => $S,
						event   => $thisevent->{event},
						level   => $thisevent->{level},
						element => $thisevent->{element},
						details => $thisevent->{details}
					);
				}
			}
		}
	}

	# specific services to be tested are saved in a list - these are rrd-collected, too.
	# note that this also covers the snmp-based services
	my $didRunServices = 0;
	for my $service ( split /,/, $NT->{$S->{name}}{services} )
	{
		# check for invalid service table data
		next if ( $service eq '' or $service =~ /n\/a/i or $ST->{$service}{Service_Type} =~ /n\/a/i );

		# are we supposed to run this service now?
		# load the service status and check the last run time
		my %previous = loadServiceStatus( node => $node, service => $service );

		my $lastrun
			= ( $previous{$C->{server_name}}->{$service} && $previous{$C->{server_name}}->{$service}->{$node} )
			? $previous{$C->{server_name}}->{$service}->{$node}->{last_run}
			: 0;

		my $serviceinterval = $ST->{$service}->{Poll_Interval} || 300;                       # 5min
		my $msg = "Service $service on $node (interval \"$serviceinterval\") last ran at "
			. returnDateStamp($lastrun) . ", ";
		if ( $serviceinterval =~ /^\s*(\d+(\.\d+)?)([mhd])$/ )
		{
			my ( $rawvalue, $unit ) = ( $1, $3 );
			$serviceinterval = $rawvalue * ( $unit eq 'm' ? 60 : $unit eq 'h' ? 3600 : 86400 );
		}

		# we don't run the service exactly at the same time in the collect cycle,
		# so allow up to 10% underrun
		if ( $lastrun && ( ( time - $lastrun ) < $serviceinterval * 0.9 ) )
		{
			$msg .= "skipping this time.";
			if ( $C->{info} or $C->{debug} )
			{
				info($msg);
				logMsg("INFO: $msg");
			}
			next;
		}
		else
		{
			$msg .= "must be checked this time.";
			if ( $C->{info} or $C->{debug} )
			{
				info($msg);
				logMsg("INFO: $msg");
			}
		}

		# make sure that the rrd heartbeat is suitable for the service interval!
		my $serviceheartbeat = ( $serviceinterval * 3 ) || 300 * 3;

		$didRunServices = 1;

		# make sure this gets reinitialized for every service!
		my $gotMemCpu = 0;
		my %Val;

		info(
			"Checking service_type=$ST->{$service}{Service_Type} name=$ST->{$service}{Name} service_name=$ST->{$service}{Service_Name}"
		);

		# clear global hash each time around as this is used to pass results to rrd update
		my $ret      = 0;
		my $snmpdown = 0;

		# record the service response time, more precisely the time it takes us testing the service
		$timer->resetTime;
		my $responsetime;    # blank the responsetime

		# DNS: lookup whatever Service_name contains (fqdn or ip address),
		# nameserver being the host in question
		if ( $ST->{$service}{Service_Type} eq "dns" )
		{
			use Net::DNS;
			my $lookfor = $ST->{$service}{Service_Name};
			if ( !$lookfor )
			{
				dbg("Service_Name for $catchall_data->{host} must be a FQDN or IP address");
				logMsg(
					"ERROR, ($S->{name}) Service_name for service=$service must contain an FQDN or IP address"
				);
				next;
			}
			my $res = Net::DNS::Resolver->new;
			$res->nameserver( $catchall_data->{host} );
			$res->udp_timeout(10);    # don't waste more than 10s on dud dns
			$res->usevc(0);           # force to udp (default)
			$res->debug(1) if $C->{debug} > 3;    # set this to 1 for debug

			my $packet = $res->search($lookfor);  # resolver figures out what to look for
			if ( !defined $packet )
			{
				$ret = 0;
				dbg("ERROR Unable to lookup $lookfor on DNS server $catchall_data->{host}");
			}
			else
			{
				$ret = 1;
				dbg( "DNS data for $lookfor from $catchall_data->{host} was " . $packet->string );
			}
		}    # end DNS

		# now the 'port' service checks, which rely on nmap
		# - tcp would be easy enough to do with a plain connect, but udp accessible-or-closed needs extra smarts
		elsif ( $ST->{$service}{Service_Type} eq "port" )
		{
			$msg = '';
			my ( $scan, $port ) = split ':', $ST->{$service}{Port};

			my $nmap = (
				$scan =~ /^udp$/i
				? "nmap -sU --host_timeout 3000 -p $port -oG - $catchall_data->{host}"
				: "nmap -sT --host_timeout 3000 -p $port -oG - $catchall_data->{host}"
			);

			# fork and read from pipe
			my $pid = open( NMAP, "$nmap 2>&1 |" );
			if ( !defined $pid )
			{
				my $errmsg = "ERROR, Cannot fork to execute nmap: $!";
				logMsg($errmsg);
				info($errmsg);
			}
			while (<NMAP>)
			{
				$msg .= $_;    # this retains the newlines
			}
			close(NMAP);
			my $exitcode = $?;

			# if the pipe close doesn't wait until the child is gone (which it may do...)
			# then wait and collect explicitely
			if ( waitpid( $pid, 0 ) == $pid )
			{
				$exitcode = $?;
			}
			if ($exitcode)
			{
				logMsg( "ERROR, NMAP ($nmap) returned exitcode " . ( $exitcode >> 8 ) . " (raw $exitcode)" );
				info( "$nmap returned exitcode " .                 ( $exitcode >> 8 ) . " (raw $exitcode)" );
			}
			if ( $msg =~ /Ports: $port\/open/ )
			{
				$ret = 1;
				info("NMAP reported success for port $port: $msg");
				logMsg("INFO, NMAP reported success for port $port: $msg") if ( $C->{debug} or $C->{info} );
			}
			else
			{
				$ret = 0;
				info("NMAP reported failure for port $port: $msg");
				logMsg("INFO, NMAP reported failure for port $port: $msg") if ( $C->{debug} or $C->{info} );
			}
		}

		# now the snmp services - but only if snmp is on
		elsif ( $ST->{$service}{Service_Type} eq "service"
			and getbool( $NT->{$node}{collect} ) )
		{
			# only do the SNMP checking if and when you are supposed to!
			# snmp not allowed also includes the case of snmp having failed just now
			next if ( !$snmp_allowed );

			dbg("snmp_stop_polling_on_error=$C->{snmp_stop_polling_on_error} snmpdown=$catchall_data->{snmpdown} nodedown=$catchall_data->{nodedown}"
			);
			if (getbool( $C->{snmp_stop_polling_on_error}, "invert" )
				or (    getbool( $C->{snmp_stop_polling_on_error} )
					and !getbool( $catchall_data->{snmpdown} )
					and !getbool( $catchall_data->{nodedown} ) )
				)
			{
				my $wantedprocname = $ST->{$service}{Service_Name};
				my $parametercheck = $ST->{$service}{Service_Parameters};

				if ( !$wantedprocname and !$parametercheck )
				{
					dbg("ERROR, Both Service_Name and Service_Parameters are empty");
					logMsg(
						"ERROR, ($S->{name}) service=$service Service_Name and Service_Parameters are empty!");
					next;
				}

				# one of the two blank is ok
				$wantedprocname ||= ".*";
				$parametercheck ||= ".*";

				# lets check the service status from snmp for matching process(es)
				# it's common to have multiple processes with the same name on a system,
				# heuristic: one or more living processes -> service is ok,
				# no living ones -> down.
				# living in terms of host-resources mib = runnable or running;
				# interpretation of notrunnable is not clear.
				# invalid is for (short-lived) zombies, which should be ignored.

				# we check: the process name, against regex from Service_Name definition,
				# AND the process path + parameters, against regex from Service_Parameters
				# services list is keyed by "name:pid"
				my @matchingpids = grep( (
						/^$wantedprocname:\d+$/
							&& ( $services{$_}->{hrSWRunPath} . " " . $services{$_}->{hrSWRunParameters} )
							=~ /$parametercheck/
					),
					keys %services );

				my @livingpids = grep ( $services{$_}->{hrSWRunStatus} =~ /^(running|runnable)$/i, @matchingpids );

				dbg(      "runServices: found "
						. scalar(@matchingpids)
						. " total and "
						. scalar(@livingpids)
						. " live processes for process '$wantedprocname', parameters '$parametercheck', live processes: "
						. join( " ", map { /^$wantedprocname:(\d+)/ && $1 } (@livingpids) ) );

				if ( !@livingpids )
				{
					$ret       = 0;
					$cpu       = 0;
					$memory    = 0;
					$gotMemCpu = 1;
					logMsg(
						"INFO, service $ST->{$service}{Name} is down, "
							. (
							@matchingpids
							? "only non-running processes"
							: "no matching processes"
							)
					);
				}
				else
				{
					# return the average values for cpu and mem
					$ret       = 1;
					$gotMemCpu = 1;

					# cpu is in centiseconds, and a running counter. rrdtool wants integers for counters.
					# memory is in kb, and a gauge.
					$cpu = int( mean( map { $services{$_}->{hrSWRunPerfCPU} } (@livingpids) ) );
					$memory = mean( map { $services{$_}->{hrSWRunPerfMem} } (@livingpids) );

				  #					dbg("cpu: ".join(" + ",map { $services{$_}->{hrSWRunPerfCPU} } (@livingpids)) ." = $cpu");
				  #					dbg("memory: ".join(" + ",map { $services{$_}->{hrSWRunPerfMem} } (@livingpids)) ." = $memory");

					info(
						"INFO, service $ST->{$service}{Name} is up, " . scalar(@livingpids) . " running process(es)" );
				}
			}
			else
			{
				# is the service already down?
				$snmpdown = 1;
			}
		}

		# now the sapi 'scripts' (similar to expect scripts)
		elsif ( $ST->{$service}{Service_Type} eq "script" )
		{
			### lets do the user defined scripts
			my $scripttext;
			if ( !open( F, "$C->{script_root}/$service" ) )
			{
				dbg("ERROR, can't open script file for $service: $!");
			}
			else
			{
				$scripttext = join( "", <F> );
				close(F);

				my $timeout = ( $ST->{$service}->{Max_Runtime} > 0 ) ? $ST->{$service}->{Max_Runtime} : 3;

				( $ret, $msg ) = sapi( $catchall_data->{host}, $ST->{$service}{Port}, $scripttext, $timeout );
				dbg("Results of $service is $ret, msg is $msg");
			}
		}

		# 'real' scripts, or more precisely external programs
		# which also covers nagios plugins - https://nagios-plugins.org/doc/guidelines.html
		elsif ( $ST->{$service}{Service_Type} =~ /^(program|nagios-plugin)$/ )
		{
			$ret = 0;
			my $svc = $ST->{$service};
			if ( !$svc->{Program} or !-x $svc->{Program} )
			{
				info("ERROR, service $service defined with no working Program to run!");
				logMsg("ERROR service $service defined with no working Program to run!");
				next;
			}

			# exit codes and output handling differ
			my $flavour_nagios = ( $svc->{Service_Type} eq "nagios-plugin" );

			# check the arguments (if given), substitute node.XYZ values
			my $finalargs;
			if ( $svc->{Args} )
			{
				$finalargs = $svc->{Args};

				# don't touch anything AFTER a node.xyz, and only subst if node.xyz is the first/only thing,
				# or if there's a nonword char before node.xyz.
				$finalargs =~ s/(^|\W)(node\.([a-zA-Z0-9_-]+))/$1$catchall_data->{$3}/g;
				dbg("external program args were $svc->{Args}, now $finalargs");
			}

			my $programexit = 0;

			# save and restore any previously running alarm,
			# but don't bother subtracting the time spent here
			my $remaining = alarm(0);
			dbg("saving running alarm, $remaining seconds remaining");
			my $pid;
			eval {
				my @responses;
				my $svcruntime = defined( $svc->{Max_Runtime} ) && $svc->{Max_Runtime} > 0 ? $svc->{Max_Runtime} : 0;

				local $SIG{ALRM} = sub { die "alarm\n"; };
				alarm($svcruntime) if ($svcruntime);    # setup execution timeout

			# run given program with given arguments and possibly read from it
			# program is disconnected from stdin; stderr goes into a tmpfile and is collected separately for diagnostics
				my $stderrsink = POSIX::tmpnam();    # good enough, no atomic open required
				dbg(      "running external program '$svc->{Program} $finalargs', "
						. ( getbool( $svc->{Collect_Output} ) ? "collecting" : "ignoring" )
						. " output" );
				$pid = open( PRG, "$svc->{Program} $finalargs </dev/null 2>$stderrsink |" );
				if ( !$pid )
				{
					alarm(0) if ($svcruntime);       # cancel any timeout
					info("ERROR, cannot start service program $svc->{Program}: $!");
					logMsg("ERROR: cannot start service program $svc->{Program}: $!");
				}
				else
				{
					@responses = <PRG>;              # always check for output but discard it if not required
					close PRG;
					$programexit = $?;
					alarm(0) if ($svcruntime);       # cancel any timeout

					dbg( "service exit code is " . ( $programexit >> 8 ) );

					# consume and warn about any stderr-output
					if ( -f $stderrsink && -s $stderrsink )
					{
						open( UNWANTED, $stderrsink );
						my $badstuff = join( "", <UNWANTED> );
						chomp($badstuff);
						logMsg(
							"WARNING: Service program $svc->{Program} returned unexpected error output: \"$badstuff\"");
						info("Service program $svc->{Program} returned unexpected error output: \"$badstuff\"");
						close(UNWANTED);
					}
					unlink($stderrsink);

					if ( getbool( $svc->{Collect_Output} ) )
					{
						# nagios has two modes of output *sigh*, |-as-newline separator and real newlines
						# https://nagios-plugins.org/doc/guidelines.html#PLUGOUTPUT
						if ($flavour_nagios)
						{
							# ditch any whitespace around the |
							my @expandedresponses = map { split /\s*\|\s*/ } (@responses);

							@responses = ( $expandedresponses[0] );    # start with the first line, as is
							   # in addition to the | mode, any subsequent lines can carry any number of
							   # 'performance measurements', which are hard to parse out thanks to a fairly lousy format
							for my $perfline ( @expandedresponses[1 .. $#expandedresponses] )
							{
								while ( $perfline =~ /([^=]+=\S+)\s*/g )
								{
									push @responses, $1;
								}
							}
						}

						# now determine how to save the values in question
						for my $idx ( 0 .. $#responses )
						{
							my $response = $responses[$idx];
							chomp $response;

							# the first line is special; it sets the textual status
							if ( $idx == 0 )
							{
								dbg("service status text is \"$response\"");
								$status{$service}->{status_text} = $response;
								next;
							}

							# normal expectation: values reported are unit-less, ready for final use
							# expectation not guaranteed by nagios
							my ( $k, $v ) = split( /=/, $response, 2 );
							my $rescaledv;

							if ($flavour_nagios)
							{
								# some nagios plugins report multiple metrics, e.g. the check_disk one
								# but the format for passing performance data is pretty ugly
								# https://nagios-plugins.org/doc/guidelines.html#AEN200

								$k = $1 if ( $k =~ /^'(.+)'$/ );    # nagios wants single quotes if a key has spaces

								# a plugin can report levels for warning and crit thresholds
								# and also optionally report possible min and max values;
								my ( $value_with_unit, $lwarn, $lcrit, $lmin, $lmax ) = split( /;/, $v, 5 );

								# any of those could be set to zero
								if ( defined $lwarn or defined $lcrit or defined $lmin or defined $lmax )
								{
									$status{$service}->{limits}->{$k} = {
										warning  => $lwarn,
										critical => $lcrit,
										min      => $lmin,
										max      => $lmax
									};
								}

								# units: s,us,ms = seconds, % percentage, B,KB,MB,TB bytes, c a counter
								if ( $value_with_unit =~ /^([0-9\.]+)(s|ms|us|%|B|KB|MB|GB|TB|c)$/ )
								{
									my ( $numericval, $unit ) = ( $1, $2 );
									dbg("performance data for label '$k': raw value '$value_with_unit'");

									$status{$service}->{units}->{$k} = $unit;    # keep track of the input unit
									$v = $numericval;

									# massage the value into a number for rrd
									my %factors = (
										'ms' => 1e-3,
										'us' => 1e-6,
										'KB' => 1e3,
										'MB' => 1e6,
										'GB' => 1e9,
										'TB' => 1e12
									);                                           # decimal here
									$rescaledv = $v * $factors{$unit} if ( defined $factors{$unit} );
								}
							}
							dbg( "collected response '$k' value '$v'"
									. ( defined $rescaledv ? " rescaled '$rescaledv'" : "" ) );

							# for rrd storage, but only numeric values can be stored!
							# k needs sanitizing for rrd: only a-z0-9_ allowed
							my $rrdsafekey = $k;
							$rrdsafekey =~ s/[^a-zA-Z0-9_]/_/g;
							$rrdsafekey = substr( $rrdsafekey, 0, 19 );
							$Val{$rrdsafekey} = {
								value => defined($rescaledv) ? $rescaledv : $v,
								option => "GAUGE,U:U,$serviceheartbeat"
							};

							# record the relationship between extra readings and the DS names they're stored under
							$status{$service}->{ds}->{$k} = $rrdsafekey;

							if ( $k eq "responsetime" )    # response time is handled specially
							{
								$responsetime = $v;
							}
							else
							{
								$status{$service}->{extra}->{$k} = $v;
							}

						}
					}
				}
			};

			if ( $@ and $@ eq "alarm\n" )
			{
				kill($pid);    # get rid of the service tester, it ran over time...
				info(
					"ERROR, service program $svc->{Program} exceeded Max_Runtime of $svc->{Max_Runtime}s, terminated.");
				logMsg(
					"ERROR: service program $svc->{Program} exceeded Max_Runtime of $svc->{Max_Runtime}s, terminated.");
				$ret = 0;
				kill( "SIGKILL", $pid );
			}
			else
			{
				# now translate the exit code into a service value (0 dead .. 100 perfect)
				# if the external program died abnormally we treat this as 0=dead.
				if ( WIFEXITED($programexit) )
				{
					$programexit = WEXITSTATUS($programexit);
					dbg("external program terminated with exit code $programexit");

					# nagios knows four states: 0 ok, 1 warning, 2 critical, 3 unknown
					# we'll map those to 100, 50 and 0 for everything else.
					if ($flavour_nagios)
					{
						$ret = $programexit == 0 ? 100 : $programexit == 1 ? 50 : 0;
					}
					else
					{
						$ret = $programexit > 100 ? 100 : $programexit;
					}
				}
				else
				{
					logMsg("WARNING: service program $svc->{Program} terminated abnormally!");
					$ret = 0;
				}
			}
			alarm($remaining) if ($remaining);    # restore previously running alarm
			dbg("restored alarm, $remaining seconds remaining");
		}    # end of program/nagios-plugin service type
		else
		{
			# no service type found
			logMsg("ERROR: skipping service $service, invalid service type!");
			next;    # just do the next one - no alarms
		}

		# let external programs set the responsetime if so desired
		$responsetime = $timer->elapTime if ( !defined $responsetime );
		$status{$service}->{responsetime} = $responsetime;
		$status{$service}->{name}         = $ST->{$service}{Name};    # same as $service

		# external programs return 0..100 directly, rest has 0..1
		my $serviceValue = ( $ST->{$service}{Service_Type} =~ /^(program|nagios-plugin)$/ ) ? $ret : $ret * 100;
		$status{$service}->{status} = $serviceValue;

		#logMsg("Updating $node Service, $ST->{$service}{Name}, $ret, gotMemCpu=$gotMemCpu");
		$V->{system}{"${service}_title"} = "Service $ST->{$service}{Name}";
		$V->{system}{"${service}_value"} = $serviceValue == 100 ? 'running' : $serviceValue > 0 ? "degraded" : 'down';
		$V->{system}{"${service}_color"} = $serviceValue == 100 ? 'white' : $serviceValue > 0 ? "orange" : 'red';

		$V->{system}{"${service}_responsetime"} = $responsetime;
		$V->{system}{"${service}_cpumem"} = $gotMemCpu ? 'true' : 'false';

		# now points to the per-service detail view. note: no widget info a/v at this time!
		delete $V->{system}->{"${service}_gurl"};
		$V->{system}{"${service}_url"}
			= "$C->{'<cgi_url_base>'}/services.pl?conf=$C->{conf}&act=details&node="
			. uri_escape($node)
			. "&service="
			. uri_escape($service);

		# let's raise or clear service events based on the status
		if ($snmpdown)    # only set IFF this is an snmp-based service AND snmp is broken/down.
		{
			dbg("$ST->{$service}{Service_Type} $ST->{$service}{Name} is not checked, snmp is down");
			$V->{system}{"${service}_value"} = 'unknown';
			$V->{system}{"${service}_color"} = 'gray';
			$serviceValue                    = '';
		}
		elsif ( $serviceValue == 100 )    # service is fully up
		{
			dbg("$ST->{$service}{Service_Type} $ST->{$service}{Name} is available ($serviceValue)");

			# all perfect, so we need to clear both degraded and down events
			checkEvent(
				sys     => $S,
				event   => "Service Down",
				level   => "Normal",
				element => $ST->{$service}{Name},
				details => ( $status{$service}->{status_text} || "" )
			);

			checkEvent(
				sys     => $S,
				event   => "Service Degraded",
				level   => "Warning",
				element => $ST->{$service}{Name},
				details => ( $status{$service}->{status_text} || "" )
			);
		}
		elsif ( $serviceValue > 0 )    # service is up but degraded
		{
			dbg("$ST->{$service}{Service_Type} $ST->{$service}{Name} is degraded ($serviceValue)");

			# is this change towards the better or the worse?
			# we clear the down (if one exists) as it's not totally dead anymore...
			checkEvent(
				sys     => $S,
				event   => "Service Down",
				level   => "Fatal",
				element => $ST->{$service}{Name},
				details => ( $status{$service}->{status_text} || "" )
			);

			# ...and create a degraded
			notify(
				sys     => $S,
				event   => "Service Degraded",
				level   => "Warning",
				element => $ST->{$service}{Name},
				details => ( $status{$service}->{status_text} || "" ),
				context => {type => "service"}
			);
		}
		else    # Service is down
		{
			dbg("$ST->{$service}{Service_Type} $ST->{$service}{Name} is down");

			# clear the degraded event
			# but don't just eventDelete, so that no state engines downstream of nmis get confused!
			checkEvent(
				sys     => $S,
				event   => "Service Degraded",
				level   => "Warning",
				element => $ST->{$service}{Name},
				details => ( $status{$service}->{status_text} || "" )
			);

			# and now create a down event
			notify(
				sys     => $S,
				event   => "Service Down",
				level   => "Fatal",
				element => $ST->{$service}{Name},
				details => ( $status{$service}->{status_text} || "" ),
				context => {type => "service"}
			);
		}

		# figure out which graphs to offer
		# every service has these; cpu+mem optional, and totally custom extra are possible, too.
		my @servicegraphs = (qw(service service-response));

		# save result for availability history - one rrd file per service per node
		$Val{service} = {
			value  => $serviceValue,
			option => "GAUGE,0:100,$serviceheartbeat"
		};

		$cpu = -$cpu if ( $cpu < 0 );
		$Val{responsetime} = {
			value  => $responsetime,                  # might be a NOP
			option => "GAUGE,0:U,$serviceheartbeat"
		};
		if ($gotMemCpu)
		{
			$Val{cpu} = {
				value  => $cpu,
				option => "COUNTER,U:U,$serviceheartbeat"
			};
			$Val{memory} = {
				value  => $memory,
				option => "GAUGE,U:U,$serviceheartbeat"
			};

			# cpu is a counter, need to get the delta(counters)/period from rrd
			$status{$service}->{memory} = $memory;

			# fixme: should we omit the responsetime graph for snmp-based services??
			# it doesn't say too much about the service itself...
			push @servicegraphs, (qw(service-mem service-cpu));
		}

		$status{$service}->{service} ||= $service;    # service and node are part of the fn, but possibly mangled...
		$status{$service}->{node} ||= $node;
		$status{$service}->{name} ||= $ST->{$service}->{Name};    # that can be all kinds of stuff, depending on the service type
		# save our server name with the service status, for distributed setups
		$status{$service}->{server} = $C->{server_name};

		# AND ensure the service has a uuid, a recreatable V5 one from config'd namespace+server+service+node's uuid
<<<<<<< HEAD
		$status{$service}->{uuid} = NMIS::UUID::getComponentUUID( $C->{server_name}, $service,
																															$NI->{system}->{uuid} );
=======
		$status{$service}->{uuid} = NMIS::UUID::getComponentUUID( $C->{server_name}, $service, 
																															$catchall_data->{uuid} );
>>>>>>> 1954b626

		$status{$service}->{description} ||= $ST->{$service}->{Description};    # but that's free-form
		$status{$service}->{last_run} ||= time;

		# where does this go? get inventory, rrd information, then update accordingly
		my $nmisng = $S->nmisng;
		my $nmisng_node = $S->nmisng_node();

		my $data = {
			description => $status{$service}->{description},
			server      => $status{$service}->{server},
			service     => $status{$service}->{service},
			uuid        => $status{$service}->{uuid},
			node => $status{$service}->{node}, # not required but doesn't hurt
		};

		my ($inventory, $error) = $nmisng_node->inventory(
			concept => "service",
			data    => $data,
			create  => 1
				);
		die "failed to create or load inventory!\n" if (!$inventory);


		my $fullpath = $S->create_update_rrd( data => \%Val,
																					type => "service",
																					item => $service,
																					inventory => $inventory );
		logMsg( "ERROR updateRRD failed: " . getRRDerror() ) if (!$fullpath);

		# known/available graphs go into storage, as subconcept => rrd => fn
		# rrd file for this should now be present and a/v, we want relative path,
		# not $fullpath as returned by create_update_rrd...
		my $dbname = $inventory->find_subconcept_type_storage(subconcept => "service",
																													type => "rrd");

		# check what custom graphs exist for this service
		# file naming scheme: Graph-service-custom-<servicename>-<sometag>.nmis,
		# and servicename gets lowercased and reduced to [a-z0-9\._]
		# note: this schema is known here, and in cgi-bin/services.pl
		my $safeservice = lc($service);
		$safeservice =~ s/[^a-z0-9\._]//g;

		opendir( D, $C->{'<nmis_models>'} ) or die "cannot open models dir: $!\n";
		my @cands = grep( /^Graph-service-custom-$safeservice-[a-z0-9\._-]+\.nmis$/, readdir(D) );
		closedir(D);

		map { s/^Graph-(service-custom-[a-z0-9\._]+-[a-z0-9\._-]+)\.nmis$/$1/; } (@cands);
		dbg( "found custom graphs for service $service: " . join( " ", @cands ) ) if (@cands);

		$status{$service}->{customgraphs} = \@cands;
		push @servicegraphs, @cands;

		# now record the right storage subconcept-to-filename set in the inventory
		my $knownones = $inventory->storage; # there's at least the main subconcept 'service'
		for my $maybegone (keys %$knownones)
		{
			next if ($maybegone eq "service" # that must remain
							 or grep($_ eq $maybegone, @servicegraphs)); # or a known one
			# ditch
			$inventory->set_subconcept_type_storage(type => "rrd", subconcept => $maybegone, data => undef);
		}
		for my $maybenew (@servicegraphs)
		{
			# add or update
			$inventory->set_subconcept_type_storage(type => "rrd", subconcept => $maybenew, data => $dbname);
		}

		if ($gotMemCpu)
		{
			# pull the newest cpu value from rrd - as it's a counter we need somebody to compute the delta(counters)/period
			# rrd stores delta * (interval last update - aggregation time) as .value
			# http://serverfault.com/questions/476925/rrd-pdp-status-value
			my $infohash = RRDs::info($fullpath);
			if ( defined( my $cpuval = $infohash->{'ds[cpu].value'} ) )
			{
				my $stepsize   = $infohash->{step};
				my $lastupdate = $infohash->{last_update};

				$status{$service}->{cpu} = $cpuval / ( $lastupdate % $stepsize ) if ( $lastupdate % $stepsize );
			}
		}

		# now update the per-service status file
		my $error = saveServiceStatus( service => $status{$service} );
		# and update the inventory data
		if ($inventory)
		{
			my ( $op, $error ) = $inventory->save();
		}

		logMsg("ERROR: service status saving failed: $error") if ($error);
	}

	# we ran one or more (but not necessarily all!) services
	# so we must update, not overwrite the service_status node info...
	if ($didRunServices)
	{
		for my $newinfo ( keys %status )
		{
			$S->{info}{service_status}->{$newinfo} = $status{$newinfo};
		}
		$catchall_data->{lastServicesPoll} = time();
	}

	info("Finished");
}    # end runServices

#=========================================================================================

# fixme: the CVARn evaluation function should be integrated into and handled by sys::parseString
# fixme: this function works ONLY for indexed/systemhealth sections!
sub runAlerts
{
	my %args = @_;
	my $S    = $args{sys};
	my $M    = $S->mdl;
	my $CA   = $S->alerts;

	my $result;
	my %Val;
	my %ValMeM;
	my $hrCpuLoad;

	info("Running Custom Alerts for node $S->{name}");

	foreach my $sect ( keys %{$CA} )
	{
		# only use inventory that already exists
		my $ids = $S->nmisng_node->get_inventory_ids( concept => $sect );
		info("Custom Alerts for $sect");
		foreach my $id ( @$ids )
		{
			my ($inventory,$error_message) = $S->nmisng_node->inventory( _id => $id );
			$S->nmisng->log->error("Failed to get inventory, concept:$sect, _id:$id, error_message:$error_message") && next
				if(!$inventory);
			my $data = $inventory->data();
			my $index = $data->{index};
			foreach my $alrt ( keys %{$CA->{$sect}} )
			{
				if ( defined( $CA->{$sect}{$alrt}{control} ) and $CA->{$sect}{$alrt}{control} ne '' )
				{
					my $control_result = $S->parseString(
						string => "($CA->{$sect}{$alrt}{control}) ? 1:0",
						index  => $index,
						type   => $sect,
						sect   => $sect,
						extras => $data, # <- this isn't really needed, it's going to look this up for cvars anyway
						eval => 1
					);
					dbg("control_result sect=$sect index=$index control_result=$control_result");
					next if not $control_result;
				}

				# perform CVARn substitution for these two types of ops
				NMISNG::Util::TODO("Why can't this run through parseString?");
				if ( $CA->{$sect}{$alrt}{type} =~ /^(test$|threshold)/ )
				{
					my ( $test, $value, $alert, $test_value, $test_result );

					# do this for test and value
					for my $thingie ( ['test', \$test_result], ['value', \$test_value] )
					{
						my ( $key, $target ) = @$thingie;

						my $origexpr = $CA->{$sect}{$alrt}{$key};
						my ( $rebuilt, @CVAR );

						# rip apart expression, rebuild it with var substitutions
						while ( $origexpr =~ s/^(.*?)(CVAR(\d)=(\w+);|\$CVAR(\d))// )
						{
							$rebuilt .= $1;    # the unmatched, non-cvar stuff at the begin
							my ( $varnum, $decl, $varuse ) = ( $3, $4, $5 );    # $2 is the whole |-group

							if ( defined $varnum )                              # cvar declaration
							{
								$CVAR[$varnum] = $data->{$decl};
								logMsg(   "ERROR: CVAR$varnum references unknown object \"$decl\" in \""
										. $CA->{$sect}{$alrt}{$key}
										. '"' )
									if ( !exists $data->{$decl} );
							}
							elsif ( defined $varuse )                           # cvar use
							{
								logMsg(   "ERROR: CVAR$varuse used but not defined in test \""
										. $CA->{$sect}{$alrt}{$key}
										. '"' )
									if ( !exists $CVAR[$varuse] );

								$rebuilt .= $CVAR[$varuse];                     # sub in the actual value
							}
							else                                                # shouldn't be reached, ever
							{
								logMsg( "ERROR: CVAR parsing failure for \"" . $CA->{$sect}{$alrt}{$key} . '"' );
								$rebuilt = $origexpr = '';
								last;
							}
						}
						$rebuilt .= $origexpr;    # and the non-CVAR-containing remainder.

						$$target = eval { eval $rebuilt; };
						dbg("substituted $key sect=$sect index=$index, orig=\""
								. $CA->{$sect}{$alrt}{$key}
								. "\", expr=\"$rebuilt\", result=$$target",
							2
						);
					}

					if ( $test_value =~ /^[\+-]?\d+\.\d+$/ )
					{
						$test_value = sprintf( "%.2f", $test_value );
					}

					my $level = $CA->{$sect}{$alrt}{level};

					# check the thresholds
					# fixed thresholds to fire at level not one off, and threshold falling was just wrong.
					if ( $CA->{$sect}{$alrt}{type} =~ /^threshold/ )
					{
						if ( $CA->{$sect}{$alrt}{type} eq "threshold-rising" )
						{
							if ( $test_value <= $CA->{$sect}{$alrt}{threshold}{Normal} )
							{
								$test_result = 0;
								$level       = "Normal";
							}
							else
							{
								my @levels = qw(Fatal Critical Major Minor Warning);
								foreach my $lvl (@levels)
								{
									if ( $test_value >= $CA->{$sect}{$alrt}{threshold}{$lvl} )
									{
										$test_result = 1;
										$level       = $lvl;
										last;
									}
								}
							}
						}
						elsif ( $CA->{$sect}{$alrt}{type} eq "threshold-falling" )
						{
							if ( $test_value >= $CA->{$sect}{$alrt}{threshold}{Normal} )
							{
								$test_result = 0;
								$level       = "Normal";
							}
							else
							{
								my @levels = qw(Warning Minor Major Critical Fatal);
								foreach my $lvl (@levels)
								{
									if ( $test_value <= $CA->{$sect}{$alrt}{threshold}{$lvl} )
									{
										$test_result = 1;
										$level       = $lvl;
										last;
									}
								}
							}
						}
						info(
							"alert result: Normal=$CA->{$sect}{$alrt}{threshold}{Normal} test_value=$test_value test_result=$test_result level=$level",
							2
						);
					}

				   # and now save the result, for both tests and thresholds (source of level is the only difference)
					$alert->{type}  = $CA->{$sect}{$alrt}{type};    # threshold or test or whatever
					$alert->{test}  = $CA->{$sect}{$alrt}{value};
					$alert->{name}  = $S->{name};                   # node name, not much good here
					$alert->{unit}  = $CA->{$sect}{$alrt}{unit};
					$alert->{event} = $CA->{$sect}{$alrt}{event};
					$alert->{level} = $level;
					$alert->{ds}          = $data->{ $CA->{$sect}{$alrt}{element} };
					$alert->{test_result} = $test_result;
					$alert->{value}       = $test_value;

					# also ensure that section, index and alertkey are known for the event context
					$alert->{section} = $sect;
					$alert->{alert}   = $alrt;                      # the key, good enough
					$alert->{index}   = $index;

					push( @{$S->{alerts}}, $alert );
				}
			}
		}

	}

	processAlerts( S => $S );

	info("Finished");
}    # end runAlerts

# check model sections (but only under sys!), look for 'check' properties,
# and if a known check type is seen, run the appropriate function
# args: sys
# returns: nothing
sub runCheckValues
{
	my %args = @_;
	my $S    = $args{sys};
	my $M    = $S->mdl;
	my $catchall_data = $S->inventory( concept => 'catchall' )->data_live();

	my $C = loadConfTable();

	if ( getbool( $catchall_data->{nodedown} ) )    #  don't bother with dead nodes

		#			 and !getbool($NI->{system}{snmpdown}) # snmp not dead
		#			 and $S->status->{snmp_enabled} )			 # snmp still known to be enabled
	{
		dbg("Node $S->{name} is down, not looking for check values");
		return;
	}

	for my $sect ( keys %{$M->{system}->{sys}} )
	{
		if ( my $control = $M->{system}{sys}{$sect}{control} )    # check if skipped by control
		{
			dbg( "control=$control found for section=$sect", 2 );
			if ( !$S->parseString( string => "($control) ? 1:0", sect => $sect, eval => 1 ) )
			{
				dbg("checkvalues of section $sect skipped by control=$control");
				next;
			}
			my $thissection = $M->{system}->{sys}->{$sect};

			for my $source (qw(wmi snmp))
			{
				next if ( ref( $thissection->{$source} ) ne "HASH" );

				for my $attr ( keys %{$thissection->{$source}} )
				{
					my $thisattr = $thissection->{$source}->{$attr};
					if ( my $checktype = $thisattr->{check} )
					{
						if ( $checktype eq 'checkPower' )
						{
							checkPower( sys => $S, attr => $attr );
						}
						else
						{
							logMsg(
								"ERROR ($S->{name}) unknown check method=$checktype in section $sect, source $source");
						}
					}
				}
			}
		}
	}
	dbg("Finished");
}

# create event: node has <something> down, or clear said event (and state)
# args: sys, type (both required), details (optional),
# up (optional, set to clear event, default is create)
#
# currently understands snmp, wmi, node (=the whole node)
# also updates <something>down flag in node info
#
# returns: nothing
sub HandleNodeDown
{
	my %args = @_;
	my ( $S, $typeofdown, $details, $goingup ) = @args{"sys", "type", "details", "up"};
	return if ( ref($S) ne "Sys" or $typeofdown !~ /^(snmp|wmi|node)$/ );
	my $catchall_data = $S->inventory( concept => 'catchall' )->data_live();

	$goingup = getbool($goingup);

	my %eventnames = (
		'snmp' => "SNMP Down",
		'wmi'  => "WMI Down",
		'node' => "Node Down"
	);
	my $eventname = $eventnames{$typeofdown};
	$details ||= "$typeofdown error";

	my $eventfunc = ( $goingup ? \&checkEvent : \&notify );
	&$eventfunc(
		sys     => $S,
		event   => $eventname,
		element => '',
		details => $details,
		level   => ( $goingup ? 'Normal' : undef ),
		context => {type => "node"}
	);

	$catchall_data->{"${typeofdown}down"} = $goingup ? 'false' : 'true';

	return;
}

# performs various node health status checks
# optionally! updates rrd
# args: sys, delayupdate (default: 0),
# if delayupdate is set, this DOES NOT update the
#type 'health' rrd (to be done later, with total polltime)
# returns: reachability data (hashref)
sub runReach
{
	my %args           = @_;
	my $S              = $args{sys};                      # system object
	my $donotupdaterrd = getbool( $args{delayupdate} );

	my $IF = $S->ifinfo;                                  # interface info
	my $RI = $S->reach;                                   # reach info
	my $C  = loadConfTable();
	my $catchall_data = $S->inventory( concept => 'catchall' )->data_live();

	my $cpuWeight;
	my $diskWeight;
	my $memWeight;
	my $swapWeight = 0;
	my $responseWeight;
	my $interfaceWeight;
	my $intf;
	my $inputUtil;
	my $outputUtil;
	my $totalUtil;
	my $reportStats;
	my @tmparray;
	my @tmpsplit;
	my %util;
	my $intcount;
	my $intsummary;
	my $intWeight;
	my $index;

	my $reachabilityHealth = 0;
	my $availabilityHealth = 0;
	my $responseHealth     = 0;
	my $cpuHealth          = 0;

	my $memHealth  = 0;
	my $intHealth  = 0;
	my $swapHealth = 0;
	my $diskHealth = 0;

	my $reachabilityMax = 100 * $C->{weight_reachability};
	my $availabilityMax = 100 * $C->{weight_availability};
	my $responseMax     = 100 * $C->{weight_response};
	my $cpuMax          = 100 * $C->{weight_cpu};
	my $memMax          = 100 * $C->{weight_mem};
	my $intMax          = 100 * $C->{weight_int};

	my $swapMax = 0;
	my $diskMax = 0;

	my %reach;

	info("Starting node $S->{name}, type=$catchall_data->{nodeType}");

	# Math hackery to convert Foundry CPU memory usage into appropriate values
	$RI->{memused} = ( $RI->{memused} - $RI->{memfree} ) if $catchall_data->{nodeModel} =~ /FoundrySwitch/;

	if ( $catchall_data->{nodeModel} =~ /Riverstone/ )
	{
		# Math hackery to convert Riverstone CPU memory usage into appropriate values
		$RI->{memfree} = ( $RI->{memfree} - $RI->{memused} );
		$RI->{memused} = $RI->{memused} * 16;
		$RI->{memfree} = $RI->{memfree} * 16;
	}

	if ( $RI->{memfree} == 0 or $RI->{memused} == 0 )
	{
		$RI->{mem} = 100;
	}
	else
	{
		#'hrSwapMemFree' => 4074844160,
		#'hrSwapMemUsed' => 220114944,
		my $mainMemWeight = 1;
		my $extraMem      = 0;

		if (    defined $RI->{hrSwapMemFree}
			and defined $RI->{hrSwapMemUsed}
			and $RI->{hrSwapMemFree}
			and $RI->{hrSwapMemUsed} )
		{
			$RI->{swap} = ( $RI->{hrSwapMemFree} * 100 ) / ( $RI->{hrSwapMemUsed} + $RI->{hrSwapMemFree} );
		}
		else
		{
			$RI->{swap} = 0;
		}

		# calculate mem
		if ( $RI->{memfree} > 0 and $RI->{memused} > 0 )
		{
			$RI->{mem} = ( $RI->{memfree} * 100 ) / ( $RI->{memused} + $RI->{memfree} );
		}
		else
		{
			$RI->{mem} = "U";
		}
	}

	# copy stashed results (produced by runPing and getnodeinfo)
	my $pingresult = $RI->{pingresult};
	$reach{responsetime} = $RI->{pingavg};
	$reach{loss}         = $RI->{pingloss};

	my $snmpresult = $RI->{snmpresult};

	$reach{cpu} = $RI->{cpu};
	$reach{mem} = $RI->{mem};
	if ( $RI->{swap} )
	{
		$reach{swap} = $RI->{swap};
	}
	$reach{disk} = 0;
	if ( defined $RI->{disk} and $RI->{disk} > 0 )
	{
		$reach{disk} = $RI->{disk};
	}
	$reach{operStatus} = $RI->{operStatus};
	$reach{operCount}  = $RI->{operCount};

	# number of interfaces
	$reach{intfTotal}   = $catchall_data->{intfTotal} eq 0 ? 'U' : $catchall_data->{intfTotal};    # from run update
	$reach{intfCollect} = $catchall_data->{intfCollect};                                        # from run update
	$reach{intfUp}      = $RI->{intfUp} ne '' ? $RI->{intfUp} : 0;                           # from run collect
	$reach{intfColUp}   = $RI->{intfColUp};                                                  # from run collect

# new option to set the interface availability to 0 (zero) when node is Down, default is "U" config interface_availability_value_when_down
	my $intAvailValueWhenDown
		= defined $C->{interface_availability_value_when_down} ? $C->{interface_availability_value_when_down} : "U";
	dbg("availability using interface_availability_value_when_down=$C->{interface_availability_value_when_down} intAvailValueWhenDown=$intAvailValueWhenDown"
	);

	# Things which don't do collect get 100 for availability
	if ( $reach{availability} eq "" and !getbool( $catchall_data->{collect} ) )
	{
		$reach{availability} = "100";
	}
	elsif ( $reach{availability} eq "" ) { $reach{availability} = $intAvailValueWhenDown; }

	my ( $outage, undef ) = outageCheck( node => $S->{node}, time => time() );
	dbg("Outage for $S->{name} is $outage");

	# Health should actually reflect a combination of these values
	# ie if response time is high health should be decremented.
	if ( $pingresult == 100 and $snmpresult == 100 )
	{

		$reach{reachability} = 100;
		if ( $reach{operCount} > 0 )
		{
			$reach{availability} = sprintf( "%.2f", $reach{operStatus} / $reach{operCount} );
		}

		if ( $reach{reachability} > 100 ) { $reach{reachability} = 100; }
		( $reach{responsetime}, $responseWeight ) = weightResponseTime( $reach{responsetime} );

		if ( getbool( $catchall_data->{collect} ) and $reach{cpu} ne "" )
		{
			if    ( $reach{cpu} <= 10 )  { $cpuWeight = 100; }
			elsif ( $reach{cpu} <= 20 )  { $cpuWeight = 90; }
			elsif ( $reach{cpu} <= 30 )  { $cpuWeight = 80; }
			elsif ( $reach{cpu} <= 40 )  { $cpuWeight = 70; }
			elsif ( $reach{cpu} <= 50 )  { $cpuWeight = 60; }
			elsif ( $reach{cpu} <= 60 )  { $cpuWeight = 50; }
			elsif ( $reach{cpu} <= 70 )  { $cpuWeight = 35; }
			elsif ( $reach{cpu} <= 80 )  { $cpuWeight = 20; }
			elsif ( $reach{cpu} <= 90 )  { $cpuWeight = 10; }
			elsif ( $reach{cpu} <= 100 ) { $cpuWeight = 1; }

			if ( $reach{disk} )
			{
				if    ( $reach{disk} <= 10 )  { $diskWeight = 100; }
				elsif ( $reach{disk} <= 20 )  { $diskWeight = 90; }
				elsif ( $reach{disk} <= 30 )  { $diskWeight = 80; }
				elsif ( $reach{disk} <= 40 )  { $diskWeight = 70; }
				elsif ( $reach{disk} <= 50 )  { $diskWeight = 60; }
				elsif ( $reach{disk} <= 60 )  { $diskWeight = 50; }
				elsif ( $reach{disk} <= 70 )  { $diskWeight = 35; }
				elsif ( $reach{disk} <= 80 )  { $diskWeight = 20; }
				elsif ( $reach{disk} <= 90 )  { $diskWeight = 10; }
				elsif ( $reach{disk} <= 100 ) { $diskWeight = 1; }

				dbg("Reach for Disk disk=$reach{disk} diskWeight=$diskWeight");
			}

			# Very aggressive swap weighting, 11% swap is pretty healthy.
			if ( $reach{swap} )
			{
				if    ( $reach{swap} >= 95 ) { $swapWeight = 100; }
				elsif ( $reach{swap} >= 89 ) { $swapWeight = 95; }
				elsif ( $reach{swap} >= 70 ) { $swapWeight = 90; }
				elsif ( $reach{swap} >= 50 ) { $swapWeight = 70; }
				elsif ( $reach{swap} >= 30 ) { $swapWeight = 50; }
				elsif ( $reach{swap} >= 10 ) { $swapWeight = 30; }
				elsif ( $reach{swap} >= 0 )  { $swapWeight = 1; }

				dbg("Reach for Swap swap=$reach{swap} swapWeight=$swapWeight");
			}

			if    ( $reach{mem} >= 40 ) { $memWeight = 100; }
			elsif ( $reach{mem} >= 35 ) { $memWeight = 90; }
			elsif ( $reach{mem} >= 30 ) { $memWeight = 80; }
			elsif ( $reach{mem} >= 25 ) { $memWeight = 70; }
			elsif ( $reach{mem} >= 20 ) { $memWeight = 60; }
			elsif ( $reach{mem} >= 15 ) { $memWeight = 50; }
			elsif ( $reach{mem} >= 10 ) { $memWeight = 40; }
			elsif ( $reach{mem} >= 5 )  { $memWeight = 25; }
			elsif ( $reach{mem} >= 0 )  { $memWeight = 1; }
		}
		elsif ( getbool( $catchall_data->{collect} ) and $catchall_data->{nodeModel} eq "Generic" )
		{
			$cpuWeight = 100;
			$memWeight = 100;
			### ehg 16 sep 2002 also make interface aavilability 100% - I dont care about generic switches interface health !
			$reach{availability} = 100;
		}
		else
		{
			$cpuWeight = 100;
			$memWeight = 100;
			### 2012-12-13 keiths, removed this stoopid line as availability was allways 100%
			### $reach{availability} = 100;
		}

		# Added little fix for when no interfaces are collected.
		if ( $reach{availability} !~ /\d+/ )
		{
			$reach{availability} = "100";
		}

		# Makes 3Com memory health weighting always 100, and CPU, and Interface availibility
		if ( $catchall_data->{nodeModel} =~ /SSII 3Com/i )
		{
			$cpuWeight           = 100;
			$memWeight           = 100;
			$reach{availability} = 100;

		}

		# Makes CatalystIOS memory health weighting always 100.
		# Add Baystack and Accelar
		if ( $catchall_data->{nodeModel} =~ /CatalystIOS|Accelar|BayStack|Redback|FoundrySwitch|Riverstone/i )
		{
			$memWeight = 100;
		}

		info(
			"REACH Values: reachability=$reach{reachability} availability=$reach{availability} responsetime=$reach{responsetime}"
		);
		info("REACH Values: CPU reach=$reach{cpu} weight=$cpuWeight, MEM reach=$reach{mem} weight=$memWeight");

		if ( getbool( $catchall_data->{collect} ) and defined $S->{mdl}{interface}{nocollect}{ifDescr} )
		{
			dbg("Getting Interface Utilisation Health");
			$intcount   = 0;
			$intsummary = 0;

			# check if interface file exists - node may not be updated as yet....
			foreach my $index ( keys %{$IF} )
			{
				# Don't do any stats cause the interface is not one we collect
				if ( getbool( $IF->{$index}{collect} ) )
				{
					# Get the link availability from the local node!!!
					my $util = getSummaryStats(
						sys   => $S,
						type  => "interface",
						start => "-15 minutes",
						end   => time(),
						index => $index
					);
					if ( $util->{$index}{inputUtil} eq 'NaN' or $util->{$index}{outputUtil} eq 'NaN' )
					{
						dbg("SummaryStats for interface=$index of node $S->{name} skipped because value is NaN"
						);
						next;
					}

					# lets make the interface metric the largest of input or output
					my $intUtil = $util->{$index}{inputUtil};
					if ( $intUtil < $util->{$index}{outputUtil} )
					{
						$intUtil = $util->{$index}{outputUtil};
					}

					# only add interfaces with utilisation above metric_int_utilisation_above configuration option
					if ( $intUtil > $C->{'metric_int_utilisation_above'} or $C->{'metric_int_utilisation_above'} eq "" )
					{
						$intsummary = $intsummary + ( 100 - $intUtil );
						++$intcount;
						info(
							"Intf Summary util=$intUtil in=$util->{$index}{inputUtil} out=$util->{$index}{outputUtil} intsumm=$intsummary count=$intcount"
						);
					}
				}
			}    # FOR LOOP
			if ( $intsummary != 0 )
			{
				$intWeight = sprintf( "%.2f", $intsummary / $intcount );
			}
			else
			{
				$intWeight = "NaN";
			}
		}
		else
		{
			$intWeight = 100;
		}

		# if the interfaces are unhealthy and lost stats, whack a 100 in there
		if ( $intWeight eq "NaN" or $intWeight > 100 ) { $intWeight = 100; }

		# Would be cool to collect some interface utilisation bits here.
		# Maybe thresholds are the best way to handle that though.  That
		# would pickup the peaks better.

		# keeping the health values for storing in the RRD
		$reachabilityHealth = ( $reach{reachability} * $C->{weight_reachability} );
		$availabilityHealth = ( $reach{availability} * $C->{weight_availability} );
		$responseHealth     = ( $responseWeight * $C->{weight_response} );
		$cpuHealth          = ( $cpuWeight * $C->{weight_cpu} );
		$memHealth          = ( $memWeight * $C->{weight_mem} );
		$intHealth          = ( $intWeight * $C->{weight_int} );
		$swapHealth         = 0;
		$diskHealth         = 0;

		# the minimum value for health should always be 1
		$reachabilityHealth = 1 if $reachabilityHealth < 1;
		$availabilityHealth = 1 if $availabilityHealth < 1;
		$responseHealth     = 1 if $responseHealth < 1;
		$cpuHealth          = 1 if $cpuHealth < 1;

		# overload the int and mem with swap and disk
		if ( $reach{swap} )
		{
			$memHealth  = ( $memWeight * $C->{weight_mem} ) / 2;
			$swapHealth = ( $swapWeight * $C->{weight_mem} ) / 2;
			$memMax     = 100 * $C->{weight_mem} / 2;
			$swapMax    = 100 * $C->{weight_mem} / 2;

			# the minimum value for health should always be 1
			$memHealth  = 1 if $memHealth < 1;
			$swapHealth = 1 if $swapHealth < 1;
		}

		if ( $reach{disk} )
		{
			$intHealth  = ( $intWeight *  ( $C->{weight_int} / 2 ) );
			$diskHealth = ( $diskWeight * ( $C->{weight_int} / 2 ) );
			$intMax     = 100 * $C->{weight_int} / 2;
			$diskMax    = 100 * $C->{weight_int} / 2;

			# the minimum value for health should always be 1
			$intHealth  = 1 if $intHealth < 1;
			$diskHealth = 1 if $diskHealth < 1;
		}

		# Health is made up of a weighted values:
		### AS 16 Mar 02, implemented weights in nmis.conf
		$reach{health}
			= (   $reachabilityHealth
				+ $availabilityHealth
				+ $responseHealth
				+ $cpuHealth
				+ $memHealth
				+ $intHealth
				+ $diskHealth
				+ $swapHealth );

		info("Calculation of health=$reach{health}");
		if ( lc $reach{health} eq 'nan' )
		{
			dbg("Values Calc. reachability=$reach{reachability} * $C->{weight_reachability}");
			dbg("Values Calc. intWeight=$intWeight * $C->{weight_int}");
			dbg("Values Calc. responseWeight=$responseWeight * $C->{weight_response}");
			dbg("Values Calc. availability=$reach{availability} * $C->{weight_availability}");
			dbg("Values Calc. cpuWeight=$cpuWeight * $C->{weight_cpu}");
			dbg("Values Calc. memWeight=$memWeight * $C->{weight_mem}");
			dbg("Values Calc. swapWeight=$swapWeight * $C->{weight_mem}");
		}
	}

	# the node is collect=false and was pingable
	elsif ( !getbool( $catchall_data->{collect} ) and $pingresult == 100 )
	{
		$reach{reachability} = 100;
		$reach{availability} = 100;
		$reach{intfTotal}    = 'U';
		( $reach{responsetime}, $responseWeight ) = weightResponseTime( $reach{responsetime} );
		$reach{health} = ( $reach{reachability} * 0.9 ) + ( $responseWeight * 0.1 );
	}

	# there is a current outage for this node
	elsif ( ( $pingresult == 0 or $snmpresult == 0 ) and $outage eq 'current' )
	{
		$reach{reachability} = "U";
		$reach{availability} = "U";
		$reach{intfTotal}    = 'U';
		$reach{responsetime} = "U";
		$reach{health}       = "U";
		$reach{loss}         = "U";
	}

	# ping is working but SNMP is Down
	elsif ( $pingresult == 100 and $snmpresult == 0 )
	{
		$reach{reachability} = 80;                       # correct ? is up and degraded
		$reach{availability} = $intAvailValueWhenDown;
		$reach{intfTotal}    = 'U';
		$reach{health}       = "U";
	}

	# node is Down
	else
	{
		dbg("Node is Down using availability=$intAvailValueWhenDown");
		$reach{reachability} = 0;
		$reach{availability} = $intAvailValueWhenDown;
		$reach{responsetime} = "U";
		$reach{intfTotal}    = 'U';
		$reach{health}       = 0;
	}

	dbg("Reachability and Metric Stats Summary");
	dbg("collect=$catchall_data->{collect} (Node table)");
	dbg("ping=$pingresult (normalised)");
	dbg("cpuWeight=$cpuWeight (normalised)");
	dbg("memWeight=$memWeight (normalised)");
	dbg("swapWeight=$swapWeight (normalised)") if $swapWeight;
	dbg("intWeight=$intWeight (100 less the actual total interface utilisation)");
	dbg("diskWeight=$diskWeight");
	dbg("responseWeight=$responseWeight (normalised)");

	info("Reachability KPI=$reachabilityHealth/$reachabilityMax");
	info("Availability KPI=$availabilityHealth/$availabilityMax");
	info("Response KPI=$responseHealth/$responseMax");
	info("CPU KPI=$cpuHealth/$cpuMax");
	info("MEM KPI=$memHealth/$memMax");
	info("Int KPI=$intHealth/$intMax");
	info("Disk KPI=$diskHealth/$diskMax") if $diskHealth;
	info("SWAP KPI=$swapHealth/$swapMax") if $swapHealth;

	info("total number of interfaces=$reach{intfTotal}");
	info("total number of interfaces up=$reach{intfUp}");
	info("total number of interfaces collected=$reach{intfCollect}");
	info("total number of interfaces coll. up=$reach{intfColUp}");

	for $index ( sort keys %reach )
	{
		dbg("$index=$reach{$index}");
	}

	$reach{health} = ( $reach{health} > 100 ) ? 100 : $reach{health};
	my %reachVal;
	$reachVal{reachability}{value} = $reach{reachability};
	$reachVal{availability}{value} = $reach{availability};
	$reachVal{responsetime}{value} = $reach{responsetime};
	$reachVal{health}{value}       = $reach{health};

	$reachVal{reachabilityHealth}{value} = $reachabilityHealth;
	$reachVal{availabilityHealth}{value} = $availabilityHealth;
	$reachVal{responseHealth}{value}     = $responseHealth;
	$reachVal{cpuHealth}{value}          = $cpuHealth;
	$reachVal{memHealth}{value}          = $memHealth;
	$reachVal{intHealth}{value}          = $intHealth;
	$reachVal{diskHealth}{value}         = $diskHealth;
	$reachVal{swapHealth}{value}         = $swapHealth;

	$reachVal{loss}{value}          = $reach{loss};
	$reachVal{intfTotal}{value}     = $reach{intfTotal};
	$reachVal{intfUp}{value}        = $reach{intfTotal} eq 'U' ? 'U' : $reach{intfUp};
	$reachVal{intfCollect}{value}   = $reach{intfTotal} eq 'U' ? 'U' : $reach{intfCollect};
	$reachVal{intfColUp}{value}     = $reach{intfTotal} eq 'U' ? 'U' : $reach{intfColUp};
	$reachVal{reachability}{option} = "gauge,0:100";
	$reachVal{availability}{option} = "gauge,0:100";
	### 2014-03-18 keiths, setting maximum responsetime to 30 seconds.
	$reachVal{responsetime}{option} = "gauge,0:30000";
	$reachVal{health}{option}       = "gauge,0:100";

	$reachVal{reachabilityHealth}{option} = "gauge,0:100";
	$reachVal{availabilityHealth}{option} = "gauge,0:100";
	$reachVal{responseHealth}{option}     = "gauge,0:100";
	$reachVal{cpuHealth}{option}          = "gauge,0:100";
	$reachVal{memHealth}{option}          = "gauge,0:100";
	$reachVal{intHealth}{option}          = "gauge,0:100";
	$reachVal{diskHealth}{option}         = "gauge,0:100";
	$reachVal{swapHealth}{option}         = "gauge,0:100";

	$reachVal{loss}{option}        = "gauge,0:100";
	$reachVal{intfTotal}{option}   = "gauge,0:U";
	$reachVal{intfUp}{option}      = "gauge,0:U";
	$reachVal{intfCollect}{option} = "gauge,0:U";
	$reachVal{intfColUp}{option}   = "gauge,0:U";

	# update the rrd or leave it to a caller?
	if ( !$donotupdaterrd )
	{
		my $db = $S->create_update_rrd( data => \%reachVal, type => "health" );    # database name is normally 'reach'
		if ( !$db )
		{
			logMsg( "ERROR updateRRD failed: " . getRRDerror() );
		}
	}
	if ( $catchall_data->{nodeModel} eq 'PingOnly' )
	{
		$S->ndinfo->{graphtype}{health} = "health-ping,response";
	}
	elsif ( $catchall_data->{nodeModel} eq 'ServiceOnly' )
	{
		$S->ndinfo->{graphtype}{health} = "";
	}
	else
	{
		$S->ndinfo->{graphtype}{health} = "health,kpi,response,numintf,polltime";
	}
	info("Finished");

	return \%reachVal;
}

#=========================================================================================

# this generates the data for nmis-interfaces.json,
# NOTE: this should not be required for NMISNG
sub getIntfAllInfo
{
	my $index;
	my $tmpDesc;
	my $intHash;
	my %interfaceInfo;

	### 2013-08-30 keiths, restructured to avoid creating and loading large Interface summaries
	if ( getbool( $C->{disable_interfaces_summary} ) )
	{
		logMsg("getIntfAllInfo disabled with disable_interfaces_summary=$C->{disable_interfaces_summary}");
		return;
	}

	dbg("Starting");

	dbg("Getting Interface Info from all nodes");

	my $nmisng = NMIS::new_nmisng();
	my $node_names = $nmisng->get_node_names();
	# Write a node entry for each node
	foreach my $node_name ( sort @$node_names )
	{
		my $nmisng_node = $nmisng->node( name => $node_name );
		my $configuration = $nmisng_node->configuration;
		if ( getbool( $configuration->{active} ) and getbool( $configuration->{collect} ) )
		{
			my $ids = $nmisng_node->get_inventory_ids(concept => 'interface');
			dbg( "ADD node=$node_name", 3 );
			logMsg("INFO empty interface info file of node $node_name") if(!$ids || @$ids < 1);
			foreach my $id ( @$ids )
			{
				my ($inventory,$error_message) = $nmisng_node->inventory( _id => $id );

				$nmisng->log->error("Failed to get inventory, error_message:$error_message") && next
					if(!$inventory);

				my $data = $inventory->data();
				$tmpDesc = &convertIfName( $data->{ifDescr} );

				$intHash = "$node_name-$tmpDesc";

				dbg( "$node_name $tmpDesc hash=$intHash $data->{ifDescr}", 3 );

				if ( $data->{ifDescr} ne "" )
				{
					dbg( "Add node=$node_name interface=$data->{ifDescr}", 2 );
					my $source = $data;
					my $dest = $interfaceInfo{$intHash} ||= {};

					$dest->{node} = $node_name;
					# TODO: revive this if we still need this function
					# $dest->{sysName} = $info->{system}->{sysName};

					for my $copyme (
						qw(ifIndex ifDescr collect real ifType ifSpeed ifAdminStatus
						ifOperStatus ifLastChange Description display_name portModuleIndex portIndex portDuplex portIfIndex
						portSpantreeFastStart vlanPortVlan portAdminSpeed)
						)
					{
						$dest->{$copyme} = $source->{$copyme};
					}

					my $cnt = 1;
					while ( defined( $source->{"ipAdEntAddr$cnt"} ) )
					{
						for my $copymeprefix (qw(ipAdEntAddr ipAdEntNetMask ipSubnet ipSubnetBits))
						{
							my $copyme = $copymeprefix . $cnt;
							$dest->{$copyme} = $source->{$copyme};
						}
						$cnt++;
					}
				}
			}

		}
	}    # foreach $linkname
	     # Write the interface table out.
	dbg("Writing Interface Info from all nodes");
	writeTable( dir => 'var', name => "nmis-interfaces", data => \%interfaceInfo );
	dbg("Finished");
}

#=========================================================================================

### create very rough outline hash of node information for caching
sub getNodeAllInfo
{
	my %Info;

	dbg("Starting");
	dbg("Getting Info from all nodes");

	my $NT = loadLocalNodeTable();

	# Write a node entry for each  node
	foreach my $node ( sort keys %{$NT} )
	{
		if ( getbool( $NT->{$node}{active} ) )
		{
			my $nodeInfo = loadNodeInfoTable($node);

			$Info{$node}{nodeVendor} = $nodeInfo->{system}{nodeVendor};
			$Info{$node}{nodeModel}  = $nodeInfo->{system}{nodeModel};
			$Info{$node}{nodeType}   = $nodeInfo->{system}{nodeType};
		}
	}

	# write to disk
	writeTable( dir => 'var', name => "nmis-nodeinfo", data => \%Info );
	dbg("Finished");
}

#=========================================================================================

# fixme: deprecated, will be removed once the last customers who're using models
# with this feature have upgraded to 8.5.6.
sub runCustomPlugins
{
	my %args = @_;
	my $S    = $args{sys};
	my $node = $args{node};

	dbg("Starting, node $node");
	foreach my $custom ( keys %{$S->{mdl}{custom}} )
	{
		if ( defined $S->{mdl}{custom}{$custom}{script} and $S->{mdl}{custom}{$custom}{script} ne "" )
		{
			dbg("Found Custom Script $S->{mdl}{custom}{$custom}{script}");

			#Only scripts in /usr/local/nmis8/admin can be run.
			my $exec = "$C->{'<nmis_base>'}/$S->{mdl}{custom}{$custom}{script} node=$node debug=$C->{debug}";
			my $out  = `$exec 2>&1`;
			if ( $out and $C->{debug} )
			{
				dbg($out);
			}
			elsif ($out)
			{
				logMsg($out);
			}
		}
	}
	dbg("Finished");
}

#=========================================================================================

sub weightResponseTime
{
	my $rt             = shift;
	my $responseWeight = 0;

	if ( $rt eq "" )
	{
		$rt             = "U";
		$responseWeight = 0;
	}
	elsif ( $rt !~ /^[0-9]/ )
	{
		$rt             = "U";
		$responseWeight = 0;
	}
	elsif ( $rt == 0 )
	{
		$rt             = 1;
		$responseWeight = 100;
	}
	elsif ( $rt >= 1500 ) { $responseWeight = 0; }
	elsif ( $rt >= 1000 ) { $responseWeight = 10; }
	elsif ( $rt >= 900 )  { $responseWeight = 20; }
	elsif ( $rt >= 800 )  { $responseWeight = 30; }
	elsif ( $rt >= 700 )  { $responseWeight = 40; }
	elsif ( $rt >= 600 )  { $responseWeight = 50; }
	elsif ( $rt >= 500 )  { $responseWeight = 60; }
	elsif ( $rt >= 400 )  { $responseWeight = 70; }
	elsif ( $rt >= 300 )  { $responseWeight = 80; }
	elsif ( $rt >= 200 )  { $responseWeight = 90; }
	elsif ( $rt >= 0 )    { $responseWeight = 100; }
	return ( $rt, $responseWeight );
}

#=========================================================================================

### 2011-12-29 keiths, centralising the copy of the remote files from slaves, so others can just load them.
sub nmisMaster
{
	my %args = @_;

	$C->{master_sleep} = 15 if $C->{master_sleep} eq "";

	if ( getbool( $C->{server_master} ) )
	{
		info("Running NMIS Master Functions");

		if ( $C->{master_sleep} or $sleep )
		{
			my $sleepNow = $C->{master_sleep};
			$sleepNow = $sleep if $sleep;
			info("Master is sleeping $sleepNow seconds (waiting for summary updates on slaves)");
			sleep $sleepNow;
		}

		my $ST = loadServersTable();
		for my $srv ( keys %{$ST} )
		{
			## don't process server localhost for opHA2
			next if $srv eq "localhost";

			info("Master, processing Slave Server $srv, $ST->{$srv}{host}");

			dbg("Get loadnodedetails from $srv");
			getFileFromRemote(
				server => $srv,
				func   => "loadnodedetails",
				group  => $ST->{$srv}{group},
				format => "text",
				file   => getFileName( file => "$C->{'<nmis_var>'}/nmis-${srv}-Nodes" )
			);

			dbg("Get sumnodetable from $srv");
			getFileFromRemote(
				server => $srv,
				func   => "sumnodetable",
				group  => $ST->{$srv}{group},
				format => "text",
				file   => getFileName( file => "$C->{'<nmis_var>'}/nmis-${srv}-nodesum" )
			);

			my @hours = qw(8 16);
			foreach my $hour (@hours)
			{
				my $function = "summary" . $hour . "h";
				dbg("get summary$hour from $srv");
				getFileFromRemote(
					server => $srv,
					func   => "summary$hour",
					group  => $ST->{$srv}{group},
					format => "text",
					file   => getFileName( file => "$C->{'<nmis_var>'}/nmis-$srv-$function" )
				);
			}
		}
	}
}

#=========================================================================================

# preload all summary stats - for metric update and dashboard display.
sub nmisSummary
{
	my %args = @_;

	my $pollTimer = NMIS::Timing->new;

	dbg("Calculating NMIS network stats for cgi cache");
	func::update_operations_stamp( type => "summary", start => $starttime, stop => undef )
		if ( $type eq "summary" );    # not if part of collect

	my $S = Sys->new;

	### 2014-08-28 keiths, configurable metric periods
	my $metricsFirstPeriod
		= defined $C->{'metric_comparison_first_period'} ? $C->{'metric_comparison_first_period'} : "-8 hours";
	my $metricsSecondPeriod
		= defined $C->{'metric_comparison_second_period'} ? $C->{'metric_comparison_second_period'} : "-16 hours";

	summaryCache( sys => $S, file => 'nmis-summary8h', start => $metricsFirstPeriod, end => time() );
	my $k = summaryCache(
		sys   => $S,
		file  => 'nmis-summary16h',
		start => $metricsSecondPeriod,
		end   => $metricsFirstPeriod
	);

	my $NS = getNodeSummary( C => $C );
	my $file = "nmis-nodesum";
	writeTable( dir => 'var', name => $file, data => $NS );
	dbg("Finished calculating NMIS network stats for cgi cache - wrote $k nodes");
	func::update_operations_stamp( type => "summary", start => $starttime, stop => Time::HiRes::time() )
		if ( $type eq "summary" );    # not if part of collect

	if ( defined $C->{log_polling_time} and getbool( $C->{log_polling_time} ) )
	{
		my $polltime = $pollTimer->elapTime();
		logMsg("Poll Time: $polltime");
	}
}

sub summaryCache
{
	my %args        = @_;
	my $S           = $args{sys};
	my $file        = $args{file};
	my $start       = $args{start};
	my $end         = $args{end};
	my %summaryHash = ();
	my $NT          = loadLocalNodeTable();


	foreach my $node ( keys %{$NT} )
	{
		if ( getbool( $NT->{$node}{active} ) )
		{
			$S->init( name => $node, snmp => 'false' );
			my $catchall_data = $S->inventory( concept => 'catchall' )->data_live();

			$summaryHash{$node}{reachable}   = 'NaN';
			$summaryHash{$node}{response}    = 'NaN';
			$summaryHash{$node}{loss}        = 'NaN';
			$summaryHash{$node}{health}      = 'NaN';
			$summaryHash{$node}{available}   = 'NaN';
			$summaryHash{$node}{intfCollect} = 0;
			$summaryHash{$node}{intfColUp}   = 0;
			my $stats;

			if ( $stats = getSummaryStats( sys => $S, type => "health", start => $start, end => $end, index => $node ) )
			{
				%summaryHash = ( %summaryHash, %{$stats} );
			}
			if ( getbool( $catchall_data->{nodedown} ) )
			{
				$summaryHash{$node}{nodedown} = 'true';
			}
			else
			{
				$summaryHash{$node}{nodedown} = 'false';
			}
		}
	}

	writeTable( dir => 'var', name => $file, data => \%summaryHash );

	return ( scalar keys %summaryHash );
}

#=========================================================================================

### Added escalate 0, to allow fast escalation and to implement
### consistent policies for notification.  This also helps to get rid of flapping
### things, ie if escalate0 = 5 then an interface goes down, no alert sent, next
### poll interface goes up and event cancelled!  Downside is a little longer before
### receiving first notification, so it depends on what the support SLA is.

### 11-Nov-11, keiths, update to this, changed the escalation so that through policy you can
### wait for 5 mins or just notify now, so Ecalation0 is 0 seconds, Escalation1 is 300 seconds
### then in Ecalations.xxxx, core devices might notify at Escalation0 while others at Escalation1
sub runEscalate
{
	my %args = @_;

	my $pollTimer = NMIS::Timing->new;

	my $C  = loadConfTable();
	my $NT = loadLocalNodeTable();

	my $nmisng = NMIS::new_nmisng();

	my $outage_time;
	my $planned_outage;
	my $event_hash;
	my %location_data;
	my $time;
	my $escalate;
	my $event_age;
	my $esc_key;
	my $event;
	my $index;
	my $group;
	my $role;
	my $type;
	my $details;
	my @x;
	my $k;
	my $level;
	my $contact;
	my $target;
	my $field;
	my %keyhash;
	my $ifDescr;
	my %msgTable;
	my $serial    = 0;
	my $serial_ns = 0;
	my %seen;


	dbg("Starting");
	func::update_operations_stamp( type => "escalate", start => $starttime, stop => undef )
		if ( $type eq "escalate" );    # not if part of collect
	                                   # load Contacts table
	my $CT = loadContactsTable();

	# load the escalation policy table
	my $EST = loadEscalationsTable();

	### 2013-08-07 keiths, taking to long when MANY interfaces e.g. > 200,000
	# load the interface file to later check interface collect status.
	#my $II = loadInterfaceInfo();

	my $LocationsTable = loadLocationsTable();

	### keiths, work around for extra tables.
	my $ServiceStatusTable;
	my $useServiceStatusTable = 0;
	if ( tableExists('ServiceStatus') )
	{
		$ServiceStatusTable    = loadGenericTable('ServiceStatus');
		$useServiceStatusTable = 1;
	}

	my $BusinessServicesTable;
	my $useBusinessServicesTable = 0;
	if ( tableExists('BusinessServices') )
	{
		$BusinessServicesTable    = loadGenericTable('BusinessServices');
		$useBusinessServicesTable = 1;
	}

	# the events configuration table, controls active/notify/logging for each known event
	my $events_config = loadTable( dir => 'conf', name => 'Events' )
		;    # cannot use loadGenericTable as that checks and clashes with db_events_sql

	# add a full format time string for emails and message notifications
	# pull the system timezone and then the local time
	my $msgtime = get_localtime();

	# first load all non-historic events for all nodes
	my %allevents = loadAllEvents;

	# then send UP events to all those contacts to be notified as part of the escalation procedure
	# this loop skips ALL marked-as-current events!
	# current flag in event means: DO NOT TOUCH IN ESCALATE, STILL ALIVE AND ACTIVE
	# we might rename that transition t/f, and have this function handle only the ones with transition true.
	my @mustupnotify = grep( !getbool( $allevents{$_}->{current} ), keys %allevents );
	for my $eventkey (@mustupnotify)
	{
		my $thisevent = $allevents{$eventkey};

		# if the event is configured for no notify, do nothing
		my $thisevent_control = $events_config->{$thisevent->{event}}
			|| {Log => "true", Notify => "true", Status => "true"};

		# in case of Notify being off for this event, we don't have to check/walk/handle any notify fields at all
		# as we're deleting the record after the loop anyway.
		if ( getbool( $thisevent_control->{Notify} ) )
		{
			foreach my $field ( split( ',', $thisevent->{notify} ) )    # field = type:contact
			{
				$target = "";
				my @x    = split /:/, $field;
				my $type = shift @x;                                    # netsend, email, or pager ?
				dbg("Escalation type=$type contact=$contact");

				if ( $type =~ /email|ccopy|pager/ )
				{
					foreach $contact (@x)
					{
						if ( exists $CT->{$contact} )
						{
							if ( dutyTime( $CT, $contact ) )
							{                                           # do we have a valid dutytime ??
								if ( $type eq "pager" )
								{
									$target = $target ? $target . "," . $CT->{$contact}{Pager} : $CT->{$contact}{Pager};
								}
								else
								{
									$target = $target ? $target . "," . $CT->{$contact}{Email} : $CT->{$contact}{Email};
								}
							}
						}
						else
						{
							dbg("Contact $contact not found in Contacts table");
						}
					}    #foreach

# no email targets found, and if default contact not found, assume we are not covering 24hr dutytime in this slot, so no mail.
# maybe the next levelx escalation field will fill in the gap
					if ( !$target )
					{
						if ( $type eq "pager" )
						{
							$target = $CT->{default}{Pager};
						}
						else
						{
							$target = $CT->{default}{Email};
						}
						dbg("No $type contact matched (maybe check DutyTime and TimeZone?) - looking for default contact $target"
						);
					}

					if ($target)
					{
						foreach my $trgt ( split /,/, $target )
						{
							my $message;
							my $priority;
							if ( $type eq "pager" )
							{
								$msgTable{$type}{$trgt}{$serial_ns}{message}
									= "NMIS: UP Notify $thisevent->{node} Normal $thisevent->{event} $thisevent->{element}";
								$serial_ns++;
							}
							else
							{
								if ( $type eq "ccopy" )
								{
									$message  = "FOR INFORMATION ONLY\n";
									$priority = &eventToSMTPPri("Normal");
								}
								else
								{
									$priority = &eventToSMTPPri( $thisevent->{level} );
								}
								$event_age = convertSecsHours( time - $thisevent->{startdate} );

								$message
									.= "Node:\t$thisevent->{node}\nUP Event Notification\nEvent Elapsed Time:\t$event_age\nEvent:\t$thisevent->{event}\nElement:\t$thisevent->{element}\nDetails:\t$thisevent->{details}\n\n";

								if ( getbool( $C->{mail_combine} ) )
								{
									$msgTable{$type}{$trgt}{$serial}{count}++;
									$msgTable{$type}{$trgt}{$serial}{subject}
										= "NMIS Escalation Message, contains $msgTable{$type}{$trgt}{$serial}{count} message(s), $msgtime";
									$msgTable{$type}{$trgt}{$serial}{message} .= $message;
									if ( $priority gt $msgTable{$type}{$trgt}{$serial}{priority} )
									{
										$msgTable{$type}{$trgt}{$serial}{priority} = $priority;
									}
								}
								else
								{
									$msgTable{$type}{$trgt}{$serial}{subject}
										= "$thisevent->{node} $thisevent->{event} - $thisevent->{element} - $thisevent->{details} at $msgtime";
									$msgTable{$type}{$trgt}{$serial}{message}  = $message;
									$msgTable{$type}{$trgt}{$serial}{priority} = $priority;
									$msgTable{$type}{$trgt}{$serial}{count}    = 1;
									$serial++;
								}
							}
						}

						# log the meta event, ONLY if both Log (and Notify) are enabled
						logEvent(
							node    => $thisevent->{node},
							event   => "$type to $target UP Notify",
							level   => "Normal",
							element => $thisevent->{element},
							details => $thisevent->{details}
						) if ( getbool( $thisevent_control->{Log} ) );

						dbg("Escalation $type UP Notification node=$thisevent->{node} target=$target level=$thisevent->{level} event=$thisevent->{event} element=$thisevent->{element} details=$thisevent->{details} group=$NT->{$thisevent->{node}}{group}"
						);
					}
				}    # end email,ccopy,pager
				     # now the netsends
				elsif ( $type eq "netsend" )
				{
					my $message
						= "UP Event Notification $thisevent->{node} Normal $thisevent->{event} $thisevent->{element} $thisevent->{details} at $msgtime";
					foreach my $trgt (@x)
					{
						$msgTable{$type}{$trgt}{$serial_ns}{message} = $message;
						$serial_ns++;
						dbg("NetSend $message to $trgt");

						# log the meta event, ONLY if both Log (and Notify) are enabled
						logEvent(
							node    => $thisevent->{node},
							event   => "NetSend $message to $trgt UP Notify",
							level   => "Normal",
							element => $thisevent->{element},
							details => $thisevent->{details}
						) if ( getbool( $thisevent_control->{Log} ) );
					}    #foreach
				}    # end netsend
				elsif ( $type eq "syslog" )
				{
					if ( getbool( $C->{syslog_use_escalation} ) )    # syslog action
					{
						my $timenow = time();
						my $message
							= "NMIS_Event::$C->{server_name}::$timenow,$thisevent->{node},$thisevent->{event},$thisevent->{level},$thisevent->{element},$thisevent->{details}";
						my $priority = eventToSyslog( $thisevent->{level} );

						foreach my $trgt (@x)
						{
							$msgTable{$type}{$trgt}{$serial_ns}{message}  = $message;
							$msgTable{$type}{$trgt}{$serial_ns}{priority} = $priority;
							$serial_ns++;
							dbg("syslog $message");
						}    #foreach
					}
				}    # end syslog
				elsif ( $type eq "json" )
				{
					# log the event as json file, AND save those updated bits back into the
					# soon-to-be-deleted/archived event record.
					my $node = $NT->{$thisevent->{node}};
					$thisevent->{nmis_server} = $C->{server_name};
					$thisevent->{customer}    = $node->{customer};
					$thisevent->{location}    = $LocationsTable->{$node->{location}}{Location};
					$thisevent->{geocode}     = $LocationsTable->{$node->{location}}{Geocode};

					if ($useServiceStatusTable)
					{
						$thisevent->{serviceStatus}  = $ServiceStatusTable->{$node->{serviceStatus}}{serviceStatus};
						$thisevent->{statusPriority} = $ServiceStatusTable->{$node->{serviceStatus}}{statusPriority};
					}

					if ($useBusinessServicesTable)
					{
						$thisevent->{businessService}
							= $BusinessServicesTable->{$node->{businessService}}{businessService};
						$thisevent->{businessPriority}
							= $BusinessServicesTable->{$node->{businessService}}{businessPriority};
					}

					# Copy the fields from nodes to the event
					my @nodeFields = split( ",", $C->{'json_node_fields'} );
					foreach my $field (@nodeFields)
					{
						$thisevent->{$field} = $node->{$field};
					}

					logJsonEvent( event => $thisevent, dir => $C->{'json_logs'} );

					# may sound silly to update-then-archive but i'd rather have the historic event record contain
					# the full story
					if ( my $err = eventUpdate( event => $thisevent ) )
					{
						logMsg("ERROR $err");
					}
				}    # end json
				     # any custom notification methods?
				else
				{
					if ( checkPerlLib("Notify::$type") )
					{
						dbg("Notify::$type $contact");

						my $timenow = time();
						my $datenow = returnDateStamp();
						my $message
							= "$datenow: $thisevent->{node}, $thisevent->{event}, $thisevent->{level}, $thisevent->{element}, $thisevent->{details}";
						foreach $contact (@x)
						{
							if ( exists $CT->{$contact} )
							{
								if ( dutyTime( $CT, $contact ) )
								{    # do we have a valid dutytime ??
									    # check if UpNotify is true, and save with this event
									    # and send all the up event notifies when the event is cleared.
									if ( getbool( $EST->{$esc_key}{UpNotify} )
										and $thisevent->{event} =~ /$C->{upnotify_stateful_events}/i )
									{
										my $ct = "$type:$contact";
										my @l = split( ',', $thisevent->{notify} );
										if ( not grep { $_ eq $ct } @l )
										{
											push @l, $ct;
											$thisevent->{notify}
												= join( ',', @l );   # note: updated only for msgtable below, NOT saved!
										}
									}

									#$serial
									$msgTable{$type}{$contact}{$serial_ns}{message} = $message;
									$msgTable{$type}{$contact}{$serial_ns}{contact} = $CT->{$contact};
									$msgTable{$type}{$contact}{$serial_ns}{event}   = $thisevent;
									$serial_ns++;
								}
							}
							else
							{
								dbg("Contact $contact not found in Contacts table");
							}
						}
					}
					else
					{
						dbg("ERROR runEscalate problem with escalation target unknown at level$thisevent->{escalate} $level type=$type"
						);
					}
				}
			}
		}

		# now remove this event
		if ( my $err = eventDelete( event => $thisevent ) )
		{
			logMsg("ERROR $err");
		}
		delete $allevents{$eventkey};    # ditch the removed event in the in-mem snapshot, too.
	}

	#===========================================
	my $stateless_event_dampening = $C->{stateless_event_dampening} || 900;

	# now handle the actual escalations; only events marked-as-current are left now.
LABEL_ESC:
	for my $eventkey ( keys %allevents )
	{
		my $thisevent  = $allevents{$eventkey};
		my $mustupdate = undef;                   # live changes to thisevent are ok, but saved back ONLY if this is set
		dbg("processing event $eventkey");

		# checking if event is stateless and dampen time has passed.
		if ( getbool( $thisevent->{stateless} ) and time() > $thisevent->{startdate} + $stateless_event_dampening )
		{
			# yep, remove the event completely.
			dbg("stateless event $thisevent->{event} has exceeded dampening time of $stateless_event_dampening seconds."
			);
			eventDelete( event => $thisevent );
		}

		# set event control to policy or default=enabled.
		my $thisevent_control = $events_config->{$thisevent->{event}}
			|| {Log => "true", Notify => "true", Status => "true"};

		my $nd = $thisevent->{node};

		# lets start with checking that we have a valid node - the node may have been deleted.
		# note: loadAllEvents() doesn't return events for vanished nodes (but for inactive ones it does)
		if ( !$NT->{$nd} or getbool( $NT->{$nd}{active}, "invert" ) )
		{
			if (    getbool( $thisevent_control->{Log} )
				and getbool( $thisevent_control->{Notify} ) )    # meta-events are subject to both Notify and Log
			{
				logEvent(
					node    => $nd,
					event   => "Deleted Event: $thisevent->{event}",
					level   => $thisevent->{level},
					element => $thisevent->{element},
					details => $thisevent->{details}
				);

				my $timenow = time();
				my $message
					= "NMIS_Event::$C->{server_name}::$timenow,$thisevent->{node},Deleted Event: $thisevent->{event},$thisevent->{level},$thisevent->{element},$thisevent->{details}";
				my $priority = eventToSyslog( $thisevent->{level} );
				sendSyslog(
					server_string => $C->{syslog_server},
					facility      => $C->{syslog_facility},
					message       => $message,
					priority      => $priority
				);
			}

			logMsg("INFO ($nd) Node not active, deleted Event=$thisevent->{event} Element=$thisevent->{element}");
			eventDelete( event => $thisevent );

			next LABEL_ESC;
		}

		### 2013-08-07 keiths, taking too long when MANY interfaces e.g. > 200,000
		if (    $thisevent->{event} =~ /interface/i
			and $thisevent->{event} !~ /proactive/i )
		{
			### load the interface information and check the collect status.
			my $S = Sys->new;    # node object
			if ( ( $S->init( name => $nd, snmp => 'false' ) ) )
			{                    # get cached info of node only
				my $IFD = $S->ifDescrInfo();    # interface info indexed by ifDescr
				if ( !getbool( $IFD->{$thisevent->{element}}{collect} ) )
				{
					# meta events are subject to both Log and Notify controls
					if ( getbool( $thisevent_control->{Log} ) and getbool( $thisevent_control->{Notify} ) )
					{
						logEvent(
							node    => $thisevent->{node},
							event   => "Deleted Event: $thisevent->{event}",
							level   => $thisevent->{level},
							element => " no matching interface or no collect Element=$thisevent->{element}"
						);
					}
					logMsg(
						"INFO ($thisevent->{node}) Interface not active, deleted Event=$thisevent->{event} Element=$thisevent->{element}"
					);

					eventDelete( event => $thisevent );
					next LABEL_ESC;
				}
			}
		}

		# if an planned outage is in force, keep writing the start time of any unack event to the current start time
		# so when the outage expires, and the event is still current, we escalate as if the event had just occured
		my ( $outage, undef ) = outageCheck( node => $thisevent->{node}, time => time() );
		dbg("Outage for $thisevent->{node} is $outage");
		if ( $outage eq "current" and getbool( $thisevent->{ack}, "invert" ) )
		{
			$thisevent->{startdate} = time();
			if ( my $err = eventUpdate( event => $thisevent ) )
			{
				logMsg("ERROR $err");
			}
		}

		# set the current outage time
		$outage_time = time() - $thisevent->{startdate};

		# if we are to escalate, this event must not be part of a planned outage and un-ack.
		if ( $outage ne "current" and getbool( $thisevent->{ack}, "invert" ) )
		{
			# we have list of nodes that this node depends on in $NT->{$runnode}{depend}
			# if any of those have a current Node Down alarm, then lets just move on with a debug message
			# should we log that we have done this - maybe not....

			if ( $NT->{$thisevent->{node}}{depend} ne '' )
			{
				foreach my $node_depend ( split /,/, $NT->{$thisevent->{node}}{depend} )
				{
					next if $node_depend eq "N/A";                 # default setting
					next if $node_depend eq $thisevent->{node};    # remove the catch22 of self dependancy.
					                                               #only do dependancy if node is active.
					if ( defined $NT->{$node_depend}{active} and getbool( $NT->{$node_depend}{active} ) )
					{
						if ( my $event_exists = eventExist( $node_depend, "Node Down", undef ) )
						{
							my $erec = eventLoad( filename => $event_exists ) if ($event_exists);
							if ( ref($erec) eq "HASH" and $erec->{current} )
							{
								dbg("NOT escalating $thisevent->{node} $thisevent->{event} as dependant $node_depend is reported as down"
								);
								next LABEL_ESC;
							}
						}
					}
				}
			}

			undef %keyhash;    # clear this every loop
			$escalate = $thisevent->{escalate};    # save this as a flag

			# now depending on the event escalate the event up a level or so depending on how long it has been active
			# now would be the time to notify as to the event. node down every 15 minutes, interface down every 4 hours?
			# maybe a deccreasing run 15,30,60,2,4,etc
			# proactive events would be escalated daily
			# when escalation hits 10 they could auto delete?
			# core, distrib and access could escalate at different rates.

			# note - all sent to lowercase here to get a match
			# my $NI = loadNodeInfoTable( $thisevent->{node}, suppress_errors => 1 );

			my $nmisng_node = $nmisng->node( name => $thisevent->{node} );
			my ($catchall_inventory,$error_message) = $nmisng_node->inventory( concept => "catchall" );
			$nmisng->log->error("Failed to get catchall inventory for node:$thisevent->{node}, error_message:$error_message") && next
				if(!$catchall_inventory);
			# in this case we have no guarantee that we have catchall and if we don't creating it is pointless.
			my $catchall_data = $catchall_inventory->data_live();
			$group = lc( $catchall_data->{group} );
			$role  = lc( $catchall_data->{roleType} );
			$type  = lc( $catchall_data->{nodeType} );
			$event = lc( $thisevent->{event} );

			dbg("looking for Event to Escalation Table match for Event[ Node:$thisevent->{node} Event:$event Element:$thisevent->{element} ]"
			);
			dbg("and node values node=$thisevent->{node} group=$group role=$role type=$type");

			# Escalation_Key=Group:Role:Type:Event
			my @keylist = (
				$group . "_" . $role . "_" . $type . "_" . $event,
				$group . "_" . $role . "_" . $type . "_" . "default",
				$group . "_" . $role . "_" . "default" . "_" . $event,
				$group . "_" . $role . "_" . "default" . "_" . "default",
				$group . "_" . "default" . "_" . $type . "_" . $event,
				$group . "_" . "default" . "_" . $type . "_" . "default",
				$group . "_" . "default" . "_" . "default" . "_" . $event,
				$group . "_" . "default" . "_" . "default" . "_" . "default",
				"default" . "_" . $role . "_" . $type . "_" . $event,
				"default" . "_" . $role . "_" . $type . "_" . "default",
				"default" . "_" . $role . "_" . "default" . "_" . $event,
				"default" . "_" . $role . "_" . "default" . "_" . "default",
				"default" . "_" . "default" . "_" . $type . "_" . $event,
				"default" . "_" . "default" . "_" . $type . "_" . "default",
				"default" . "_" . "default" . "_" . "default" . "_" . $event,
				"default" . "_" . "default" . "_" . "default" . "_" . "default"
			);

			# lets allow all possible keys to match !
			# so one event could match two or more escalation rules
			# can have specific notifies to one group, and a 'catch all' to manager for example.

			foreach my $klst (@keylist)
			{
				foreach my $esc ( keys %{$EST} )
				{
					my $esc_short = lc "$EST->{$esc}{Group}_$EST->{$esc}{Role}_$EST->{$esc}{Type}_$EST->{$esc}{Event}";

					$EST->{$esc}{Event_Node} = ( $EST->{$esc}{Event_Node} eq '' ) ? '.*' : $EST->{$esc}{Event_Node};
					$EST->{$esc}{Event_Element}
						= ( $EST->{$esc}{Event_Element} eq '' ) ? '.*' : $EST->{$esc}{Event_Element};
					$EST->{$esc}{Event_Node} =~ s;/;;g;
					$EST->{$esc}{Event_Element} =~ s;/;\\/;g;
					if (    $klst eq $esc_short
						and $thisevent->{node} =~ /$EST->{$esc}{Event_Node}/i
						and $thisevent->{element} =~ /$EST->{$esc}{Event_Element}/i )
					{
						$keyhash{$esc} = $klst;
						dbg("match found for escalation key=$esc");
					}
					else
					{
						#dbg("no match found for escalation key=$esc, esc_short=$esc_short");
					}
				}
			}

			my $cnt_hash = keys %keyhash;
			dbg("$cnt_hash match(es) found for $thisevent->{node}");

			foreach $esc_key ( keys %keyhash )
			{
				dbg("Matched Escalation Table Group:$EST->{$esc_key}{Group} Role:$EST->{$esc_key}{Role} Type:$EST->{$esc_key}{Type} Event:$EST->{$esc_key}{Event} Event_Node:$EST->{$esc_key}{Event_Node} Event_Element:$EST->{$esc_key}{Event_Element}"
				);
				dbg("Pre Escalation : $thisevent->{node} Event $thisevent->{event} is $outage_time seconds old escalation is $thisevent->{escalate}"
				);

				# default escalation for events
				# 28 apr 2003 moved times to nmis.conf
				for my $esclevel ( reverse( 0 .. 10 ) )
				{
					if ( $outage_time >= $C->{"escalate$esclevel"} )
					{
						$mustupdate = 1 if ( $thisevent->{escalate} != $esclevel );    # if level has changed
						$thisevent->{escalate} = $esclevel;
						last;
					}
				}

				dbg("Post Escalation: $thisevent->{node} Event $thisevent->{event} is $outage_time seconds old, escalation is $thisevent->{escalate}"
				);
				if ( $C->{debug} and $escalate == $thisevent->{escalate} )
				{
					my $level = "Level" . ( $thisevent->{escalate} + 1 );
					dbg("Next Notification Target would be $level");
					dbg( "Contact: " . $EST->{$esc_key}{$level} );
				}

				# send a new email message as the escalation again.
				# ehg 25oct02 added win32 netsend message type (requires SAMBA on this host)
				if ( $escalate != $thisevent->{escalate} )
				{
					$event_age = convertSecsHours( time - $thisevent->{startdate} );
					$time      = &returnDateStamp;

					# get the string of type email:contact1:contact2,netsend:contact1:contact2,\
					# pager:contact1:contact2,email:sysContact
					$level = lc( $EST->{$esc_key}{'Level' . $thisevent->{escalate}} );

					if ( $level ne "" )
					{
						# Now we have a string, check for multiple notify types
						foreach $field ( split ",", $level )
						{
							$target = "";
							@x      = split /:/, lc $field;
							$type   = shift @x;               # first entry is email, ccopy, netsend or pager

							dbg("Escalation type=$type");

							if ( $type =~ /email|ccopy|pager/ )
							{
								foreach $contact (@x)
								{
									my $contactLevelSend = 0;
									my $contactDutyTime  = 0;

									# if sysContact, use device syscontact as key into the contacts table hash
									if ( $contact eq "syscontact" )
									{
										if ( $catchall_data->{sysContact} ne '' )
										{
											$contact = lc $catchall_data->{sysContact};
											dbg("Using node $thisevent->{node} sysContact $catchall_data->{sysContact}");
										}
										else
										{
											$contact = 'default';
										}
									}

									### better handling of upnotify for certain notification types.
									if ( $type !~ /email|pager/ )
									{
										# check if UpNotify is true, and save with this event
										# and send all the up event notifies when the event is cleared.
										if (    getbool( $EST->{$esc_key}{UpNotify} )
											and $thisevent->{event} =~ /$C->{upnotify_stateful_events}/i
											and getbool( $thisevent_control->{Notify} ) )
										{
											my $ct = "$type:$contact";
											my @l = split( ',', $thisevent->{notify} );
											if ( not grep { $_ eq $ct } @l )
											{
												push @l, $ct;
												$thisevent->{notify} = join( ',', @l );
												$mustupdate = 1;
											}
										}
									}

									if ( exists $CT->{$contact} )
									{
										if ( dutyTime( $CT, $contact ) )
										{    # do we have a valid dutytime ??
											$contactDutyTime = 1;

											# Duty Time is OK check level match
											if ( $CT->{$contact}{Level} eq "" )
											{
												dbg("SEND Contact $contact no filtering by Level defined");
												$contactLevelSend = 1;
											}
											elsif ( $thisevent->{level} =~ /$CT->{$contact}{Level}/i )
											{
												dbg("SEND Contact $contact filtering by Level: $CT->{$contact}{Level}, event level is $thisevent->{level}"
												);
												$contactLevelSend = 1;
											}
											elsif ( $thisevent->{level} !~ /$CT->{$contact}{Level}/i )
											{
												dbg("STOP Contact $contact filtering by Level: $CT->{$contact}{Level}, event level is $thisevent->{level}"
												);
												$contactLevelSend = 0;
											}
										}

										if ( $contactDutyTime and $contactLevelSend )
										{
											if ( $type eq "pager" )
											{
												$target
													= $target
													? $target . "," . $CT->{$contact}{Pager}
													: $CT->{$contact}{Pager};
											}
											else
											{
												$target
													= $target
													? $target . "," . $CT->{$contact}{Email}
													: $CT->{$contact}{Email};
											}

											# check if UpNotify is true, and save with this event
											# and send all the up event notifies when the event is cleared.
											if (    getbool( $EST->{$esc_key}{UpNotify} )
												and $thisevent->{event} =~ /$C->{upnotify_stateful_events}/i
												and getbool( $thisevent_control->{Notify} ) )
											{
												my $ct = "$type:$contact";
												my @l = split( ',', $thisevent->{notify} );
												if ( not grep { $_ eq $ct } @l )
												{
													push @l, $ct;
													$thisevent->{notify} = join( ',', @l );
													$mustupdate = 1;
												}
											}
										}
										else
										{
											dbg("STOP Contact duty time: $contactDutyTime, contact level: $contactLevelSend"
											);
										}
									}
									else
									{
										dbg("Contact $contact not found in Contacts table");
									}
								}    #foreach

								# no email targets found, and if default contact not found, assume we are not
								# covering 24hr dutytime in this slot, so no mail.
								# maybe the next levelx escalation field will fill in the gap
								if ( !$target )
								{
									if ( $type eq "pager" )
									{
										$target = $CT->{default}{Pager};
									}
									else
									{
										$target = $CT->{default}{Email};
									}
									dbg("No $type contact matched (maybe check DutyTime and TimeZone?) - looking for default contact $target"
									);
								}
								else    # have target
								{
									foreach my $trgt ( split /,/, $target )
									{
										my $message;
										my $priority;
										if ( $type eq "pager" )
										{
											if ( getbool( $thisevent_control->{Notify} ) )
											{
												$msgTable{$type}{$trgt}{$serial_ns}{message}
													= "NMIS: Esc. $thisevent->{escalate} $event_age $thisevent->{node} $thisevent->{level} $thisevent->{event} $thisevent->{details}";
												$serial_ns++;
											}
										}
										else
										{
											if ( $type eq "ccopy" )
											{
												$message  = "FOR INFORMATION ONLY\n";
												$priority = &eventToSMTPPri("Normal");
											}
											else
											{
												$priority = &eventToSMTPPri( $thisevent->{level} );
											}

											###2013-10-08 arturom, keiths, Added link to interface name if interface event.
											$C->{nmis_host_protocol} = "http" if $C->{nmis_host_protocol} eq "";
											$message
												.= "Node:\t$thisevent->{node}\nNotification at Level$thisevent->{escalate}\nEvent Elapsed Time:\t$event_age\nSeverity:\t$thisevent->{level}\nEvent:\t$thisevent->{event}\nElement:\t$thisevent->{element}\nDetails:\t$thisevent->{details}\nLink to Node: $C->{nmis_host_protocol}://$C->{nmis_host}$C->{network}?act=network_node_view&widget=false&node=$thisevent->{node}\n";
											if ( $thisevent->{event} =~ /Interface/ )
											{
												my $ifIndex = undef;
												my $S       = Sys->new;    # node object
												if ( ( $S->init( name => $thisevent->{node}, snmp => 'false' ) ) )
												{                          # get cached info of node only
													my $IFD = $S->ifDescrInfo();    # interface info indexed by ifDescr
													if ( getbool( $IFD->{$thisevent->{element}}{collect} ) )
													{
														$ifIndex = $IFD->{$thisevent->{element}}{ifIndex};
														$message
															.= "Link to Interface:\t$C->{nmis_host_protocol}://$C->{nmis_host}$C->{network}?act=network_interface_view&widget=false&node=$thisevent->{node}&intf=$ifIndex\n";
													}
												}
											}
											$message .= "\n";

											if ( getbool( $thisevent_control->{Notify} ) )
											{
												if ( getbool( $C->{mail_combine} ) )
												{
													$msgTable{$type}{$trgt}{$serial}{count}++;
													$msgTable{$type}{$trgt}{$serial}{subject}
														= "NMIS Escalation Message, contains $msgTable{$type}{$trgt}{$serial}{count} message(s), $msgtime";
													$msgTable{$type}{$trgt}{$serial}{message} .= $message;
													if ( $priority gt $msgTable{$type}{$trgt}{$serial}{priority} )
													{
														$msgTable{$type}{$trgt}{$serial}{priority} = $priority;
													}
												}
												else
												{
													$msgTable{$type}{$trgt}{$serial}{subject}
														= "$thisevent->{node} $thisevent->{event} - $thisevent->{element} - $thisevent->{details} at $msgtime";
													$msgTable{$type}{$trgt}{$serial}{message}  = $message;
													$msgTable{$type}{$trgt}{$serial}{priority} = $priority;
													$msgTable{$type}{$trgt}{$serial}{count}    = 1;
													$serial++;
												}
											}
										}
									}

									# meta-events are subject to Notify and Log
									logEvent(
										node    => $thisevent->{node},
										event   => "$type to $target Esc$thisevent->{escalate} $thisevent->{event}",
										level   => $thisevent->{level},
										element => $thisevent->{element},
										details => $thisevent->{details}
										)
										if (getbool( $thisevent_control->{Notify} )
										and getbool( $thisevent_control->{Log} ) );

									dbg("Escalation $type Notification node=$thisevent->{node} target=$target level=$thisevent->{level} event=$thisevent->{event} element=$thisevent->{element} details=$thisevent->{details} group=$NT->{$thisevent->{node}}{group}"
									);
								}    # if $target
							}    # end email,ccopy,pager

							# now the netsends
							elsif ( $type eq "netsend" )
							{
								if ( getbool( $thisevent_control->{Notify} ) )
								{
									my $message
										= "Escalation $thisevent->{escalate} $thisevent->{node} $thisevent->{level} $thisevent->{event} $thisevent->{element} $thisevent->{details} at $msgtime";
									foreach my $trgt (@x)
									{
										$msgTable{$type}{$trgt}{$serial_ns}{message} = $message;
										$serial_ns++;
										dbg("NetSend $message to $trgt");

										# meta-events are subject to both
										logEvent(
											node    => $thisevent->{node},
											event   => "NetSend $message to $trgt $thisevent->{event}",
											level   => $thisevent->{level},
											element => $thisevent->{element},
											details => $thisevent->{details}
										) if ( getbool( $thisevent_control->{Log} ) );
									}    #foreach
								}
							}    # end netsend
							elsif ( $type eq "syslog" )
							{
								# check if UpNotify is true, and save with this event
								# and send all the up event notifies when the event is cleared.
								if (    getbool( $EST->{$esc_key}{UpNotify} )
									and $thisevent->{event} =~ /$C->{upnotify_stateful_events}/i
									and getbool( $thisevent_control->{Notify} ) )
								{
									my $ct = "$type:server";
									my @l = split( ',', $thisevent->{notify} );
									if ( not grep { $_ eq $ct } @l )
									{
										push @l, $ct;
										$thisevent->{notify} = join( ',', @l );
										$mustupdate = 1;
									}
								}

								if ( getbool( $thisevent_control->{Notify} ) )
								{
									my $timenow = time();
									my $message
										= "NMIS_Event::$C->{server_name}::$timenow,$thisevent->{node},$thisevent->{event},$thisevent->{level},$thisevent->{element},$thisevent->{details}";
									my $priority = eventToSyslog( $thisevent->{level} );
									if ( getbool( $C->{syslog_use_escalation} ) )
									{
										foreach my $trgt (@x)
										{
											$msgTable{$type}{$trgt}{$serial_ns}{message} = $message;
											$msgTable{$type}{$trgt}{$serial}{priority}   = $priority;
											$serial_ns++;
											dbg("syslog $message");
										}    #foreach
									}
								}
							}    # end syslog
							elsif ( $type eq "json" )
							{
								if (    getbool( $EST->{$esc_key}{UpNotify} )
									and $thisevent->{event} =~ /$C->{upnotify_stateful_events}/i
									and getbool( $thisevent_control->{Notify} ) )
								{
									my $ct = "$type:server";
									my @l = split( ',', $thisevent->{notify} );
									if ( not grep { $_ eq $ct } @l )
									{
										push @l, $ct;
										$thisevent->{notify} = join( ',', @l );
										$mustupdate = 1;
									}
								}

								# amend the event - attention: this changes the live event,
								# and will be saved back!
								$mustupdate = 1;
								my $node = $NT->{$thisevent->{node}};
								$thisevent->{nmis_server} = $C->{server_name};
								$thisevent->{customer}    = $node->{customer};
								$thisevent->{location}    = $LocationsTable->{$node->{location}}{Location};
								$thisevent->{geocode}     = $LocationsTable->{$node->{location}}{Geocode};

								if ($useServiceStatusTable)
								{
									$thisevent->{serviceStatus}
										= $ServiceStatusTable->{$node->{serviceStatus}}{serviceStatus};
									$thisevent->{statusPriority}
										= $ServiceStatusTable->{$node->{serviceStatus}}{statusPriority};
								}

								if ($useBusinessServicesTable)
								{
									$thisevent->{businessService}
										= $BusinessServicesTable->{$node->{businessService}}{businessService};
									$thisevent->{businessPriority}
										= $BusinessServicesTable->{$node->{businessService}}{businessPriority};
								}

								# Copy the fields from nodes to the event
								my @nodeFields = split( ",", $C->{'json_node_fields'} );
								foreach my $field (@nodeFields)
								{
									$thisevent->{$field} = $node->{$field};
								}

								logJsonEvent( event => $thisevent, dir => $C->{'json_logs'} )
									if ( getbool( $thisevent_control->{Notify} ) );
							}    # end json
							elsif ( getbool( $thisevent_control->{Notify} ) )
							{
								if ( checkPerlLib("Notify::$type") )
								{
									dbg("Notify::$type $contact");
									my $timenow = time();
									my $datenow = returnDateStamp();
									my $message
										= "$datenow: $thisevent->{node}, $thisevent->{event}, $thisevent->{level}, $thisevent->{element}, $thisevent->{details}";
									foreach $contact (@x)
									{
										if ( exists $CT->{$contact} )
										{
											if ( dutyTime( $CT, $contact ) )
											{    # do we have a valid dutytime ??
												    # check if UpNotify is true, and save with this event
												    # and send all the up event notifies when the event is cleared.
												if ( getbool( $EST->{$esc_key}{UpNotify} )
													and $thisevent->{event} =~ /$C->{upnotify_stateful_events}/i )
												{
													my $ct = "$type:$contact";
													my @l = split( ',', $thisevent->{notify} );
													if ( not grep { $_ eq $ct } @l )
													{
														push @l, $ct;
														$thisevent->{notify} = join( ',', @l );    # fudged up
														$mustupdate = 1;
													}
												}

												#$serial
												$msgTable{$type}{$contact}{$serial_ns}{message} = $message;
												$msgTable{$type}{$contact}{$serial_ns}{contact} = $CT->{$contact};
												$msgTable{$type}{$contact}{$serial_ns}{event}   = $thisevent;
												$serial_ns++;
											}
										}
										else
										{
											dbg("Contact $contact not found in Contacts table");
										}
									}
								}
								else
								{
									dbg("ERROR runEscalate problem with escalation target unknown at level$thisevent->{escalate} $level type=$type"
									);
								}
							}
						}    # foreach field
					}    # endif $level
				}    # if escalate
			}    # foreach esc_key
		}    # end of outage check

# now we're done with this event, let's update it if we have to - and if nobody has deleted the event since the start of this update run (as we're not locking this globally) - eventkey is the full filename
		if ( $mustupdate && -f $eventkey )
		{
			if ( my $err = eventUpdate( event => $thisevent ) )
			{
				logMsg("ERROR $err");
			}
		}
	}

	# Cologne, send the messages now
	sendMSG( data => \%msgTable );
	dbg("Finished");
	if ( defined $C->{log_polling_time} and getbool( $C->{log_polling_time} ) )
	{
		my $polltime = $pollTimer->elapTime();
		logMsg("Poll Time: $polltime");
	}
	func::update_operations_stamp(
		type  => "escalate",
		start => $starttime,
		stop  => Time::HiRes::time()
	) if ( $type eq "escalate" );    # not if part of collect
}    # end runEscalate

#=========================================================================================

#
# structure of the hash:
# device name => email, ccopy, netsend, pager
#	target
#  		serial
#			subject
#			message
#			priority
# Cologne.

sub sendMSG
{
	my %args     = @_;
	my $msgTable = $args{data};
	my $C        = loadConfTable();    # get ref

	my $target;
	my $serial;
	dbg("Starting");

	foreach my $method ( keys %$msgTable )
	{
		dbg("Method $method");
		if ( $method eq "email" )
		{

			# fixme: this is slightly inefficient as the new sendEmail can send to multiple targets in one go
			foreach $target ( keys %{$msgTable->{$method}} )
			{
				foreach $serial ( keys %{$msgTable->{$method}{$target}} )
				{
					next if $C->{mail_server} eq '';

					my ( $status, $code, $errmsg ) = sendEmail(

						# params for connection and sending
						sender     => $C->{mail_from},
						recipients => [$target],

						mailserver => $C->{mail_server},
						serverport => $C->{mail_server_port},
						hello      => $C->{mail_domain},
						usetls     => $C->{mail_use_tls},
						ipproto    => $C->{mail_server_ipproto},

						username => $C->{mail_user},
						password => $C->{mail_password},

						# and params for making the message on the go
						to       => $target,
						from     => $C->{mail_from},
						subject  => $$msgTable{$method}{$target}{$serial}{subject},
						body     => $$msgTable{$method}{$target}{$serial}{message},
						priority => $$msgTable{$method}{$target}{$serial}{priority},
					);

					if ( !$status )
					{
						logMsg("Error: Sending email to $target failed: $code $errmsg");
					}
					else
					{
						dbg("Escalation Email Notification sent to $target");
					}
				}
			}
		}    # end email
		### Carbon copy notifications - no action required - FYI only.
		elsif ( $method eq "ccopy" )
		{
			# fixme: this is slightly inefficient as the new sendEmail can send to multiple targets in one go
			foreach $target ( keys %{$msgTable->{$method}} )
			{
				foreach $serial ( keys %{$msgTable->{$method}{$target}} )
				{
					next if $C->{mail_server} eq '';

					my ( $status, $code, $errmsg ) = sendEmail(

						# params for connection and sending
						sender     => $C->{mail_from},
						recipients => [$target],

						mailserver => $C->{mail_server},
						serverport => $C->{mail_server_port},
						hello      => $C->{mail_domain},
						usetls     => $C->{mail_use_tls},
						ipproto    => $C->{mail_server_ipproto},

						username => $C->{mail_user},
						password => $C->{mail_password},

						# and params for making the message on the go
						to       => $target,
						from     => $C->{mail_from},
						subject  => $$msgTable{$method}{$target}{$serial}{subject},
						body     => $$msgTable{$method}{$target}{$serial}{message},
						priority => $$msgTable{$method}{$target}{$serial}{priority},
					);

					if ( !$status )
					{
						logMsg("Error: Sending email to $target failed: $code $errmsg");
					}
					else
					{
						dbg("Escalation CC Email Notification sent to $target");
					}
				}
			}
		}    # end ccopy
		elsif ( $method eq "netsend" )
		{
			foreach $target ( keys %{$msgTable->{$method}} )
			{
				foreach $serial ( keys %{$msgTable->{$method}{$target}} )
				{
					dbg("netsend $$msgTable{$method}{$target}{$serial}{message} to $target");

					# read any stdout messages and throw them away
					if ( $^O =~ /win32/i )
					{
						# win32 platform
						my $dump = `net send $target $$msgTable{$method}{$target}{$serial}{message}`;
					}
					else
					{
						# Linux box
						my $dump = `echo $$msgTable{$method}{$target}{$serial}{message}|smbclient -M $target`;
					}
				}    # end netsend
			}
		}

		# now the syslog
		elsif ( $method eq "syslog" )
		{
			foreach $target ( keys %{$msgTable->{$method}} )
			{
				foreach $serial ( keys %{$msgTable->{$method}{$target}} )
				{
					dbg(" sendSyslog to $target");
					sendSyslog(
						server_string => $C->{syslog_server},
						facility      => $C->{syslog_facility},
						message       => $$msgTable{$method}{$target}{$serial}{message},
						priority      => $$msgTable{$method}{$target}{$serial}{priority}
					);
				}    # end syslog
			}
		}

		# now the pagers
		elsif ( $method eq "pager" )
		{
			foreach $target ( keys %{$msgTable->{$method}} )
			{
				foreach $serial ( keys %{$msgTable->{$method}{$target}} )
				{
					next if $C->{snpp_server} eq '';
					dbg(" SendSNPP to $target");
					sendSNPP(
						server  => $C->{snpp_server},
						pagerno => $target,
						message => $$msgTable{$method}{$target}{$serial}{message}
					);
				}
			}    # end pager
		}

		# now the extensible stuff.......
		else
		{

			my $class       = "Notify::$method";
			my $classMethod = $class . "::sendNotification";
			if ( checkPerlLib($class) )
			{
				eval "require $class";
				logMsg($@) if $@;
				dbg("Using $classMethod to send notification to $$msgTable{$method}{$target}{$serial}{contact}->{Contact}"
				);
				my $function = \&{$classMethod};
				foreach $target ( keys %{$msgTable->{$method}} )
				{
					foreach $serial ( keys %{$msgTable->{$method}{$target}} )
					{
						dbg( "Notify method=$method, target=$target, serial=$serial message="
								. $$msgTable{$method}{$target}{$serial}{message} );
						if ( $target and $$msgTable{$method}{$target}{$serial}{message} )
						{
							$function->(
								message  => $$msgTable{$method}{$target}{$serial}{message},
								event    => $$msgTable{$method}{$target}{$serial}{event},
								contact  => $$msgTable{$method}{$target}{$serial}{contact},
								priority => $$msgTable{$method}{$target}{$serial}{priority},
								C        => $C
							);
						}
					}
				}
			}
			else
			{
				dbg("ERROR unknown device $method");
			}
		}    # end sms
	}
	dbg("Finished");
}

#=========================================================================================

### Adding overall network metrics collection and updates
sub runMetrics
{
	my %args = @_;
	my $S    = $args{sys};
	my $NI   = $S->ndinfo;

	my $GT = loadGroupTable();

	my %groupSummary;
	my $data;
	my $group;
	my $status;

	my $pollTimer = NMIS::Timing->new;

	dbg("Starting");

	# Doing the whole network - this defaults to -8 hours span
	my $groupSummary = getGroupSummary();
	$status                      = overallNodeStatus;
	$status                      = statusNumber($status);
	$data->{reachability}{value} = $groupSummary->{average}{reachable};
	$data->{availability}{value} = $groupSummary->{average}{available};
	$data->{responsetime}{value} = $groupSummary->{average}{response};
	$data->{health}{value}       = $groupSummary->{average}{health};
	$data->{status}{value}       = $status;
	$data->{intfCollect}{value}  = $groupSummary->{average}{intfCollect};
	$data->{intfColUp}{value}    = $groupSummary->{average}{intfColUp};
	$data->{intfAvail}{value}    = $groupSummary->{average}{intfAvail};

	# RRD options
	$data->{reachability}{option} = "gauge,0:100";
	$data->{availability}{option} = "gauge,0:100";
	### 2014-03-18 keiths, setting maximum responsetime to 30 seconds.
	$data->{responsetime}{option} = "gauge,0:30000";
	$data->{health}{option}       = "gauge,0:100";
	$data->{status}{option}       = "gauge,0:100";
	$data->{intfCollect}{option}  = "gauge,0:U";
	$data->{intfColUp}{option}    = "gauge,0:U";
	$data->{intfAvail}{option}    = "gauge,0:U";

	dbg("Doing Network Metrics database reach=$data->{reachability}{value} avail=$data->{availability}{value} resp=$data->{responsetime}{value} health=$data->{health}{value} status=$data->{status}{value}"
	);

	my $db = $S->create_update_rrd( data => $data, type => "metrics", item => 'network' );
	if ( !$db )
	{
		logMsg( "ERROR updateRRD failed: " . getRRDerror() );
	}

	foreach $group ( sort keys %{$GT} )
	{
		$groupSummary = getGroupSummary( group => $group );
		$status                      = overallNodeStatus( group => $group );
		$status                      = statusNumber($status);
		$data->{reachability}{value} = $groupSummary->{average}{reachable};
		$data->{availability}{value} = $groupSummary->{average}{available};
		$data->{responsetime}{value} = $groupSummary->{average}{response};
		$data->{health}{value}       = $groupSummary->{average}{health};
		$data->{status}{value}       = $status;
		$data->{intfCollect}{value}  = $groupSummary->{average}{intfCollect};
		$data->{intfColUp}{value}    = $groupSummary->{average}{intfColUp};
		$data->{intfAvail}{value}    = $groupSummary->{average}{intfAvail};

		dbg("Doing group=$group Metrics database reach=$data->{reachability}{value} avail=$data->{availability}{value} resp=$data->{responsetime}{value} health=$data->{health}{value} status=$data->{status}{value}"
		);
		#
		$db = $S->create_update_rrd( data => $data, type => "metrics", item => $group );
		if ( !$db )
		{
			logMsg( "ERROR updateRRD failed: " . getRRDerror() );
		}
	}
	dbg("Finished");

	logMsg( "Poll Time: " . $pollTimer->elapTime() )
		if ( defined $C->{log_polling_time} and getbool( $C->{log_polling_time} ) );

}    # end runMetrics

#=========================================================================================

sub runLinks
{
	my %subnets;
	my $links;
	my $C = loadConfTable();
	my $II;
	my $ipAddr;
	my $subnet;
	my $cnt;

	### 2013-08-30 keiths, restructured to avoid creating and loading large Interface summaries
	if ( getbool( $C->{disable_interfaces_summary} ) )
	{
		logMsg("runLinks disabled with disable_interfaces_summary=$C->{disable_interfaces_summary}");
		return;
	}

	dbg("Start");

	if ( !( $II = loadInterfaceInfo() ) )
	{
		logMsg("ERROR reading all interface info");
		return;
	}

	if ( getbool( $C->{db_links_sql} ) )
	{
		$links = DBfunc::->select( table => 'Links' );
	}
	else
	{
		$links = loadTable( dir => 'conf', name => 'Links' );
	}

	my $link_ifTypes = $C->{link_ifTypes} ne '' ? $C->{link_ifTypes} : '.';
	my $qr_link_ifTypes = qr/$link_ifTypes/i;

	dbg("Auto Generating Links file");
	foreach my $intHash ( sort keys %{$II} )
	{
		$cnt = 1;
		while ( defined $II->{$intHash}{"ipSubnet$cnt"} )
		{
			$ipAddr = $II->{$intHash}{"ipAdEntAddr$cnt"};
			$subnet = $II->{$intHash}{"ipSubnet$cnt"};
			if (    $ipAddr ne ""
				and $ipAddr ne "0.0.0.0"
				and $ipAddr !~ /^127/
				and getbool( $II->{$intHash}{collect} )
				and $II->{$intHash}{ifType} =~ /$qr_link_ifTypes/ )
			{
				if ( !exists $subnets{$subnet}{subnet} )
				{
					my $NI = loadNodeInfoTable( $II->{$intHash}{node} );
					$subnets{$subnet}{subnet}      = $subnet;
					$subnets{$subnet}{address1}    = $ipAddr;
					$subnets{$subnet}{count}       = 1;
					$subnets{$subnet}{description} = $II->{$intHash}{Description};
					$subnets{$subnet}{mask}        = $II->{$intHash}{"ipAdEntNetMask$cnt"};
					$subnets{$subnet}{ifSpeed}     = $II->{$intHash}{ifSpeed};
					$subnets{$subnet}{ifType}      = $II->{$intHash}{ifType};
					$subnets{$subnet}{net1}        = $NI->{system}{netType};
					$subnets{$subnet}{role1}       = $NI->{system}{roleType};
					$subnets{$subnet}{node1}       = $II->{$intHash}{node};
					$subnets{$subnet}{ifDescr1}    = $II->{$intHash}{ifDescr};
					$subnets{$subnet}{ifIndex1}    = $II->{$intHash}{ifIndex};
				}
				else
				{
					++$subnets{$subnet}{count};
					if ( !defined $subnets{$subnet}{description} )
					{    # use node2 description if node1 description did not exist.
						$subnets{$subnet}{description} = $II->{$intHash}{Description};
					}
					my $NI = loadNodeInfoTable( $II->{$intHash}{node} );
					$subnets{$subnet}{net2}     = $NI->{system}{netType};
					$subnets{$subnet}{role2}    = $NI->{system}{roleType};
					$subnets{$subnet}{node2}    = $II->{$intHash}{node};
					$subnets{$subnet}{ifDescr2} = $II->{$intHash}{ifDescr};
					$subnets{$subnet}{ifIndex2} = $II->{$intHash}{ifIndex};

				}
			}
			if ( $C->{debug} > 2 )
			{
				for my $i ( keys %{$subnets{$subnet}} )
				{
					dbg("subnets $i=$subnets{$subnet}{$i}");
				}
			}
			$cnt++;
		}
	}    # foreach
	foreach my $subnet ( sort keys %subnets )
	{
		if ( $subnets{$subnet}{count} == 2 )
		{
			# skip subnet for same node-interface in link table
			next
				if grep {
				        $links->{$_}{node1} eq $subnets{$subnet}{node1}
					and $links->{$_}{ifIndex1} eq $subnets{$subnet}{ifIndex1}
				} keys %{$links};

			# insert entry in db if not exists
			if ( getbool( $C->{db_links_sql} ) )
			{
				if ( not exists $links->{$subnet}{subnet} )
				{
					DBfunc::->insert( table => 'Links', data => {index => $subnet} );
				}
			}

			# form a key - use subnet as the unique key, same as read in, so will update any links with new information
			if (    defined $subnets{$subnet}{description}
				and $subnets{$subnet}{description} ne 'noSuchObject'
				and $subnets{$subnet}{description} ne "" )
			{
				$links->{$subnet}{link} = $subnets{$subnet}{description};
			}
			else
			{
				# label the link as the subnet if no description
				$links->{$subnet}{link} = $subnet;
			}
			$links->{$subnet}{subnet}  = $subnets{$subnet}{subnet};
			$links->{$subnet}{mask}    = $subnets{$subnet}{mask};
			$links->{$subnet}{ifSpeed} = $subnets{$subnet}{ifSpeed};
			$links->{$subnet}{ifType}  = $subnets{$subnet}{ifType};

			# define direction based on wan-lan and core-distribution-access
			# selection weights cover the most well-known types
			# fixme: this is pretty ugly and doesn't use $C->{severity_by_roletype}
			my %netweight = ( wan => 1, lan => 2, _ => 3, );
			my %roleweight = ( core => 1, distribution => 2, _ => 3, access => 4 );

			my $netweight1
				= defined( $netweight{$subnets{$subnet}->{net1}} )
				? $netweight{$subnets{$subnet}->{net1}}
				: $netweight{"_"};
			my $netweight2
				= defined( $netweight{$subnets{$subnet}->{net2}} )
				? $netweight{$subnets{$subnet}->{net2}}
				: $netweight{"_"};

			my $roleweight1
				= defined( $roleweight{$subnets{$subnet}->{role1}} )
				? $roleweight{$subnets{$subnet}->{role1}}
				: $roleweight{"_"};
			my $roleweight2
				= defined( $roleweight{$subnets{$subnet}->{role2}} )
				? $roleweight{$subnets{$subnet}->{role2}}
				: $roleweight{"_"};

			my $k
				= ( ( $netweight1 == $netweight2 && $roleweight1 > $roleweight2 ) || $netweight1 > $netweight2 )
				? 2
				: 1;

			$links->{$subnet}{net}  = $subnets{$subnet}{"net$k"};
			$links->{$subnet}{role} = $subnets{$subnet}{"role$k"};

			$links->{$subnet}{node1}      = $subnets{$subnet}{"node$k"};
			$links->{$subnet}{interface1} = $subnets{$subnet}{"ifDescr$k"};
			$links->{$subnet}{ifIndex1}   = $subnets{$subnet}{"ifIndex$k"};

			$k = $k == 1 ? 2 : 1;
			$links->{$subnet}{node2}      = $subnets{$subnet}{"node$k"};
			$links->{$subnet}{interface2} = $subnets{$subnet}{"ifDescr$k"};
			$links->{$subnet}{ifIndex2}   = $subnets{$subnet}{"ifIndex$k"};

			# dont overwrite any manually configured dependancies.
			if ( !exists $links->{$subnet}{depend} ) { $links->{$subnet}{depend} = "N/A" }

			# reformat the name
			##	$links->{$subnet}{link} =~ s/ /_/g;

			if ( getbool( $C->{db_links_sql} ) )
			{
				if ( not exists $links->{$subnet}{subnet} )
				{
					DBfunc::->update( table => 'Links', data => $links->{$subnet}, index => $subnet );
				}
			}
			dbg("Adding link $links->{$subnet}{link} for $subnet to links");
		}
	}
	$links = {} if !$links;
	if ( !getbool( $C->{db_links_sql} ) )
	{
		writeTable( dir => 'conf', name => 'Links', data => $links );
	}
	logMsg("Check table Links and update link names and other entries");

	dbg("Finished");
}

#=========================================================================================

# starts up fpingd and/or opslad
sub runDaemons
{

	my $C = loadConfTable();

	dbg("Starting");

	# get process table of OS
	my @p_names;
	my $pt = new Proc::ProcessTable();
	my %pnames;
	foreach my $p ( @{$pt->table} )
	{
		$pnames{$p->fname} = 1;
	}

	# start fast ping daemon
	if ( getbool( $C->{daemon_fping_active} ) )
	{
		if ( !exists $pnames{$C->{daemon_fping_filename}} )
		{
			if ( -x "$C->{'<nmis_bin>'}/$C->{daemon_fping_filename}" )
			{
				system( "$C->{'<nmis_bin>'}/$C->{daemon_fping_filename}", "restart=true" );
				logMsg("INFO launched $C->{daemon_fping_filename} as daemon");
			}
			else
			{
				logMsg("ERROR cannot run daemon $C->{'<nmis_bin>'}/$C->{daemon_fping_filename},$!");
			}
		}
	}

	# start ipsla daemon
	if ( getbool( $C->{daemon_ipsla_active} ) )
	{
		if ( !exists $pnames{$C->{daemon_ipsla_filename}} )
		{
			if ( -x "$C->{'<nmis_bin>'}/$C->{daemon_ipsla_filename}" )
			{
				system("$C->{'<nmis_bin>'}/$C->{daemon_ipsla_filename}");
				logMsg("INFO launched $C->{daemon_ipsla_filename} as daemon");
			}
			else
			{
				logMsg("ERROR cannot run daemon $C->{'<nmis_bin>'}/$C->{daemon_ipsla_filename},$!");
			}
		}
	}

	dbg("Finished");
}

#=========================================================================================

sub checkConfig
{
	my %args   = @_;
	my $change = $args{change};
	my $audit  = $args{audit};

	my $ext = getExtension( dir => 'conf' );

	# depending on our job, create dirs with correct perms
	# or just check and report them.
	if ( getbool($change) )
	{
		my $checkFunc = sub { my ($dirname) = @_; createDir($dirname); setFileProtDirectory( $dirname, 1 ); };
		my $checkType = "Checking and Fixing";

		# Do the var directories exist? if not make them and fix the perms!
		info("Config $checkType - Checking var directories, $C->{'<nmis_var>'}");
		if ( $C->{'<nmis_var>'} ne '' )
		{
			&$checkFunc("$C->{'<nmis_var>'}");
			&$checkFunc("$C->{'<nmis_var>'}/nmis_system");
			&$checkFunc("$C->{'<nmis_var>'}/nmis_system/timestamps");
		}

		# Do the log directories exist, if not make them?
		info("Config $checkType - Checking log directories, $C->{'<nmis_logs>'}");
		if ( $C->{'<nmis_logs>'} ne '' )
		{
			&$checkFunc("$C->{'<nmis_logs>'}");
			&$checkFunc("$C->{'json_logs'}");
			&$checkFunc("$C->{'config_logs'}");
		}

		# Do the conf directories exist if not make them?
		info("Config $checkType - Checking conf directories, $C->{'<nmis_conf>'}");
		if ( $C->{'<nmis_conf>'} ne '' )
		{
			&$checkFunc("$C->{'<nmis_conf>'}");
		}

		# Does the database directory exist? if not make it.
		info("Config $checkType - Checking database directories");
		if ( $C->{database_root} ne '' )
		{
			&$checkFunc("$C->{database_root}");
		}
		else
		{
			print "\n Cannot create directories because database_root is not defined in NMIS config\n";
		}

		# create files
		if ( not existFile( dir => 'logs', name => 'nmis.log' ) )
		{
			open( LOG, ">>$C->{'<nmis_logs>'}/nmis.log" );
			close LOG;
			setFileProt("$C->{'<nmis_logs>'}/nmis.log");
		}

		if ( not existFile( dir => 'logs', name => 'auth.log' ) )
		{
			open( LOG, ">>$C->{'<nmis_logs>'}/auth.log" );
			close LOG;
			setFileProt("$C->{'<nmis_logs>'}/auth.log");
		}

		if ( not existFile( dir => 'var', name => 'nmis-system' ) )
		{
			my ( $hsh, $handle ) = loadTable( dir => 'var', name => 'nmis-system' );
			$hsh->{startup} = time();
			writeTable( dir => 'var', name => 'nmis-system', data => $hsh );
		}

		# now perform exactly the same permission fixing operations as admin/fixperms.pl

		# single depth directories
		my %done;
		for my $location (
			$C->{'<nmis_data>'},    # commonly same as base
			$C->{'<nmis_base>'},
			$C->{'<nmis_admin>'}, $C->{'<nmis_bin>'}, $C->{'<nmis_cgi>'},
			$C->{'<nmis_models>'},
			$C->{'<nmis_logs>'},
			$C->{'log_root'},       # should be the same as nmis_logs
			$C->{'config_logs'},
			$C->{'json_logs'},
			$C->{'<menu_base>'},
			$C->{'report_root'},
			$C->{'script_root'},    # commonly under nmis_conf
			$C->{'plugin_root'},
			)                       # ditto
		{
			setFileProtDirectory( $location, "false" ) if ( !$done{$location} );
			$done{$location} = 1;
		}

		# deeper dirs with recursion
		%done = ();
		for my $location ( $C->{'<nmis_base>'} . "/lib",
			$C->{'<nmis_conf>'}, $C->{'<nmis_var>'}, $C->{'<nmis_menu>'}, $C->{'mib_root'}, $C->{'database_root'},
			$C->{'web_root'}, )
		{
			setFileProtDirectory( $location, "true" ) if ( !$done{$location} );
			$done{$location} = 1;
		}
	}

	if ( getbool($audit) )
	{
		my $overallstatus = 1;
		my @problems;

		# flat dirs first
		my %done;
		for my $location (
			$C->{'<nmis_data>'},    # commonly same as base
			$C->{'<nmis_base>'},
			$C->{'<nmis_admin>'}, $C->{'<nmis_bin>'}, $C->{'<nmis_cgi>'},
			$C->{'<nmis_models>'},
			$C->{'<nmis_logs>'},
			$C->{'log_root'},       # should be the same as nmis_logs
			$C->{'config_logs'},
			$C->{'json_logs'},
			$C->{'<menu_base>'},
			$C->{'report_root'},
			$C->{'script_root'},    # commonly under nmis_conf
			$C->{'plugin_root'},
			)                       # ditto
		{
			my $where = Cwd::abs_path($location);
			next if ( $done{$where} );

			my ( $result, @newmsgs ) = checkDirectoryFiles( $location, recurse => "false" );

			$overallstatus = 0 if ( !$result );
			push @problems, @newmsgs;

			$done{$where} = 1;
		}

		# deeper dirs with recursion
		%done = ();
		for my $location ( $C->{'<nmis_base>'} . "/lib",
			$C->{'<nmis_conf>'}, $C->{'<nmis_var>'}, $C->{'<nmis_menu>'}, $C->{'mib_root'}, $C->{'database_root'},
			$C->{'web_root'}, )
		{
			my $where = Cwd::abs_path($location);
			next if ( $done{$where} );

			my ( $result, @newmsgs ) = checkDirectoryFiles( $location, recurse => "true" );

			$overallstatus = 0 if ( !$result );
			push @problems, @newmsgs;

			$done{$where} = 1;
		}

		if ( @problems && $overallstatus )
		{
			print "Informational messages:\n", join( "\n", @problems ), "\n";
		}
		elsif (@problems)
		{
			print "Detected problems:\n", join( "\n", @problems ), "\n";
		}
	}

	# convert ancient config .csv to .xxxx (hash) file format
	convertConfFiles();

	info(" Continue with bin/nmis.pl type=apache for configuration rules of the Apache web server\n");
}

#=========================================================================================

# two modes: default, for the root user's personal crontab
# if system=true is given, then a crontab for /etc/cron.d/XXX is printed
# (= with the extra 'root' user column)
sub printCrontab
{
	my $C = loadConfTable();

	dbg( " Crontab Config for NMIS for config file=$nvp{conf}", 3 );

	my $usercol = getbool( $nvp{system} ) ? "\troot\t" : '';

	print qq|
# if you DON'T want any NMIS cron mails to go to root,
# uncomment and adjust the next line
# MAILTO=WhoeverYouAre\@yourdomain.tld

# some tools like fping reside outside the minimal path
PATH=/usr/local/sbin:/usr/local/bin:/usr/sbin:/usr/bin:/sbin:/bin

######################################################
# NMIS8 Config
######################################################
# Run Full Statistics Collection
*/5 * * * * $usercol $C->{'<nmis_base>'}/bin/nmis.pl type=collect mthread=true
# ######################################################
# Optionally run a more frequent Services-only Collection
# */3 * * * * $usercol $C->{'<nmis_base>'}/bin/nmis.pl type=services mthread=true
######################################################
# Run Summary Update every 2 minutes
*/2 * * * * $usercol $C->{'<nmis_base>'}/bin/nmis.pl type=summary
#####################################################
# Run the interfaces 4 times an hour with Thresholding on!!!
# if threshold_poll_cycle is set to false, then enable cron based thresholding
#*/5 * * * * $usercol nice $C->{'<nmis_base>'}/bin/nmis.pl type=threshold
######################################################
# Run the update once a day
30 20 * * * $usercol nice $C->{'<nmis_base>'}/bin/nmis.pl type=update mthread=true
######################################################
# Log Rotation is now handled with /etc/logrotate.d/nmis, which
# the installer offers to setup using install/logrotate*.conf
#
# backup configuration, models and crontabs once a day, and keep 30 backups
22 8 * * * $usercol $C->{'<nmis_base>'}/admin/config_backup.pl $C->{'<nmis_backups>'} 30
##################################################
# purge old files every few days
2 2 */3 * * $usercol $C->{'<nmis_base>'}/bin/nmis.pl type=purge
########################################
# Save the Reports, Daily Monthly Weekly
9 0 * * * $usercol $C->{'<nmis_base>'}/bin/run-reports.pl day all
9 1 * * 0  $usercol $C->{'<nmis_base>'}/bin/run-reports.pl week all
9 2 1 * *  $usercol $C->{'<nmis_base>'}/bin/run-reports.pl month all
|;
}

#=========================================================================================

# apache 2.4 needs a different configuration layout
sub printApache24
{
	my $C = loadConfTable;
	print qq|
# Apache configuration snippet for NMIS

# this should either be made part of your preferred VirtualHost,
# or saved in /etc/apache2/sites-enabled as <somefile>.conf

# Further documentation about Apache: http://httpd.apache.org/docs/2.4/

# NMIS Aliases for static files:
Alias $C->{'<url_base>'} "$C->{web_root}"
<Directory "$C->{web_root}">
  Options Indexes FollowSymLinks MultiViews
	AllowOverride None
  Require all granted
</Directory>

Alias $C->{'<menu_url_base>'}/ "$C->{'<nmis_menu>'}/"
<Directory "$C->{'<nmis_menu>'}">
  Options Indexes FollowSymLinks MultiViews
  AllowOverride None
  Require all granted
</Directory>

# Alias and Activation for the CGI scripts
ScriptAlias $C->{'<cgi_url_base>'}/ "$C->{'<nmis_cgi>'}/"
<Directory "$C->{'<nmis_cgi>'}">
  Options +ExecCGI
  Require all granted
</Directory>

# This is now optional, if using internal NMIS Authentication
<Location "$C->{'<url_base>'}/">
#  # For IP address based permissions
#  <RequireAny>
#  Require ip 10.0.0.0/8
#  Require ip 172.16.0.0/16
#  Require ip 192.168.1.1
#  Require host .opmantek.com
#  Require all denied
#</RequireAny>

#  # For Username based authentication
#  AuthType Basic
#  AuthName "NMIS8"
#  AuthUserFile $C->{'auth_htpasswd_file'}
#  Require valid-user
</Location>

<Location "$C->{'<cgi_url_base>'}/">
#  # For IP address based permissions
#  <RequireAny>
#  Require ip 10.0.0.0/8
#  Require ip 172.16.0.0/16
#  Require ip 192.168.1.1
#  Require host .opmantek.com
#  Require all denied
#</RequireAny>

#  # For Username based authentication
#  AuthType Basic
#  AuthName "NMIS8"
#  AuthUserFile $C->{'auth_htpasswd_file'}
#  Require valid-user
</Location>
|;

}

sub printApache
{

	my $C = loadConfTable();

	dbg( " Apache HTTPD Config for NMIS for config file=$nvp{conf}", 3 );

	print <<EO_TEXT;

## For more information on the listed Apache features read:
## Alias directive:        http://httpd.apache.org/docs/mod/mod_alias.html#alias
## ScriptAlias directive:  http://httpd.apache.org/docs/mod/mod_alias.html#scriptalias
## Order directive:        http://httpd.apache.org/docs/mod/mod_access.html#order
## Allow directive:        http://httpd.apache.org/docs/mod/mod_access.html#allow
## Deny directive:         http://httpd.apache.org/docs/mod/mod_access.html#deny
## AuthType directive:     http://httpd.apache.org/docs/mod/core.html#authtype
## AuthName directive:     http://httpd.apache.org/docs/mod/core.html#authname
## AuthUserFile directive: http://httpd.apache.org/docs/mod/mod_auth.html#authuserfile
## Require directive:      http://httpd.apache.org/docs/mod/core.html#require

# Usual Apache Config File!
#<apache_root>/conf/httpd.conf

# add a password to the users.dat file!
#<apache_root>/bin/htpasswd $C->{'<nmis_base>'}/conf/users.dat nmis

# restart the daemon!
#<apache_root>/bin/apachectl restart
#
# NOTE:
# <apache_root> is normally /usr/local/apache
# the "bin" directory might be "sbin"
# the "conf" directory might be "etc"
# the httpd.conf might be split across httpd.conf, access.conf and srm.conf

# NMIS Aliases

Alias $C->{'<url_base>'} "$C->{web_root}"
<Directory "$C->{web_root}">
		Options Indexes FollowSymLinks MultiViews
		AllowOverride None
		Order allow,deny
		Allow from all
</Directory>

Alias $C->{'<menu_url_base>'}/ "$C->{'<nmis_menu>'}/"
<Directory "$C->{'<nmis_menu>'}">
		Options Indexes FollowSymLinks MultiViews
		AllowOverride None
		Order allow,deny
		Allow from all
</Directory>

ScriptAlias $C->{'<cgi_url_base>'}/ "$C->{'<nmis_cgi>'}/"
<Directory "$C->{'<nmis_cgi>'}">
		Options +ExecCGI
		Order allow,deny
		Allow from all
</Directory>

# This is now optional if using internal NMIS Authentication
<Location "$C->{'<url_base>'}/">
				## For IP address based permissions
				#Order deny,allow
				#deny from all
				#allow from 10.0.0.0/8 172.16.0.0/16 192.168.1.1 .opmantek.com
				## For Username based authentication
				#AuthType Basic
				#AuthName "NMIS8"
				#AuthUserFile $C->{'auth_htpasswd_file'}
				#Require valid-user
</Location>

# This is now optional if using internal NMIS Authentication
<Location "$C->{'<cgi_url_base>'}/">
				## For IP address based permissions
				#Order deny,allow
				#deny from all
				#allow from 10.0.0.0/8 172.16.0.0/16 192.168.1.1 .opmantek.com
				## For Username based authentication
				#AuthType Basic
				#AuthName "NMIS8"
				#AuthUserFile $C->{'auth_htpasswd_file'}
				#Require valid-user
</Location>

#*** URL required in browser ***
#http://$C->{'nmis_host'}$C->{'<cgi_url_base>'}/nmiscgi.pl
#If host address is not correct change this in NMIS config.
#***

EO_TEXT
}

#=========================================================================================

sub checkArgs
{
	print qq!

NMIS Polling Engine - Network Management Information System

Copyright (C) Opmantek Limited (www.opmantek.com)
This program comes with ABSOLUTELY NO WARRANTY;
This is free software licensed under GNU GPL, and you are welcome to
redistribute it under certain conditions; see www.opmantek.com or email
contact\@opmantek.com

NMIS version $NMIS::VERSION

Usage: $0 <type=action> [option=value...]

command line options are:
  type=<option>
    Where <option> is one of the following:
      collect   NMIS will collect all statistics (incl. Services)
      update    Update all the dynamic NMIS configuration
      threshold Calculate thresholds
      services  Run Services data collection only
      master    Run NMIS Master Functions
      escalate  Run the escalation routine only ( debug use only)
      config    Validate the chosen configuration file
      audit     Audit the configuration without changes
      apache    Produce Apache 2.0/2.2 configuration for NMIS
      apache24  Produce Apache 2.4 configuration for NMIS
      crontab   Produce Crontab configuration for NMIS
                (add system=true for /etc/cron.d snippet)
      links     Generate the links.csv file.
      rme       Read and generate a node.csv file from a Ciscoworks RME file
      groupsync Check all nodes and add any missing groups to the configuration
      purge     Remove old files, or print them if simulate=true
  [conf=<file name>]     Optional alternate configuation file in conf directory
  [node=<node name>]     Run operations on a single node;
  [group=<group name>]   Run operations on all nodes in the named group;
  [force=true|false]     Makes an update operation run from scratch, without optimisations
  [debug=true|false|0-9] default=false - Show debugging information
  [rmefile=<file name>]  RME file to import.
  [mthread=true|false]   default=$C->{nmis_mthread} - Enable Multithreading or not;
  [mthreaddebug=true|false] default=false - Extra debug for Multithreading code;
  [maxthreads=<1..XX>]  default=$C->{nmis_maxthreads} - How many threads should nmis use, at most\n
!;
}

#=========================================================================================

# run threshold calculation operation on all or one node, in a single loop
# args: 
#   node - (optional), 
#   running_independently - set to 1 if not in collect/outer loop that will do saves
# returns: nothing
sub runThreshold
{
	my ($node,$running_independently) = @_;

	# check global_threshold not explicitely set to false
	if ( !getbool( $C->{global_threshold}, "invert" ) )
	{
		my $node_select;
		if ($node)
		{
			die "Invalid node=$node: No node of that name\n"
				if ( !( $node_select = checkNodeName($node) ) );
		}
		doThreshold( name => $node_select, table => doSummaryBuild( name => $node_select ), running_independently => $running_independently );		
	}
	else
	{
		dbg("Skipping runThreshold with configuration 'global_threshold' = $C->{'global_threshold'}");
	}
}

# collects (using getSummaryStats) and returns summary stats
# for one or all nodes, also writes two debug files.
#
# args: name (optional), sys (optional, only if name is given)
# returns: summary stats hash
sub doSummaryBuild
{
	my (%args) = @_;
	my $node = $args{name};
	my $S    = $node && $args{sys} ? $args{sys} : undef;    # use given sys object only with this node

	dbg("Start of Summary Build");

	my $NT = loadLocalNodeTable();
	my %stshlth;
	my %stats;
	my %stsintf;

	foreach my $nd ( sort keys %{$NT} )
	{
		next if $node ne "" and $node ne $nd;
		if ( getbool( $NT->{$nd}{active} ) and getbool( $NT->{$nd}{collect} ) )
		{
			if ( !$S )
			{
				# get cached info of node, iff required
				$S = Sys->new;
				next if ( !$S->init( name => $nd, snmp => 'false' ) );
			}

			my $M  = $S->mdl;       # model ref
			my $catchall_data = $S->inventory( concept => 'catchall' )->data_live();

			next if getbool( $catchall_data->{nodedown} );

			# oke, look for requests in summary of Model
			foreach my $tp ( keys %{$M->{summary}{statstype}} )
			{
				next if ( !exists $M->{system}->{rrd}->{$tp}->{threshold} );
				my $threshold_period = $C->{"threshold_period-default"} || "-15 minutes";

				if ( exists $C->{"threshold_period-$tp"} and $C->{"threshold_period-$tp"} ne "" )
				{
					$threshold_period = $C->{"threshold_period-$tp"};
					dbg("Found Configured Threshold for $tp, changing to \"$threshold_period\"");
				}

				# check whether this is an indexed section, ie. whether there are multiple instances with
				# their own indices
				# fixme: this is wrong, $tp should be either graphtype OR section
				my @instances = $S->getTypeInstances( graphtype => $tp, section => $tp );
				if (@instances)
				{
					foreach my $i (@instances)
					{
						my $sts = getSummaryStats(
							sys   => $S,
							type  => $tp,
							start => $threshold_period,
							end   => 'now',
							index => $i
						);

						# save all info from %sts for threshold run
						foreach ( keys %{$sts->{$i}} ) { $stats{$nd}{$tp}{$i}{$_} = $sts->{$i}{$_}; }

						foreach my $nm ( keys %{$M->{summary}{statstype}{$tp}{sumname}} )
						{
							$stshlth{ $catchall_data->{nodeType} }{$nd}{$nm}{$i}{Description}
								=  "WHAT GOES HERE? NI->label makes no sense";#$NI->{label}{$tp}{$i};    # descr
							    # check if threshold level available, thresholdname must be equal to type
							if ( exists $M->{threshold}{name}{$tp} )
							{
								( $stshlth{ $catchall_data->{nodeType} }{$nd}{$nm}{$i}{level}, undef, undef )
									= getThresholdLevel( sys => $S, thrname => $tp, stats => $sts, index => $i );
							}

							# save values
							foreach my $stsname ( @{$M->{summary}{statstype}{$tp}{sumname}{$nm}{stsname}} )
							{
								$stshlth{ $catchall_data->{nodeType} }{$nd}{$nm}{$i}{$stsname} = $sts->{$i}{$stsname};
								dbg("stored summary health node=$nd type=$tp name=$stsname index=$i value=$sts->{$i}{$stsname}"
								);
							}
						}
					}
				}

				# non-indexed
				else
				{
					my $dbname = $S->makeRRDname( graphtype => $tp );
					if ( $dbname && -r $dbname )
					{
						my $sts = getSummaryStats( sys => $S, type => $tp, start => $threshold_period, end => 'now' );

						# save all info from %sts for threshold run
						foreach ( keys %{$sts} ) { $stats{$nd}{$tp}{$_} = $sts->{$_}; }

						# check if threshold level available, thresholdname must be equal to type
						if ( exists $M->{threshold}{name}{$tp} )
						{
							( $stshlth{ $catchall_data->{nodeType} }{$nd}{"${tp}_level"}, undef, undef )
								= getThresholdLevel( sys => $S, thrname => $tp, stats => $sts, index => '' );
						}
						foreach my $nm ( keys %{$M->{summary}{statstype}{$tp}{sumname}} )
						{
							foreach my $stsname ( @{$M->{summary}{statstype}{$tp}{sumname}{$nm}{stsname}} )
							{
								$stshlth{ $catchall_data->{nodeType} }{$nd}{$stsname} = $sts->{$stsname};
								dbg("stored summary health node=$nd type=$tp name=$stsname value=$sts->{$stsname}");
							}
						}
					}
				}

				# reset the threshold period, may have been changed to threshold_period-<something>
				$threshold_period = $C->{"threshold_period-default"} || "-15 minutes";

				my $tp = "interface";
				if ( exists $C->{"threshold_period-$tp"} and $C->{"threshold_period-$tp"} ne "" )
				{
					$threshold_period = $C->{"threshold_period-$tp"};
					dbg("Found Configured Threshold for $tp, changing to \"$threshold_period\"");
				}

				# this could maybe use the model and get collect right away as that's
				# all it seems to be used for right now
				my $ids = $S->nmisng_node->get_inventory_ids( concept => 'interface' );
				# get all collected interfaces
				foreach my $id (@$ids)
				{
					my $data = $S->nmisng_node->inventory( _id => $id )->data();
					my $index = $data->{index};
					next unless getbool( $data->{collect} );
					my $sts = getSummaryStats(
						sys   => $S,
						type  => $tp,
						start => $threshold_period,
						end   => time(),
						index => $index
					);
					foreach ( keys %{$sts->{$index}} )
					{
						$stats{$nd}{interface}{$index}{$_} = $sts->{$index}{$_};
					}    # save for threshold

					# copy all stats into the stsintf info.
					foreach ( keys %{$sts->{$index}} ) { $stsintf{"${index}.$S->{name}"}{$_} = $sts->{$index}{$_}; }
				}
			}
		}

		# use a new sys object for every node
		undef $S;
	}

	# these two tables are produced ONLY for debugging, they're not used by nmis
	writeTable( dir => 'var', name => "nmis-summaryintf15m",   data => \%stsintf );
	writeTable( dir => 'var', name => "nmis-summaryhealth15m", data => \%stshlth );
	dbg("Finished");

	return \%stats;    # input for threshold process
}

# figures out which threshold alerts need to be run for one (or all) nodes, based on model
# delegates the evaluation work to runThrHld, then updates info structures.
#
# args: name (optional), table (required, must be hash ref but may be empty),
# sys (optional, only used if name is given)
#
# note: writes node info file if run as part of type=threshold
# returns: nothing
sub doThreshold
{
	my %args = @_;
	my $name = $args{name};
	my $sts  = $args{table};    # pointer to data built up by doSummaryBuild
	my $S    = $args{sys};
	my $running_independently = $args{running_independently};

	dbg("Starting");
	
	func::update_operations_stamp( type => "threshold", start => $starttime, stop => undef )
		if( $running_independently );

	my $pollTimer = NMIS::Timing->new;

	my $events_config = loadTable( dir => 'conf', name => 'Events' );
	my $NT = loadLocalNodeTable();

	my @cand = ( $name && $NT->{$name} ? $name : keys %$NT );

	for my $onenode (@cand)
	{
		next if ( !getbool( $NT->{$onenode}{active} ) or !getbool( $NT->{$onenode}{threshold} ) );

		if ( @cand > 1 || !$S )
		{
			$S = Sys->new;
			next if ( !$S->init( name => $onenode, snmp => 'false' ) );
		}

		# my $NI = $S->ndinfo;    # pointer to node info table
		my $M  = $S->mdl;       # pointer to Model table
		# my $IF = $S->ifinfo;
		my $catchall_data = $S->inventory( concept => 'catchall' )->data_live();
		my $status_table = $S->ndinfo->{status};

		# skip if node down
		if ( getbool( $catchall_data->{nodedown} ) )
		{
			info("Node down, skipping thresholding for $S->{name}");
			next;
		}
		info("Starting Thresholding node=$S->{name}");

		# first the standard thresholds
		my $thrname = 'response,reachable,available';
		runThrHld( sys => $S, table => $sts, type => 'health', thrname => $thrname );

		# search for threshold names in Model of this node
		foreach my $s ( keys %{$M} )    # section name
		{
			# thresholds live ONLY under rrd, other 'types of store' don't interest us here
			my $ts = 'rrd';
			foreach my $type ( keys %{$M->{$s}{$ts}} )    # name/type of subsection
			{
				my $thissection = $M->{$s}->{$ts}->{$type};
				dbg( "section $s, type $type " . ( $thissection->{threshold} ? "has a" : "has no" ) . " threshold" );
				next if ( !$thissection->{threshold} );    # nothing to do

				# attention: control expressions for indexed section must be run per instance,
				# and no more getbool possible (see below for reason)
				my $control = $thissection->{control};
				if ($control
					and (  !defined( $thissection->{indexed} )
						or $thissection->{indexed} eq ""
						or $thissection->{indexed} eq "false" )
					)
				{
					dbg( "control found:$control for section=$s type=$type, non-indexed", 1 );
					if ( !$S->parseString( string => "($control) ? 1:0", sect => $type, eval => 1 ) )
					{
						dbg("threshold of type $type skipped by control=$control");
						next;
					}
				}

				$thrname = $thissection->{threshold};    # get commasep string of threshold name(s)
				dbg("threshold=$thrname found in section=$s type=$type indexed=$thissection->{indexed}");

				# getbool of this is not valid anymore, for WMI indexed must be named,
				# so getbool 'indexed' => 'Name' evaluates to false. changing now to be not false.
				if (not(    $thissection->{indexed} ne ""
						and $thissection->{indexed} ne "false" )
					)    # if indexed then all instances must be checked individually
				{
					runThrHld( sys => $S, table => $sts, type => $type, thrname => $thrname );    # single
				}
				else
				{
			  # this can be misleading, b/c not everything updates the instance index -> graphtype association reliably,
					# so you could get an instance index that's long gone...
					# fixme: this is wrong, type should be either given as graphtype or as section
					my @instances = $S->getTypeInstances( graphtype => $type, section => $type );
					dbg( "threshold instances=" . ( join( ", ", @instances ) || "none" ) );

					for my $index (@instances)
					{
				  	# instances that don't have a valid nodeinfo section mustn't be touched
				  	# however logic only works in some cases: some model source sections don't have nodeinfo sections associated.

				  	# NOTE: getting interface data for cbqos here
				  	my $concept = $type;
				  	$concept = 'interface' if ( $type =~ /cbqos|interface|pkts/ );

		   			my $inventory = $S->inventory( concept => $type, index => $index );
		   			my $data = ($inventory) ? $inventory->data() : {};
						if ($s eq "systemHealth" && !$inventory)
							# and (  ref( $NI->{$type} ) ne "HASH" or ( !keys %{$NI->{$type}} )
							# 	or ref( $NI->{$type}->{$index} ) ne "HASH"
							# 	or $index ne $NI->{$type}->{$index}->{index} )							
						{
							logMsg(
								"ERROR invalid data for section $type and index $index, cannot run threshold for this index!"
							);
							info(
								"ERROR invalid data for section $type and index $index, cannot run threshold for this index!"
							);
							next;
						}

						# control must be checked individually, too!
						if ($control)
						{
							dbg( "control found:$control for s=$s type=$type, index=$index", 1 );
							if ( !$S->parseString( string => "($control) ? 1:0", sect => $type, index => $index, eval => 1 ) )
							{
								dbg("threshold of type $type, index $index skipped by control=$control");
								next;
							}
						}

						# thresholds can be selectively disabled for individual interfaces
						if ( $type =~ /interface|pkts/ )
						{
							# look for interfaces; pkts and pkts_hc are not contained in nodeinfo							
							if ( $data && $data->{threshold} )
							{
								if ( getbool( $data->{threshold} ) )
								{
									runThrHld(
										sys     => $S,
										table   => $sts,
										type    => $type,
										thrname => $thrname,
										index   => $index
									);
								}
								else
								{
									dbg("skipping disabled threshold type $type for index $index");
									next;
								}
							}
						}
						# this autovivifies but it does not matter
						elsif ( $type =~ /cbqos/ and defined $data->{threshold} eq 'true')
						{							
							my ( $cbqos, $direction ) = split( /\-/, $type );
							$inventory = $S->inventory( concept => "cbqos-$direction", index => $index );
							$data = $inventory->data();
							dbg("CBQOS cbqos=$cbqos direction=$direction index=$index");
							foreach my $class ( keys %{$data->{ClassMap}} )
							{
								dbg("  CBQOS class=$class $data->{ClassMap}{$class}{Name}");
								runThrHld(
									sys     => $S,
									table   => $sts,
									type    => $type,
									thrname => $thrname,
									index   => $index,
									item    => $data->{ClassMap}{$class}{Name},
									class   => $class
								);
							}
						}
						else
						{
							runThrHld( sys => $S, table => $sts, type => $type, thrname => $thrname, index => $index );
						}
					}
				}
			}
		}

		## process each status and have it decay the overall node status......
		#"High TCP Connection Count--tcpCurrEstab" : {
		#   "status" : "ok",
		#   "value" : "1",
		#   "event" : "High TCP Connection Count",
		#   "element" : "tcpCurrEstab",
		#   "index" : null,
		#   "level" : "Normal",
		#   "type" : "test",
		#   "updated" : 1423619108,
		#   "method" : "Alert",
		#   "property" : "$r > 250"
		#},
		my $count   = 0;
		my $countOk = 0;
		foreach my $statusKey ( sort keys %$status_table )
		{
			my $eventKey = $status_table->{$statusKey}{event};
			$eventKey = "Alert: $S->{info}{status}{$statusKey}{event}"
				if $status_table->{$statusKey}{method} eq "Alert";

			# event control is as configured or all true.
			my $thisevent_control = $events_config->{$eventKey} || {Log => "true", Notify => "true", Status => "true"};

			# if this is an alert and it is older than 1 full poll cycle, delete it from status.
			if ( $status_table->{$statusKey}{updated} < time - 500 )
			{
				delete $status_table->{$statusKey};
			}

			# in case of Status being off for this event, we don't have to include it in the calculations
			elsif ( not getbool( $thisevent_control->{Status} ) )
			{
				dbg("Status Summary Ignoring: event=$status_table->{$statusKey}{event}, Status=$thisevent_control->{Status}",
					1
				);
				$status_table->{$statusKey}{status} = "ignored";
				++$count;
				++$countOk;
			}
			else
			{
				++$count;
				if ( $status_table->{$statusKey}{status} eq "ok" )
				{
					++$countOk;
				}
			}
		}
		if ( $count and $countOk )
		{
			my $perOk = sprintf( "%.2f", $countOk / $count * 100 );
			info("Status Summary = $perOk, $count, $countOk\n");
			$catchall_data->{status_summary} = $perOk;
			$catchall_data->{status_updated} = time();

			# cache the current nodestatus for use in the dash
			my $nodestatus = nodeStatus( catchall_data => $catchall_data );
			$catchall_data->{nodestatus} = "reachable";
			if ( not $nodestatus )
			{
				$catchall_data->{nodestatus} = "unreachable";
			}
			elsif ( $nodestatus == -1 )
			{
				$catchall_data->{nodestatus} = "degraded";
			}			
		}

		# Save the new status results, but only if run standalone
		if( $running_independently )
		{
			$S->writeNodeInfo();
			$catchall_data->save();	
		}
		
	}

	dbg("Finished");
	if ( defined $C->{log_polling_time} and getbool( $C->{log_polling_time} ) )
	{
		my $polltime = $pollTimer->elapTime();
		if ($name)
		{
			logMsg("Poll Time: $name, $polltime");
		}
		else
		{
			logMsg("Poll Time: $polltime");
		}
	}
	func::update_operations_stamp( type => "threshold", start => $starttime, stop => Time::HiRes::time() )
		if( $running_independently );
}

# performs the threshold value checking and event raising for
# one or more threshold configurations
# args: sys, type, thrname, index, item, class (all required),
# table (required hashref but may be empty),
# returns: nothing but raises/clears events (via thresholdProcess) and updates table
sub runThrHld
{
	my %args = @_;

	my $S    = $args{sys};
	my $NI   = $S->ndinfo;
	my $M    = $S->mdl;
	my $IF   = $S->ifinfo;
	my $ET   = $S->{info}{env_temp};

	my $sts     = $args{table};
	my $type    = $args{type};
	my $thrname = $args{thrname};
	my $index   = $args{index};
	my $item    = $args{item};
	my $class   = $args{class};
	my $stats;
	my $element;

	dbg("WORKING ON Threshold for thrname=$thrname type=$type item=$item");

	my $threshold_period = "-15 minutes";
	if ( $C->{"threshold_period-default"} ne "" )
	{
		$threshold_period = $C->{"threshold_period-default"};
	}
	### 2013-09-16 keiths, User defined threshold periods.
	if ( exists $C->{"threshold_period-$type"} and $C->{"threshold_period-$type"} ne "" )
	{
		$threshold_period = $C->{"threshold_period-$type"};
		dbg("Found Configured Threshold for $type, changing to \"$threshold_period\"");
	}

	#	check if values are already in table (done by doSummaryBuild)
	if ( exists $sts->{$S->{name}}{$type} )
	{
		$stats = $sts->{$S->{name}}{$type};
	}
	else
	{
		$stats = getSummaryStats(
			sys   => $S,
			type  => $type,
			start => $threshold_period,
			end   => 'now',
			index => $index,
			item  => $item
		);
	}

	# get name of element
	my ($inventory,$data);

	if ( $index eq '' )
	{
		$element = '';
	}
	elsif ( $index ne '' and $thrname eq "env_temp" )
	{
		$element = $ET->{$index}{tempDescr};
	}
	elsif ( $index ne '' and $thrname =~ /^hrsmpcpu/ )
	{
		$element = "CPU $index";
	}
	elsif ( $index ne '' and $thrname =~ /^hrdisk/ )
	{		
		$inventory = $S->inventory( concept => 'storage', index => $index );
		$data = ( $inventory ) ? $inventory->data : {};
		$element = "$data->{hrStorageDescr}";
	}
	elsif ( $type =~ /cbqos|interface|pkts/ )
	{
		my $inventory = $S->inventory( concept => 'interface', index => $index );
		$data = ( $inventory ) ? $inventory->data : {};
		if( $data->{ifDescr} )
		{
			$element = $data->{ifDescr};
			$element = "$data->{ifDescr}: $item" if($type =~ /cbqos/);
		}		
	}	
	elsif ( defined $M->{systemHealth}{sys}{$type}{indexed}
		and $M->{systemHealth}{sys}{$type}{indexed} ne "true" )
	{
		NMISNG::Util::TODO("Inventory migration not complete here (and below)");
		my $elementVar = $M->{systemHealth}{sys}{$type}{indexed};
		$inventory = $S->inventory( concept => $type, index => $index );
		$data = ($inventory) ? $inventory->data() : {};
		$element = $data->{$elementVar} if ($data->{$elementVar} ne "" );		
	}
	if ( $element eq "" )
	{
		$element = $index;
	}

	# walk through threshold names
	$thrname = stripSpaces($thrname);
	my @nm_list = split( /,/, $thrname );
	foreach my $nm (@nm_list)
	{
		dbg("processing threshold $nm");

		# check for control_regex
		if (    defined $M->{threshold}{name}{$nm}
			and $M->{threshold}{name}{$nm}{control_regex} ne ""
			and $item ne "" )
		{
			if ( $item =~ /$M->{threshold}{name}{$nm}{control_regex}/ )
			{
				dbg("MATCHED threshold $nm control_regex MATCHED $item");
			}
			else
			{
				dbg("SKIPPING threshold $nm: $item did not match control_regex");
				next();
			}
		}

		my ( $level, $value, $thrvalue, $reset ) = getThresholdLevel(
			sys     => $S,
			thrname => $nm,
			stats   => $stats,
			index   => $index,
			item    => $item
		);

		# get 'Proactive ....' string of Model
		my $event = $S->parseString( string => $M->{threshold}{name}{$nm}{event}, index => $index, eval => 0 );

		my $details = "";
		my $spacer  = "";

		if ( $type =~ /interface|pkts/ &&  $data->{Description} ne "" )
		{
			$details = $data->{Description};
			$spacer  = " ";
		}

		### 2014-08-27 keiths, display human speed and handle ifSpeedIn and ifSpeedOut
		if (    getbool( $C->{global_events_bandwidth} )
			and $type =~ /interface|pkts/
			and $data->{ifSpeed} ne "" )
		{
			my $ifSpeed = $data->{ifSpeed};

			if ( $event =~ /Input/ and exists $data->{ifSpeedIn} and $data->{ifSpeedIn} )
			{
				$ifSpeed = $data->{ifSpeedIn};
			}
			elsif ( $event =~ /Output/ and exists $data->{ifSpeedOut} and $data->{ifSpeedOut} )
			{
				$ifSpeed = $data->{ifSpeedOut};
			}
			$details .= $spacer . "Bandwidth=" . convertIfSpeed($ifSpeed);
		}

		thresholdProcess(
			sys      => $S,
			type     => $type,       # crucial for event context
			event    => $event,
			level    => $level,
			element  => $element,    # crucial for context
			details  => $details,
			value    => $value,
			thrvalue => $thrvalue,
			reset    => $reset,
			thrname  => $nm,         # crucial for context
			index    => $index,      # crucial for context
			class    => $class
		);                           # crucial for context
	}
}

sub getThresholdLevel
{
	my %args = @_;
	my $S    = $args{sys};	
	my $M    = $S->mdl;
	my $catchall_data = $S->inventory( concept => 'catchall' )->data_live();

	my $thrname = $args{thrname};
	my $stats   = $args{stats};      # value of items
	my $index   = $args{index};
	my $item    = $args{item};

	my $val;
	my $level;
	my $thrvalue;

	dbg("Start threshold=$thrname, index=$index item=$item");

	# find subsection with threshold values in Model
	my $T = $M->{threshold}{name}{$thrname}{select};
	foreach my $thr ( sort { $a <=> $b } keys %{$T} )
	{
		next if $thr eq 'default';    # skip now the default values
		if ( ( $S->parseString( string => "($T->{$thr}{control})?1:0", index => $index, item => $item, eval => 1 ) ) )
		{
			$val = $T->{$thr}{value};
			dbg("found threshold=$thrname entry=$thr");
			last;
		}
	}

	# if not found and there are default values available get this now
	if ( $val eq "" and $T->{default}{value} ne "" )
	{
		$val = $T->{default}{value};
		dbg("found threshold=$thrname entry=default");
	}
	if ( $val eq "" )
	{
		logMsg("ERROR, no threshold=$thrname entry found in Model=$catchall_data->{nodeModel}");
		return;
	}

	my $value;    # value of doSummary()
	my $reset = 0;

	# item is the attribute name of summary stats of Model
	$value = $stats->{$M->{threshold}{name}{$thrname}{item}}         if $index eq "";
	$value = $stats->{$index}{$M->{threshold}{name}{$thrname}{item}} if $index ne "";
	dbg("threshold=$thrname, item=$M->{threshold}{name}{$thrname}{item}, value=$value");

	# check unknow value
	if ( $value =~ /NaN/i )
	{
		dbg("INFO, illegal value $value, skipped");
		return ( "Normal", $value, $reset );
	}

	### all zeros policy to disable thresholding - match and return 'normal'
	if (    $val->{warning} == 0
		and $val->{minor} == 0
		and $val->{major} == 0
		and $val->{critical} == 0
		and $val->{fatal} == 0
		and defined $val->{warning}
		and defined $val->{minor}
		and defined $val->{major}
		and defined $val->{critical}
		and defined $val->{fatal} )
	{
		return ( "Normal", $value, $reset );
	}

	# Thresholds for higher being good and lower bad
	if (    $val->{warning} > $val->{fatal}
		and defined $val->{warning}
		and defined $val->{minor}
		and defined $val->{major}
		and defined $val->{critical}
		and defined $val->{fatal} )
	{
		if ( $value <= $val->{fatal} ) { $level = "Fatal"; $thrvalue = $val->{fatal}; }
		elsif ( $value <= $val->{critical} and $value > $val->{fatal} )
		{
			$level    = "Critical";
			$thrvalue = $val->{critical};
		}
		elsif ( $value <= $val->{major} and $value > $val->{critical} ) { $level = "Major"; $thrvalue = $val->{major}; }
		elsif ( $value <= $val->{minor} and $value > $val->{major} )    { $level = "Minor"; $thrvalue = $val->{minor}; }
		elsif ( $value <= $val->{warning} and $value > $val->{minor} )
		{
			$level    = "Warning";
			$thrvalue = $val->{warning};
		}
		elsif ( $value > $val->{warning} ) { $level = "Normal"; $reset = $val->{warning}; $thrvalue = $val->{warning}; }
	}

	# Thresholds for lower being good and higher being bad
	elsif ( $val->{warning} < $val->{fatal}
		and defined $val->{warning}
		and defined $val->{minor}
		and defined $val->{major}
		and defined $val->{critical}
		and defined $val->{fatal} )
	{
		if ( $value < $val->{warning} ) { $level = "Normal"; $reset = $val->{warning}; $thrvalue = $val->{warning}; }
		elsif ( $value >= $val->{warning} and $value < $val->{minor} )
		{
			$level    = "Warning";
			$thrvalue = $val->{warning};
		}
		elsif ( $value >= $val->{minor} and $value < $val->{major} )    { $level = "Minor"; $thrvalue = $val->{minor}; }
		elsif ( $value >= $val->{major} and $value < $val->{critical} ) { $level = "Major"; $thrvalue = $val->{major}; }
		elsif ( $value >= $val->{critical} and $value < $val->{fatal} )
		{
			$level    = "Critical";
			$thrvalue = $val->{critical};
		}
		elsif ( $value >= $val->{fatal} ) { $level = "Fatal"; $thrvalue = $val->{fatal}; }
	}
	if ( $level eq "" )
	{
		logMsg(
			"ERROR no policy found, threshold=$thrname, value=$value, node=$S->{name}, model=$catchall_data->{nodeModel} section threshold"
		);
		$level = "Normal";
	}
	dbg("result threshold=$thrname, level=$level, value=$value, thrvalue=$thrvalue, reset=$reset");
	return ( $level, $value, $thrvalue, $reset );
}

sub thresholdProcess
{
	my %args = @_;
	my $S    = $args{sys};

	# fixme why no error checking? what about negative or floating point values like 1.3e5?
	if ( $args{value} =~ /^\d+$|^\d+\.\d+$/ )
	{
		info("$args{event}, $args{level}, $args{element}, value=$args{value} reset=$args{reset}");

		my $details = "Value=$args{value} Threshold=$args{thrvalue}";
		if ( defined $args{details} and $args{details} ne "" )
		{
			$details = "$args{details}: Value=$args{value} Threshold=$args{thrvalue}";
		}
		my $statusResult = "ok";
		if ( $args{level} =~ /Normal/i )
		{
			checkEvent(
				sys     => $S,
				event   => $args{event},
				level   => $args{level},
				element => $args{element},
				details => $details,
				value   => $args{value},
				reset   => $args{reset}
			);
		}
		else
		{
			notify(
				sys     => $S,
				event   => $args{event},     # this is cooked at this point and no good for context
				level   => $args{level},
				element => $args{element},
				details => $details,
				context => {
					type          => "threshold",
					source        => "snmp",           # fixme needs extension to support wmi as source
					name          => $args{thrname},
					thresholdtype => $args{type},
					index         => $args{index},
					class         => $args{class},
				}
			);
			$statusResult = "error";
		}
		my $index = $args{index};
		if ( $index eq "" )
		{
			$index = 0;
		}
		my $statusKey = "$args{thrname}--$index";

		$statusKey = "$args{thrname}--$index--$args{class}" if defined $args{class} and $args{class};

		$S->{info}{status}{$statusKey} = {
			method   => "Threshold",
			type     => $args{type},
			property => $args{thrname},
			event    => $args{event},
			index    => $args{index},
			level    => $args{level},
			status   => $statusResult,
			element  => $args{element},
			value    => $args{value},
			updated  => time()
		};
	}
}

sub printRunTime
{
	my $endTime = sprintf( "%.2f", Time::HiRes::time() - $starttime );
	info("End of $0, type=$type ran for $endTime seconds.\n");
}

# iterate over nodes and add any new groups to the configuration
# this is normally NOT automated, as groups are an administrative feature
# for maintenance (as nodes in unlisted groups are active but not
# shown in the gui)
# args: none
# returns: undef if ok, error message otherwise
sub sync_groups
{
	my $NT = loadLocalNodeTable();    # only local nodes
	dbg( "table Local Node loaded", 2 );

	# reread the config with a lock and unflattened
	my $fn = $C->{'<nmis_conf>'} . "/" . ( $nvp{conf} || "Config" ) . ".nmis";
	my ( $rawC, $fh ) = readFiletoHash( file => $fn, lock => 'true' );

	return "Error: failed to read config $fn!" if ( !$rawC or !keys %$rawC );

	my %oldgroups = map { $_ => 1 } ( split( /\s*,\s*/, $rawC->{system}->{group_list} ) );
	my %newgroups;
	for my $node ( keys %$NT )
	{
		my $thisgroup = $NT->{$node}->{group};
		next if ( $oldgroups{$thisgroup} );
		++$newgroups{$thisgroup};
	}

	print "Existing groups:\n\t", ( %oldgroups ? join( "\n\t", keys %oldgroups ) : "<None>" ),
		"\n\nNew groups to add:\n\t", ( %newgroups ? join( "\n\t", keys %newgroups ) : "<None>" ),
		"\n\n";

	if (%newgroups)
	{
		$rawC->{system}->{group_list} = join( ",", sort( keys %oldgroups, keys %newgroups ) );
		writeHashtoFile( file => $fn, handle => $fh, data => $rawC );
	}
	else
	{
		close $fh;
	}

	return;
}

# this is a maintenance command for removing old, broken or unwanted files,
# replaces and extends the old admin/nmis_file_cleanup.sh
#
# args: none, but checks nvp simulate (default: false, if true only prints
# what it would do)
# returns: undef if ok, error message otherwise
sub purge_files
{
	my %nukem;

	info("Starting to look for purgable files");

	# config option, extension, where to look...
	my @purgatory = (
		{   ext          => qr/\.rrd$/,
			minage       => $C->{purge_rrd_after} || 30 * 86400,
			location     => $C->{database_root},
			also_empties => 1,
			description  => "Old RRD files",
		},
		{   ext          => qr/\.(tgz|tar\.gz)$/,
			minage       => $C->{purge_backup_after} || 30 * 86400,
			location     => $C->{'<nmis_backups>'},
			also_empties => 1,
			description  => "Old Backup files",
		},
		{
			# old nmis state files - legacy .nmis under var
			minage => $C->{purge_state_after} || 30 * 86400,
			ext => qr/\.nmis$/,
			location     => $C->{'<nmis_var>'},
			also_empties => 1,
			description  => "Legacy .nmis files",
		},
		{
			# old nmis state files - json files but only directly in var,
			# or in network or in service_status
			minage => $C->{purge_state_after} || 30 * 86400,
			location     => $C->{'<nmis_var>'},
			path         => qr!^$C->{'<nmis_var>'}/*(network|service_status)?/*[^/]+\.json$!,
			also_empties => 1,
			description  => "Old JSON state files",
		},
		{
			# old nmis state files - json files under nmis_system,
			# except auth_failure files
			minage => $C->{purge_state_after} || 30 * 86400,
			location     => $C->{'<nmis_var>'} . "/nmis_system",
			notpath      => qr!^$C->{'<nmis_var>'}/nmis_system/auth_failures/!,
			ext          => qr/\.json$/,
			also_empties => 1,
			description  => "Old internal JSON state files",
		},
		{
			# broken empty json files - don't nuke them immediately, they may be tempfiles!
			minage       => 3600,                       # 60 minutes seems a safe upper limit for tempfiles
			ext          => qr/\.json$/,
			location     => $C->{'<nmis_var>'},
			only_empties => 1,
			description  => "Empty JSON state files",
		},
		{   minage => $C->{purge_event_after} || 30 * 86400,
			path => qr!events/.+?/history/.+\.json$!,
			also_empties => 1,
			location     => $C->{'<nmis_var>'} . "/events",
			description  => "Old event history files",
		},
		{   minage => $C->{purge_jsonlog_after} || 30 * 86400,
			also_empties => 1,
			ext          => qr/\.json/,
			location     => $C->{json_logs},
			description  => "Old JSON log files",
		},
	);
	my $simulate = getbool( $nvp{simulate} );

	for my $rule (@purgatory)
	{
		my $olderthan = time - $rule->{minage};
		next if ( !$rule->{location} );
		info("checking dir $rule->{location} for $rule->{description}");

		File::Find::find(
			{   wanted => sub {
					my $localname = $_;

					# don't need it at the moment my $dir = $File::Find::dir;
					my $fn   = $File::Find::name;
					my @stat = stat($fn);

					next
						if (
						!S_ISREG( $stat[2] )    # not a file
						or ( $rule->{ext}     and $localname !~ $rule->{ext} )    # not a matching ext
						or ( $rule->{path}    and $fn !~ $rule->{path} )          # not a matching path
						or ( $rule->{notpath} and $fn =~ $rule->{notpath} )
						);                                                        # or an excluded path

					# also_empties: purge by age or empty, versus only_empties: only purge empties
					if ( $rule->{only_empties} )
					{
						next if ( $stat[7] );                                     # size
					}
					else
					{
						next
							if (
							( $stat[7] or !$rule->{also_empties} )                # zero size allowed if empties is off
							and ( $stat[9] >= $olderthan )
							);                                                    # younger than the cutoff?
					}
					$nukem{$fn} = $rule->{description};
				},
				follow => 1,
			},
			$rule->{location}
		);
	}

	for my $fn ( sort keys %nukem )
	{
		my $shortfn = File::Spec->abs2rel( $fn, $C->{'<nmis_base>'} );
		if ($simulate)
		{
			print "purge: rule '$nukem{$fn}' matches $shortfn\n";
		}
		else
		{
			info("removing $shortfn (rule '$nukem{$fn}')");
			unlink($fn) or return "Failed to unlink $fn: $!";
		}
	}
	info("Purging complete");
	return;
}

# sysUpTime under nodeinfo is a mess: not only is nmis overwriting it with
# in nonreversible format on the go,
# it's also used by and scribbled over in various places, and needs synthesizing
# from two separate properties in case of a wmi-only node.
#
# this helper takes in a sys object and attempts to make sysUpTime and sysUpTimeSec
# from whatever sys' nodeinfo structure contains.
sub makesysuptime
{
	my ($sys) = @_;
	my $catchall_data = $sys->inventory( concept => 'catchall' )->data_live();

	return if ( !$catchall_data );

	# if this is wmi, we need to make a sysuptime first. these are seconds
	# who should own sysUpTime, this needs to only happen if SNMP not available OMK-3223
	#if ($catchall_data->{wintime} && $catchall_data->{winboottime})
	#{
	#	$catchall_data->{sysUpTime} = 100 * ($catchall_data->{wintime}-$catchall_data->{winboottime});
	#}

	# pre-mangling it's a number, maybe fractional, in 1/100s ticks
	# post-manging it is text, and we can't do a damn thing anymore
	if ( defined( $catchall_data->{sysUpTime} ) && $catchall_data->{sysUpTime} =~ /^\d+(\.\d*)?$/ )
	{
		$catchall_data->{sysUpTimeSec} = int( $catchall_data->{sysUpTime} / 100 );              # save away
		$catchall_data->{sysUpTime}    = func::convUpTime( $catchall_data->{sysUpTimeSec} );    # seconds into text
	}
	return;
}

# *****************************************************************************
# Copyright (C) Opmantek Limited (www.opmantek.com)
# This program comes with ABSOLUTELY NO WARRANTY;
# This is free software licensed under GNU GPL, and you are welcome to
# redistribute it under certain conditions; see www.opmantek.com or email
# contact@opmantek.com
# *****************************************************************************<|MERGE_RESOLUTION|>--- conflicted
+++ resolved
@@ -2854,32 +2854,6 @@
 				}
 			}
 
-<<<<<<< HEAD
-			# For now, create inventory at the very end
-			# get the inventory object for this, path_keys required as we don't know what type it will be
-			my $path_keys = ['index'];    # for now use this, loadInfo guarnatees it will exist
-			my $path = $nmisng_node->inventory_path( concept => 'interface', data => $target, path_keys => $path_keys );
-			if( ref($path) eq 'ARRAY')
-			{
-				my ( $inventory, $error ) = $nmisng_node->inventory(
-					concept   => 'interface',
-					data      => $target,
-					path      => $path,
-					path_keys => $path_keys,
-					create    => 1
-				);
-				# regenerate the path, if this thing wasn't new the path may have changed, which is ok
-				$inventory->path( recalculate => 1 );
-				my ( $op, $error ) = $inventory->save();
-				$nmisng->log->error( "Failed to save inventory:" . join( ",", @{$inventory->path} ) . " error:$error" )
-					if ($error);
-			}
-			else
-			{
-				$nmisng->log->error("Failed to create path for inventory, error:$path");
-			}
-=======
->>>>>>> 1954b626
 		}
 
 		info("Finished");
@@ -4551,21 +4525,10 @@
 # the priming/update function getCBQoSwalk doesn't.
 sub getCBQoSdata
 {
-<<<<<<< HEAD
-	my %args  = @_;
-	my $S     = $args{sys};
-
-	my $ids = $S->nmisng_node->get_inventory_ids(concept => 'cbqos');
-	return 1 if ( !$ids || @$ids < 1 ); #nothing to be done
-
-	# oke, we have get now the PolicyIndex and ObjectsIndex directly
-	foreach my $id ( @$ids )
-=======
 	my (%args)  = @_;
 	my $S     = $args{sys};	
 	
 	foreach my $direction ( "in", "out" )
->>>>>>> 1954b626
 	{
 		my $ids = $S->nmisng_node->get_inventory_ids(concept => "cbqos-$direction");
 		return 1 if ( !$ids || @$ids < 1 ); #nothing to be done
@@ -4708,12 +4671,6 @@
 				'data.setlimits' => 1
 			}
 		);
-<<<<<<< HEAD
-
-		my $data = $model_data->data();
-=======
-		
->>>>>>> 1954b626
 		# create a map by ifindex so we can look them up easily, flatten _id into data to make things easier
 		my $data = $model_data->data();
 		my %if_data_map = map { $_->{data}{_id} = $_->{_id};$_->{data}{ifIndex} => $_->{data} } (@$data);
@@ -4994,43 +4951,13 @@
 		if ( scalar( keys %{$ifIndexTable} ) )
 		{
 			# Finished with SNMP QoS, store object index values for the next run and CM names for WWW
-<<<<<<< HEAD
-
-			# $S->{info}{cbqos} = \%cbQosTable;
-
-=======
->>>>>>> 1954b626
 			# cbqos info structure is a tad different from interfaces, but the rrds also need tuning
 
 			# that's an ifindex
 			for my $index ( keys %cbQosTable )
 			{
 				my $thisqosinfo = $cbQosTable{$index};
-<<<<<<< HEAD
-				$thisqosinfo->{index} = $index;
-
-				# create inventory entry, data is not changed below so do it here,
-				# add index entry for now, may want to modify this later, or create a specialised Inventory class
-				my $path_keys = ['index'];    # for now use this, loadInfo guarnatees it will exist
-				my $path = $nmisng_node->inventory_path( concept => 'cbqos', data => $thisqosinfo, path_keys => $path_keys );
-				if( ref($path) eq 'ARRAY')
-				{
-					my ( $inventory, $error ) = $nmisng_node->inventory(
-						concept   => 'cbqos',
-						data      => $thisqosinfo,
-						path      => $path,
-						path_keys => $path_keys,
-						create    => 1
-					);
-					# regenerate the path, if this thing wasn't new the path may have changed, which is ok
-					$inventory->path( recalculate => 1 );
-					my ( $op, $error ) = $inventory->save();
-					$nmisng->log->error( "Failed to save inventory:" . join( ",", @{$inventory->path} ) . " error:$error" )
-						if ($error);
-				}
-=======
 				# we rely on index to be there for the path key (right now)				
->>>>>>> 1954b626
 
 				my $if_data = $if_data_map{$index};
 				next
@@ -6815,13 +6742,8 @@
 		$status{$service}->{server} = $C->{server_name};
 
 		# AND ensure the service has a uuid, a recreatable V5 one from config'd namespace+server+service+node's uuid
-<<<<<<< HEAD
-		$status{$service}->{uuid} = NMIS::UUID::getComponentUUID( $C->{server_name}, $service,
-																															$NI->{system}->{uuid} );
-=======
 		$status{$service}->{uuid} = NMIS::UUID::getComponentUUID( $C->{server_name}, $service, 
 																															$catchall_data->{uuid} );
->>>>>>> 1954b626
 
 		$status{$service}->{description} ||= $ST->{$service}->{Description};    # but that's free-form
 		$status{$service}->{last_run} ||= time;
