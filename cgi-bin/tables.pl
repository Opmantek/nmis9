#!/usr/bin/perl
#
## $Id: tables.pl,v 8.12 2012/09/18 01:40:59 keiths Exp $
#
#  Copyright 1999-2011 Opmantek Limited (www.opmantek.com)
#  
#  ALL CODE MODIFICATIONS MUST BE SENT TO CODE@OPMANTEK.COM
#  
#  This file is part of Network Management Information System (“NMIS”).
#  
#  NMIS is free software: you can redistribute it and/or modify
#  it under the terms of the GNU General Public License as published by
#  the Free Software Foundation, either version 3 of the License, or
#  (at your option) any later version.
#  
#  NMIS is distributed in the hope that it will be useful,
#  but WITHOUT ANY WARRANTY; without even the implied warranty of
#  MERCHANTABILITY or FITNESS FOR A PARTICULAR PURPOSE.  See the
#  GNU General Public License for more details.
#  
#  You should have received a copy of the GNU General Public License
#  along with NMIS (most likely in a file named LICENSE).  
#  If not, see <http://www.gnu.org/licenses/>
#  
#  For further information on NMIS or for a license other than GPL please see
#  www.opmantek.com or email contact@opmantek.com 
#  
#  User group details:
#  http://support.opmantek.com/users/
#  
# *****************************************************************************
# Auto configure to the <nmis-base>/lib
use FindBin;
use lib "$FindBin::Bin/../lib";

# 
use strict;
use NMIS;
use func;
use csv;
use Net::hostent;
use Socket;

use DBfunc;

# Prefer to use CGI::Pretty for html processing
use CGI::Pretty qw(:standard *table *Tr *td *form *Select *div);
$CGI::Pretty::INDENT = "  ";
$CGI::Pretty::LINEBREAK = "\n";
push @CGI::Pretty::AS_IS, qw(p h1 h2 center b comment option span);
#use CGI::Debug;

# declare holder for CGI objects
use vars qw($q $Q $C $AU);
$q = new CGI; # This processes all parameters passed via GET and POST
$Q = $q->Vars; # values in hash

if (!($C = loadConfTable(conf=>$Q->{conf},debug=>$Q->{debug}))) { exit 1; };

# Before going any further, check to see if we must handle
# an authentication login or logout request

# NMIS Authentication module
use Auth;

# variables used for the security mods
use vars qw($headeropts); $headeropts = {type=>'text/html',expires=>'now'};
$AU = Auth->new(conf => $C);  # Auth::new will reap init values from NMIS::config

if ($AU->Require) {
	exit 0 unless $AU->loginout(type=>$Q->{auth_type},username=>$Q->{auth_username},
					password=>$Q->{auth_password},headeropts=>$headeropts) ;
}

# check for remote request
if ($Q->{server} ne "") { exit if requestServer(headeropts=>$headeropts); }

my $formid = $Q->{table} ? "nmis$Q->{table}" : "nmisTable";

my $widget = "true";
if ($Q->{widget} eq 'false' ) {	
	$widget = "false"; 
}

#======================================================================

# select function

if ($Q->{act} eq 'config_table_menu') { 			menuTable();
} elsif ($Q->{act} eq 'config_table_add') { 		editTable();
} elsif ($Q->{act} eq 'config_table_view') { 		viewTable();
} elsif ($Q->{act} eq 'config_table_show') { 		showTable();
} elsif ($Q->{act} eq 'config_table_edit') { 		editTable();
} elsif ($Q->{act} eq 'config_table_delete') { 		viewTable();
} elsif ($Q->{act} eq 'config_table_doadd') { 		if (doeditTable()) { menuTable(); }
} elsif ($Q->{act} eq 'config_table_doedit') { 		if (doeditTable()) { menuTable(); }
} elsif ($Q->{act} eq 'config_table_dodelete') { 	dodeleteTable(); menuTable(); 
} else { notfound(); }

sub notfound {
	print header($headeropts);
	print "Tables: ERROR, act=$Q->{act}, node=$Q->{node}, intf=$Q->{intf}\n";
	print "Request not found\n";
}

exit;

#==================================================================
#

sub loadReqTable {
	my %args = @_;
	my $table = $args{table};
	my $msg = $args{msg};

	my $T;

	my $db = "db_".lc($table)."_sql";
	if ($C->{$db} eq 'true' ) {
		$T = DBfunc::->select(table=>$table); # full table
	} else { 
		$T = loadTable(dir=>'conf',name=>$table);
	}
			
	if (!$T and $msg ne 'false') {
		print Tr(td({class=>'error'},"Error on loading table $table"));
		return;
	} 
	return $T;
}

sub loadCfgTable {
	my %args = @_;
	my $table = $args{table};

	# load node table to filter on group access list
	my @groups = ();
	my @nodes = ();
	my @privs = ();
	my @models = ();
<<<<<<< HEAD
	my @status = ();
	my @businessServices = ();

	my $LNT = loadLocalNodeTable(); # load from file or db
	my $GT = loadGroupTable();
	my $StatusTable = loadStatusTable();
	my $BusinessServicesTable = loadBusinessServicesTable();
	
	foreach (sort split(',',$C->{group_list})) { push @groups, $_ if $AU->InGroup($_); }
	foreach (sort {lc($a) cmp lc($b)} keys %{$LNT}) { push @nodes, $_ if $AU->InGroup($LNT->{$_}{group}); }
	foreach (sort {$a <=> $b} keys %{$StatusTable}) { push @status, $_; }
		foreach (sort {$a <=> $b} keys %{$BusinessServicesTable}) { push @businessServices, $_; }
=======
	my @serviceStatus = ();
	my @businessServices = ();
	my @locations = ();

	my $LNT = loadLocalNodeTable(); # load from file or db
	my $GT = loadGroupTable();
	my $ServiceStatusTable = loadServiceStatusTable();
	my $BusinessServicesTable = loadBusinessServicesTable();
	my $LocationsTable = loadLocationsTable();
	
	foreach (sort split(',',$C->{group_list})) { push @groups, $_ if $AU->InGroup($_); }
	foreach (sort {lc($a) cmp lc($b)} keys %{$LNT}) { push @nodes, $_ if $AU->InGroup($LNT->{$_}{group}); }
	foreach (sort keys %{$ServiceStatusTable}) { push @serviceStatus, $_; }
	foreach (sort keys %{$BusinessServicesTable}) { push @businessServices, $_; }
	foreach (sort keys %{$LocationsTable}) { push @locations, $_; }
>>>>>>> 915d7de9

	if ($table eq "Nodes") {
		if ( opendir(MDL,$C->{'<nmis_models>'}) ) {
			@models = ('automatic',sort {uc($a) cmp uc($b)} (grep(s/^Model-(.*)\.nmis$/$1/,readdir MDL)));
		} else {
			print Tr(td({class=>'error'},"Error on loading models names from directory $C->{'<nmis_models>'}"));
		}
		closedir(MDL);
	}
	
	my $PM = loadTable(dir=>'conf',name=>'PrivMap');
	# I assume a natural order: administrator = 0 (highest priv) and guest = 6 (lowest priv)
	foreach (sorthash( $PM,['level'],'fwd')) { push @privs,$_ ;} 

	my %Cfg = ( 
		Nodes => [ # using an array for fixed order of fields
			{ name => { header => 'Name',display => 'key,header,text',value => [""] }},
			{ host => { header => 'Name/IP Address',display => 'header,text',value => [""] }},
			{ group => { header => 'Group',display => 'header,popup',value => [ @groups] }},
			{ location => { header => 'Location',display => 'header,popup',value => [ @locations] }},
			{ businessService => { header => 'Business Service',display => 'header,pop',value => [ @businessServices ] }},
			{ status => { header => 'Status',display => 'header,popup',value => [ @serviceStatus ] }},
			{ model => { header => 'Model',display => 'header,popup',value => [@models] }},
			{ active => { header => 'Active',display => 'header,popup',value => ["true", "false"] }},
			{ ping => { header => 'Ping', display => 'header,popup',value => ["true", "false"] }},
			{ collect => { header => 'Collect',display => 'header,popup',value => ["true", "false"] }},
			{ cbqos => { header => 'CBQoS',display => 'header,popup',value => ["none", "input", "output", "both"] }},
			{ calls=> {  header => 'Modem Calls', display => 'popup',value => ["false", "true"] }},
			{ threshold => { header => 'Threshold', display => 'popup',value => ["true", "false"] }},
			{ rancid => { header => 'Rancid', display => 'popup',value => ["false", "true"] }},
			{ webserver => { header => 'Web Server', display => 'popup',value => ["false", "true"] }},
			{ netType => { header => 'Net Type', display => 'popup',value => ["wan", "lan"] }},
			{ roleType => { header => 'Role Type', display => 'popup',value => ["core", "distribution", "access"] }},
			{ depend =>{ header => 'Depend', display => 'header,scrolling',value => [ "N/A", @nodes ] }},
			{ services => { header => 'Services', display => 'header,scrolling',value => ["", sort keys %{loadServicesTable()}] }},
			{ timezone => { header => 'Time Zone',display => 'text',value => ["0"] }},
			{ version => { header => 'SNMP Version',display => 'header,popup',value => ["snmpv2c","snmpv1","snmpv3"] }},
			{ community => { header => 'SNMP Community',display => 'text',value => ["$C->{default_communityRO}"] }},
			{ port => { header => 'SNMP Port', display => 'text',value => ["161"] }},
			{ username => { header => 'SNMP Username',display => 'text',value => ["$C->{default_username}"] }},
			{ authpassword => { header => 'SNMP Auth Password',display => 'text',value => ["$C->{default_authpassword}"] }},
			{ authkey => { header => 'SNMP Auth Key',display => 'text',value => ["$C->{default_authkey}"] }},
			{ authprotocol => { header => 'SNMP Auth Proto',display => 'popup',value => ['md5','sha'] }},
			{ privpassword => { header => 'SNMP Priv Password',display => 'text',value => ["$C->{default_privpassword}"] }},
			{ privkey => { header => 'SNMP Priv Key',display => 'text',value => ["$C->{default_privkey}"] }},
			{ privprotocol => { header => 'SNMP Priv Proto',display => 'popup',value => ['des','aes','3des'] }},
			{ status => { header => 'Select Status',display => 'header,pop',value => [ @status ] }},
			{ businessService => { header => 'Select Business Service',display => 'header,pop',value => [ @businessServices ] }},

			],

		Events => [
			{ Event => { header => 'Event',display => 'text', value => ["Generic Down", "Generic Up", "Interface Down", "Interface Up",
						"Node Down", "Node Reset", "Node Up", "Node Failover", "Proactive", "Proactive Closed",
						"RPS Fail", "TRAP", "SNMP Down", "SNMP Up","Service Down", "Service Up",] }},
			{ Role => { header => 'Role',display => 'text', value => ["core", "distribution", "access"] }},
			{ Type => { header => 'Type',display => 'text', value => ["router", "switch", "server", "generic"] }},
			{ Level => { header => 'Level',display => 'text', value => ["Normal", "Warning", "Major", "Critical", "Fatal"] }},
			{ Log => { header => 'Log',display => 'text', value => ["true", "false"] }},
			{ Mail => { header => 'Mail',display => 'text', value => ["true", "false" ] }},
			{ Notify => { header => 'Notify',display => 'text', value => ["true", "false" ] }},
			{ Pager => { header => 'Pager',display => 'text', value => ["true", "false" ] }}
			],

		Escalations => [
			{ Group => { header => 'Group',display => 'key,header,popup', value => ["default",@groups] }},
			{ Role => { header => 'Role',display => 'key,header,popup', value => ["default", "core", "distribution", "access"] }},
			{ Type => { header => 'Type',display => 'key,header,popup', value => ["default", "router", "switch", "server", "firewall","generic"] }},
			{ Event => { header => 'Event',display => 'key,header,popup', value => ["default", "Generic Down", "Generic Up", "Interface Down", "Interface Up",
						"Node Down", "Node Reset", "Node Failover", "Node Up",
						"RPS Fail", "TRAP", "SNMP Down", "SNMP Up",
						"Service Down", "Service Up",
						"Proactive Response Time",
						"Proactive Reachability",
						"Proactive CPU",
						"Proactive Memory",
						"Proactive Interface Availability",
						"Proactive Interface Input Utilisation",
						"Proactive Interface Output Utilisation",
						"Proactive Availability Threshold Interface",
						"Proactive Interface Input NonUnicast",
						"Proactive Interface Output NonUnicast"] }},
			{ 'Event_Node' => { header => 'Event Node',display => 'key,header,text', value => [""] }},
			{ 'Event_Element' => { header => 'Event Element',display => 'key,header,text', value => [""] }},
			{ Level0 => { header => 'Level 0',display => 'header,text', value => ["netsend:WKS1:WKS2,email:Contact1"] }},
			{ Level1 => { header => 'Level 1',display => 'header,text', value => ["pager:sysContact,email:Contact2"] }},
			{ Level2 => { header => 'Level 2',display => 'header,text', value => [""] }},
			{ Level3 => { header => 'Level 3',display => 'header,text', value => ["email:Contact3:Contact4"] }},
			{ Level4 => { header => 'Level 4',display => 'text', value => [""] }},
			{ Level5 => { header => 'Level 5',display => 'text', value => [""] }},
			{ Level6 => { header => 'Level 6',display => 'text', value => [""] }},
			{ Level7 => { header => 'Level 7',display => 'text', value => [""] }},
			{ Level8 => { header => 'Level 8',display => 'text', value => [""] }},
			{ Level9 => { header => 'Level 9',display => 'text', value => [""] }},
			{ Level10 => { header => 'Level 10',display => 'text', value => [""] }},
			{ UpNotify => { header => 'UpNotify',display => 'header,popup', value => ["false", "true" ] }}
			],

		Locations => [
			{ Location => { header => 'Location',display => 'key,header,text', value => [""] }},
			{ Geocode => { header => 'Geocode',display => 'header,text', value => [""] }},
			{ Address1 => { header => 'Address1',display => 'header,text', value => [""] }},
			{ Address2 => { header => 'Address2',display => 'header,text', value => [""] }},
			{ City => { header => 'City',display => 'header,text', value => [""] }},
			{ Country => { header => 'Country',display => 'header,text', value => [""] }},
			{ Floor => { header => 'Floor',display => 'header,text', value => [""] }},
			{ Latitude => { header => 'Latitude',display => 'text', value => ["36 51 S"] }},
			{ Longitude => { header => 'Longitude',display => 'text', value => ["174 46 E"] }},
			{ Postcode => { header => 'Postcode',display => 'header,text', value => [""] }},
			{ Room => { header => 'Room Number',display => 'text', value => [""] }},
			{ State => { header => 'State',display => 'header,text', value => [""] }},
			{ Suburb => { header => 'Suburb',display => 'text', value => [""] }}
			],

		Contacts => [
			{ Contact => { header => 'Contact',display => 'key,header,text', value => ["Contact1"] }},
			{ DutyTime => { header => 'DutyTime',display => 'header,text', value => ["00:24:MonTueWedThuFriSatSun"] }},
			{ Email => { header => 'Email',display => 'header,text', value => ["contact1\@$C->{domain_name}"] }},
			{ Location => { header => 'Location',display => 'header,text', value => ["default"] }},
			{ Mobile => { header => 'Mobile',display => 'header,text', value => [""] }},
			{ Pager => { header => 'Pager',display => 'header,text', value => [""] }},
			{ Phone => { header => 'Phone',display => 'header,text', value => [""] }},
			{ TimeZone  => { header => 'TimeZone',display => 'text', value => ["0"] }}
			],

		Services => [
			{ 'Name' => { header => 'Name',display => 'key,header,text', value => [ '' ] }},
			{ 'Service_Name' => { header => 'Service Name',display => 'header,text', value => [ '' ] }},
			{ 'Service_Type' => { header => 'Service Type',display => 'header,popup', value => [ 'service', "port", "dns", 'script', 'wmi' ] }},
			{ 'Port' => { header => 'Port',display => 'header,text', value => [ '' ] }},
			{ 'Poll_Interval' => { header => 'Poll Interval',display => 'header,popup', value => [ "5m", "1h", "1d" ] }}
			],

		Users => [
			{ user => { header => 'User',display => 'key,header,text', value => ["specify"] }},
			{ config => { header => 'Config file',display => 'header,text', value => ["Config"] }},
			{ privilege => { header => 'Privilege',display => 'header,popup', value => [ @privs ] }},
			{ admission => { header => 'Admission',display => 'header,popup', value => ["true","false","bypass"] }},
			{ groups => { header => 'Group',display => 'header,scrolling', value => ["none", "all", "network", (@groups) ] }}
			],

		Portal => [
			{ Order => { header => 'Order',display => 'key,header,text', value => ["default"] }},
			{ Name => { header => 'Name',display => 'header,text', value => [""] }},
			{ Link => { header => 'Link',display => 'header,text', value => [""] }}
			],

		PrivMap => [
			{ privilege => { header => 'Privilege',display => 'key,header,text', value => ["default"] }},
			{ level => { header => 'Level',display => 'header,text', value => [ "" ] }}
			],

		ifTypes => [
			{ index => { header => 'Index',display => 'key,header,text', value => [""] }},
			{ ifType => { header => 'ifType',display => 'header,text', value => [ "" ] }}
			],

		Toolset => [
			{ button => { header => 'Name',display => 'key,header,text', value => [""] }},
			{ bgroup => { header => 'Type',display => 'header,popup', value => ["tool"] }},
			{ display => { header => 'Display',display => 'header,text', value => [""] }},
			{ level0 => { header => $privs[0],display => 'header,popup', value => ["1","0"] }},
			{ level1 => { header => $privs[1],display => 'header,popup', value => ["0","1"] }},
			{ level2 => { header => $privs[2],display => 'header,popup', value => ["0","1"] }},
			{ level3 => { header => $privs[3],display => 'header,popup', value => ["0","1"] }},
			{ level4 => { header => $privs[4],display => 'header,popup', value => ["0","1"] }},
			{ level5 => { header => $privs[5],display => 'header,popup', value => ["0","1"] }},
			{ urlbase => { header => 'UrlBase',display => 'text', value => [""] }},
			{ urlscript => { header => 'UrlScript',display => 'text', value => [""] }},
			{ useconfig => { header => 'UseConfig',display => 'text', value => [""] }},
			{ needconfig => { header => 'NeedConfig',display => 'popup', value => ["no","yes"] }},
			{ urlquery => { header => 'UrlQuery',display => 'text', value => [""] }},
			{ usetarget => { header => 'UseTarget',display => 'text', value => [""] }}
			],

		Access => [
			{ name => { header => 'Name',display => 'key,header,text', value => [""] }},
			{ group => { header => 'Group',display => 'header,popup', value => ["access","button","tool"] }},
			{ descr => { header => 'Description',display => 'header,text', value => [""] }},
			{ level0 => { header => $privs[0],display => 'header,popup', value => ["1","0"] }},
			{ level1 => { header => $privs[1],display => 'header,popup', value => ["0","1"] }},
			{ level2 => { header => $privs[2],display => 'header,popup', value => ["0","1"] }},
			{ level3 => { header => $privs[3],display => 'header,popup', value => ["0","1"] }},
			{ level4 => { header => $privs[4],display => 'header,popup', value => ["0","1"] }},
			{ level5 => { header => $privs[5],display => 'header,popup', value => ["0","1"] }}
			],

		Links => [
			{ subnet => { header => 'Subnet',display => 'key,header,text', value => [""] }},
			{ mask => { header => 'Mask',display => 'header,text', value => [""] }},
			{ node1 => { header => 'Node',display => 'header,popup', value => ["",sort keys %{$LNT}] }},
			{ interface1 => { header => 'Interface',display => 'header,text', value => [""] }},
			{ ifIndex1 => { header => 'Index',display => 'text', value => [""] }},
			{ node2 => { header => 'Node',display => 'header,popup', value => ["",sort keys %{$LNT}] }},
			{ interface2 => { header => 'Interface',display => 'header,text', value => [""] }},
			{ ifIndex2 => { header => 'Index',display => 'text', value => [""] }},
			{ ifType => { header => 'Type',display => 'text', value => [""] }},
			{ ifSpeed => { header => 'Speed',display => 'text', value => [""] }},
			{ link => { header => 'Link',display => 'header,text', value => [""] }},
			{ depend => { header => 'Depend',display => 'text', value => [""] }},
			{ role => { header => 'Role Type',display => 'popup', value => ["core", "distribution", "access"] }},
			{ net => { header => 'Net Type',display => 'popup', value => ["wan","lan"] }}
			],

		Logs => [
			{ logOrder => { header => 'Order',display => 'key,header,text', value => [""] }},
			{ logName => { header => 'Name',display => 'header,text', value => [""] }},
			{ logDescr => { header => 'Description',display => 'header,text', value => [""] }},
			{ logFileName => { header => 'File',display => 'header,text', value => [""] }}
			],
<<<<<<< HEAD
		Status => [
			{ status => { header => 'Status',display => 'key,header,text', value => [""] }},
			{ Order => { header => 'Order',display => 'header,text', value => ["default"] }},			
			{ statusPriority => { header => 'Status Priority',display => 'header,text', value => [""] }}
			],
		BusinessServices => [
			{ businessService => { header => 'Business Service',display => 'key,header,text', value => [""] }},
			{ order => { header => 'Order',display => 'header,text', value => ["default"] }},			
			{ serviceType => { header => 'Service Type',display => 'header,text', value => [""] }},
			{ businessUnit => { header => 'Business Unit',display => 'header,text', value => [""] }},
			{ businessPriority => { header => 'Business Priority',display => 'header,text', value => [""] }}
=======
			
		ServiceStatus => [
			{ serviceStatus => { header => 'Service Status',display => 'key,header,text', value => [""] }},
			{ statusPriority => { header => 'Service Priority',display => 'header,popup', value => [10,9,8,7,6,5,4,3,2,1,0] }}
			],
			
		BusinessServices => [
			{ businessService => { header => 'Business Service',display => 'key,header,text', value => [""] }},
			{ businessPriority => { header => 'Business Priority',display => 'header,popup', value => [10,9,8,7,6,5,4,3,2,1,0] }},
			{ serviceType => { header => 'Service Type',display => 'header,text', value => [""] }},
			{ businessUnit => { header => 'Business Unit',display => 'header,text', value => [""] }},
>>>>>>> 915d7de9
			]
	);

	if (!($Cfg{$table})) {
		print Tr(td({class=>'error'},"Configuration of table $table does not exists"));
		return;
	} 

	return $Cfg{$table};
}

#
sub menuTable{

	my $table = $Q->{table};
	#start of page
	print header($headeropts);
	pageStartJscript(title => "View Table $table") if ($widget eq "false");

	$AU->CheckAccess("Table_${table}_view");

	print <<EOF;
<script>
clearInterval();
</script>
EOF

	my $bt;
	my $T;
	$T = loadReqTable(table=>$table); # load requested table

	my $CT;
	return if (!($CT = loadCfgTable(table=>$table))); # load configuration of table

	print start_table;

	my $url = url(-absolute=>1)."?%conf=$Q->{conf}&table=$table";

	# print short info
	#print header
	print Tr( eval { my $line; my $colspan = 1;
			for my $ref ( @{$CT}) { # trick for order of header items
				for my $item (keys %{$ref}) {
					if ($ref->{$item}{display} =~ /header/ ) {
						$line .= td({class=>'header',align=>'center'},$ref->{$item}{header});
						$colspan++;
					}
				}
			}
			$line .= td({class=>'header',align=>'center'},'Action',
					eval {
						if ($AU->CheckAccess("Table_${table}_rw","check")) {
							return ' > '.a({href=>"$url&act=config_table_add"},'add'),
						} else { return ''; }
					}
				);
			return Tr(th({class=>'title',colspan=>$colspan},"Table $table")).$line;
		});
	# print data
	for my $k (sort {lc($a) cmp lc($b)} keys %{$T}) {
		print start_Tr;
		for my $ref ( @{$CT}) { # trick for order of header items
			for my $item (keys %{$ref}) {
				if ($ref->{$item}{display} =~ /header/ ) {
					print td({class=>'info Plain'},$T->{$k}{$item});
				}
			}
		}
		
		if ($AU->CheckAccess("Table_${table}_rw","check")) {
			$bt = a({href=>"$url&act=config_table_edit&key=$k"},'&nbsp;edit').
					a({href=>"$url&act=config_table_delete&key=$k"},'&nbsp;delete');
		} else {
			$bt = '';
		}
		print td({class=>'info Plain'},a({href=>"$url&act=config_table_view&key=$k"},'view'),$bt);
		print end_Tr;
	}

	print end_table;

	pageEnd() if ($widget eq "false");

}

sub viewTable {

	my $table = $Q->{table};
	my $key = $Q->{key};

	#start of page
	print header($headeropts);
	pageStartJscript(title => "View Table $table") if ($widget eq "false");

	$AU->CheckAccess("Table_${table}_view");

	my $T;
	return if (!($T = loadReqTable(table=>$table))); # load requested table

	my $CT = loadCfgTable(table=>$table); # load table configuration

	if ($Q->{act} =~ /delete/) {
		 print start_form(-id=>"$formid",
					-href=>url(-absolute=>1)."?conf=$C->{conf}&act=config_table_dodelete&table=$table&key=$key");
		}
	if ($Q->{act} =~ /view/) {
			 print start_form(-id=>"$formid",
					-href=>url(-absolute=>1)."?conf=$C->{conf}&act=config_table_menu&table=$table&key=$key");
	}
		
	print start_table;
	print Tr(td({class=>'header',colspan=>'2'},"Table $table"));

	# print items of table
	for my $ref ( @{$CT}) { # trick for order of header items
		for my $item (keys %{$ref}) {
			print Tr(td({class=>'header',align=>'center'},$ref->{$item}{header}),
				td({class=>'info Plain'},$T->{$key}{$item}));
		}
	}

	if ($Q->{act} =~ /delete/) {
		print Tr(td('&nbsp;'),td(	
				button(-name=>"button",onclick=>"get('".$formid."');",-value=>"Delete"),"Are you sure",
				button(-name=>'button',onclick=>"get('".$formid."','cancel');",-value=>"Cancel")));
	}
	if ($Q->{act} =~ /view/) {
		print Tr(td('&nbsp;'),td(	
				button(-name=>'button',onclick=>"get('".$formid."','cancel');",-value=>"Ok"))); # bypass
	}

	print end_table;
	print end_form;
	pageEnd() if ($widget eq "false");
}

sub showTable {

	my $table = $Q->{table};
	my $key = $Q->{key};
	my $node = $Q->{node};
	my $found = 0;

	#start of page
	print header($headeropts);
	pageStartJscript(title => "Show Table $table") if ($widget eq "false");

	$AU->CheckAccess("Table_${table}_view");

	my $T;
	return if (!($T = loadReqTable(table=>$table))); # load requested table

	my $CT = loadCfgTable(table=>$table); # load table configuration

	print createHrButtons(node=>$node, refresh=>$Q->{refresh}, widget=>$widget);

	print start_table;
	print Tr(th({class=>'title',colspan=>'2'},"Table $table"));

	# try to find a match
	my $pos = length($key)+1;
	my $k = lc $key;
	$k =~ tr/+,./ /; # remove

	while ($pos > 0 && $found == 0) {
		my $s = substr($k,0,$pos);
		for my $t (keys %{$T}) {
			if ($s eq lc($t)) {
				$found = 1;
				# print items of table
				for my $ref ( @{$CT}) { # trick for order of header items
					for my $item (keys %{$ref}) {
						print Tr(td({class=>'header',align=>'center'},$ref->{$item}{header}),
							td({class=>'info Plain'},$T->{$t}{$item}));
					}
				}
				last;
			}
		}
		$pos = rindex($k," ",($pos - 1));
	}
	if (!$found) {
		print Tr(td({class=>'error'},"\'$key\' does not exist in table $table"));
	}

	print end_table;
	print end_form;
	pageEnd() if ($widget eq "false");
}

sub editTable {

	my $table = $Q->{table};
	my $key = $Q->{key};

	my @hash; # items of key

	#start of page
	print header($headeropts);
	pageStartJscript(title => "Edit Table $table") if ($widget eq "false");

	$AU->CheckAccess("Table_${table}_rw");

	my $T;
	return if (!($T = loadReqTable(table=>$table,msg=>'false')) and $Q->{act} =~ /edit/); # load requested table

	my $CT = loadCfgTable(table=>$table);

	my $func = ($Q->{act} eq 'config_table_add') ? 'doadd' : 'doedit';
	my $button = ($Q->{act} eq 'config_table_add') ? 'Add' : 'Edit';
	my $url = url(-absolute=>1)."?conf=$Q->{conf}&act=config_table_${func}&table=${table}";

	# start of form
	print start_form(-name=>"$formid",-id=>"$formid",-href=>"$url");

	print start_table;
	print Tr(th({class=>'title',colspan=>'2'},"Table $table"));

	for my $ref ( @{$CT}) { # trick for order of header items
		for my $item (keys %{$ref}) {
			print Tr(td({class=>'header',align=>'center'},$ref->{$item}{header}),
				eval { my $line;
					if ($ref->{$item}{display} =~ /key/) {
						push @hash,$item;
					}
					if ($func eq 'doedit' and $ref->{$item}{display} =~ /key/) {
						$line .= td({class=>'header'},$T->{$key}{$item});
						$line .= hidden(-name=>$item, -default=>$T->{$key}{$item},-override=>'1'); 
					} elsif ($ref->{$item}{display} =~ /text/) {
						my $value = ($T->{$key}{$item} or $func eq 'doedit') ? $T->{$key}{$item} : $ref->{$item}{value}[0];
						$line .= td(textfield(-name=>"$item",size=>'35',value=>$value));
					} elsif ($ref->{$item}{display} =~ /pop/) {
						$line .= td(popup_menu(-name=>"$item", -style=>'width:100%;',
								-values=>$ref->{$item}{value},
								-default=>$T->{$key}{$item}));
					} elsif ($ref->{$item}{display} =~ /scrol/) {
						my @items = split(/,/,$T->{$key}{$item});
						$line.= td(scrolling_list(-name=>"$item", -multiple=>'true',
								-style=>'width:100%;',
								-size=>'6',
								-values=>$ref->{$item}{value},
								-default=>\@items));
					} 
					return $line;
				});
		}
	}

	print hidden(-name=>'hash', -default=>join(',',@hash),-override=>'1');
	print Tr(td('&nbsp;'),
				td( eval {
					if ($table eq 'Nodes') {
						return button(-name=>"button",onclick=>"javascript:get('".$formid."','update');", -value=>"$button and Update Node");
					} else { return "&nbsp;"; }
				},
				button(-name=>"button",onclick=>"get('".$formid."');", -value=>$button),
				button(-name=>'button',onclick=>"get('".$formid."','cancel');",-value=>"Cancel")));

	print end_table;
	print end_form;
	pageEnd() if ($widget eq "false");
}

sub doeditTable {
	my $table = $Q->{table};
	my $hash = $Q->{hash};

	return 1 if $Q->{cancel} eq 'true';

	$AU->CheckAccess("Table_${table}_rw",'header');

	my $T = loadReqTable(table=>$table,msg=>'false');

	my $CT = loadCfgTable(table=>$table);

	# combine key from values, values separated by underscrore
	my $key = join('_', map { $Q->{$_} } split /,/,$hash );
	$key = lc($key) if $table !~ /Nodes|BusinessServices|ServiceStatus|Locations/; # let key of table Nodes equal to name

	# test on existing key
	if ($Q->{act} =~ /doadd/) {
		if (exists $T->{$key}) {
			print header({-type=>"text/html",-expires=>'now'});
			print Tr(td({class=>'error'} ,"Key $key already exists in table"));
			return 0;
		}
		if ($key eq '') {
			print header($headeropts);
			print Tr(td({class=>'error'} ,"Field \'$hash\' must be filled in table $table"));
			return 0;
		}
	}

	my $V;
	# store new values in table
	for my $ref ( @{$CT}) {
		for my $item (keys %{$ref}) {
			$T->{$key}{$item} = stripSpaces($Q->{$item});
			$V->{$item} = stripSpaces($Q->{$item});
		}
	}

	my $db = "db_".lc($table)."_sql";
	if ($C->{$db} eq 'true' ) {
		my $stat;
		$V->{index} = $key; # add this column
		if ($Q->{act} =~ /doadd/) {
			$stat = DBfunc::->insert(table=>$table,data=>$V);
		} else {
			$stat = DBfunc::->update(table=>$table,data=>$V,index=>$key);
		}
		if (!$stat) {
			print header({-type=>"text/html",-expires=>'now'});
			print Tr(td({class=>'error'} ,DBfunc::->error()));
			return 0;
		}
	} else {
		writeTable(dir=>'conf',name=>$table,data=>$T);
	}

	# do update node with new values
	if ($table eq 'Nodes') {
		# check host address
		if ($T->{$key}{host} eq '') {
			print header($headeropts);
			print Tr(td({class=>'error'} ,"Field \'host\' must be filled in table $table"));
			return 0;
		}
		### test the DNS for DNS names, if no IP returned, error exit
		if ( $T->{$key}{host} !~ /\d+\.\d+\.\d+\.\d+/ ) {
			my $address = resolveDNStoAddr($T->{$key}{host});
			if ( $address !~ /\d+\.\d+\.\d+\.\d+/ or !$address ) {
				print header($headeropts);
				print Tr(td({class=>'error'} ,"ERROR, cannot resolve IP address \'$T->{$key}{host}\'<br>".
									"Please correct this item in table $table"));
				return 0;
			}
		}
		print STDERR "DEBUG: doeditTable->cleanEvent key=$key\n";
		cleanEvent($key,"tables.pl.editNodeTable");
		if ($Q->{update} eq 'true') {
			doNodeUpdate(node=>$key);
			return 0;
		}
	}

	return 1;
}

sub dodeleteTable {
	my $table = $Q->{table};
	my $key = $Q->{key};

	return 1 if $Q->{cancel} eq 'true';

	$AU->CheckAccess("Table_${table}_rw",'header');

	my $T = loadReqTable(table=>$table);
	my $db = "db_".lc($table)."_sql";
	if ($C->{$db} eq 'true' ) {
		if (!(DBfunc::->delete(table=>$table,index=>$key))) {
			print header({-type=>"text/html",-expires=>'now'});
			print Tr(td({class=>'error'} ,DBfunc::->error()));
			return 0;
		}
	} else {
		# remote key
		my $TT;
		foreach (keys %{$T}) {
			if ($_ ne $key) { $TT->{$_} = $T->{$_}; }
		}
	
		writeTable(dir=>'conf',name=>$table,data=>$TT);
	}
}

sub doNodeUpdate {
	my %args = @_;
	my $node = $args{node};

	# note that this will force nmis.pl to skip the pingtest as we are a non-root user !!
	# for now - just pipe the output of a debug run, so the user can see what is going on !
	
	# now run the update and display 
	print header($headeropts);
	pageStartJscript(title => "Run update on $node") if ($widget eq "false");
	
	print "<pre>\n";
	print "Running update on node $node\n\n\n";
	
	open(PIPE, "$C->{'<nmis_bin>'}/nmis.pl type=update node=$node debug=1 2>&1 |"); 
	select((select(PIPE), $| = 1)[0]);			# unbuffer pipe
	select((select(STDOUT), $| = 1)[0]);			# unbuffer pipe

	while ( <PIPE> ) {
		print ;
	}
	close(PIPE);
	print "\n</pre>\n";

	print start_form(-id=>"$formid",
					-href=>url(-absolute=>1)."?conf=$Q->{conf}&act=config_table_menu&table=$Q->{table}");

	print table(Tr(td({class=>'header'},"Completed web user initiated update of $node"),
				td(button(-name=>'button',-onclick=>"get('".$formid."')",-value=>'Ok'))));
	print end_form;
	pageEnd() if ($widget eq "false");
}
<|MERGE_RESOLUTION|>--- conflicted
+++ resolved
@@ -138,20 +138,6 @@
 	my @nodes = ();
 	my @privs = ();
 	my @models = ();
-<<<<<<< HEAD
-	my @status = ();
-	my @businessServices = ();
-
-	my $LNT = loadLocalNodeTable(); # load from file or db
-	my $GT = loadGroupTable();
-	my $StatusTable = loadStatusTable();
-	my $BusinessServicesTable = loadBusinessServicesTable();
-	
-	foreach (sort split(',',$C->{group_list})) { push @groups, $_ if $AU->InGroup($_); }
-	foreach (sort {lc($a) cmp lc($b)} keys %{$LNT}) { push @nodes, $_ if $AU->InGroup($LNT->{$_}{group}); }
-	foreach (sort {$a <=> $b} keys %{$StatusTable}) { push @status, $_; }
-		foreach (sort {$a <=> $b} keys %{$BusinessServicesTable}) { push @businessServices, $_; }
-=======
 	my @serviceStatus = ();
 	my @businessServices = ();
 	my @locations = ();
@@ -167,7 +153,6 @@
 	foreach (sort keys %{$ServiceStatusTable}) { push @serviceStatus, $_; }
 	foreach (sort keys %{$BusinessServicesTable}) { push @businessServices, $_; }
 	foreach (sort keys %{$LocationsTable}) { push @locations, $_; }
->>>>>>> 915d7de9
 
 	if ($table eq "Nodes") {
 		if ( opendir(MDL,$C->{'<nmis_models>'}) ) {
@@ -378,19 +363,6 @@
 			{ logDescr => { header => 'Description',display => 'header,text', value => [""] }},
 			{ logFileName => { header => 'File',display => 'header,text', value => [""] }}
 			],
-<<<<<<< HEAD
-		Status => [
-			{ status => { header => 'Status',display => 'key,header,text', value => [""] }},
-			{ Order => { header => 'Order',display => 'header,text', value => ["default"] }},			
-			{ statusPriority => { header => 'Status Priority',display => 'header,text', value => [""] }}
-			],
-		BusinessServices => [
-			{ businessService => { header => 'Business Service',display => 'key,header,text', value => [""] }},
-			{ order => { header => 'Order',display => 'header,text', value => ["default"] }},			
-			{ serviceType => { header => 'Service Type',display => 'header,text', value => [""] }},
-			{ businessUnit => { header => 'Business Unit',display => 'header,text', value => [""] }},
-			{ businessPriority => { header => 'Business Priority',display => 'header,text', value => [""] }}
-=======
 			
 		ServiceStatus => [
 			{ serviceStatus => { header => 'Service Status',display => 'key,header,text', value => [""] }},
@@ -402,7 +374,6 @@
 			{ businessPriority => { header => 'Business Priority',display => 'header,popup', value => [10,9,8,7,6,5,4,3,2,1,0] }},
 			{ serviceType => { header => 'Service Type',display => 'header,text', value => [""] }},
 			{ businessUnit => { header => 'Business Unit',display => 'header,text', value => [""] }},
->>>>>>> 915d7de9
 			]
 	);
 
