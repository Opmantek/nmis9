--- conflicted
+++ resolved
@@ -160,7 +160,7 @@
 	my $PM = loadTable(dir=>'conf',name=>'PrivMap');
 	# I assume a natural order: administrator = 0 (highest priv) and guest = 6 (lowest priv)
 	foreach (sorthash( $PM,['level'],'fwd')) { push @privs,$_ ;} 
-<<<<<<< HEAD
+
 	my %Cfg;
 
 	if ( $table eq "Nodes" ) {
@@ -178,7 +178,7 @@
 				{ group => { header => 'Group',display => 'header,popup',value => [ @groups] }},
 				{ location => { header => 'Location',display => 'header,popup',value => [ @locations] }},
 				{ businessService => { header => 'Business Service',display => 'header,pop',value => [ @businessServices ] }},
-				{ serviceStatus => { header => 'Status',display => 'header,popup',value => [ @serviceStatus ] }},
+				{ serviceStatus => { header => 'Service Status',display => 'header,popup',value => [ @serviceStatus ] }},
 				{ model => { header => 'Model',display => 'header,popup',value => [@models] }},
 				{ active => { header => 'Active',display => 'header,popup',value => ["true", "false"] }},
 				{ ping => { header => 'Ping', display => 'header,popup',value => ["true", "false"] }},
@@ -320,213 +320,7 @@
 				{ Order => { header => 'Order',display => 'key,header,text', value => ["default"] }},
 				{ Name => { header => 'Name',display => 'header,text', value => [""] }},
 				{ Link => { header => 'Link',display => 'header,text', value => [""] }}
-=======
-
-	my %Cfg = ( 
-		Nodes => [ # using an array for fixed order of fields
-			{ name => { header => 'Name',display => 'key,header,text',value => [""] }},
-			{ host => { header => 'Name/IP Address',display => 'header,text',value => [""] }},
-			{ group => { header => 'Group',display => 'header,popup',value => [ @groups] }},
-			{ location => { header => 'Location',display => 'header,popup',value => [ @locations] }},
-			{ businessService => { header => 'Business Service',display => 'header,pop',value => [ @businessServices ] }},
-			{ serviceStatus => { header => 'Service Status',display => 'header,popup',value => [ @serviceStatus ] }},
-			{ model => { header => 'Model',display => 'header,popup',value => [@models] }},
-			{ active => { header => 'Active',display => 'header,popup',value => ["true", "false"] }},
-			{ ping => { header => 'Ping', display => 'header,popup',value => ["true", "false"] }},
-			{ collect => { header => 'Collect',display => 'header,popup',value => ["true", "false"] }},
-			{ cbqos => { header => 'CBQoS',display => 'header,popup',value => ["none", "input", "output", "both"] }},
-			{ calls=> {  header => 'Modem Calls', display => 'popup',value => ["false", "true"] }},
-			{ threshold => { header => 'Threshold', display => 'popup',value => ["true", "false"] }},
-			{ rancid => { header => 'Rancid', display => 'popup',value => ["false", "true"] }},
-			{ webserver => { header => 'Web Server', display => 'popup',value => ["false", "true"] }},
-			{ netType => { header => 'Net Type', display => 'popup',value => ["wan", "lan"] }},
-			{ roleType => { header => 'Role Type', display => 'popup',value => ["core", "distribution", "access"] }},
-			{ depend =>{ header => 'Depend', display => 'header,scrolling',value => [ "N/A", @nodes ] }},
-			{ services => { header => 'Services', display => 'header,scrolling',value => ["", sort keys %{loadServicesTable()}] }},
-			{ timezone => { header => 'Time Zone',display => 'text',value => ["0"] }},
-			{ version => { header => 'SNMP Version',display => 'header,popup',value => ["snmpv2c","snmpv1","snmpv3"] }},
-			{ community => { header => 'SNMP Community',display => 'text',value => ["$C->{default_communityRO}"] }},
-			{ port => { header => 'SNMP Port', display => 'text',value => ["161"] }},
-			{ username => { header => 'SNMP Username',display => 'text',value => ["$C->{default_username}"] }},
-			{ authpassword => { header => 'SNMP Auth Password',display => 'text',value => ["$C->{default_authpassword}"] }},
-			{ authkey => { header => 'SNMP Auth Key',display => 'text',value => ["$C->{default_authkey}"] }},
-			{ authprotocol => { header => 'SNMP Auth Proto',display => 'popup',value => ['md5','sha'] }},
-			{ privpassword => { header => 'SNMP Priv Password',display => 'text',value => ["$C->{default_privpassword}"] }},
-			{ privkey => { header => 'SNMP Priv Key',display => 'text',value => ["$C->{default_privkey}"] }},
-			{ privprotocol => { header => 'SNMP Priv Proto',display => 'popup',value => ['des','aes','3des'] }},
-			],
-
-		Events => [
-			{ Event => { header => 'Event',display => 'text', value => ["Generic Down", "Generic Up", "Interface Down", "Interface Up",
-						"Node Down", "Node Reset", "Node Up", "Node Failover", "Proactive", "Proactive Closed",
-						"RPS Fail", "TRAP", "SNMP Down", "SNMP Up","Service Down", "Service Up",] }},
-			{ Role => { header => 'Role',display => 'text', value => ["core", "distribution", "access"] }},
-			{ Type => { header => 'Type',display => 'text', value => ["router", "switch", "server", "generic"] }},
-			{ Level => { header => 'Level',display => 'text', value => ["Normal", "Warning", "Major", "Critical", "Fatal"] }},
-			{ Log => { header => 'Log',display => 'text', value => ["true", "false"] }},
-			{ Mail => { header => 'Mail',display => 'text', value => ["true", "false" ] }},
-			{ Notify => { header => 'Notify',display => 'text', value => ["true", "false" ] }},
-			{ Pager => { header => 'Pager',display => 'text', value => ["true", "false" ] }}
-			],
-
-		Escalations => [
-			{ Group => { header => 'Group',display => 'key,header,popup', value => ["default",@groups] }},
-			{ Role => { header => 'Role',display => 'key,header,popup', value => ["default", "core", "distribution", "access"] }},
-			{ Type => { header => 'Type',display => 'key,header,popup', value => ["default", "router", "switch", "server", "firewall","generic"] }},
-			{ Event => { header => 'Event',display => 'key,header,popup', value => ["default", "Generic Down", "Generic Up", "Interface Down", "Interface Up",
-						"Node Down", "Node Reset", "Node Failover", "Node Up",
-						"RPS Fail", "TRAP", "SNMP Down", "SNMP Up",
-						"Service Down", "Service Up",
-						"Proactive Response Time",
-						"Proactive Reachability",
-						"Proactive CPU",
-						"Proactive Memory",
-						"Proactive Interface Availability",
-						"Proactive Interface Input Utilisation",
-						"Proactive Interface Output Utilisation",
-						"Proactive Availability Threshold Interface",
-						"Proactive Interface Input NonUnicast",
-						"Proactive Interface Output NonUnicast"] }},
-			{ 'Event_Node' => { header => 'Event Node',display => 'key,header,text', value => [""] }},
-			{ 'Event_Element' => { header => 'Event Element',display => 'key,header,text', value => [""] }},
-			{ Level0 => { header => 'Level 0',display => 'header,text', value => ["netsend:WKS1:WKS2,email:Contact1"] }},
-			{ Level1 => { header => 'Level 1',display => 'header,text', value => ["pager:sysContact,email:Contact2"] }},
-			{ Level2 => { header => 'Level 2',display => 'header,text', value => [""] }},
-			{ Level3 => { header => 'Level 3',display => 'header,text', value => ["email:Contact3:Contact4"] }},
-			{ Level4 => { header => 'Level 4',display => 'text', value => [""] }},
-			{ Level5 => { header => 'Level 5',display => 'text', value => [""] }},
-			{ Level6 => { header => 'Level 6',display => 'text', value => [""] }},
-			{ Level7 => { header => 'Level 7',display => 'text', value => [""] }},
-			{ Level8 => { header => 'Level 8',display => 'text', value => [""] }},
-			{ Level9 => { header => 'Level 9',display => 'text', value => [""] }},
-			{ Level10 => { header => 'Level 10',display => 'text', value => [""] }},
-			{ UpNotify => { header => 'UpNotify',display => 'header,popup', value => ["false", "true" ] }}
-			],
-
-		Locations => [
-			{ Location => { header => 'Location',display => 'key,header,text', value => [""] }},
-			{ Geocode => { header => 'Geocode',display => 'header,text', value => [""] }},
-			{ Address1 => { header => 'Address1',display => 'header,text', value => [""] }},
-			{ Address2 => { header => 'Address2',display => 'header,text', value => [""] }},
-			{ City => { header => 'City',display => 'header,text', value => [""] }},
-			{ Country => { header => 'Country',display => 'header,text', value => [""] }},
-			{ Floor => { header => 'Floor',display => 'header,text', value => [""] }},
-			{ Latitude => { header => 'Latitude',display => 'text', value => ["36 51 S"] }},
-			{ Longitude => { header => 'Longitude',display => 'text', value => ["174 46 E"] }},
-			{ Postcode => { header => 'Postcode',display => 'header,text', value => [""] }},
-			{ Room => { header => 'Room Number',display => 'text', value => [""] }},
-			{ State => { header => 'State',display => 'header,text', value => [""] }},
-			{ Suburb => { header => 'Suburb',display => 'text', value => [""] }}
-			],
-
-		Contacts => [
-			{ Contact => { header => 'Contact',display => 'key,header,text', value => ["Contact1"] }},
-			{ DutyTime => { header => 'DutyTime',display => 'header,text', value => ["00:24:MonTueWedThuFriSatSun"] }},
-			{ Email => { header => 'Email',display => 'header,text', value => ["contact1\@$C->{domain_name}"] }},
-			{ Location => { header => 'Location',display => 'header,text', value => ["default"] }},
-			{ Mobile => { header => 'Mobile',display => 'header,text', value => [""] }},
-			{ Pager => { header => 'Pager',display => 'header,text', value => [""] }},
-			{ Phone => { header => 'Phone',display => 'header,text', value => [""] }},
-			{ TimeZone  => { header => 'TimeZone',display => 'text', value => ["0"] }}
-			],
-
-		Services => [
-			{ 'Name' => { header => 'Name',display => 'key,header,text', value => [ '' ] }},
-			{ 'Service_Name' => { header => 'Service Name',display => 'header,text', value => [ '' ] }},
-			{ 'Service_Type' => { header => 'Service Type',display => 'header,popup', value => [ 'service', "port", "dns", 'script', 'wmi' ] }},
-			{ 'Port' => { header => 'Port',display => 'header,text', value => [ '' ] }},
-			{ 'Poll_Interval' => { header => 'Poll Interval',display => 'header,popup', value => [ "5m", "1h", "1d" ] }}
-			],
-
-		Users => [
-			{ user => { header => 'User',display => 'key,header,text', value => ["specify"] }},
-			{ config => { header => 'Config file',display => 'header,text', value => ["Config"] }},
-			{ privilege => { header => 'Privilege',display => 'header,popup', value => [ @privs ] }},
-			{ admission => { header => 'Admission',display => 'header,popup', value => ["true","false","bypass"] }},
-			{ groups => { header => 'Group',display => 'header,scrolling', value => ["none", "all", "network", (@groups) ] }}
-			],
-
-		Portal => [
-			{ Order => { header => 'Order',display => 'key,header,text', value => ["default"] }},
-			{ Name => { header => 'Name',display => 'header,text', value => [""] }},
-			{ Link => { header => 'Link',display => 'header,text', value => [""] }}
-			],
-
-		PrivMap => [
-			{ privilege => { header => 'Privilege',display => 'key,header,text', value => ["default"] }},
-			{ level => { header => 'Level',display => 'header,text', value => [ "" ] }}
-			],
-
-		ifTypes => [
-			{ index => { header => 'Index',display => 'key,header,text', value => [""] }},
-			{ ifType => { header => 'ifType',display => 'header,text', value => [ "" ] }}
-			],
-
-		Toolset => [
-			{ button => { header => 'Name',display => 'key,header,text', value => [""] }},
-			{ bgroup => { header => 'Type',display => 'header,popup', value => ["tool"] }},
-			{ display => { header => 'Display',display => 'header,text', value => [""] }},
-			{ level0 => { header => $privs[0],display => 'header,popup', value => ["1","0"] }},
-			{ level1 => { header => $privs[1],display => 'header,popup', value => ["0","1"] }},
-			{ level2 => { header => $privs[2],display => 'header,popup', value => ["0","1"] }},
-			{ level3 => { header => $privs[3],display => 'header,popup', value => ["0","1"] }},
-			{ level4 => { header => $privs[4],display => 'header,popup', value => ["0","1"] }},
-			{ level5 => { header => $privs[5],display => 'header,popup', value => ["0","1"] }},
-			{ urlbase => { header => 'UrlBase',display => 'text', value => [""] }},
-			{ urlscript => { header => 'UrlScript',display => 'text', value => [""] }},
-			{ useconfig => { header => 'UseConfig',display => 'text', value => [""] }},
-			{ needconfig => { header => 'NeedConfig',display => 'popup', value => ["no","yes"] }},
-			{ urlquery => { header => 'UrlQuery',display => 'text', value => [""] }},
-			{ usetarget => { header => 'UseTarget',display => 'text', value => [""] }}
-			],
-
-		Access => [
-			{ name => { header => 'Name',display => 'key,header,text', value => [""] }},
-			{ group => { header => 'Group',display => 'header,popup', value => ["access","button","tool"] }},
-			{ descr => { header => 'Description',display => 'header,text', value => [""] }},
-			{ level0 => { header => $privs[0],display => 'header,popup', value => ["1","0"] }},
-			{ level1 => { header => $privs[1],display => 'header,popup', value => ["0","1"] }},
-			{ level2 => { header => $privs[2],display => 'header,popup', value => ["0","1"] }},
-			{ level3 => { header => $privs[3],display => 'header,popup', value => ["0","1"] }},
-			{ level4 => { header => $privs[4],display => 'header,popup', value => ["0","1"] }},
-			{ level5 => { header => $privs[5],display => 'header,popup', value => ["0","1"] }}
-			],
-
-		Links => [
-			{ subnet => { header => 'Subnet',display => 'key,header,text', value => [""] }},
-			{ mask => { header => 'Mask',display => 'header,text', value => [""] }},
-			{ node1 => { header => 'Node',display => 'header,popup', value => ["",sort keys %{$LNT}] }},
-			{ interface1 => { header => 'Interface',display => 'header,text', value => [""] }},
-			{ ifIndex1 => { header => 'Index',display => 'text', value => [""] }},
-			{ node2 => { header => 'Node',display => 'header,popup', value => ["",sort keys %{$LNT}] }},
-			{ interface2 => { header => 'Interface',display => 'header,text', value => [""] }},
-			{ ifIndex2 => { header => 'Index',display => 'text', value => [""] }},
-			{ ifType => { header => 'Type',display => 'text', value => [""] }},
-			{ ifSpeed => { header => 'Speed',display => 'text', value => [""] }},
-			{ link => { header => 'Link',display => 'header,text', value => [""] }},
-			{ depend => { header => 'Depend',display => 'text', value => [""] }},
-			{ role => { header => 'Role Type',display => 'popup', value => ["core", "distribution", "access"] }},
-			{ net => { header => 'Net Type',display => 'popup', value => ["wan","lan"] }}
-			],
-
-		Logs => [
-			{ logOrder => { header => 'Order',display => 'key,header,text', value => [""] }},
-			{ logName => { header => 'Name',display => 'header,text', value => [""] }},
-			{ logDescr => { header => 'Description',display => 'header,text', value => [""] }},
-			{ logFileName => { header => 'File',display => 'header,text', value => [""] }}
-			],
-			
-		ServiceStatus => [
-			{ serviceStatus => { header => 'Service Status',display => 'key,header,text', value => [""] }},
-			{ statusPriority => { header => 'Service Priority',display => 'header,popup', value => [10,9,8,7,6,5,4,3,2,1,0] }}
-			],
-			
-		BusinessServices => [
-			{ businessService => { header => 'Business Service',display => 'key,header,text', value => [""] }},
-			{ businessPriority => { header => 'Business Priority',display => 'header,popup', value => [10,9,8,7,6,5,4,3,2,1,0] }},
-			{ serviceType => { header => 'Service Type',display => 'header,text', value => [""] }},
-			{ businessUnit => { header => 'Business Unit',display => 'header,text', value => [""] }},
->>>>>>> 10f04648
+
 			]
 		);
 	}
