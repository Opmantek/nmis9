#!/usr/bin/perl
#
#  Copyright (C) Opmantek Limited (www.opmantek.com)
#
#  ALL CODE MODIFICATIONS MUST BE SENT TO CODE@OPMANTEK.COM
#
#  This file is part of Network Management Information System (“NMIS”).
#
#  NMIS is free software: you can redistribute it and/or modify
#  it under the terms of the GNU General Public License as published by
#  the Free Software Foundation, either version 3 of the License, or
#  (at your option) any later version.
#
#  NMIS is distributed in the hope that it will be useful,
#  but WITHOUT ANY WARRANTY; without even the implied warranty of
#  MERCHANTABILITY or FITNESS FOR A PARTICULAR PURPOSE.  See the
#  GNU General Public License for more details.
#
#  You should have received a copy of the GNU General Public License
#  along with NMIS (most likely in a file named LICENSE).
#  If not, see <http://www.gnu.org/licenses/>
#
#  For further information on NMIS or for a license other than GPL please see
#  www.opmantek.com or email contact@opmantek.com
#
#  User group details:
#  http://support.opmantek.com/users/
#
# *****************************************************************************
# Auto configure to the <nmis-base>/lib
use FindBin;
use lib "$FindBin::Bin/../lib";

#
use strict;
use NMIS;
use NMIS::UUID;
use Sys;
use func;
use csv;
use Net::hostent;
use Socket;
use Data::Dumper;
use URI::Escape;

use DBfunc;

# Prefer to use CGI::Pretty for html processing
use CGI::Pretty qw(:standard *table *Tr *td *form *Select *div);
$CGI::Pretty::INDENT = "  ";
$CGI::Pretty::LINEBREAK = "\n";
push @CGI::Pretty::AS_IS, qw(p h1 h2 center b comment option span);
#use CGI::Debug;

# declare holder for CGI objects
use vars qw($q $Q $C $AU);
$q = new CGI; # This processes all parameters passed via GET and POST
$Q = $q->Vars; # values in hash

if (!($C = loadConfTable(conf=>$Q->{conf},debug=>$Q->{debug}))) { exit 1; };

# Before going any further, check to see if we must handle
# an authentication login or logout request

# NMIS Authentication module
use Auth;

# variables used for the security mods
use vars qw($headeropts); $headeropts = {type=>'text/html',expires=>'now'};
$AU = Auth->new(conf => $C);  # Auth::new will reap init values from NMIS::config

if ($AU->Require) {
	exit 0 unless $AU->loginout(type=>$Q->{auth_type},username=>$Q->{auth_username},
					password=>$Q->{auth_password},headeropts=>$headeropts) ;
}

# check for remote request
if ($Q->{server} ne "") { exit if requestServer(headeropts=>$headeropts); }

my $formid = $Q->{table} ? "nmis$Q->{table}" : "nmisTable";

# this cgi script defaults to widget mode ON
my $widget = getbool($Q->{widget},"invert")? "false" : "true";
my $wantwidget = $widget eq "true";


#======================================================================

# select function

if ($Q->{act} eq 'config_table_menu') { 			menuTable();
} elsif ($Q->{act} eq 'config_table_add') { 		editTable();
} elsif ($Q->{act} eq 'config_table_view') { 		viewTable();
} elsif ($Q->{act} eq 'config_table_show') { 		showTable();
} elsif ($Q->{act} eq 'config_table_edit') { 		editTable();
} elsif ($Q->{act} eq 'config_table_delete') { 		viewTable();
} elsif ($Q->{act} eq 'config_table_doadd') { 		if (doeditTable()) { menuTable(); }
} elsif ($Q->{act} eq 'config_table_doedit') { 		if (doeditTable()) { menuTable(); }
} elsif ($Q->{act} eq 'config_table_dodelete') { 	dodeleteTable(); menuTable();
} else { notfound(); }

sub notfound {
	print header($headeropts);
	print "Tables: ERROR, act=$Q->{act}, node=$Q->{node}, intf=$Q->{intf}\n";
	print "Request not found\n";
}

exit;

#==================================================================
#

sub loadReqTable {
	my %args = @_;
	my $table = $args{table};
	my $msg = $args{msg};

	my $T;

	my $db = "db_".lc($table)."_sql";
	if (getbool($C->{$db})) {
		$T = DBfunc::->select(table=>$table); # full table
	} else {
		$T = loadTable(dir=>'conf',name=>$table);
	}

	if (!$T and !getbool($msg,"invert")) {
		print Tr(td({class=>'error'},"Error on loading table $table"));
		return;
	}
	return $T;
}

sub loadCfgTable {
	my %args = @_;
	my $table = $args{table};

	# Set the Environment VAR to tell the EVAL'd program who the user is.
	$ENV{'NMIS_USER'} = $AU->{user};

	my $tabCfg = loadGenericTable("Table-$table");
	my %Cfg = %{$tabCfg};

	if (!($Cfg{$table})) {
		print Tr(td({class=>'error'},"Configuration of table $table does not exists"));
		return;
	}

	return $Cfg{$table};
}

#
sub menuTable{

	my $table = $Q->{table};
	#start of page
	print header($headeropts);
	pageStartJscript(title => "View Table $table") if (getbool($widget,"invert"));

	$AU->CheckAccess("Table_${table}_view");

	my $LNT;
	if ( $table eq "Nodes" ) {
		$LNT = loadLocalNodeTable(); # load from file or db
	}

	print <<EOF;
<script>
clearInterval(null);
</script>
EOF

	my $bt;
	my $T;
	$T = loadReqTable(table=>$table); # load requested table

	my $CT;
	return if (!($CT = loadCfgTable(table=>$table))); # load configuration of table

	print start_table;

	my $url = url(-absolute=>1)."?conf=$Q->{conf}&table=$table";

	# print short info
	#print header
	print Tr( eval { my $line; my $colspan = 1;
			for my $ref ( @{$CT}) { # trick for order of header items
				for my $item (keys %{$ref}) {
					if ($ref->{$item}{display} =~ /header/ ) {
						$line .= td({class=>'header',align=>'center'},$ref->{$item}{header});
						$colspan++;
					}
				}
			}
			$line .= td({class=>'header',align=>'center'},'Action',
					eval {
						if ($AU->CheckAccess("Table_${table}_rw","check")) {
							return ' > '.a({href=>"$url&act=config_table_add&widget=$widget"},'add'),
						} else { return ''; }
					}
				);
			return Tr(th({class=>'title',colspan=>$colspan},"Table $table")).$line;
		});
	# print data
	for my $k (sort {lc($a) cmp lc($b)} keys %{$T}) {
		my $display = 1;
		if ( $table eq "Nodes" ) {
			$display = 0 unless $AU->InGroup($LNT->{$T->{$k}{name}}{group});
		}
		print start_Tr if $display;
		for my $ref ( @{$CT}) { # trick for order of header items
			for my $item (keys %{$ref}) {
				if ($ref->{$item}{display} =~ /header/ ) {
					print td({class=>'info Plain'}, escapeHTML($T->{$k}{$item})) if $display;
				}
			}
		}

		my $safekey = uri_escape($k);

		if ($AU->CheckAccess("Table_${table}_rw","check")) {
			$bt = '&nbsp;'
					.	a({href=>"$url&act=config_table_edit&key=$safekey&widget=$widget"},
							'edit')
					. '&nbsp;'
					. a({href=>"$url&act=config_table_delete&key=$safekey&widget=$widget"},
							'delete');
		} else {
			$bt = '';
		}
		print td({class=>'info Plain'},a({href=>"$url&act=config_table_view&key=$safekey&widget=$widget"},'view'),$bt) if $display;
		print end_Tr if $display;
	}

	print end_table;

	pageEnd() if (getbool($widget,"invert"));

}

# shows the table contents, optionally with a delete button
sub viewTable {

	my $table = $Q->{table};
	my $key = $Q->{key};

	#start of page
	print header($headeropts);
	pageStartJscript(title => "View Table $table") if (getbool($widget,"invert"));

	$AU->CheckAccess("Table_${table}_view");

	my $T;
	return if (!($T = loadReqTable(table=>$table))); # load requested table

	my $CT = loadCfgTable(table=>$table); # load table configuration
	# not delete -> we assume view
	my $action= $Q->{act} =~ /delete/? "config_table_dodelete": "config_table_menu";


  # the get() code doesn't work without a query param, nor does it work with all params present
	# conversely the non-widget mode needs post inputs as query params are ignored
	print start_form(-id=>"$formid", -href=>url(-absolute=>1)."?");
	print hidden(-override => 1, -name => "conf", -value => $Q->{conf})
			. hidden(-override => 1, -name => "act", -value => $action)
			. hidden(-override => 1, -name => "widget", -value => $widget)
			. hidden(-override => 1, -name => "table", -value => $table)
			. hidden(-override => 1, -name => "key", -value => $key)
			. hidden(-override => 1, -name => "cancel", -value => '', -id=> "cancelinput");

	print start_table;
	print Tr(td({class=>'header',colspan=>'2'},"Table $table"));

	# print items of table
	for my $ref ( @{$CT}) { # trick for order of header items
		for my $item (keys %{$ref}) {
			print Tr(td({class=>'header',align=>'center'},escapeHTML($ref->{$item}{header})),
				td({class=>'info Plain'},escapeHTML($T->{$key}{$item})));
		}
	}

	if ($Q->{act} =~ /delete/)
	{
			print Tr(td('&nbsp;'),
							 td(button(-name=>"button",onclick => ($wantwidget? "get('$formid');" : 'submit()'),
												 -value=>"Delete"),
									"Are you sure",
									# need to set the cancel parameter
									button(-name=>'button',
												 onclick=> '$("#cancelinput").val("true");'
												 . ($wantwidget? "get('$formid');" : 'submit();'),
												 -value=>"Cancel")));
	}
	else
	{
			# in mode view submitting the form straight is side-effect free and ok.
			print Tr(td('&nbsp;'),
							 td(
									 button(-name=>'button',
													onclick=> ($wantwidget? "get('$formid');" : 'submit()'),
													-value=>"Ok")));
	}

	print end_table;
	print end_form;
	pageEnd() if (getbool($widget,"invert"));
}

sub showTable {

	my $table = $Q->{table};
	my $key = $Q->{key};
	my $node = $Q->{node};
	my $found = 0;

	#start of page
	print header($headeropts);
	pageStartJscript(title => "Show Table $table") if (getbool($widget,"invert"));

	$AU->CheckAccess("Table_${table}_view");

	my $T;
	return if (!($T = loadReqTable(table=>$table))); # load requested table

	my $CT = loadCfgTable(table=>$table); # load table configuration

	my $S = Sys::->new;
	$S->init(name=>$node,snmp=>'false');

	print createHrButtons(node=>$node, system=>$S, refresh=>$Q->{refresh}, widget=>$widget);

	print start_table;
	print Tr(th({class=>'title',colspan=>'2'},"Table $table"));

	# try to find a match
	my $pos = length($key)+1;
	my $k = lc $key;
	$k =~ tr/+,./ /; # remove

	while ($pos > 0 && $found == 0) {
		my $s = substr($k,0,$pos);
		for my $t (keys %{$T}) {
			if ($s eq lc($t)) {
				$found = 1;
				# print items of table
				for my $ref ( @{$CT}) { # trick for order of header items
					for my $item (keys %{$ref}) {
						print Tr(td({class=>'header',align=>'center'},escapeHTML($ref->{$item}{header})),
							td({class=>'info Plain'},escapeHTML($T->{$t}{$item})));
					}
				}
				last;
			}
		}
		$pos = rindex($k," ",($pos - 1));
	}
	if (!$found) {
		print Tr(td({class=>'error'},"\'$key\' does not exist in table $table"));
	}

	print end_table;
	print end_form;
	pageEnd() if (getbool($widget,"invert"));
}

sub editTable {

	my $table = $Q->{table};
	my $key = $Q->{key};

	my @hash; # items of key

	#start of page
	print header($headeropts);
	pageStartJscript(title => "Edit Table $table") if (getbool($widget,"invert"));

	$AU->CheckAccess("Table_${table}_rw");

	my $T;
	return if (!($T = loadReqTable(table=>$table,msg=>'false')) and $Q->{act} =~ /edit/); # load requested table

	my $CT = loadCfgTable(table=>$table);

	my $func = ($Q->{act} eq 'config_table_add') ? 'doadd' : 'doedit';
	my $button = ($Q->{act} eq 'config_table_add') ? 'Add' : 'Edit';
	my $url = url(-absolute=>1)."?";

  # the get() code doesn't work without a query param, nor does it work with all params present
	# conversely the non-widget mode needs post inputs as query params are ignored
	print start_form(-name=>"$formid",-id=>"$formid",-href=>"$url")
			. hidden(-override => 1, -name => "conf", -value => $Q->{conf} )
			. hidden(-override => 1, -name => "act", -value => "config_table_$func")
			. hidden(-override => 1, -name => "table" , -value => $table )
			. hidden(-override => 1, -name => "widget", -value => $widget)
			. hidden(-override => 1, -name => "cancel", -value => '', -id=> "cancelinput")
 			. hidden(-override => 1, -name => "update", -value => '', -id=> "updateinput");


	my $anyMandatory = 0;
	print start_table;
	print Tr(th({class=>'title',colspan=>'2'},"Table $table"));

	for my $ref ( @{$CT}) { # trick for order of header items
		for my $item (keys %{$ref}) {
			my $mandatory = "";
			my $headerclass = "header";
			my $headspan = 1;
			if ( exists $ref->{$item}{mandatory}
					 and getbool($ref->{$item}{mandatory}) ) {
				$mandatory = " <span style='color:#FF0000'>*</span>";
				$anyMandatory = 1;
			}

			if ( exists $ref->{$item}{special} and $ref->{$item}{special} eq "separator" ) {
				$headerclass = "heading4";
				$headspan = 2;
				print Tr(td({class=>$headerclass,align=>'center',colspan=>$headspan},
										escapeHTML("$ref->{$item}{header}$mandatory")));
			}
			else {
				print Tr(td({class=>$headerclass,align=>'center',colspan=>$headspan},
										escapeHTML("$ref->{$item}{header}$mandatory")),
					eval { my $line;
						if ($ref->{$item}{display} =~ /key/) {
							push @hash,$item;
						}
						if ($func eq 'doedit' and $ref->{$item}{display} =~ /key/) {
<<<<<<< HEAD
							$line .= td({class=>'header'},$T->{$key}{$item});
							$line .= hidden(-name=>$item, -default=>$T->{$key}{$item},-override=>'1');
						}
=======
							$line .= td({class=>'header'}, escapeHTML($T->{$key}{$item}));
							$line .= hidden(-name=>$item, -default=>$T->{$key}{$item},-override=>'1'); 
						} 
>>>>>>> 86d4a138
						elsif ($ref->{$item}{display} =~ /textbox/) {
							my $value = ($T->{$key}{$item} or $func eq 'doedit') ? $T->{$key}{$item} : $ref->{$item}{value}[0];
							$line .= td(textarea(-name=> $item, -value=>$value,
																	 -style=> 'width: 95%;',
																	 -rows => 3,
																	 -columns => ($wantwidget? 35 : 70)));
						}
						elsif ($ref->{$item}{display} =~ /text/) {
							my $value = ($T->{$key}{$item} or $func eq 'doedit') ? $T->{$key}{$item} : $ref->{$item}{value}[0];
							#print STDERR "DEBUG editTable: text -- item=$item, value=$value\n";
							$line .= td(textfield(-name=>$item, -value=>$value,
																		-style=> 'width: 95%;',
																		-size=>  ($wantwidget? 35 : 70)));
						}
						elsif ($ref->{$item}{display} =~ /readonly/) {
							my $value = ($T->{$key}{$item} or $func eq 'doedit') ? $T->{$key}{$item} : $ref->{$item}{value}[0];
<<<<<<< HEAD
							$line .= td($value);
							$line .= hidden(-name=>$item, -default=>$value, -override=>'1');
						}
						elsif ($ref->{$item}{display} =~ /pop/) {
							#print STDERR "DEBUG editTable: popup -- item=$item\n";
							$line .= td(popup_menu(
									-name=>"$item",
=======
							$line .= td(escapeHTML($value));
							$line .= hidden(-name=>$item, -default=>$value, -override=>'1'); 
						} 
						elsif ($ref->{$item}{display} =~ /pop/) {
							#print STDERR "DEBUG editTable: popup -- item=$item\n";
							$line .= td(popup_menu(
									-name=> $item,
>>>>>>> 86d4a138
									-values=>$ref->{$item}{value},
									-style=>'width: 95%;',
									-default=>$T->{$key}{$item}));
						}
						elsif ($ref->{$item}{display} =~ /scrol/) {
							my @items = split(/,/,$T->{$key}{$item});
							$line.= td(scrolling_list(-name=>"$item", -multiple=>'true',
									-style=>'width: 95%;',
									-size=>'6',
									-values=>$ref->{$item}{value},
									-default=>\@items));
						}
						return $line;
					});
			}
		}
	}

	print hidden(-name=>'hash', -default=>join(',',@hash),-override=>'1');
	print Tr(td({class=>'',align=>'center',colspan=>'2'},"<span style='color:#FF0000'>*</span> mandatory fields."));
	print Tr(td('&nbsp;'),
					 td(
							 ($table eq 'Nodes' ?
								# set update to true, then submit
							 button(-name=>"button",
											onclick => '$("#updateinput").val("true");'
											. ($wantwidget? "javascript:get('$formid');" : 'submit();' ),
											-value=>"$button and Update Node") : "&nbsp;" ),
							 # the submit/add/edit button just submits the form as-is
							 button(-name=>"button", onclick => ( $wantwidget ? "get('$formid');" : 'submit();' ),
											-value=>$button),
							 # the cancel button needs to set the cancel input
							 button(-name=>'button', onclick=> '$("#cancelinput").val("true");'
											. ($wantwidget? "get('$formid');" : 'submit();'),
											-value=>"Cancel")));

	print end_table;
	print end_form;
	pageEnd() if (getbool($widget,"invert"));
}

sub doeditTable {
	my $table = $Q->{table};
	my $hash = $Q->{hash};

	return 1 if (getbool($Q->{cancel}));

	$AU->CheckAccess("Table_${table}_rw",'header');

	my $T = loadReqTable(table=>$table,msg=>'false');

	my $CT = loadCfgTable(table=>$table);
	my $TAB = loadGenericTable('Tables');

	# combine key from values, values separated by underscrore
	my $key = join('_', map { $Q->{$_} } split /,/,$hash );
	$key = lc($key) if (getbool($TAB->{$table}{CaseSensitiveKey},"invert")); # let key of table Nodes equal to name

	if ($table eq "Nodes")	# key and 'name' property values must match up, and be space-stripped
	{
	    $key = stripSpaces($key);
	}

	# test on existing key
	if ($Q->{act} =~ /doadd/) {
		if (exists $T->{$key}) {
			print header({-type=>"text/html",-expires=>'now'});
			print Tr(td({class=>'error'} , escapeHTML("Key $key already exists in table")));
			return 0;
		}
		if ($key eq '') {
			print header($headeropts);
			print Tr(td({class=>'error'} , escapeHTML("Field \'$hash\' must be filled in table $table")));
			return 0;
		}
	}

	my $V;
	# store new values in table structure
	for my $ref ( @{$CT}) {
		for my $item (keys %{$ref})
		{
			# but handle multi-valued inputs correctly!
			# with Vars we get that as packed string of null-separated entries
			# if submission was under widget mode, then javascript:get() will have transformed
			# any such into comma-sep data - but for a standalone submission that does not happen.
			my $value = join(",", unpack("(Z*)*", stripSpaces($Q->{$item})));
			$T->{$key}{$item} = $V->{$item} = $value;
		}
	}

	# some sanity checks BEFORE writing the data out
	if ($table eq 'Nodes')
	{
		# check host address
		if ($T->{$key}{host} eq '') {
			print header($headeropts);
			print Tr(td({class=>'error'} , "Field \'host\' must be filled in table $table"));
			return 0;
		}

		### test the DNS for DNS names, if no IP returned, error exit
		if ( $T->{$key}{host} !~ /\d+\.\d+\.\d+\.\d+/ ) {
			my $address = resolveDNStoAddr($T->{$key}{host});
			if ( $address !~ /\d+\.\d+\.\d+\.\d+/ or !$address ) {
				print header($headeropts);
				print Tr(td({class=>'error'} , escapeHTML("ERROR, cannot resolve IP address \'$T->{$key}{host}\'")
										."<br>". "Please correct this item in table $table"));
				return 0;
			}
		}

		# ensure a uuid is present
		$T->{$key}->{uuid} ||= getUUID($key);
		$V->{uuid} ||= $T->{$key}->{uuid};
	}

	my $db = "db_".lc($table)."_sql";
	if ( getbool($C->{$db}) ) {
		my $stat;
		$V->{index} = $key; # add this column
		if ($Q->{act} =~ /doadd/) {
			$stat = DBfunc::->insert(table=>$table,data=>$V);
		} else {
			$stat = DBfunc::->update(table=>$table,data=>$V,index=>$key);
		}
		if (!$stat) {
			print header({-type=>"text/html",-expires=>'now'});
			print Tr(td({class=>'error'} , escapeHTML(DBfunc::->error())));
			return 0;
		}
	} else {
		writeTable(dir=>'conf',name=>$table,data=>$T);
	}

	# do update node with new values
	if ($table eq 'Nodes')
	{
		#print STDERR "DEBUG: doeditTable->cleanEvent key=$key\n";
		cleanEvent($key,"tables.pl.editNodeTable");
		if (getbool($Q->{update})) {
			doNodeUpdate(node=>$key);
			return 0;
		}
	}

	return 1;
}

sub dodeleteTable {
	my $table = $Q->{table};
	my $key = $Q->{key};

	return 1 if (getbool($Q->{cancel}));

	$AU->CheckAccess("Table_${table}_rw",'header');

	my $T = loadReqTable(table=>$table);
	my $db = "db_".lc($table)."_sql";
	if (getbool($C->{$db}) ) {
		if (!(DBfunc::->delete(table=>$table,index=>$key))) {
			print header({-type=>"text/html",-expires=>'now'});
			print Tr(td({class=>'error'} ,escapeHTML(DBfunc::->error())));
			return 0;
		}
	} else {
		# remote key
		my $TT;
		foreach (keys %{$T}) {
			if ($_ ne $key) { $TT->{$_} = $T->{$_}; }
		}

		writeTable(dir=>'conf',name=>$table,data=>$TT);
	}

	# make sure to remove events for deleted nodes
	if ($table eq "Nodes")
	{
		cleanEvent($key,"tables.pl.editNodeTable");
	}
}

sub doNodeUpdate {
	my %args = @_;
	my $node = $args{node};

	# note that this will force nmis.pl to skip the pingtest as we are a non-root user !!
	# for now - just pipe the output of a debug run, so the user can see what is going on !

	# now run the update and display
	print header($headeropts);
	pageStartJscript(title => "Run update on $node") if (getbool($widget,"invert"));

	print start_form(-id => "$formid",
									 -href => url(-absolute=>1)."?")
			. hidden(-override => 1, -name => "conf", -value => $Q->{conf})
			. hidden(-override => 1, -name => "act", -value => "config_table_menu")
			. hidden(-override => 1, -name => "widget", -value => $widget)
			. hidden(-override => 1, -name => "table", -value => $Q->{table});


#									 conf=$Q->{conf}&act=config_table_menu&table=$Q->{table}&widget=$widget",
#									 -action => url(-absolute=>1)."?conf=$Q->{conf}&act=config_table_menu&table=$Q->{table}&widget=$widget" );

	print table(Tr(td({class=>'header'}, escapeHTML("Completed web user initiated update of $node")),
				td(button(-name=>'button', -onclick=> ($wantwidget? "get('$formid')" : "submit();" ),
									-value=>'Ok'))));
	print "<pre>\n";
<<<<<<< HEAD
	print "Running update on node $node\n\n\n";

	open(PIPE, "$C->{'<nmis_bin>'}/nmis.pl type=update node=\"$node\" info=true 2>&1 |");
	select((select(PIPE), $| = 1)[0]);			# unbuffer pipe
	select((select(STDOUT), $| = 1)[0]);			# unbuffer pipe
=======
	print escapeHTML("Running update on node $node\n\n\n");
>>>>>>> 86d4a138

	my $pid = open(PIPE, "-|");
	if (!defined $pid)
	{
		print "Error: cannot fork: $!\n";
	}
	elsif (!$pid)
	{
		# child
		open(STDERR, ">&STDOUT"); # stderr to go to stdout, too.
		exec("$C->{'<nmis_bin>'}/nmis.pl","type=update", "node=$node", "info=true");
		die "Failed to exec: $!\n";
	}
	select((select(PIPE), $| = 1)[0]);			# unbuffer pipe
	select((select(STDOUT), $| = 1)[0]);		# unbuffer stdout
	
	while ( <PIPE> ) {
		print escapeHTML($_);
	}
	close(PIPE);
	print "\n</pre>\n<pre>\n";
	print escapeHTML("Running collect on node $node\n\n\n");

<<<<<<< HEAD
	print "<pre>\n";
	print "Running collect on node $node\n\n\n";

	open(PIPE, "$C->{'<nmis_bin>'}/nmis.pl type=collect node=\"$node\" info=true 2>&1 |");
=======
	$pid = open(PIPE, "-|");
	if (!defined $pid)
	{
		print "Error: cannot fork: $!\n";
	}
	elsif (!$pid)
	{
		# child
		open(STDERR, ">&STDOUT"); # stderr to go to stdout, too.
		exec("$C->{'<nmis_bin>'}/nmis.pl","type=collect", "node=$node", "info=true");
		die "Failed to exec: $!\n";
	}
>>>>>>> 86d4a138
	select((select(PIPE), $| = 1)[0]);			# unbuffer pipe

	while ( <PIPE> ) {
		print escapeHTML($_);
	}
	close(PIPE);
	print "\n</pre>\n";

	print table(Tr(td({class=>'header'},escapeHTML("Completed web user initiated update of $node")),
				td(button(-name=>'button', -onclick=> ($wantwidget? "get('$formid')" : "submit();" ),
									-value=>'Ok'))));
	print end_form;
	pageEnd() if (getbool($widget,"invert"));
}<|MERGE_RESOLUTION|>--- conflicted
+++ resolved
@@ -425,15 +425,10 @@
 							push @hash,$item;
 						}
 						if ($func eq 'doedit' and $ref->{$item}{display} =~ /key/) {
-<<<<<<< HEAD
-							$line .= td({class=>'header'},$T->{$key}{$item});
-							$line .= hidden(-name=>$item, -default=>$T->{$key}{$item},-override=>'1');
-						}
-=======
 							$line .= td({class=>'header'}, escapeHTML($T->{$key}{$item}));
 							$line .= hidden(-name=>$item, -default=>$T->{$key}{$item},-override=>'1'); 
 						} 
->>>>>>> 86d4a138
+
 						elsif ($ref->{$item}{display} =~ /textbox/) {
 							my $value = ($T->{$key}{$item} or $func eq 'doedit') ? $T->{$key}{$item} : $ref->{$item}{value}[0];
 							$line .= td(textarea(-name=> $item, -value=>$value,
@@ -450,15 +445,7 @@
 						}
 						elsif ($ref->{$item}{display} =~ /readonly/) {
 							my $value = ($T->{$key}{$item} or $func eq 'doedit') ? $T->{$key}{$item} : $ref->{$item}{value}[0];
-<<<<<<< HEAD
-							$line .= td($value);
-							$line .= hidden(-name=>$item, -default=>$value, -override=>'1');
-						}
-						elsif ($ref->{$item}{display} =~ /pop/) {
-							#print STDERR "DEBUG editTable: popup -- item=$item\n";
-							$line .= td(popup_menu(
-									-name=>"$item",
-=======
+
 							$line .= td(escapeHTML($value));
 							$line .= hidden(-name=>$item, -default=>$value, -override=>'1'); 
 						} 
@@ -466,7 +453,7 @@
 							#print STDERR "DEBUG editTable: popup -- item=$item\n";
 							$line .= td(popup_menu(
 									-name=> $item,
->>>>>>> 86d4a138
+
 									-values=>$ref->{$item}{value},
 									-style=>'width: 95%;',
 									-default=>$T->{$key}{$item}));
@@ -675,15 +662,7 @@
 				td(button(-name=>'button', -onclick=> ($wantwidget? "get('$formid')" : "submit();" ),
 									-value=>'Ok'))));
 	print "<pre>\n";
-<<<<<<< HEAD
-	print "Running update on node $node\n\n\n";
-
-	open(PIPE, "$C->{'<nmis_bin>'}/nmis.pl type=update node=\"$node\" info=true 2>&1 |");
-	select((select(PIPE), $| = 1)[0]);			# unbuffer pipe
-	select((select(STDOUT), $| = 1)[0]);			# unbuffer pipe
-=======
 	print escapeHTML("Running update on node $node\n\n\n");
->>>>>>> 86d4a138
 
 	my $pid = open(PIPE, "-|");
 	if (!defined $pid)
@@ -707,12 +686,6 @@
 	print "\n</pre>\n<pre>\n";
 	print escapeHTML("Running collect on node $node\n\n\n");
 
-<<<<<<< HEAD
-	print "<pre>\n";
-	print "Running collect on node $node\n\n\n";
-
-	open(PIPE, "$C->{'<nmis_bin>'}/nmis.pl type=collect node=\"$node\" info=true 2>&1 |");
-=======
 	$pid = open(PIPE, "-|");
 	if (!defined $pid)
 	{
@@ -725,7 +698,6 @@
 		exec("$C->{'<nmis_bin>'}/nmis.pl","type=collect", "node=$node", "info=true");
 		die "Failed to exec: $!\n";
 	}
->>>>>>> 86d4a138
 	select((select(PIPE), $| = 1)[0]);			# unbuffer pipe
 
 	while ( <PIPE> ) {
