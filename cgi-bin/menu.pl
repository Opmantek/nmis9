#!/usr/bin/perl
#
## $Id: menu.pl,v 8.23 2012/08/13 05:05:00 keiths Exp $
#
#  Copyright 1999-2011 Opmantek Limited (www.opmantek.com)
#  
#  ALL CODE MODIFICATIONS MUST BE SENT TO CODE@OPMANTEK.COM
#  
#  This file is part of Network Management Information System ("NMIS").
#  
#  NMIS is free software: you can redistribute it and/or modify
#  it under the terms of the GNU General Public License as published by
#  the Free Software Foundation, either version 3 of the License, or
#  (at your option) any later version.
#  
#  NMIS is distributed in the hope that it will be useful,
#  but WITHOUT ANY WARRANTY; without even the implied warranty of
#  MERCHANTABILITY or FITNESS FOR A PARTICULAR PURPOSE.  See the
#  GNU General Public License for more details.
#  
#  You should have received a copy of the GNU General Public License
#  along with NMIS (most likely in a file named LICENSE).  
#  If not, see <http://www.gnu.org/licenses/>
#  
#  For further information on NMIS or for a license other than GPL please see
#  www.opmantek.com or email contact@opmantek.com 
#  
#  User group details:
#  http://support.opmantek.com/users/
#  
# *****************************************************************************

package main;
#use CGI::Debug( report => 'everything', on => 'anything' );

use FindBin;
use lib "$FindBin::Bin/../lib";
use Data::Dumper;

use NMIS;
use func;
use Sys;
use NMIS::Modules;

use JSON;

# Prefer to use CGI::Pretty for html processing
# use CGI::Pretty qw(:standard *table *Tr *td *form *Select *div *ul *li);
#use CGI qw(:standard *table *Tr *td *form *Select *div *ul *li);

use CGI qw(:standard *table *Tr *td *form *Select *div *form escape *ul *li);

# declare holder for CGI objects
use vars qw($q $Q $C $AU);
$q = new CGI; # This processes all parameters passed via GET and POST

$Q = $q->Vars; # values in hash

# load NMIS configuration table
$C = loadConfTable(conf=>$Q->{conf},debug=>$Q->{debug});
$Q->{conf} = (exists $Q->{conf} and $Q->{conf} ) ?  $Q->{conf} : $C->{conf};

# set some defaults
my $widget_refresh = $C->{widget_refresh_time} ? $C->{widget_refresh_time} : 180 ;

# NMIS Authentication module
use Auth;

# variables used for the security mods
use vars qw($headeropts); $headeropts = {type=>'text/html',expires=>'now'};
$AU = Auth->new(conf => $C);  # Auth::new will reap init values from NMIS::config

if ($AU->Require) {
	exit 0 unless $AU->loginout(type=>$Q->{auth_type},username=>$Q->{auth_username},
					password=>$Q->{auth_password},headeropts=>$headeropts) ;
	$user = $AU->{user};
}

# dispatch the request
if ($Q->{act} eq 'menu_bar_site') {			menu_bar_site(); # vertical parent menu
} elsif ($Q->{act} eq 'menu_bar_portal') {	menu_bar_portal(); # hr portal select
} elsif ($Q->{act} eq 'menu_panel_node') {	menu_panel_node();
} elsif ($Q->{act} eq 'menu_about_view') {	menu_about_view();
} elsif ( exists ($Q->{POSTDATA}) ) {	save_window_state();
} else { notfound(); }

sub notfound {
	print header({-type=>"text/html",-expires=>'now'});
	print "Menu; ERROR, act=$Q->{act}<br> \n";
	print "Request not found\n";
}

#============================================================================


# print the menu in boring HTML <ul><li>
# CGI ::Pretty would not format this  so I hardcoded the ident and recurse level to verify correct operation
# remove for production .
# this is a recursive function
# needs a tidyup..TBD
sub print_array_list {
	my $aref = shift;
	my $level = shift;
	my $arrow = shift;				# flag to print the directional arrow
	my $a = [];

	my $ident;
	foreach ( 0 .. $level) { $ident.='  '};


	while ( defined ( $a = shift @{$aref}) ) {
		if ( not ref $a ) {
			# current is a  header or item string
			# add the onclick handler if a href (ie) dont jquery it later, ccheaper and easier to cleanup here
			# ignore any links that have a 'target' attribute
			if ( $a =~ /href=/i and $a !~ /target/i ) {
				substr($a, index($a, '<a '), 3) = qq|<a onClick="clickMenu(this);return false" |;
			}
			# lookahead and test if the next arg is a string or ref
			# if a ref, dont add end_li tag, else wrap this in <li>xx</li>
			if ( not scalar @{$aref} ) {
				# finished the list
				print "$ident<li>$a</li>\n";
			}
			elsif ( not ref $aref->[0] ) {					# look ahead to the next item on the list
				# next is a list item
				print "$ident<li>$a</li>\n";
			}
			else {
				# next is a ref, so dont complete </li>
				# so we recurse and come back shortly
				print "$ident<li>$a";
			}
		}
		else {							# we have a reference, so recurse to it
			my $id = $level;
			$id++;
			my $id2;
			foreach ( 0 .. $id) { $id2.='  '};
			# print  the directional arrow first.
			if ( $arrow) { print qq|<img style="vertical-align:middle;" src="$C->{'<menu_url_base>'}/img/arrow_right_black.gif">|; }
			print "\n<ul>\n";		# and wrap it in a <ul>...</ul> tags
			print_array_list( $a, $id+1, 1 );					# recursive - pass the aref to ourslves
			print "</ul>\n$ident</li>\n";			#  arrow is printed on al sub menus
		}
	}
}


# VERTICAL SIDEBAR menu
# I have set these up as 'push @x, list of arrays
# format is
# menu[0] = ref to anon list( 'header string', ref to submenu items  );
# menu[1] = ref to anon list( 'header string', ref to submenu items  );
# a nested menu
# menu[2] = ref to anon list( 'header string', ( ref to anon list( 'header string', ref to submenu items  ));
#
# These are hardcoded here as a development exercise
# in reality the menu arrays should be generated by the user auth modules
# as that will provide a list of menu buttons, based on user rights

sub menu_bar_site {

	print header({-type=>"text/html",-expires=>'now'});
	print		$q->start_ul({ class=>"jd_menu"});
	print_array_list( menu_site(), 1 , 0 );
	print $q->end_ul();

	
	sub menu_site {
		my $M = NMIS::Modules->new(module_base=>$C->{'<opmantek_base>'});
		my $modules = $M->getModules();

		my @menu_site = [];

		my @netstatus;		 
		push @netstatus, qq|<a id='ntw_metrics' href="network.pl?conf=$Q->{conf}&amp;refresh=$widget_refresh&amp;act=network_summary_metrics">Metrics</a>|;
		push @netstatus, qq|<a id='ntw_graph' href="network.pl?conf=$Q->{conf}&amp;refresh=$widget_refresh&amp;act=network_metrics_graph">Network Metric Graphs</a>|;
		push @netstatus, qq|<a id='ntw_health' href="network.pl?conf=$Q->{conf}&amp;refresh=$widget_refresh&amp;act=network_summary_health">Network Status and Health</a>|;
		push @netstatus, qq|<a id='ntw_summary' href="network.pl?conf=$Q->{conf}&amp;refresh=$widget_refresh&amp;act=network_summary_large">Network Status and Health by Group</a>|;
		push @netstatus, qq|<a id='src_events' href="events.pl?conf=$Q->{conf}&amp;act=event_table_list">Current Events</a>|;
		push @netstatus, qq|<a id='nmislogs' href="logs.pl?conf=$Q->{conf}&amp;act=log_file_view&amp;lines=25&amp;logname=Event_Log">Network Events</a>|;
		push @netstatus, qq|<a id='ntw_map' href="$modules->{opMaps}{link}?widget=true">Network Maps</a>| if $M->moduleInstalled(module => "opMaps");
		
		push @menu_site,(qq|Network Status|,[ @netstatus ]);		


		my @netperf;		 
		push @netperf, qq|<a target='ntw_ipsla' href="$C->{ipsla}?conf=$Q->{conf}">IPSLA Monitor</a>|;
		push @netperf, qq|<a id='ntw_overview' href="network.pl?conf=$Q->{conf}&amp;refresh=$widget_refresh&amp;act=network_summary_allgroups">All Groups</a>|;
		push @netperf, qq|<a id='ntw_overview' href="network.pl?conf=$Q->{conf}&amp;refresh=$widget_refresh&amp;act=network_interface_overview">OverView</a>|;
		push @netperf, qq|<a id='ntw_top10' href="network.pl?conf=$Q->{conf}&amp;refresh=$widget_refresh&amp;act=network_top10_view">Top 10</a>|;
		push @netperf, qq|<a id='ntw_links' href="links.pl?conf=$Q->{conf}&amp;act=network_links_view">Link List</a>|;
		
		### 2012-11-26 keiths, Optional opFlow Widgets if opFlow Installed.
		if ($M->moduleInstalled(module => "opFlow") ) {
			push @netperf, qq|--------|;
			push @netperf, qq|<a id='ntw_flowSummary' href="$modules->{opFlow}{link}?widget=true&amp;act=widgetflowSummary">Application Flows</a>|;
			push @netperf, qq|<a id='ntw_topnApps' href="$modules->{opFlow}{link}?widget=true&amp;act=widgetTopnApps">TopN Applications</a>|;
			push @netperf, qq|<a id='ntw_topnAppSrc' href="$modules->{opFlow}{link}?widget=true&amp;act=widgetTopnAppSrc">TopN Application Sources</a>|;
			push @netperf, qq|<a id='ntw_topnTalkers' href="$modules->{opFlow}{link}?widget=true&amp;act=widgetTopnTalkers">TopN Talkers</a>|;
			push @netperf, qq|<a id='ntw_topnListeners' href="$modules->{opFlow}{link}?widget=true&amp;act=widgetTopnListeners">TopN Listeners</a>|;
		}
		push @menu_site,(qq|Network Performance|,[ @netperf ]);		

				
		#Handling optional items in the menu, depending on the config.
		my @nettools;		 
		push @nettools, qq|<a id='tools_ping' href="tools.pl?conf=$Q->{conf}&amp;act=tool_system_ping">Ping</a>|;
		push @nettools, qq|<a id='tools_trace' href="tools.pl?conf=$Q->{conf}&amp;act=tool_system_trace">Traceroute</a>|;
		push @nettools, qq|<a id='tools_lft' href="tools.pl?conf=$Q->{conf}&amp;act=tool_system_lft">LFT</a>| if $C->{view_lft} eq 'true'; 
		push @nettools, qq|<a id='tools_mtr' href="tools.pl?conf=$Q->{conf}&amp;act=tool_system_mtr">MTR</a>| if $C->{view_mtr} eq 'true';
		push @nettools, qq|<a id='tls_snmp' href="snmp.pl?conf=$Q->{conf}&amp;act=snmp_var_menu">SNMP Tool</a>|;
													
		push @nettools,	( qq|IP Tools|,
											[
												qq|<a id='tls_ip' href="ip.pl?conf=$Q->{conf}&amp;act=tool_ip_menu">IP Calc</a>|,
												qq|<a id='tls_dns_host' href="tools.pl?conf=$Q->{conf}&amp;act=tool_system_dns&amp;dns=host">IP host</a>|,
												qq|<a id='tls_dns_dns' href="tools.pl?conf=$Q->{conf}&amp;act=tool_system_dns&amp;dns=dns">IP dns</a>|,
												qq|<a id='tls_dns_arpa' href="tools.pl?conf=$Q->{conf}&amp;act=tool_system_dns&amp;dns=arpa">IP arpa</a>|,
												qq|<a id='tls_dns_loc' href="tools.pl?conf=$Q->{conf}&amp;act=tool_system_dns&amp;dns=loc">IP loc</a>|
											]
										);

		push @menu_site,(qq|Network Tools|,[ @nettools ]);		

		# Potential Future Capabilities
		#push @menu_site,	( qq|Business Dashboard|);
		#push @menu_site,	( qq|Applications Dashboard|);
		
		my @reports;
		#push @reports, qq|<a id='opReports' href="$modules->{opReports}{link}?widget=true">opReports</a>| if $M->moduleInstalled(module => "opReports");

		push @reports,	( qq|Current|,
											[ qq|<a id='dyn_available' href="reports.pl?conf=$Q->{conf}&amp;act=report_dynamic_avail">Availability</a>|,
												qq|<a id='dyn_health' href="reports.pl?conf=$Q->{conf}&amp;act=report_dynamic_health">Health</a>|,
												qq|<a id='dyn_response' href="reports.pl?conf=$Q->{conf}&amp;act=report_dynamic_response">Response Time</a>|,
												qq|<a id='dyn_top10' href="reports.pl?conf=$Q->{conf}&amp;act=report_dynamic_top10">Top 10</a>|,
												qq|<a id='dyn_outage' href="reports.pl?conf=$Q->{conf}&amp;act=report_dynamic_outage">Outage</a>|,
												qq|<a id='dyn_port' href="reports.pl?conf=$Q->{conf}&amp;act=report_dynamic_port">Port Counts</a>|
											]
										);
		push @reports,	( qq|History|,
											[ qq|<a id='strd_available' href="reports.pl?conf=$Q->{conf}&amp;act=report_stored_avail">Availability</a>|,
												qq|<a id='strd_health' href="reports.pl?conf=$Q->{conf}&amp;act=report_stored_health">Health</a>|,
												qq|<a id='strd_response' href="reports.pl?conf=$Q->{conf}&amp;act=report_stored_response">Response Time</a>|,
												qq|<a id='strd_top10' href="reports.pl?conf=$Q->{conf}&amp;act=report_stored_top10">Top 10</a>|,
												qq|<a id='strd_outage' href="reports.pl?conf=$Q->{conf}&amp;act=report_stored_outage">Outage</a>|,
												qq|<a id='strd_port' href="reports.pl?conf=$Q->{conf}&amp;act=report_stored_port">Port Counts</a>|
											]
										);
												
		push @menu_site,(qq|Reports|,[ @reports ]);		
										
		# Potential Future Capabilities
		#push @menu_site,	( qq|Traffic Monitor|,
		#										[
		#											qq|<a id='tm_netflow' href="#">NetFlow</a>|
		#										]
		#									);
		
		push @menu_site,	( qq|Service Desk|,
												[
													( qq|Alerts|,
														[
															qq|<a id='src_events' href="events.pl?conf=$Q->{conf}&amp;act=event_table_list">Events</a>|,
															qq|<a id='src_outages' href="outages.pl?conf=$Q->{conf}&amp;act=outage_table_view">Outages</a>|,
															qq|<a id='src_links' href="tables.pl?conf=$Q->{conf}&amp;act=config_table_menu&amp;table=Links">Links</a>|
														]
													),
													(	qq|Find|,
														[	qq|<a id='find_node' href="find.pl?conf=$Q->{conf}&amp;act=find_node_menu">Node</a>|,
															qq|<a id='find_interface' href="find.pl?conf=$Q->{conf}&amp;act=find_interface_menu">Interface</a>|
														]
													),
													(	qq|Logs|,
														[	qq|<a id='nmislogs' href="logs.pl?conf=$Q->{conf}&amp;act=log_file_view&amp;logname=NMIS_Log">NMIS Log</a>|,
															qq|<a id='nmislogs' href="logs.pl?conf=$Q->{conf}&amp;act=log_file_view&amp;logname=Event_Log">Event Log</a>|,
															qq|<a id='nmislogs' href="logs.pl?conf=$Q->{conf}&amp;act=log_list_view">Log List</a>|
														]
													)
												]
											);

		my @tableMenu;		 

		my $Tables = loadGenericTable('Tables');
			
		push @tableMenu, qq|<a id='cfg_nodes' href="tables.pl?conf=$Q->{conf}&amp;act=config_table_menu&amp;table=Nodes">NMIS Nodes (devices)</a>|;
		push @tableMenu, qq|<a id='cfg_nmis' href="config.pl?conf=$Q->{conf}&amp;act=config_nmis_menu">NMIS Configuration</a>|;
		push @tableMenu, qq|<a id='cfg_models' href="models.pl?conf=$Q->{conf}&amp;act=config_model_menu">NMIS Models</a>|;
		push @tableMenu, qq|<a id='cfg_nodecfg' href="nodeconf.pl?conf=$Q->{conf}&amp;act=config_nodeconf_view">Node Configuration</a>|;
		push @tableMenu, qq|------|;

		foreach my $table (sort {$Tables->{$a}{DisplayName} cmp $Tables->{$b}{DisplayName} }keys %{$Tables}) { 
			push @tableMenu, qq|<a id="cfg_$table" href="tables.pl?conf=$Q->{conf}&amp;act=config_table_menu&amp;table=$table">$Tables->{$table}{DisplayName}</a>| if $table ne "Nodes";
		}
																						
		push @menu_site,(	qq|System|,
											[
												( qq|System Configuration|,
<<<<<<< HEAD
													[	
														qq|<a id='cfg_access' href="tables.pl?conf=$Q->{conf}&amp;act=config_table_menu&amp;table=Access">Access</a>|,
														qq|<a id='cfg_businessservices' href="tables.pl?conf=$Q->{conf}&amp;act=config_table_menu&amp;table=BusinessServices">Business Services</a>|,
														qq|<a id='cfg_contacts' href="tables.pl?conf=$Q->{conf}&amp;act=config_table_menu&amp;table=Contacts">Contacts</a>|,
														qq|<a id='cfg_escalations' href="tables.pl?conf=$Q->{conf}&amp;act=config_table_menu&amp;table=Escalations">Escalations</a>|,
														qq|<a id='cfg_iftypes' href="tables.pl?conf=$Q->{conf}&amp;act=config_table_menu&amp;table=ifTypes">ifTypes</a>|,
														qq|<a id='cfg_locations' href="tables.pl?conf=$Q->{conf}&amp;act=config_table_menu&amp;table=Locations">Locations</a>|,
														qq|<a id='cfg_logs' href="tables.pl?conf=$Q->{conf}&amp;act=config_table_menu&amp;table=Logs">Logs</a>|,
														qq|<a id='cfg_models' href="models.pl?conf=$Q->{conf}&amp;act=config_model_menu">Models</a>|,
														qq|<a id='cfg_nmis' href="config.pl?conf=$Q->{conf}&amp;act=config_nmis_menu">NMIS Configuration</a>|,
														qq|<a id='cfg_nodecfg' href="nodeconf.pl?conf=$Q->{conf}&amp;act=config_nodeconf_view">Node Configuration</a>|,
														qq|<a id='cfg_nodes' href="tables.pl?conf=$Q->{conf}&amp;act=config_table_menu&amp;table=Nodes">Nodes (devices)</a>|,
														qq|<a id='cfg_portal' href="tables.pl?conf=$Q->{conf}&amp;act=config_table_menu&amp;table=Portal">Portal</a>|,
														qq|<a id='cfg_privmap' href="tables.pl?conf=$Q->{conf}&amp;act=config_table_menu&amp;table=PrivMap">PrivMap</a>|,
														qq|<a id='cfg_services' href="tables.pl?conf=$Q->{conf}&amp;act=config_table_menu&amp;table=Services">Services</a>|,
														qq|<a id='cfg_servicestatus' href="tables.pl?conf=$Q->{conf}&amp;act=config_table_menu&amp;table=ServiceStatus">Service Status</a>|,
														qq|<a id='cfg_users' href="tables.pl?conf=$Q->{conf}&amp;act=config_table_menu&amp;table=Users">Users</a>|,														
														qq|<a id='cfg_businessservices' href="tables.pl?conf=$Q->{conf}&amp;act=config_table_menu&amp;table=BusinessServices">Business Services</a>|,
													]
=======
													[	@tableMenu ]
>>>>>>> 7f1728af
												),
												( qq|Configuration Check|,
													[	qq|<a id='tls_event_flow' href="view-event.pl?conf=$Q->{conf}&amp;act=event_flow_view">Check Event Flow</a>|,
														qq|<a id='tls_event_db' href="view-event.pl?conf=$Q->{conf}&amp;act=event_database_list">Check Event DB</a>|
													]
												),
												( qq|Host Diagnostics|,
													[
														qq|<a id='nmis_poll' href="network.pl?conf=$Q->{conf}&amp;act=nmis_polling_summary">NMIS Polling Summary</a>|,
														qq|<a id='nmis_run' href="network.pl?conf=$Q->{conf}&amp;refresh=$widget_refresh&amp;act=nmis_runtime_view">NMIS Runtime Graph</a>|,
														qq|<a id='tls_host_info' href="tools.pl?conf=$Q->{conf}&amp;act=tool_system_hostinfo">NMIS Host Info</a>|,
														qq|<a id='tls_date' href="tools.pl?conf=$Q->{conf}&amp;act=tool_system_date">date</a>|,
														qq|<a id='tls_df' href="tools.pl?conf=$Q->{conf}&amp;act=tool_system_df">df</a>|,
														qq|<a id='tls_ps' href="tools.pl?conf=$Q->{conf}&amp;act=tool_system_ps">ps</a>|,
														qq|<a id='tls_iostat' href="tools.pl?conf=$Q->{conf}&amp;act=tool_system_iostat">iostat</a>|,
														qq|<a id='tls_vmstat' href="tools.pl?conf=$Q->{conf}&amp;act=tool_system_vmstat">vmstat</a>|,
														qq|<a id='tls_who' href="tools.pl?conf=$Q->{conf}&amp;act=tool_system_who">who</a>|
													]
												)
											]
										);

		#push @menu_site,(	qq|OLD System|,
		#									[
		#										( qq|System Configuration|,
		#											[	
		#												qq|<a id='cfg_access' href="tables.pl?conf=$Q->{conf}&amp;act=config_table_menu&amp;table=Access">Access</a>|,
		#												qq|<a id='cfg_businessservices' href="tables.pl?conf=$Q->{conf}&amp;act=config_table_menu&amp;table=BusinessServices">Business Services</a>|,
		#												qq|<a id='cfg_cmdbmodels' href="tables.pl?conf=$Q->{conf}&amp;act=config_table_menu&amp;table=cmdbModels">CMDB Models</a>|,
		#												qq|<a id='cfg_contacts' href="tables.pl?conf=$Q->{conf}&amp;act=config_table_menu&amp;table=Contacts">Contacts</a>|,
		#												qq|<a id='cfg_escalations' href="tables.pl?conf=$Q->{conf}&amp;act=config_table_menu&amp;table=Escalations">Escalations</a>|,
		#												qq|<a id='cfg_iftypes' href="tables.pl?conf=$Q->{conf}&amp;act=config_table_menu&amp;table=ifTypes">ifTypes</a>|,
		#												qq|<a id='cfg_locations' href="tables.pl?conf=$Q->{conf}&amp;act=config_table_menu&amp;table=Locations">Locations</a>|,
		#												qq|<a id='cfg_logs' href="tables.pl?conf=$Q->{conf}&amp;act=config_table_menu&amp;table=Logs">Logs</a>|,
		#												qq|<a id='cfg_models' href="models.pl?conf=$Q->{conf}&amp;act=config_model_menu">NMIS Models</a>|,
		#												qq|<a id='cfg_nmis' href="config.pl?conf=$Q->{conf}&amp;act=config_nmis_menu">NMIS Configuration</a>|,
		#												qq|<a id='cfg_nodecfg' href="nodeconf.pl?conf=$Q->{conf}&amp;act=config_nodeconf_view">Node Configuration</a>|,
		#												qq|<a id='cfg_nodes' href="tables.pl?conf=$Q->{conf}&amp;act=config_table_menu&amp;table=Nodes">Nodes (devices)</a>|,
		#												qq|<a id='cfg_portal' href="tables.pl?conf=$Q->{conf}&amp;act=config_table_menu&amp;table=Portal">Portal</a>|,
		#												qq|<a id='cfg_privmap' href="tables.pl?conf=$Q->{conf}&amp;act=config_table_menu&amp;table=PrivMap">PrivMap</a>|,
		#												qq|<a id='cfg_services' href="tables.pl?conf=$Q->{conf}&amp;act=config_table_menu&amp;table=Services">Services</a>|,
		#												qq|<a id='cfg_servicestatus' href="tables.pl?conf=$Q->{conf}&amp;act=config_table_menu&amp;table=ServiceStatus">Service Status</a>|,
		#												qq|<a id='cfg_users' href="tables.pl?conf=$Q->{conf}&amp;act=config_table_menu&amp;table=Users">Users</a>|,
		#											]
		#										),
		#										( qq|Configuration Check|,
		#											[	qq|<a id='tls_event_flow' href="view-event.pl?conf=$Q->{conf}&amp;act=event_flow_view">Check Event Flow</a>|,
		#												qq|<a id='tls_event_db' href="view-event.pl?conf=$Q->{conf}&amp;act=event_database_list">Check Event DB</a>|
		#											]
		#										),
		#										( qq|Host Diagnostics|,
		#											[
		#												qq|<a id='nmis_poll' href="network.pl?conf=$Q->{conf}&amp;act=nmis_polling_summary">NMIS Polling Summary</a>|,
		#												qq|<a id='nmis_run' href="network.pl?conf=$Q->{conf}&amp;refresh=$widget_refresh&amp;act=nmis_runtime_view">NMIS Runtime Graph</a>|,
		#												qq|<a id='tls_host_info' href="tools.pl?conf=$Q->{conf}&amp;act=tool_system_hostinfo">NMIS Host Info</a>|,
		#												qq|<a id='tls_date' href="tools.pl?conf=$Q->{conf}&amp;act=tool_system_date">date</a>|,
		#												qq|<a id='tls_df' href="tools.pl?conf=$Q->{conf}&amp;act=tool_system_df">df</a>|,
		#												qq|<a id='tls_ps' href="tools.pl?conf=$Q->{conf}&amp;act=tool_system_ps">ps</a>|,
		#												qq|<a id='tls_iostat' href="tools.pl?conf=$Q->{conf}&amp;act=tool_system_iostat">iostat</a>|,
		#												qq|<a id='tls_vmstat' href="tools.pl?conf=$Q->{conf}&amp;act=tool_system_vmstat">vmstat</a>|,
		#												qq|<a id='tls_who' href="tools.pl?conf=$Q->{conf}&amp;act=tool_system_who">who</a>|
		#											]
		#										)
		#									]
		#								);
										
		push @menu_site,( qq|Quick Select|,
												[	qq|<a id='selectServer_open' onclick="selectServerDisplay();return false;">NMIS Server</a>|,
													qq|<a id='selectNode_open' onclick="selectNodeOpen();return false;">Quick Search</a>|
												]
										);

		push @menu_site,( qq|Windows|,
												[	qq|<a id='saveWindow_open' onclick="saveWindowState();return false;">Save Windows and Positions</a>|,
													qq|<a id='clearWindow_open' onclick="clearWindowState();return false;">Clear Windows and Positions</a>|
												]
										);

		push @menu_site,( qq|Help|,
												[	qq|<a id='hlp_help' target='_blank' href="http://www.opmantek.com">NMIS</a>|,
													qq|<a id='hlp_apache' target='_blank' href="http://www.apache.org" id='apache'>Apache</a>|,
													qq|<a id='hlp_about' href="menu.pl?conf=$Q->{conf}&amp;act=menu_about_view">About</a>|
												]
										);
		return \@menu_site;
	}
}
	#==============================

# HORIZANTAL Menu - home and client tags

sub menu_bar_portal {
	
	# take this to config.nmis.!
	# portal menu of nodes or clients to link to.
	
	print header({-type=>"text/html",-expires=>'now'});
	print		$q->start_ul({ class=>"jd_menu"});
	print_array_list( menu_portal(), 1 , 0 );
	print $q->end_ul();


	sub menu_portal {
		my @menu_portal = [];
				push @menu_portal,	( qq|<a href="nmiscgi.pl?conf=$Q->{conf}" target='_self'>NMIS8 Home</a>|);
				push @menu_portal,	( qq|Client Views|,
												[
												 qq|<a href="http://master.nmis.co.nz/cgi-master/nmiscgi.pl" target='_blank'>NMIS4 Demo Master/Slave</a>|,
												  qq|<a href="#" >Customer A</a>|,
												   qq|<a href="#" >Customer B</a>|
												   
												]);
				
		return [ @menu_portal ];
	}
}

# ADD Node panel on request

sub menu_panel_node {
	# popup the next panels, include the 'nodename' and submenu of that.
	print header({-type=>"text/html",-expires=>'now'});
	print		$q->start_ul({ class=>"jd_menu jd_menu_vertical"});
	print_array_list( [( $Q->{node} , menu_node_panel(node=>$Q->{node}) )], 1, 1 );
	print $q->end_ul();
}

#==============================

# CREATE Node panel (for nodeselect links)
# this is a <ul><li> .... </li></ul>

sub menu_node_panel {
	my %args = @_;
	my $node = $args{node};
	my $if;
	my $tooltip;

	my $NI = loadNodeInfoTable($node);
	my @menuInt;
	my @tmp;
	push @menuInt,	( qq|<a id="panel" name="Node" href="network.pl?conf=$Q->{conf}&amp;act=network_node_view&amp;node=$node&amp;server=$C->{server}">Node</a>| );
	# added check for no interfaces, node is down or never collected due to snmp fault..
	if ($NI->{system}{collect} eq 'true' and keys %{$NI->{interface}} ) {
		#$menu_site[1][0] = qq|<a Interfaces</a>|;
		# check for interface up and collect is true
		# create temporal table
		foreach my $intf (keys %{$NI->{interface}}) {
			# get all interface where oper is up and collecting
			if ($NI->{interface}{$intf}{ifAdminStatus} eq 'up' and $NI->{interface}{$intf}{collect} eq 'true') {
				$if->{$intf}{ifDescr} = $NI->{interface}{$intf}{ifDescr};
				$if->{$intf}{Description} = $NI->{interface}{$intf}{Description};
			}
		}
		@tmp=();
		# create the sorted interface list
		# but only if interface info available
		foreach my $intf (sorthash($if,['ifDescr'],'fwd')) {

			#TBD - nmisdev - replace with jquery popup ??

			$tooltip = '';
			#	$tooltip = ($if->{$intf}{Description} ne '' and $if->{$intf}{Description} ne 'noSuchObject') ? $if->{$intf}{Description} : '';
			#	$tooltip =~ s{[&<>/"']}{}g;  # needs work - fails ?
	
			if ($tooltip ne '') {
				push @tmp, (
						qq|<a id="panel" name="$if->{$intf}{ifDescr}" href="network.pl?conf=$Q->{conf}&amp;act=network_interface_view&amp;node=$node&amp;intf=$intf&amp;server=$C->{server}">$if->{$intf}{ifDescr}</a>|,
					,
					[ qq|<a id="panel" name="$if->{$intf}{ifDescr}_tp" title="$tooltip" href="network.pl?conf=$Q->{conf}&amp;act=network_interface_view&amp;node=$node&amp;intf=$intf&amp;server=$C->{server}">$tooltip</a>|
					]);
			} else {
				push @tmp, (  qq|<a id="panel" name="$if->{$intf}{ifDescr}" href="network.pl?conf=$Q->{conf}&amp;act=network_interface_view&amp;node=$node&amp;intf=$intf&amp;server=$C->{server}">$if->{$intf}{ifDescr}</a>| );
			}
		} # end int by int
		push @menuInt, ( 'Interfaces', [@tmp] );
		push  @menuInt, (  qq|<a id="panel" name="All Interfaces" href="network.pl?conf=$Q->{conf}&amp;act=network_interface_view_all&amp;node=$node">All interfaces</a>|);
		push  @menuInt, (  qq|<a id="panel" name="Active Interfaces" href="network.pl?conf=$Q->{conf}&amp;act=network_interface_view_act&amp;node=$node&amp;server=$C->{server}">Active Interfaces</a>|);
		if ($NI->{system}{nodeType} =~ /router|switch/ ) {
			push  @menuInt, (  qq|<a id="panel" name="Port Stats" href="network.pl?conf=$Q->{conf}&amp;act=network_port_view&amp;node=$node&amp;server=$C->{server}">Port Stats</a>|);
		}
		if ($NI->{system}{nodeType} =~ /server/ ) {
			push  @menuInt, ( qq|<a id="panel" name="Storage" href="network.pl?conf=$Q->{conf}&amp;act=network_storage_view&amp;node=$node&amp;server=$C->{server}">Storage</a>|);
		}
	}

	push  @menuInt, (  qq|<a id="panel" name="Events" href="events.pl?conf=$Q->{conf}&amp;act=event_table_view&amp;node=$node&amp;server=$C->{server}">Events</a>|);
	push  @menuInt, (  qq|<a id="panel" name="Outage" href="outages.pl?conf=$Q->{conf}&amp;act=outage_table_view&amp;node=$node&amp;server=$C->{server}">Outage</a>|);
	push  @menuInt, (  qq|Tools|,
							[
	 							qq|<a id="panel" name="Telnet" href="telnet://$NI->{system}{host}">Telnet</a>|,
								qq|<a id="panel" name="Ping" href="tools.pl?conf=$Q->{conf}&amp;act=tool_system_ping&amp;node=$node&amp;server=$C->{server}">Ping</a>|,
								qq|<a id="panel" name="Trace" href="tools.pl?conf=$Q->{conf}&amp;act=tool_system_trace&amp;node=$node&amp;server=$C->{server}">Trace</a>|
							]);
	return [ @menuInt ];			# return all
	
}


#==============================

sub menu_about_view {
	print header({-type=>"text/html",-expires=>'now'});
	print table(Tr(td({class=>'info'},<<EO_TEXT)));
<br/>
Network Management Information System<br/>
NMIS Version $NMIS::VERSION<br/>
Copyright (C) 1999-2011 <a href="http://www.opmantek.com">Opmantek Limited (www.opmantek.com)</a><br/>
This program comes with ABSOLUTELY NO WARRANTY;<br/>
This is free software licensed under GNU GPL, and you are welcome to<br/>
redistribute it under certain conditions; see <a href="http://www.opmantek.com">www.opmantek.com</a> or email<br/>
 <a href="mailto://contact@opmantek.com">contact\@opmantek.com<br/>

EO_TEXT

}

sub save_window_state {
	my $data = $Q->{POSTDATA};	
	my $windowData = from_json($data);	
	my $userWindowData = { $user => $windowData->{windowData} };
	
	writeTable(dir=>'conf',name=>"WindowState",data=>$userWindowData);

	print header({-type=>"text/html",-expires=>'now'});
	print table(Tr(td({class=>'info'},<<EO_TEXT)));
<br/>
Success
EO_TEXT
	return;
}
# *****************************************************************************
# NMIS Copyright (C) 1999-2011 Opmantek Limited (www.opmantek.com)
# This program comes with ABSOLUTELY NO WARRANTY;
# This is free software licensed under GNU GPL, and you are welcome to 
# redistribute it under certain conditions; see www.opmantek.com or email
# contact@opmantek.com
# *****************************************************************************<|MERGE_RESOLUTION|>--- conflicted
+++ resolved
@@ -299,29 +299,7 @@
 		push @menu_site,(	qq|System|,
 											[
 												( qq|System Configuration|,
-<<<<<<< HEAD
-													[	
-														qq|<a id='cfg_access' href="tables.pl?conf=$Q->{conf}&amp;act=config_table_menu&amp;table=Access">Access</a>|,
-														qq|<a id='cfg_businessservices' href="tables.pl?conf=$Q->{conf}&amp;act=config_table_menu&amp;table=BusinessServices">Business Services</a>|,
-														qq|<a id='cfg_contacts' href="tables.pl?conf=$Q->{conf}&amp;act=config_table_menu&amp;table=Contacts">Contacts</a>|,
-														qq|<a id='cfg_escalations' href="tables.pl?conf=$Q->{conf}&amp;act=config_table_menu&amp;table=Escalations">Escalations</a>|,
-														qq|<a id='cfg_iftypes' href="tables.pl?conf=$Q->{conf}&amp;act=config_table_menu&amp;table=ifTypes">ifTypes</a>|,
-														qq|<a id='cfg_locations' href="tables.pl?conf=$Q->{conf}&amp;act=config_table_menu&amp;table=Locations">Locations</a>|,
-														qq|<a id='cfg_logs' href="tables.pl?conf=$Q->{conf}&amp;act=config_table_menu&amp;table=Logs">Logs</a>|,
-														qq|<a id='cfg_models' href="models.pl?conf=$Q->{conf}&amp;act=config_model_menu">Models</a>|,
-														qq|<a id='cfg_nmis' href="config.pl?conf=$Q->{conf}&amp;act=config_nmis_menu">NMIS Configuration</a>|,
-														qq|<a id='cfg_nodecfg' href="nodeconf.pl?conf=$Q->{conf}&amp;act=config_nodeconf_view">Node Configuration</a>|,
-														qq|<a id='cfg_nodes' href="tables.pl?conf=$Q->{conf}&amp;act=config_table_menu&amp;table=Nodes">Nodes (devices)</a>|,
-														qq|<a id='cfg_portal' href="tables.pl?conf=$Q->{conf}&amp;act=config_table_menu&amp;table=Portal">Portal</a>|,
-														qq|<a id='cfg_privmap' href="tables.pl?conf=$Q->{conf}&amp;act=config_table_menu&amp;table=PrivMap">PrivMap</a>|,
-														qq|<a id='cfg_services' href="tables.pl?conf=$Q->{conf}&amp;act=config_table_menu&amp;table=Services">Services</a>|,
-														qq|<a id='cfg_servicestatus' href="tables.pl?conf=$Q->{conf}&amp;act=config_table_menu&amp;table=ServiceStatus">Service Status</a>|,
-														qq|<a id='cfg_users' href="tables.pl?conf=$Q->{conf}&amp;act=config_table_menu&amp;table=Users">Users</a>|,														
-														qq|<a id='cfg_businessservices' href="tables.pl?conf=$Q->{conf}&amp;act=config_table_menu&amp;table=BusinessServices">Business Services</a>|,
-													]
-=======
 													[	@tableMenu ]
->>>>>>> 7f1728af
 												),
 												( qq|Configuration Check|,
 													[	qq|<a id='tls_event_flow' href="view-event.pl?conf=$Q->{conf}&amp;act=event_flow_view">Check Event Flow</a>|,
