#!/usr/bin/perl
#
## $Id: network.pl,v 8.33 2012/09/18 07:27:12 keiths Exp $
#
#  Copyright (C) Opmantek Limited (www.opmantek.com)
#
#  ALL CODE MODIFICATIONS MUST BE SENT TO CODE@OPMANTEK.COM
#
#  This file is part of Network Management Information System ("NMIS").
#
#  NMIS is free software: you can redistribute it and/or modify
#  it under the terms of the GNU General Public License as published by
#  the Free Software Foundation, either version 3 of the License, or
#  (at your option) any later version.
#
#  NMIS is distributed in the hope that it will be useful,
#  but WITHOUT ANY WARRANTY; without even the implied warranty of
#  MERCHANTABILITY or FITNESS FOR A PARTICULAR PURPOSE.  See the
#  GNU General Public License for more details.
#
#  You should have received a copy of the GNU General Public License
#  along with NMIS (most likely in a file named LICENSE).
#  If not, see <http://www.gnu.org/licenses/>
#
#  For further information on NMIS or for a license other than GPL please see
#  www.opmantek.com or email contact@opmantek.com
#
#  User group details:
#  http://support.opmantek.com/users/
#
# *****************************************************************************

#===================
# nmisdev - 14 AUg 2011 - moved if/else to subs, and a parent sub,
# so that a more logical coding approach can be taken
# ===================
	
# Auto configure to the <nmis-base>/lib
use FindBin;
use lib "$FindBin::Bin/../lib";

#use CGI::Debug( report=> [ 'errors', 'empty_body', 'time', 'params', 'cookies', 'environment'], header => 'control' );

use strict;
use NMIS;
use func;
use NMIS::Timing;
use URI::Escape;
use URI;
use URI::QueryParam;

use Data::Dumper;
$Data::Dumper::Indent = 1;

# Prefer to use CGI::Pretty for html processing
use CGI::Pretty qw(:standard *table *Tr *td *th *form *Select *div *hr);
$CGI::Pretty::INDENT = "  ";
$CGI::Pretty::LINEBREAK = "\n";
push @CGI::Pretty::AS_IS, qw(p h1 h2 center b comment option span );

# declare holder for CGI objects
use vars qw($q $Q $C $AU);
$q = new CGI; # This processes all parameters passed via GET and POST
$Q = $q->Vars; # values in hash

# load NMIS configuration table
if (!($C = loadConfTable(conf=>$Q->{conf},debug=>$Q->{debug}))) { exit 1; };

# if options, then called from command line
if ( $#ARGV > 0 ) { $C->{auth_require} = 0; } # bypass auth

# NMIS Authentication module
use Auth;

# variables used for the security mods
use vars qw($headeropts); $headeropts = {}; #{type=>'text/html',expires=>'now'};
$AU = Auth->new(conf => $C);  # Auth::new will reap init values from NMIS config

if ($AU->Require) {
	exit 0 unless $AU->loginout(type=>$Q->{auth_type},username=>$Q->{auth_username},
	password=>$Q->{auth_password},headeropts=>$headeropts) ;
}

#======================================================================

my $widget = getbool($Q->{widget},"invert") ? 'false' : 'true';
$Q->{expand} = "true" if ($widget eq "true");
my $wantwidget = ($widget eq "true");

### 2013-11-23 keiths adding some timing debug
my $t = NMIS::Timing->new();
my $timing = 0;
$timing = 1 if getbool($Q->{timing});

if ( $Q->{refresh} eq "" and $wantwidget ) { 
	$Q->{refresh} = $C->{widget_refresh_time};
}
elsif ( $Q->{refresh} eq "" and !$wantwidget ) { 
	$Q->{refresh} = $C->{page_refresh_time};
}

my $nodewrap = "nowrap";
$nodewrap = "wrap" if getbool($C->{'wrap_node_names'});

my $smallGraphHeight = 50;
my $smallGraphWidth = 400;

$smallGraphHeight = $C->{'small_graph_height'} if $C->{'small_graph_height'} ne "";
$smallGraphWidth = $C->{'small_graph_width'} if $C->{'small_graph_width'} ne "";

logMsg("TIMING: ".$t->elapTime()." Begin act=$Q->{act}") if $timing;

# select function
my $select;

if ($Q->{act} eq 'network_summary_health') {	$select = 'health'; 
} elsif ($Q->{act} eq 'network_summary_view') {	$select = 'view'; 
} elsif ($Q->{act} eq 'network_summary_small') {	$select = 'small'; 
} elsif ($Q->{act} eq 'network_summary_large') {	$select = 'large';
} elsif ($Q->{act} eq 'network_summary_allgroups') {	$select = 'allgroups';
} elsif ($Q->{act} eq 'network_summary_group') {	$select = 'group';
} elsif ($Q->{act} eq 'network_summary_customer') {	$select = 'customer';
} elsif ($Q->{act} eq 'network_summary_business') {	$select = 'business';
} elsif ($Q->{act} eq 'network_summary_metrics') {	$select = 'metrics';
} elsif ($Q->{act} eq 'network_metrics_graph') {	viewMetrics(); exit;
} elsif ($Q->{act} eq 'network_top10_view') {	viewTop10(); exit;
} elsif ($Q->{act} eq 'network_node_view') {	viewNode(); exit;
} elsif ($Q->{act} eq 'network_storage_view') {	viewStorage(); exit;
} elsif ($Q->{act} eq 'network_service_view') {	viewService(); exit;
} elsif ($Q->{act} eq 'network_service_list') {	viewServiceList(); exit;
} elsif ($Q->{act} eq 'network_status_view') {	viewStatus(); exit;
} elsif ($Q->{act} eq 'network_environment_view') {	viewEnvironment(); exit;
} elsif ($Q->{act} eq 'network_system_health_view') {	viewSystemHealth($Q->{section}); exit;
} elsif ($Q->{act} eq 'network_cssgroup_view') {	viewCSSGroup(); exit;
} elsif ($Q->{act} eq 'network_csscontent_view') {	viewCSSContent(); exit;
} elsif ($Q->{act} eq 'network_port_view') {	viewActivePort(); exit;
} elsif ($Q->{act} eq 'network_interface_view') {	viewInterface(); exit;
} elsif ($Q->{act} eq 'network_interface_view_all') {	viewAllIntf(); exit;
} elsif ($Q->{act} eq 'network_interface_view_act') {	viewActiveIntf(); exit;
} elsif ($Q->{act} eq 'network_interface_overview') {	viewOverviewIntf(); exit;
} elsif ($Q->{act} eq 'nmis_runtime_view') {	viewRunTime(); exit;
} elsif ($Q->{act} eq 'nmis_polling_summary') {	viewPollingSummary(); exit;
} elsif ($Q->{act} eq "nmis_selftest_view") { viewSelfTest(); exit;
} else { 
	$select = 'health';
	#notfound(); exit 
}

sub notfound {
	print header($headeropts);
	print "Network: ERROR, act=$Q->{act}, node=$Q->{node}, intf=$Q->{intf} <br>\n";
	print "Request not found\n";
}

logMsg("TIMING: ".$t->elapTime()." Select Subs") if $timing;

# option to generate html to file
if (getbool($Q->{http})) {
	print start_html(
		-title=>'NMIS Network Summary',-style=>{'src'=>"$C->{'styles'}"},
		-meta=>{ 'CacheControl' => "no-cache",'Pragma' => "no-cache",'Expires' => -1 },
		-head => [
			Link({-rel=>'shortcut icon',-type=>'image/x-icon',-href=>"$C->{'nmis_favicon'}"}),
			Link({-rel=>'stylesheet',-type=>'text/css',-href=>"$C->{'jquery_jdmenu_css'}"}),
			Link({-rel=>'stylesheet',-type=>'text/css',-href=>"$C->{'styles'}"})
		]
	);
} else {
	print header($headeropts);
}

pageStart(title => "NMIS Network Status", refresh => $Q->{refresh}) 
		if (!$wantwidget);

logMsg("TIMING: ".$t->elapTime()." Load Nodes and Groups") if $timing;

my $NT = loadNodeTable();
my $GT = loadGroupTable();
#my $ET = loadEventStateNoLock; # load by file or db

# graph request
my $ntwrk = ($select eq 'large') ? 'network' : ($Q->{group} eq '') ? 'network' : $Q->{group} ;

my $overallStatus;
my $overallColor;
my %icon;
my $group = $Q->{group};
my $customer = $Q->{customer};
my $business = $Q->{business};
my @groups = grep { $AU->InGroup($_) } sort keys %{$GT};

### 2014-08-28 keiths, configurable metric periods
	#my $graphtype = ($Q->{graphtype} eq '') ? $C->{default_graphtype} : $Q->{graphtype};

my $metricsFirstPeriod = defined $C->{'metric_comparison_first_period'} ? $C->{'metric_comparison_first_period'} : "-8 hours";
my $metricsSecondPeriod = defined $C->{'metric_comparison_second_period'} ? $C->{'metric_comparison_second_period'} : "-16 hours";

# define global stats, and default stats period.
my $groupSummary;
my $oldGroupSummary;
my $start = $metricsSecondPeriod;
my $end = $metricsFirstPeriod;

#===============================
# All global hash, metrics, icons, etc, are now populated
# Call each of the base  network display subs.
#======================================

logMsg("TIMING: ".$t->elapTime()." typeSummary") if $timing;

print "<!-- typeSummary select=$select start -->\n";

if ( $select eq 'metrics' ) { selectMetrics(); }
elsif ( $select eq 'health' ) { selectNetworkHealth(); }
elsif ( $select eq 'view' ) { selectNetworkView(); }
elsif ( $select eq 'small' ) { selectSmall(); }
elsif ( $select eq 'large' ) { selectLarge(); }
elsif ( $select eq 'group' ) { selectLarge(group => $group); }
elsif ( $select eq 'customer' and $customer eq "" ) { selectNetworkHealth(type => "customer"); }
elsif ( $select eq 'customer' and $customer ne "" ) { selectLarge(customer => $customer); }
elsif ( $select eq 'business' and $business eq "" ) { selectNetworkHealth(type => "business"); }
elsif ( $select eq 'business' and $business ne "" ) { selectLarge(business => $business); }
#elsif ( $select eq 'group' ) { selectGroup($group); }
elsif ( $select eq 'allgroups' ) { selectAllGroups();}

print "<!-- typeSummary select=$select end-->\n";
pageEnd() if (!$wantwidget);

logMsg("TIMING: ".$t->elapTime()." END $Q->{act}") if $timing;

exit();
 # end main()

sub getSummaryStatsbyGroup {
	my %args = @_;
	my $group = $args{group};
	my $customer = $args{customer};
	my $business = $args{business};

	logMsg("TIMING: ".$t->elapTime()." getSummaryStatsbyGroup begin: $group$customer$business") if $timing;

	my $metricsFirstPeriod = defined $C->{'metric_comparison_first_period'} ? $C->{'metric_comparison_first_period'} : "-8 hours";
	my $metricsSecondPeriod = defined $C->{'metric_comparison_second_period'} ? $C->{'metric_comparison_second_period'} : "-16 hours";

	$groupSummary = getGroupSummary(group => $group, customer => $customer, business => $business, start => $metricsFirstPeriod, end => "now");
	$oldGroupSummary = getGroupSummary(group => $group, customer => $customer, business => $business, start => $metricsSecondPeriod, end => $metricsFirstPeriod);

	$overallStatus = overallNodeStatus(group => $group, customer => $customer, business => $business);
	$overallColor = eventColor($overallStatus);

	# valid hash keys are metric reachable available health response

	my @h = qw/metric reachable available health response/;
	foreach my $t (@h) {
		# defaults
		#$icon{${t}} = 'arrow_down_black';
		if ( $t eq "response" ) {
			if ( $oldGroupSummary->{average}{$t} <= ($groupSummary->{average}{$t} + $C->{average_diff}) ) {
				$icon{${t}} = 'arrow_up_red';
			}
			else {
				$icon{${t}} = 'arrow_down_green';
			}
		}
		else {
			if ( $oldGroupSummary->{average}{$t} <= ($groupSummary->{average}{$t} + $C->{average_diff}) ) {
				$icon{${t}} = 'arrow_up';
			}
			else {
				$icon{${t}} = 'arrow_down';
			}
		}
	}

	# metric difference
	my $metric = sprintf("%2.0u", $groupSummary->{average}{metric} - $oldGroupSummary->{average}{metric} );

	my $metric_color;
	if ($metric <= -1) { $metric_color = colorPercentHi($metric); $icon{metric_icon} = 'arrow_down_big';
		} elsif ($metric <   0) { $metric_color = colorPercentHi($metric); $icon{metric_icon} = 'arrow_down';
		} elsif ($metric <   1) { $metric_color = colorPercentHi($metric); $icon{metric_icon} = 'arrow_up';
	} elsif ($metric >=  1) { $metric_color = colorPercentHi($metric); $icon{metric_icon} = 'arrow_up_big'; }


	## ehg 17 sep 02 add node down counter with colour
	my $percentDown = 0;
	if ( $groupSummary->{average}{countdown} > 0 and $groupSummary->{average}{counttotal} > 0 ) {
		$percentDown = sprintf("%2.0u",$groupSummary->{average}{countdown}/$groupSummary->{average}{counttotal}) * 100;
	}
	$groupSummary->{average}{countdowncolor} = colorPercentLo($percentDown);

	my $percentDegraded = 0;
	if ( $groupSummary->{average}{countdegraded} > 0 and $groupSummary->{average}{counttotal} > 0 ) {
		$percentDegraded = sprintf("%2.0u",$groupSummary->{average}{countdegraded}/$groupSummary->{average}{counttotal}) * 100;
	}
	$groupSummary->{average}{countdowncolor} = colorPercentLo($percentDown);
	#if ( $groupSummary->{average}{countdown} > 0) { $groupSummary->{average}{countdowncolor} = colorPercentLo(0); }
	#else { $groupSummary->{average}{countdowncolor} = "$overallColor"; }

	logMsg("TIMING: ".$t->elapTime()." getSummaryStatsbyGroup end") if $timing;

} # end sub get SummaryStatsby group

#============================
# Desc: network health metrics presented as a bar chart
# Menu: Network Performance -> Network Metrics
# url: network_summary_metrics -> select=metrics
# Title: Network Metrics
# Metric
# Reachability
# InterfaceAvaill
# Health
# ResponseTime
#============================

sub selectMetrics 
{
	my $showmetrics = 1;

	# first check if we can/should show the selftest result
	if ($AU->CheckAccess("tls_nmis_runtime","check"))
	{
		# allowed to, but do we have a problem to show? 
		# this widget is overridden for selftest alerting, iff the last nmis selftest was unsuccessful
		my $cachefile = func::getFileName(file => $C->{'<nmis_var>'}."/nmis_system/selftest", 
																			json => 'true');
		if (-f $cachefile)
		{
			my $selfteststatus = readFiletoHash(file => $cachefile, json => 'true');
			if (!$selfteststatus->{status})
			{
				$showmetrics=0;
				
				print "<h3>NMIS Selftest failed!</h3>",
				start_table({width => "100%"});
				for my $test (@{$selfteststatus->{tests}})
				{
					my ($name,$message) = @$test;
					next if (!defined $message); # skip the successful ones and only print the message here
					print Tr(td({class => "info Error"}, 
											a({ href => url(-absolute=>1)."?conf=$Q->{conf}&amp;act=nmis_selftest_view",
													id => "nmis_selftest",
													class => "black" }, 
												$message)));
				}
				print end_table;
			}
		}
	}
	
	# no errors or not allowed to show them, so continue normally
	if ($showmetrics)
	{
		if ($AU->InGroup("network") or $AU->InGroup($group)) 
		{
			# get all the stats and stuff the hashs
			getSummaryStatsbyGroup(group => $group);
			
			my @h = qw/Metric Reachablility InterfaceAvail Health ResponseTime/;
			my @k = qw/metric reachable available health response/;
			my @item = qw/status reachability intfAvail health responsetime/;
			my $time = time;
			my $cp;
			
			print start_table({class=>"noborder", width => "100%"}),
			Tr(th({class=>"subtitle"},"8Hr Summary"));
			
			foreach my $t (0..4)
			{
				$groupSummary->{average}{$k[$t]} = int( $groupSummary->{average}{$k[$t]} );
				$cp = colorPercentHi( $groupSummary->{average}{$k[$t]});
				$cp = colorPercentLo( $groupSummary->{average}{$k[$t]}) if $t == 4;
				my $img_width = $groupSummary->{average}{$k[$t]};
				$img_width = 100 - $groupSummary->{average}{$k[$t]} if $t == 4;
				$img_width = 15 if $img_width < 10;						# set min width so value always has bg image color
				$img_width.='%';
				my $units = $t == 4 ? 'ms' : '%' ;
				print
						Tr(
							td({class=>'metrics', style=>"width:186px;"},
								 span({style=>'float:left;'},
											img({src=>"$C->{$icon{$k[$t]}}"}),
											$h[$t]
								 ),
								 span({style=>'float:right;'},
											"$groupSummary->{average}{$k[$t]}$units"
								 ),br,
								 span({ style=>"display:inline-block;position:relative; width:100%; height:16px;border:1px solid;"},
											span({ style=>"display:inline-block;position:relative;background-color:$cp; width:$img_width;height:16px;"},
													 span({ class=>"smallbold", style=>"float:right; height:16px;"},
																"$groupSummary->{average}{$k[$t]}$units"
													 )))));
			}	#foreach
			print	end_table;
		}
		else 												# not authed
		{
			print start_table({class=>"dash", width => "100%"}),
					Tr(th({class=>"subtitle"},"You are not authorized for this request")), end_table;
		}
	}
}


#============================
# Desc: network status summarised to one line, with all groups summarised underneath
# Menu: Small Network Status and Health
# url: network_summary_health -> select=health
# Title: Current Network Status
# subtitle: All Groups Status
#============================

sub selectNetworkHealth {
	my %args = @_;
	my $type = $args{type};
	my $customer = $args{customer};
	my $business = $args{business};
	
	my @h=qw(Group);
	my $healthTitle = "All Groups Status";
	my $healthType = "group";
	
	if ( $type eq "customer" and tableExists('Customers') ) { 
		@h=qw(Customer);
		$healthTitle = "All Nodes Status";
		$healthType = "customer";
	}
	elsif ( $type eq "business" and tableExists('BusinessServices') ) { 
		@h=qw(Business);
		$healthTitle = "All Nodes Status";
		$healthType = "business";
	}
	elsif ( $C->{network_health_view} eq "Customer" and tableExists('Customers') ) { 
		@h=qw(Customer);
		$healthTitle = "All Nodes Status";
		$healthType = "customer";
	}
	elsif ( $C->{network_health_view} eq "Business" and tableExists('BusinessServices') ) { 
		@h=qw(Business);
		$healthTitle = "All Nodes Status";
		$healthType = "business";
	}
	
	if ( exists $C->{display_status_summary}
			and getbool($C->{display_status_summary})
	) {
		push(@h,qw(Status NodeTotal NodeDn NodeDeg Metric Reach IntfAvail Health RespTime));
	}			 		
	else {
		push(@h,qw(Status NodeTotal NodeUp NodeDn Metric Reach IntfAvail Health RespTime));
	}

	logMsg("TIMING: ".$t->elapTime()." selectNetworkHealth healthTitle=$healthTitle healthType=$healthType") if $timing;

	print
	start_table( {class=>"noborder" }),
	#Tr(th({class=>"title",colspan=>'10'},"Current Network Status")),
	# Use a subtitle when using multiple servers
	#Tr(th({class=>"subtitle",colspan=>'10'},"Server nmisdev, as of xxxx")),
	Tr(th({class=>"header"},\@h));

	if ($AU->InGroup("network") and $group eq ''){
		# get all the stats and stuff the hashs
		getSummaryStatsbyGroup(group => $group);

		my $percentDown = 0;
		if ( $groupSummary->{average}{countdown} > 0 and $groupSummary->{average}{counttotal} > 0 ) {
			$percentDown = int( ($groupSummary->{average}{countdown} / $groupSummary->{average}{counttotal} ) * 100 );
		}
		my $classDegraded = "Normal";
		if ( $groupSummary->{average}{countdegraded} > 0 and $groupSummary->{average}{counttotal} > 0 ) {
			$classDegraded = "Error";
		}
		
		print
		start_Tr,
		td(
			{class=>'infolft Plain'},
			a({href=>url(-absolute=>1)."?conf=$Q->{conf}&act=network_summary_allgroups"},$healthTitle),
		),
		td({class=>"info $overallStatus"},"$overallStatus"),
		td({class=>'info Plain'},"$groupSummary->{average}{counttotal}");
		print td({class=>'info Plain'},"$groupSummary->{average}{countup}") if ( not getbool($C->{display_status_summary}));
		print td({class=>'info Plain',style=>"background-color:".colorPercentLo($percentDown)},"$groupSummary->{average}{countdown}");
		print td({class=>"info $classDegraded"},"$groupSummary->{average}{countdegraded}") if ( getbool($C->{display_status_summary}));

		my @h = qw/metric reachable available health response/;
		foreach my $t (@h) {
			my $units = $t eq 'response' ? 'ms' : '%' ;
			my $value = $t eq 'response' ? $groupSummary->{average}{$t} : sprintf("%.1f",$groupSummary->{average}{$t});
			if ( $value == 100 ) { $value = 100 }
			my $bg = "background-color:" . colorPercentHi($groupSummary->{average}{$t});
			$bg = "background-color:" . colorResponseTime($groupSummary->{average}{$t},$C->{response_time_threshold}) if $t eq 'response';
			print
			start_td({class=>'info Plain',style=>"$bg"}),
			img({src=>$C->{$icon{${t}}}}),
			$value,
			"$units",
			end_td;
		}
		print end_Tr;
		
	}
	
	if ( $healthType eq "customer" ) {
		my $CT = loadGenericTable('Customers');
		foreach my $customer (sort keys %{$CT} ) {
			getSummaryStatsbyGroup(customer => $customer);
			printHealth(customer => $customer);
		}	# end foreach
	}
	elsif ( $healthType eq "business" ) {
		my $BS = loadGenericTable('BusinessServices');
		foreach my $business (sort keys %{$BS} ) {
			getSummaryStatsbyGroup(business => $business);
			printHealth(business => $business);
		}	# end foreach
	}
	else {
		foreach $group (sort keys %{$GT} ) {
			next unless $AU->InGroup($group);
			# get all the stats and stuff the hashs
			getSummaryStatsbyGroup(group => $group);
			printGroup($group);
		}	# end foreach
	}
	print end_table;

} # end sub selectNetworkHealth

#============================
# Desc: network status summarised to one line
# Menu: Small Network Status and Health
# url: network_summary_small -> select=small
# Title: Current Network Status
# subtitle: All Groups Status
#============================

sub selectSmall {

	my @h=qw/Group Status NodeTotal NodeUp NodeDn Metric Reach IntfAvail Health RespTime/;

	print
	start_table( {class=>"dash" }),
	Tr(th({class=>"title",colspan=>'10'},"Current Network Status")),
	# Use a subtitle when using multiple servers
	#Tr(th({class=>"subtitle",colspan=>'10'},"Server nmisdev, as of xxxx")),
	Tr(th({class=>"header"},\@h));

	if ($AU->InGroup("network") and $group eq ''){
		# get all the stats and stuff the hashs
		getSummaryStatsbyGroup(group => $group);

		my $percentDown = 0;
		if ( $groupSummary->{average}{countdown} > 0 and $groupSummary->{average}{counttotal} > 0 ) {
			$percentDown = int( ($groupSummary->{average}{countdown} / $groupSummary->{average}{counttotal} ) * 100 );
		}
		print
		start_Tr,
		th(
			{class=>'info Plain'},
			a({href=>url(-absolute=>1)."?conf=$Q->{conf}&act=network_summary_allgroups"},"All Groups Status"),
		),
		td({class=>"info $overallStatus"},"$overallStatus"),
		td({class=>'info Plain'},"$groupSummary->{average}{counttotal}"),
		td({class=>'info Plain'},"$groupSummary->{average}{countup}"),
		td({class=>'info Plain',style=>"background-color:".colorPercentLo($percentDown)},"$groupSummary->{average}{countdown}");
		#td({class=>'info Plain',style=>"background-color:".colorPercentLo($groupSummary->{average}{countdown})},"$groupSummary->{average}{countdown}");

		my @h = qw/metric reachable available health response/;
		foreach my $t (@h) {
			my $units = $t eq 'response' ? 'ms' : '%' ;
			my $value = $t eq 'response' ? $groupSummary->{average}{$t} : sprintf("%.1f",$groupSummary->{average}{$t});
			my $bg = "background-color:" . colorPercentHi($groupSummary->{average}{$t});
			$bg = "background-color:" . colorPercentLo($groupSummary->{average}{$t}) if $t eq 'response';
			print
			start_td({class=>'info Plain',style=>"$bg"}),
			img({src=>$C->{$icon{${t}}}}),
			$value,
			"$units",
			end_td;
		}
		print end_Tr,end_table;
	}
} # end sub selectSmall

#============================
# Desc: network status by group, each group summarised to one line
# menu: All Groups
# url: network_summary_group -> select=allgroups
# Title: Network Status by Group
# subtitle: All Groups Status
#============================

sub selectAllGroups {

	print
	start_table( {class=>"dash" }),
	Tr(th({class=>"title",colspan=>'10'},"All Group Status"));
	# Use a subtitle when using multiple servers
	#Tr(th({class=>"subtitle",colspan=>'10'},"Server nmisdev, as of xxxx")),

	my @h=qw/Group Status NodeTotal NodeUp NodeDn Metric Reach IntfAvail Health RespTime/;
	print Tr(th({class=>"header"},\@h));

	foreach $group (sort keys %{$GT} ) {
		next unless $AU->InGroup($group);
		# get all the stats and stuff the hashs
		getSummaryStatsbyGroup(group => $group);
		printGroup($group);
	}	# end foreach
	print end_table;
	
} # end sub selectAllGroups

#====================================================
#
# network_summary_group & group=xxxxx

sub selectGroup {

	my $group = shift;

	# should we write a msg that this user is not authorised to this group ?
	return unless $AU->InGroup($group);
	
	my @h=qw/Group Status NodeTotal NodeUp NodeDn Metric Reach IntfAvail Health RespTime/;

	print
		start_table( {class=>"dash" }),
		Tr(th({class=>"title",colspan=>'10'},"$group Status")),
		# Use a subtitle when using multiple servers
		#Tr(th({class=>"subtitle",colspan=>'10'},"Server nmisdev, as of xxxx")),
		Tr(th({class=>"header"},\@h));
	# get all the stats and stuff the hashs
	getSummaryStatsbyGroup(group => $group);
	printGroup($group);
	print end_table;
	
	
} # end sub selectGroup


#==============================================



sub printGroup {

	my $group = shift;
	my $icon;

	print
	start_Tr,
	start_td({class=>'infolft Plain'});

	my $idsafegroup = $group;
	$idsafegroup =~ s/ /_/g;		# spaces aren't allowed in id attributes!

	if ($AU->InGroup($group)) {
	# force a new window if clicked
		print a({href=>url(-absolute=>1)."?conf=$Q->{conf}&act=network_summary_group&refresh=$Q->{refresh}&widget=$widget&group=$group", id=>"network_summary_$idsafegroup"},"$group");
	}
	else {
		print "$group";
	}
	print end_td;
	# calc node down cell color as a % of node total
	my $percentDown = 0;
	if ( $groupSummary->{average}{countdown} > 0 and $groupSummary->{average}{counttotal} > 0 ) {
		$percentDown = int( ($groupSummary->{average}{countdown} / $groupSummary->{average}{counttotal} ) * 100 );
	}
	my $classDegraded = "Normal";
	if ( $groupSummary->{average}{countdegraded} > 0 and $groupSummary->{average}{counttotal} > 0 ) {
		$classDegraded = "Error";
	}

	print
	td({class=>"info $overallStatus"},$overallStatus),
	td({class=>'info Plain'},"$groupSummary->{average}{counttotal}");
	print td({class=>'info Plain'},"$groupSummary->{average}{countup}") if ( not getbool($C->{display_status_summary}));
	print td({class=>'info Plain',style=>"background-color:".colorPercentLo($percentDown)},"$groupSummary->{average}{countdown}");
	print td({class=>"info $classDegraded"},"$groupSummary->{average}{countdegraded}") if ( exists $C->{display_status_summary} and getbool($C->{display_status_summary}));
	

	my @h = qw/metric reachable available health response/;
	foreach my $t (@h) {

		my $units = $t eq 'response' ? 'ms' : '%' ;
		my $value = $t eq 'response' ? $groupSummary->{average}{$t} : sprintf("%.1f",$groupSummary->{average}{$t});
		#my $value = sprintf("%.1f",$groupSummary->{average}{$t});
		if ( $value == 100 ) { $value = 100 }
		my $bg = "background-color:".colorPercentHi($groupSummary->{average}{$t}).';';
		$bg = "background-color:".colorResponseTime($groupSummary->{average}{$t},$C->{response_time_threshold}).';' if $t eq 'response';

		$groupSummary->{average}{$t} = int($groupSummary->{average}{$t});
		print
		start_td({class=>'info Plain',style=>"$bg"}),
		img({src=>$C->{$icon{${t}}}}),
		$value,
		"$units".
		end_td;
	}
	print end_Tr;
}	# end sub printGroup

#============================
# Desc: network status summarised to one line, with all groups summarised underneath
# Menu: Small Network Status and Health
# url: network_summary_view -> select=view
# Title: Current Network Status
# subtitle: All Groups Status
#============================

sub selectNetworkView {
	my %args = @_;
	my $type = $args{type};
	my $customer = $args{customer};
	my $business = $args{business};
	
	#my @h=qw(Group Status NodeTotal NodeUp NodeDn Metric Reach IntfAvail Health RespTime);
	my @h=qw(Group NodeDn Metric Reach Health);

	@h=qw(Group NodeDn NodeDeg Metric Reach Health) if ( exists $C->{display_status_summary} and getbool($C->{display_status_summary}));

	my $healthTitle = "All Groups Status";
	my $healthType = "group";
	
	logMsg("TIMING: ".$t->elapTime()." selectNetworkView healthTitle=$healthTitle healthType=$healthType") if $timing;
	
	my $graphGroup = $group;
	if ( $group eq "" ) { $graphGroup = "network"; }
	my $colspan = @h;

	print
	start_table( {class=>"noborder" }),

	Tr(td({class=>'image',colspan=>$colspan},htmlGraph(graphtype=>"metrics", group=>"$graphGroup", node=>"", intf=>"", width=>"600", height=>"75") )),

	#Tr(th({class=>"title",colspan=>'10'},"Current Network Status")),
	# Use a subtitle when using multiple servers
	#Tr(th({class=>"subtitle",colspan=>'10'},"Server nmisdev, as of xxxx")),
	#Tr(th({class=>"header"},\@h));
	start_Tr;

	print th({class=>"header",title=>"A group of nodes, and the status"},"Group");
	print th({class=>"header",title=>"Number of nodes down in the group"},"Nodes Down");
	print th({class=>"header",title=>"Number of nodes down in the group"},"Nodes Degraded") if ( exists $C->{display_status_summary} and getbool($C->{display_status_summary}));
	print th({class=>"header",title=>"A single metric for the group of nodes"},"Metric");
	print th({class=>"header",title=>"Group reachability (pingability) of the nodes"},"Reachability");
	print th({class=>"header",title=>"The health of the group"},"Health");
	
	print end_Tr;

	if ($AU->InGroup("network") and $group eq ''){
		# get all the stats and stuff the hashs
		getSummaryStatsbyGroup(group => $group);

		my $percentDown = 0;
		if ( $groupSummary->{average}{countdown} > 0 and $groupSummary->{average}{counttotal} > 0 ) {
			$percentDown = int( ($groupSummary->{average}{countdown} / $groupSummary->{average}{counttotal} ) * 100 );
		}
		my $classDegraded = "Normal";
		if ( $groupSummary->{average}{countdegraded} > 0 and $groupSummary->{average}{counttotal} > 0 ) {
			$classDegraded = "Error";
		}
		print
		start_Tr,
		td(
			{class=>"infolft $overallStatus"},
			a({href=>url(-absolute=>1)."?conf=$Q->{conf}&act=network_summary_allgroups"},$healthTitle),
		);
		#td({class=>"info $overallStatus"},"$overallStatus"),
		#td({class=>'info Plain'},"$groupSummary->{average}{counttotal}"),
		#td({class=>'info Plain'},"$groupSummary->{average}{countup}"),
		print td({class=>'info Plain',style=>"background-color:".colorPercentLo($percentDown)},"$groupSummary->{average}{countdown} of $groupSummary->{average}{counttotal}");
		print td({class=>"info $classDegraded"},"$groupSummary->{average}{countdegraded} of $groupSummary->{average}{counttotal}") if ( exists $C->{display_status_summary} and getbool($C->{display_status_summary}));
		#td({class=>'info Plain',style=>"background-color:".colorPercentLo($groupSummary->{average}{countdown})},"$groupSummary->{average}{countdown}");

		#my @h = qw/metric reachable available health response/;
		my @h = qw/metric reachable health/;
		foreach my $t (@h) {
			my $units = $t eq 'response' ? 'ms' : '%' ;
			my $value = $t eq 'response' ? $groupSummary->{average}{$t} : sprintf("%.1f",$groupSummary->{average}{$t});
			if ( $value == 100 ) { $value = 100 }
			my $bg = "background-color:" . colorPercentHi($groupSummary->{average}{$t});
			$bg = "background-color:" . colorResponseTime($groupSummary->{average}{$t},$C->{response_time_threshold}) if $t eq 'response';
			print
			start_td({class=>'info Plain',style=>"$bg"}),
			img({src=>$C->{$icon{${t}}}}),
			$value,
			"$units",
			end_td;
		}
		print end_Tr;
		
	}
	
	foreach $group (sort keys %{$GT} ) {
		next unless $AU->InGroup($group);
		# get all the stats and stuff the hashs
		getSummaryStatsbyGroup(group => $group);
		printGroupView($group);
	}	# end foreach
	print end_table;

} # end sub selectNetworkView

sub printGroupView {

	my $group = shift;
	my $icon;

	my $idsafegroup = $group;
	$idsafegroup =~ s/ /_/g;		# spaces aren't allowed in id attributes!

	print
	start_Tr,
	start_td({class=>"infolft $overallStatus"});

	if ($AU->InGroup($group)) {
	# force a new window if clicked
		print a({href=>url(-absolute=>1)."?conf=$Q->{conf}&act=network_summary_group&refresh=$Q->{refresh}&widget=$widget&group=$group", id=>"network_summary_$idsafegroup"},"$group");
	}
	else {
		print "$group";
	}
	print end_td;
	# calc node down cell color as a % of node total
	my $percentDown = 0;
	if ( $groupSummary->{average}{countdown} > 0 and $groupSummary->{average}{counttotal} > 0 ) {
		$percentDown = int( ($groupSummary->{average}{countdown} / $groupSummary->{average}{counttotal} ) * 100 );
	}
	my $classDegraded = "Normal";
	if ( $groupSummary->{average}{countdegraded} > 0 and $groupSummary->{average}{counttotal} > 0 ) {
		$classDegraded = "Error";
	}
	
	#td({class=>"info $overallStatus"},$overallStatus),
	#td({class=>'info Plain'},"$groupSummary->{average}{counttotal}"),
	#td({class=>'info Plain'},"$groupSummary->{average}{countup}"),
	print td({class=>'info Plain',style=>"background-color:".colorPercentLo($percentDown)},"$groupSummary->{average}{countdown} of $groupSummary->{average}{counttotal}");
	print td({class=>"info $classDegraded"},"$groupSummary->{average}{countdegraded} of $groupSummary->{average}{counttotal}")  if ( exists $C->{display_status_summary} and getbool($C->{display_status_summary}));

	#my @h = qw/metric reachable available health response/;
	my @h = qw/metric reachable health/;
	foreach my $t (@h) {
		my $units = $t eq 'response' ? 'ms' : '%' ;
		my $value = $t eq 'response' ? $groupSummary->{average}{$t} : sprintf("%.1f",$groupSummary->{average}{$t});
		#my $value = sprintf("%.1f",$groupSummary->{average}{$t});
		if ( $value == 100 ) { $value = 100 }
		my $bg = "background-color:".colorPercentHi($groupSummary->{average}{$t}).';';
		$bg = "background-color:".colorResponseTime($groupSummary->{average}{$t},$C->{response_time_threshold}).';' if $t eq 'response';

		$groupSummary->{average}{$t} = int($groupSummary->{average}{$t});
		print
		start_td({class=>'info Plain',style=>"$bg"}),
		img({src=>$C->{$icon{${t}}}}),
		$value,
		"$units".
		end_td;
	}
	print end_Tr;
}	# end sub printGroup

sub printHealth {
	my %args = @_;
	my $customer = $args{customer};
	my $business = $args{business};

	my $idsafecustomer = $customer;
	$idsafecustomer =~ s/ /_/g;		# spaces aren't allowed in id attributes!
	my $idsafebusiness = $business;
	$idsafebusiness =~ s/ /_/g;		# spaces aren't allowed in id attributes!

	my $icon;

	print
	start_Tr,
	start_td({class=>'infolft Plain'});



	#if ($AU->InGroup($group)) {
	# force a new window if clicked
	if ( $customer ne "" ) {
		print a({href=>url(-absolute=>1)."?conf=$Q->{conf}&act=network_summary_customer&refresh=$Q->{refresh}&widget=$widget&customer=$customer", id=>"network_summary_$idsafecustomer"},"$customer");
	}
	elsif ( $business ne "" ) {
		print a({href=>url(-absolute=>1)."?conf=$Q->{conf}&act=network_summary_business&refresh=$Q->{refresh}&widget=$widget&business=$business", id=>"network_summary_$idsafebusiness"},"$business");
	}
	#}
	#else {
	#	print "$customer";
	#}
	
	print end_td;
	# calc node down cell color as a % of node total
	my $percentDown = 0;
	if ( $groupSummary->{average}{countdown} > 0 and $groupSummary->{average}{counttotal} > 0 ) {
		$percentDown = int( ($groupSummary->{average}{countdown} / $groupSummary->{average}{counttotal} ) * 100 );
	}

	my $classDegraded = "Normal";
	if ( $groupSummary->{average}{countdegraded} > 0 and $groupSummary->{average}{counttotal} > 0 ) {
		$classDegraded = "Error";
	}

	print
	td({class=>"info $overallStatus"},$overallStatus),
	td({class=>'info Plain'},"$groupSummary->{average}{counttotal}");
	print td({class=>'info Plain'},"$groupSummary->{average}{countup}") if ( not getbool($C->{display_status_summary}));
	print td({class=>'info Plain',style=>"background-color:".colorPercentLo($percentDown)},"$groupSummary->{average}{countdown}");
	print td({class=>"info $classDegraded"},"$groupSummary->{average}{countdegraded}") if ( exists $C->{display_status_summary} and getbool($C->{display_status_summary}));

	my @h = qw/metric reachable available health response/;
	foreach my $t (@h) {

		my $units = $t eq 'response' ? 'ms' : '%' ;
		my $value = $t eq 'response' ? $groupSummary->{average}{$t} : sprintf("%.1f",$groupSummary->{average}{$t});
		#my $value = sprintf("%.1f",$groupSummary->{average}{$t});
		if ( $value == 100 ) { $value = 100 }
		my $bg = "background-color:".colorPercentHi($groupSummary->{average}{$t}).';';
		$bg = "background-color:".colorResponseTime($groupSummary->{average}{$t},$C->{response_time_threshold}).';' if $t eq 'response';

		$groupSummary->{average}{$t} = int($groupSummary->{average}{$t});
		print
		start_td({class=>'info Plain',style=>"$bg"}),
		img({src=>$C->{$icon{${t}}}}),
		$value,
		"$units".
		end_td;
	}
	print end_Tr;
}	# end sub printCustomer





#============================
# Desc: network status by node, nodes listed by group,
# Menu: Large Network Status and Health
# url: network_summary_large -> select=large
# Title: Large Network Status and Health
# subtitle: {Group} Node list and Status
#============================'

sub selectLarge {
	my %args = @_;
	my $group = $args{group};
	my $customer = $args{customer};
	my $business = $args{business};

	getSummaryStatsbyGroup();
	my @headers = ('Node','Location','Type','Net','Role','Status','Health',
	'Reach','Intf. Avail.','Resp. Time','Outage','Esc.','Last Update');
	
	my $ST;
	if (getbool($C->{server_master})) {	
		$ST = loadServersTable();
	}
	
	my $CT;
	if ($C->{network_health_view} eq "Customer" or $customer ne "") {	
		$CT = loadGenericTable('Customers');
	}
	
	my $groupcount = 0;
	#print start_table,start_Tr,start_td({class=>'table',colspan=>'2',width=>'100%'});
	#print br if $select eq "large";
	print start_table({class=>'dash', width=>'100%'});
	
	print Tr(th({class=>'toptitle',colspan=>'15'},"Customer $customer Groups")) if $customer ne "";
	print Tr(th({class=>'toptitle',colspan=>'15'},"Business Service $business Groups")) if $business ne "";

	foreach my $group (sort keys %{$GT} ) {	
		# test if caller wanted stats for a particular group
		if ( $select eq "customer" ) {
			next if $CT->{$customer}{groups} !~ /$group/;
		}
		elsif ( $select eq "group" ) {
			next if $group ne $Q->{group};
		}
		
		++$groupcount;
				
		my $printGroupHeader = 1;
		foreach my $node (sort {uc($a) cmp uc($b)} keys %{$NT}) {
			next if (not $AU->InGroup($group));
			if ( $group ne "" and $customer eq "" and $business eq "" ) {
				next unless $NT->{$node}{group} eq $group;
			}
			elsif ( $customer ne "" ) {
				next unless $NT->{$node}{customer} eq $customer and $NT->{$node}{group} eq $group;
			}
			elsif ( $business ne "" ) {
				next unless $NT->{$node}{businessService} =~ /$business/ and $NT->{$node}{group} eq $group;
			}
			next unless getbool($NT->{$node}{active}); # optional skip
			
			if ( $printGroupHeader ) {
				$printGroupHeader = 0;
				print Tr(th({class=>'title',colspan=>'15'},"$group Node List and Status"));
				print Tr( eval {
					my $line;
					foreach my $h (@headers) {
						$line .= td({class=>'header',align=>'center'},$h);
					} return $line;
				} );
			}
			#
			#my $NI = loadNodeInfoTable($node);
			my $color;
			if ( getbool($NT->{$node}{active}) ) {
				if ( !getbool($NT->{$node}{ping}) 
						 and !getbool($NT->{$node}{collect}) ) {
					$color = "#C8C8C8"; # grey
					$groupSummary->{$node}{health_color} = $color;
					$groupSummary->{$node}{reachable_color} = $color;
					$groupSummary->{$node}{available_color} = $color;
					$groupSummary->{$node}{event_color} = $color;
					$groupSummary->{$node}{health} = '';
					$groupSummary->{$node}{reachable} = '';
					$groupSummary->{$node}{available} = '';
				}
				else {
					##$color = "#ffffff"; # white color
					$color = $groupSummary->{$node}{event_color};
				}
			}
			else {
				$color = "#aaaaaa";
			}
		
			# outage
			my $outage = td({class=>'info Plain'},""); # preset
			if ( $groupSummary->{$node}{outage} eq "current" or $groupSummary->{$node}{outage} eq "pending") {
				my $color = ( $groupSummary->{$node}{outage} eq "current" ) ? "#00AA00" : "#FFFF00";
						
				#	$outage = td({class=>'info Plain',onmouseover=>"Tooltip.show(\"$groupSummary->{$node}{outageText}\",event);",onmouseout=>"Tooltip.hide();",style=>getBGColor($color)},
				$outage = td({class=>'info Plain'},
					a({href=>"outages.pl?conf=$Q->{conf}&act=outage_table_view&node=$groupSummary->{$node}{name}"},$groupSummary->{$node}{outage}));
			}
		
			# escalate
			my $escalate = exists $groupSummary->{$node}{escalate} ? $groupSummary->{$node}{escalate} : '&nbsp;';
			
			# check lastupdate
			my $lastUpdate = "";
			my $colorlast = $color;
			my $lastUpdateClass = "info Plain nowrap";
			my $time = $groupSummary->{$node}{lastUpdateSec};
			if ( $time ne "") {
				$lastUpdate = returnDateStamp($time);
				if ($time < (time - 60*15)) {
					$colorlast = "#ffcc00"; # to late
					$lastUpdateClass = "info Plain Error nowrap";
				}
			}
			
			#Figure out the icons for each nodes metrics.
			my @h = qw/metric reachable available health response/;
			foreach my $t (@h) {
				# defaults
				#$icon{${t}} = 'arrow_down_black';
				if ( $t eq "response" ) {
					if ( $oldGroupSummary->{$node}{$t} <= ($groupSummary->{$node}{$t} + $C->{average_diff}) ) {
						$groupSummary->{$node}{"$t-icon"} = 'arrow_up_red';
					}
					else {
						$groupSummary->{$node}{"$t-icon"} = 'arrow_down_green';
					}
				}
				else {
					if ( $oldGroupSummary->{$node}{$t} <= ($groupSummary->{$node}{$t} + $C->{average_diff}) ) {
						$groupSummary->{$node}{"$t-icon"} = 'arrow_up';
					}
					else {
						$groupSummary->{$node}{"$t-icon"} = 'arrow_down';
					}
					#Get some consistent formatting of the variable to be printed.
					$groupSummary->{$node}{$t} = sprintf("%.1f",$groupSummary->{$node}{$t});
					#Drop the .0 from 100.0
					if ( $groupSummary->{$node}{$t} == 100 ) { $groupSummary->{$node}{$t} = 100; }
					$groupSummary->{$node}{"$t-bg"} = "background-color:" . colorPercentHi($groupSummary->{$node}{$t});
				}		
			}
				
			# response time
			my $responsetime;
			if ( getbool($groupSummary->{$node}{ping}) ) {
				my $ms = ($groupSummary->{$node}{response} ne '' and $groupSummary->{$node}{response} ne 'NaN') ? 'ms' : '' ;
				my $bg = "background-color:" . colorResponseTime($groupSummary->{$node}{response},$C->{response_time_threshold});
				$responsetime = td({class=>'info Plain',align=>'right',style=>$bg},
				img({src=>$C->{$groupSummary->{$node}{'response-icon'}}}),
				"" . sprintf("%.1f",$groupSummary->{$node}{response}). "$ms");
			} else {
				$responsetime = td({class=>'info Plain',align=>'right',style=>getBGColor($color)},"disabled");
			}
			my $nodelink;
			if ( $NT->{$node}{server} eq $C->{server_name} ) {
				# attention: this construction must match up with what commonv8.js's nodeInfoPanel() uses as id attrib!
				my $idsafenode = $node; 
				$idsafenode = (split(/\./,$idsafenode))[0];
				$idsafenode =~ s/[^a-zA-Z0-9_:\.-]//g;

				$nodelink = a({href=>url(-absolute=>1)."?conf=$Q->{conf}&act=network_node_view&refresh=$Q->{refresh}&widget=$widget&node=".uri_escape($node), id=>"node_view_$idsafenode"},$NT->{$node}{name});
			}
			else {
				my $server = $NT->{$node}{server};
				my $url = "$ST->{$server}{portal_protocol}://$ST->{$server}{portal_host}:$ST->{$server}{portal_port}$ST->{$server}{cgi_url_base}/network.pl?conf=$Q->{conf}&act=network_node_view&refresh=$Q->{refresh}&widget=false&node=".
						uri_escape($node);
				$nodelink = a({target=>"Graph-$node", onclick=>"viewwndw(\'$node\',\'$url\',$C->{win_width},$C->{win_height} * 1.5)"},$NT->{$node}{name},img({src=>"$C->{'nmis_slave'}",alt=>"NMIS Server $server"})) ;
			}
			
			my $statusClass = $groupSummary->{$node}{event_status};
			my $statusValue = $groupSummary->{$node}{event_status};	
			if ( exists $C->{display_status_summary}
					and getbool($C->{display_status_summary}) 
					and exists $groupSummary->{$node}{nodestatus} 
					and $groupSummary->{$node}{nodestatus}
			) {
				$statusValue = $groupSummary->{$node}{nodestatus};
				if ( $groupSummary->{$node}{nodestatus} eq "degraded" ) {
					$statusClass = "Error";	
				}
			}
			
			print Tr(
				td({class=>"infolft Plain $nodewrap"},$nodelink),
				td({class=>'info Plain'},$groupSummary->{$node}{sysLocation}),
				td({class=>'info Plain'},$groupSummary->{$node}{nodeType}),
				td({class=>'info Plain'},$groupSummary->{$node}{netType}),
				td({class=>'info Plain'},$groupSummary->{$node}{roleType}),
				td({class=>"info $statusClass"},$statusValue),
				td({class=>'info Plain',style=>$groupSummary->{$node}{'health-bg'}},img({src=>$C->{$groupSummary->{$node}{'health-icon'}}}),$groupSummary->{$node}{health},"%"),
				td({class=>'info Plain',style=>$groupSummary->{$node}{'reachable-bg'}},img({src=>$C->{$groupSummary->{$node}{'reachable-icon'}}}),$groupSummary->{$node}{reachable},"%"),
				td({class=>'info Plain',style=>$groupSummary->{$node}{'available-bg'}},img({src=>$C->{$groupSummary->{$node}{'available-icon'}}}),$groupSummary->{$node}{available},"%"),
				$responsetime,
				$outage,
				td({class=>'info Plain'},$escalate),
				td({class=>$lastUpdateClass},"$lastUpdate")
			);
		}	# end foreach node
	}	# end foreach group
	if ( not $groupcount ) {
		print Tr(th({class=>'Error',colspan=>'15'},"You are not authorised for any groups"));
	}
	print end_table;
}  # end sub selectLarge

sub viewRunTime {

	# $AU->CheckAccess, will send header and display message denying access if fails.
	if ($AU->CheckAccess("tls_nmis_runtime","header"))
	{
		print header($headeropts);
		pageStart(title => "NMIS Run Time") if (!$wantwidget);
		print start_table({class=>'dash'});
		print Tr(th({class=>'title'},"NMIS Runtime Graph"));
		print Tr(td({class=>'image'},htmlGraph(graphtype=>"nmis", node=>"", intf=>"", width=>"600", height=>"150") ));	
		print end_table;
	}
} # viewRunTime

### 2012-01-11 keiths, adding some polling information
sub viewPollingSummary {

	# $AU->CheckAccess, will send header and display message denying access if fails.
	# using the same auth type as the nmis runtime graph
	if ($AU->CheckAccess("tls_nmis_runtime","header"))
	{
		my $sum;
		my $qossum;
		my $LNT = loadLocalNodeTable();
		foreach my $node (keys %{$LNT}) {
			++$sum->{count}{node};
			if ( getbool($LNT->{$node}{active}) ) {
				++$sum->{count}{active};
				
				my $NI = loadNodeInfoTable($node);
				++$sum->{group}{$NI->{system}{group}};
				++$sum->{nodeType}{$NI->{system}{nodeType}};
				++$sum->{netType}{$NI->{system}{netType}};
				++$sum->{roleType}{$NI->{system}{roleType}};
				++$sum->{nodeModel}{$NI->{system}{nodeModel}};
				
				### 2013-08-07 keiths, taking to long when MANY interfaces e.g. > 200,000
				my $S = Sys::->new;
				if ($S->init(name=>$node,snmp=>'false')) { 
					my $IF = $S->ifinfo;
					foreach my $int (keys %{$IF}) {
						++$sum->{count}{interface};
						++$sum->{ifType}{$IF->{$int}{ifType}};		
						if ( getbool($IF->{$int}{collect}) ) {
							++$sum->{count}{interface_collect};
						}
					}
				}
				
				my @cbqosdb = qw(cbqos-in cbqos-out);
				foreach my $cbqos (@cbqosdb) 
				{
					my @instances = $S->getTypeInstances(graphtype => $cbqos);
					if (@instances) 
					{
						++$sum->{count}{$cbqos};
						foreach my $idx (@instances) 
						{
							++$qossum->{$cbqos}{interface};
							# node info has cbqos -> {<ifindex>} -> {"in" or "out"}->{"ClassMap"}-> ... class details,
							# and we want to count those classes
							my $direction = ($cbqos eq "cbqos-in"? 'in' : 'out');
							my $count;
							
							$count = scalar keys %{$NI->{cbqos}->{$idx}->{$direction}->{ClassMap}} 
							if (exists $NI->{cbqos}->{$idx}->{$direction} 
									&& ref($NI->{cbqos}->{$idx}->{$direction}->{ClassMap}) eq "HASH");
							
							$qossum->{$cbqos}{classes} += $count;
						}
					}
				}
			}
			if ( getbool($LNT->{$node}{collect}) ) {
				++$sum->{count}{collect};
			}
			if ( getbool($LNT->{$node}{ping}) ) {
				++$sum->{count}{ping};
			}
		}
		
		print header($headeropts);
		pageStart(title => "NMIS Polling Summary") if (!$wantwidget);
		print start_table({class=>'dash'});
		print Tr(th({class=>'title',colspan=>'2'},"NMIS Polling Summary"));
		print Tr(td({class=>'heading3'},"Node Count"),td({class=>'rht Plain'},$sum->{count}{node}));	
		print Tr(td({class=>'heading3'},"active Count"),td({class=>'rht Plain'},$sum->{count}{active}));	
		print Tr(td({class=>'heading3'},"collect Count"),td({class=>'rht Plain'},$sum->{count}{collect}));	
		print Tr(td({class=>'heading3'},"ping Count"),td({class=>'rht Plain'},$sum->{count}{ping}));	
		print Tr(td({class=>'heading3'},"interface Count"),td({class=>'rht Plain'},$sum->{count}{interface}));	
		print Tr(td({class=>'heading3'},"interface collect Count"),td({class=>'rht Plain'},$sum->{count}{interface_collect}));	
		print Tr(td({class=>'heading3'},"cbqos-in Count"),td({class=>'rht Plain'},$sum->{count}{'cbqos-in'}));	
		print Tr(td({class=>'heading3'},"cbqos-out Count"),td({class=>'rht Plain'},$sum->{count}{'cbqos-out'}));	
		
		my @sumhead = qw(group nodeType netType roleType nodeModel ifType);
		foreach my $sh (@sumhead) {
			print Tr(td({class=>'heading',colspan=>'2'},"Summary of $sh"));		
			foreach my $item (keys %{$sum->{$sh}}) {
				print Tr(td({class=>'heading3'},"$item Count"),td({class=>'rht Plain'},$sum->{$sh}{$item}));	
			}
		}
		
		my @cbqosdb;
		push(@cbqosdb,"cbqos-in") if $sum->{count}{'cbqos-in'};
		push(@cbqosdb,"cbqos-out") if $sum->{count}{'cbqos-out'};
		foreach my $cbqos (@cbqosdb) {
			print Tr(td({class=>'heading',colspan=>'2'},"QoS Summary for $cbqos"));
			print Tr(td({class=>'heading3'},"$cbqos Interface Count"),td({class=>'rht Plain'},$qossum->{$cbqos}{interface}));	
			print Tr(td({class=>'heading3'},"$cbqos Class Count"),td({class=>'rht Plain'},$qossum->{$cbqos}{classes}));	
		}
		print end_table;
	}

} # viewPollingSummary


# show the full nmis self test
sub viewSelfTest 
{
	# $AU->CheckAccess, will send header and display message denying access if fails.
	# using the same auth type as the nmis runtime graph
	if ($AU->CheckAccess("tls_nmis_runtime","header"))
	{
		my $cachefile = func::getFileName(file => $C->{'<nmis_var>'}."/nmis_system/selftest", 
																			json => 'true');
		if (-f $cachefile)
		{
			my $selfteststatus = readFiletoHash(file => $cachefile, json => 'true');

			print header($headeropts);
			pageStart(title => "NMIS Selftest") if (!$wantwidget);
			print start_table({class=>'dash'}), 
			Tr(th({class=>'title',colspan=>'2'},"NMIS Selftest")),
			Tr(td({class=>"heading3"}, "Last Selftest"), td({class=>"rht Plain"}, 
																										returnDateStamp($selfteststatus->{lastupdate})));

			for my $test (@{$selfteststatus->{tests}})
			{
				my ($name,$message) = @$test;
				print Tr(td({class => "heading3"}, $name),
								 td({class => "rht ".($message? "Critical":"Normal")}, $message || "OK"));
			}
			print end_table;
		}
	}
}

sub viewMetrics {

	my $group = $Q->{group};
	if ($group eq "") {
		$group = "network";
	}

	print header($headeropts);
	pageStart(title => $group, refresh => $Q->{refresh}) if (!$wantwidget);
	
	if (!$AU->InGroup($group)) {
		print 'You are not authorized for this request';
		return;
	}
	
	#prepend the network group!
	#my @grouplist = split(",","network,$C->{group_list}");
	my $GT = loadGroupTable;
	my @grouplist = values %{$GT};
	my @groups = grep { $AU->InGroup($_) } sort (@grouplist);

	my $groupCode;		
	my $groupOption;
	
	if ( $AU->InGroup("network") ) {
		my $selected;
		if ( $group eq "network" ) {
			$selected = " selected=\"$group\"";
		}
		$groupOption .= qq|<option value="network"$selected>Network</option>\n|;		
	}

	foreach my $g (sort (@groups) ) {
		my $selected;
		if ( $Q->{group} eq $g ) {
			$selected = " selected=\"$g\"";
		}
		$groupOption .= qq|<option value="$g"$selected>$g</option>\n|;
	}

	my $startform = start_form({ action=>"javascript:get('ntw_graph_form');", -id=>'ntw_graph_form', -href=>"$C->{'<cgi_url_base>'}/network.pl?"});
	my $submit = submit(-name=>'ntw_graph_form', -value=>'Go', onClick=>"javascript:get('ntw_graph_form'); return false;");
	if ( !$wantwidget ) {
		$startform = start_form({ method=>"get", -id=>'ntw_graph_form', action=>"$C->{'<cgi_url_base>'}/network.pl"});
		$submit = submit(-name=>'ntw_graph_form', -value=>'Go');
	}
	
	$groupCode = qq|			
				  Metrics for 
					<select name="group" size="1">
						$groupOption
					</select>
					<input type="hidden" name="act" value="network_metrics_graph"/>
					<input type="hidden" name="refresh" value="$Q->{refresh}"/>
					<input type="hidden" name="widget" value="$widget"/>
					$submit|;

	print "$startform\n";
	print start_table({class=>'dash'});	
	print Tr(td({class=>'heading'},$groupCode));
	
	#foreach my $g (@groups){
	#	print a({href=>url(-absolute=>1)."", id=>"ntw_graph"},"$g");
	#}
	
	print Tr(td({class=>'image'},htmlGraph(graphtype=>"metrics", group=>"$group", node=>"", intf=>"", width=>"600", height=>"150") ));
	print end_table;
	print "</form>\n";
} # viewMetrics

sub viewNode {

	# all info is generated by bin/nmis.pl
	my $node = $Q->{node};
	my $NT = loadNodeTable();
	
	print header($headeropts);
	pageStart(title => $node, refresh => $Q->{refresh}) if (!$wantwidget);
	
	my $S = Sys::->new; # get system object
	$S->init(name=>$node,snmp=>'false'); # load node info and Model if name exists
	my $NI = $S->ndinfo;
	my $M = $S->mdl;
	my $time = time;

	# don't print the not authorized msg if somebody has renamed the node
	if (!$NT->{$node})
	{
		print "The requested node does not exist.";
		return;
	}
	if (!$AU->InGroup($NT->{$node}{group})) {
		print "You are not authorized for this request! (group=$NT->{$node}{group})";
		return;
	}
	
	### 2012-01-05 keiths, check if node is managed by slave server
	if ( $NT->{$node}{server} ne $C->{server_name} ) {	
		my $ST = loadServersTable();
		my $wd = 850;
		my $ht = 700;
				
		my $server = $NT->{$node}{server};
		my $url = "$ST->{$server}{portal_protocol}://$ST->{$server}{portal_host}:$ST->{$server}{portal_port}$ST->{$server}{cgi_url_base}/network.pl?conf=$ST->{$server}{config}&act=network_node_view&refresh=$C->{page_refresh_time}&widget=false&node=".uri_escape($node);
		my $nodelink = a({target=>"NodeDetails-$node", onclick=>"viewwndw(\'$node\',\'$url\',$wd,$ht)"},$NT->{$node}{name});
		print "$nodelink is managed by server $NT->{$node}{server}";
		print <<EO_HTML;
	<script>
		viewwndw('$node','$url',$wd,$ht);
	</script>
EO_HTML
  	return;
	}
	
	my $ET = loadEventStateNoLock();
	my $V = loadTable(dir=>'var',name=>lc("${node}-view")); # read node view table
	
	# fallback/default order and set of propertiess for displaying all information
	my @order = (
		'status'
		,'sysName'
		,'host_addr'
		,'group'
		,'customer'
		,'location'
		,'businessService'
		,'serviceStatus'
		,'notes'
		,'nodeType'
		,'nodeModel'
		,'sysUpTime'
		,'ifNumber'
		,'sysLocation'
		,'sysContact'
		,'sysDescr'
		,'lastUpdate'
		,'nodeVendor'
		,'sysObjectName'
		,'roleType'
		,'netType'
	);
	
  # the fallback is overruled and the list can be extended with custom properties
  # given in network_viewNode_field_list
	if ( exists $C->{network_viewNode_field_list} and $C->{network_viewNode_field_list} ne "" ) {
		@order = split(",",$C->{network_viewNode_field_list});
	}
	
	my @keys = grep { $_ =~ /value$/ } sort keys %{$V->{system}};
	map { $_ =~ s/_value$// } @keys;
	my @items;
	foreach my $i (@order) { # create array with order
		for (my $ii=0;$ii<=$#keys;$ii++) {
			if (lc $i eq lc $keys[$ii]) { push @items,$i; splice(@keys,$ii,1); last;}
		}
	}
	@items = (@items,@keys);
	
	### 2013-03-13 Keiths, adding an edit node button.
	my $editnode;
	if ( $AU->CheckAccessCmd("Table_Nodes_rw") ) {
		my $url = "$C->{'<cgi_url_base>'}/tables.pl?conf=$Q->{conf}&act=config_table_edit&table=Nodes&widget=$widget&key=".uri_escape($NI->{system}{name});
		$editnode = qq| <a href="$url" id="cfg_nodes" style="color:white;">Edit Node</a>|;
	}

	my $editconf;
	if ( $AU->CheckAccessCmd("table_nodeconf_view") ) {
		my $url = "$C->{'<cgi_url_base>'}/nodeconf.pl?conf=$Q->{conf}&act=config_nodeconf_view&widget=$widget&node=".
				uri_escape($NI->{system}{name});
		$editconf = qq| <a href="$url" id="cfg_nodecfg" style="color:white;">Node Configuration</a>|;
	}
	#http://nmisdev64.dev.opmantek.com/cgi-nmis8/nodeconf.pl?conf=Config.xxxx&act=
	
	print createHrButtons(node=>$node, system => $S, refresh=>$Q->{refresh}, widget=>$widget);
	
	print start_table({class=>'dash'});
	
	print Tr(th({class=>'title', colspan=>'2'},"Node Details - $NI->{system}{name} - $editnode - $editconf"));
	print start_Tr;
	# first column
	print td({valign=>'top'},table({class=>'dash'},
	# list of values
		eval { 
			my @out;
			foreach my $k (@items){
				my $title = $V->{system}{"${k}_title"} || $S->getTitle(attr=>$k,section=>'system');
				if ($title ne '') {
					my $color = $V->{system}{"${k}_color"} || '#FFF';
					my $gurl = $V->{system}{"${k}_gurl"}; # create new window
					my $url = $V->{system}{"${k}_url"}; # existing window
					my $value = $V->{system}{"${k}_value"}; # value
					
					$color = colorPercentHi(100) if $V->{system}{"${k}_value"} eq "running";
					$color = colorPercentHi(0) if $color eq "red";

					if ($k eq 'status') {
						# check status from event db
						if ( not nodeStatus(NI => $NI) ) {
							$value = "unreachable";
							$color = "#F00";
						}
						elsif ( nodeStatus(NI => $NI) == -1 ) {
							$value = "degraded";
							$color = "#FF0";
						}
						else {
							$value = "reachable";
							$color = "#0F0";							
						}
					}
		
					if ($k eq 'lastUpdate') {
						# check lastupdate
						my $time = $NI->{system}{lastUpdateSec};
						if ( $time ne "" ) {
							if ($time < (time - 60*15)) {
								$color = "#ffcc00"; # to late
							}
						}
					}
					
					### 2012-02-21 keiths, fixed popup window not opening correctly.
					my $content = $value;
					if ($gurl) {
						$content = a({target=>"Graph-$node", onClick=>"viewwndw(\'$node\',\'$gurl\',$C->{win_width},$C->{win_height})"},"$value");
					} 
					elsif ($url) {
						$content = a({href=>$url},$value);
					} 
					
					my $printData = 1;
					$printData = 0 if $k eq "customer" and not tableExists('Customers');
					$printData = 0 if $k eq "businessService" and not tableExists('BusinessServices');
					$printData = 0 if $k eq "serviceStatus" and not tableExists('serviceStatus');
					$printData = 0 if $k eq "location" and not tableExists('Locations');
					
					if ( $printData ) {
						push @out,Tr(td({class=>'info Plain'},$title),
						td({class=>'info Plain',style=>getBGColor($color)},$content));
					}
				}
			}
			# display events
			if ( grep { $ET->{$_}{node} eq $node } keys %{$ET}) {
				push @out,Tr(td({class=>'header',colspan=>'2'},'Events'));
				for (sort keys %{$ET}) {
					if ($ET->{$_}{node} eq $node) {
						my $state = getbool($ET->{$_}{ack},"invert") ? 'active' : 'inactive';
						my $details = $ET->{$_}{details};
						$details = "$ET->{$_}{element} $details" if $ET->{$_}{event} =~ /^Proactive|^Alert/ ;
						$details = $ET->{$_}{element} if $details eq "";
						push @out,Tr(td({class=>'info Plain'},'Event'),
						td({class=>'info Plain'},"$ET->{$_}{event} - $details, Escalate $ET->{$_}{escalate}, $state"));
					}
				}
			}
		
			return @out; 
		},
	));

	# second column
	print start_td({valign=>'top'}),start_table;
	
	#Adding KPI Analysis
	my $metricsFirstPeriod = defined $C->{'metric_comparison_first_period'} ? $C->{'metric_comparison_first_period'} : "-8 hours";
	my $metricsSecondPeriod = defined $C->{'metric_comparison_second_period'} ? $C->{'metric_comparison_second_period'} : "-16 hours";
	my $validKpiData = 0;
		
	if (my $stats = getSummaryStats(sys=>$S,type=>"health",start=>$metricsFirstPeriod,end=>time(),index=>$node)) {
		
		if ( $stats->{$node}{reachabilityHealth} and $stats->{$node}{availabilityHealth} ) {
			# now get previous period stats			
			my $reachabilityMax = 100 * $C->{weight_reachability};
			my $availabilityMax = 100 * $C->{weight_availability};
			my $responseMax = 100 * $C->{weight_response};
			my $cpuMax = 100 * $C->{weight_cpu};
			my $memMax = 100 * $C->{weight_mem};
			my $intMax = 100 * $C->{weight_int};
			my $swapMax = 0;
			my $diskMax = 0;
			
			$stats->{$node}{reachabilityHealth} =~ s/\.00//g;
			$stats->{$node}{availabilityHealth} =~ s/\.00//g;
			$stats->{$node}{responseHealth} =~ s/\.00//g;
			$stats->{$node}{cpuHealth} =~ s/\.00//g;
			$stats->{$node}{memHealth} =~ s/\.00//g;
			$stats->{$node}{intHealth} =~ s/\.00//g;
	
			my $swapCell = "";
			my $diskCell = "";

			# get some arrows for the metrics
			my $reachabilityIcon;
			my $availabilityIcon;
			my $responseIcon;
			my $cpuIcon;
			my $memIcon;
			my $intIcon;
			my $diskIcon;
			my $swapIcon;
			
			my $statsPrev = getSummaryStats(sys=>$S,type=>"health",start=>$metricsSecondPeriod,end=>$metricsFirstPeriod,index=>$node);
			if ( $statsPrev->{$node}{reachabilityHealth} !~ /NaN/ and $statsPrev->{$node}{reachabilityHealth} > 0) {
				$reachabilityIcon = $stats->{$node}{reachabilityHealth} >= $statsPrev->{$node}{reachabilityHealth} ? 'arrow_up.gif' : 'arrow_down.gif';
				$availabilityIcon = $stats->{$node}{availabilityHealth} >= $statsPrev->{$node}{availabilityHealth} ? 'arrow_up.gif' : 'arrow_down.gif';
				$responseIcon = $stats->{$node}{responseHealth} >= $statsPrev->{$node}{responseHealth} ? 'arrow_up.gif' : 'arrow_down.gif';
				$cpuIcon = $stats->{$node}{cpuHealth} >= $statsPrev->{$node}{cpuHealth} ? 'arrow_up.gif' : 'arrow_down.gif';
				$memIcon = $stats->{$node}{memHealth} >= $statsPrev->{$node}{memHealth} ? 'arrow_up.gif' : 'arrow_down.gif';
				$intIcon = $stats->{$node}{intHealth} >= $statsPrev->{$node}{intHealth} ? 'arrow_up.gif' : 'arrow_down.gif';
				$diskIcon = $stats->{$node}{diskHealth} >= $statsPrev->{$node}{diskHealth} ? 'arrow_up.gif' : 'arrow_down.gif';
				$swapIcon = $stats->{$node}{swapHealth} >= $statsPrev->{$node}{swapHealth} ? 'arrow_up.gif' : 'arrow_down.gif';
			}

			if ( $stats->{$node}{diskHealth} > 0 ) {
				$stats->{$node}{diskHealth} =~ s/\.00//g;
				$intMax = 100 * $C->{weight_int} / 2;	
				$diskMax = 100 * $C->{weight_int} / 2;
				$diskCell = td({class=>'info',style=>getBGColor(colorPercentHi($stats->{$node}{diskHealth}/$diskMax * 100)),title=>"The Disk KPI measures how much disk space is in use."},"Disk ",img({src=>"$C->{'<menu_url_base>'}/img/$diskIcon",border=>'0', width=>'11', height=>'10'}),"$stats->{$node}{diskHealth}/$diskMax");
			}
	
			if ( $stats->{$node}{swapHealth} > 0 ) {
				$stats->{$node}{swapHealth} =~ s/\.00//g;
				$memMax = 100 * $C->{weight_mem} / 2;
				$swapMax = 100 * $C->{weight_mem} / 2; 
				$swapCell = td({class=>"info",style=>getBGColor(colorPercentHi($stats->{$node}{swapHealth}/$swapMax * 100)),title=>"The Swap KPI increases with the Swap space in use."},"SWAP ",img({src=>"$C->{'<menu_url_base>'}/img/$swapIcon",border=>'0', width=>'11', height=>'10'}),"$stats->{$node}{swapHealth}/$swapMax");
			}
			
			# only print the table if there is a value over 0 for reachability.
			if ( $stats->{$node}{reachabilityHealth} and $stats->{$node}{reachabilityHealth} !~ /NaN/ ) {
				$validKpiData = 1;
				print start_Tr(),start_td(),start_table();
				print Tr(td({class=>'header',colspan=>'4',title=>"The KPI Scores are weighted from the Health Metric for the node, compared to the previous periods KPI's, the cell color indicates overall score and the arrow indicates if the KPI is improving or not."},"KPI Scores"));
		
				print Tr(
					td({class=>'info',style=>getBGColor(colorPercentHi($stats->{$node}{reachabilityHealth}/$reachabilityMax * 100)),title=>"The Reachability KPI measures how well the node can be reached with ping."},"Reachability ",img({src=>"$C->{'<menu_url_base>'}/img/$reachabilityIcon",border=>'0', width=>'11', height=>'10'}),"$stats->{$node}{reachabilityHealth}/$reachabilityMax"),
					td({class=>'info',style=>getBGColor(colorPercentHi($stats->{$node}{availabilityHealth}/$availabilityMax * 100)),title=>"Availability measures how many of the node's interfaces are available."},"Availability ",img({src=>"$C->{'<menu_url_base>'}/img/$availabilityIcon",border=>'0', width=>'11', height=>'10'}),"$stats->{$node}{availabilityHealth}/$availabilityMax"),
					td({class=>'info',style=>getBGColor(colorPercentHi($stats->{$node}{responseHealth}/$responseMax * 100)),title=>"The Response KPI decreases when the node's response time increases."},"Response ",img({src=>"$C->{'<menu_url_base>'}/img/$responseIcon",border=>'0', width=>'11', height=>'10'}),"$stats->{$node}{responseHealth}/$responseMax"),
					td({class=>'info',style=>getBGColor(colorPercentHi($stats->{$node}{cpuHealth}/$cpuMax * 100)),title=>"The CPU utilisation KPI decreases when CPU load increases."},"CPU ",img({src=>"$C->{'<menu_url_base>'}/img/$cpuIcon",border=>'0', width=>'11', height=>'10'}),"$stats->{$node}{cpuHealth}/$cpuMax"),
				);
		
				print Tr(
					td({class=>'info',style=>getBGColor(colorPercentHi($stats->{$node}{memHealth}/$memMax * 100)),title=>"Main memory usage KPI, decreases as the memory utilisation increases."},"MEM ",img({src=>"$C->{'<menu_url_base>'}/img/$memIcon",border=>'0', width=>'11', height=>'10'}),"$stats->{$node}{memHealth}/$memMax"),
					td({class=>'info',style=>getBGColor(colorPercentHi($stats->{$node}{intHealth}/$intMax * 100)),title=>"The  Interface utilisation KPI reduces when the global interfaces utilisation increases."},"Interface ",img({src=>"$C->{'<menu_url_base>'}/img/$intIcon",border=>'0', width=>'11', height=>'10'}),"$stats->{$node}{intHealth}/$intMax"),
					$diskCell,
					$swapCell,
				);
				print end_table(),end_td(),end_Tr();
			}
		}
	}


	if ( getbool($NI->{system}{collect})
			 or getbool($NI->{system}{ping}) ) {
		my $GTT = $S->loadGraphTypeTable(); # translate graphtype to type
		my $cnt = 0;
		my @graphs = split /,/,$M->{system}{nodegraph};
		
		### 2014-08-27 keiths, insert the kpi graphtype if missing.
		if ( not grep { "kpi" eq $_ } (@graphs) ) {
			my @newgraphs;
			foreach my $graph (@graphs) {
				if ( $graph eq "health" and $validKpiData ) {
					push(@newgraphs,"kpi");
				}
				push(@newgraphs,$graph);
			}
			@graphs = @newgraphs;
		}
	
		foreach my $graph (@graphs) {
			my @pr;
			# check if database rule exists
			next unless $GTT->{$graph} ne '';
			next if $graph eq 'response' 
					and getbool($NI->{system}{ping},"invert"); # no ping done
			# first two or all graphs
			
			## display more graphs by default
			if ($cnt == 3 
					and !getbool($Q->{expand}) 
					and getbool($NI->{system}{collect})
					and getbool($C->{auto_expand_more_graphs},"invert")) {
				if ($#graphs > 1) {
					# signal there are more graphs
					print Tr(td({class=>'info Plain'},a({href=>url(-absolute=>1)."?conf=$Q->{conf}&act=network_node_view&expand=true&node=".uri_escape($node)},"More graphs")));
				}
				last;
			}
			$cnt++;
			# proces multi graphs
			if ($graph eq 'hrsmpcpu') {
				foreach my $index ( $S->getTypeInstances(graphtype => "hrsmpcpu")) {
					push @pr, [ "Server CPU $index ($NI->{device}{$index}{hrDeviceDescr})", "hrsmpcpu", "$index" ];
				}
			} else {
				push @pr, [ $M->{heading}{graphtype}{$graph}, $graph ];
			}
			#### now print it
			foreach ( @pr ) {
				print Tr(td({class=>'header'},$_->[0])),
				Tr(td({class=>'image'},htmlGraph(graphtype=>$_->[1],node=>$node,intf=>$_->[2], width=>$smallGraphWidth,height=>$smallGraphHeight) ));
			}
		} # end for
	} else {
		print Tr(td({class=>'info Plain'},'no Graph info'));
	}
	print end_table,end_td;

	print end_Tr,end_table;

	pageEnd() if (!$wantwidget);
}


sub viewInterface {

	my $intf = $Q->{intf};

	my $node = $Q->{node};
	my $S = Sys::->new; # get system object
	$S->init(name=>$node,snmp=>'false'); # load node info and Model if name exists
	my $NI = $S->ndinfo;

	print header($headeropts);
	pageStart(title => $node, refresh => $Q->{refresh}) if (!$wantwidget);


	if (!$AU->InGroup($NI->{system}{group})) {
		print 'You are not authorized for this request';
		return;
	}
	
	my $V = loadTable(dir=>'var',name=>lc("${node}-view")); # read interface view table

	# order of items
	my @order = ('ifAdminStatus','ifOperStatus','ifDescr','ifType','ifPhysAddress','Description','operAvail','totalUtil',
	'ifSpeed','ipAdEntAddr','ipSubnet','ifLastChange','collect','nocollect');
	
	# format key is ${index}_item_value
	my @keys = grep { $_ =~ /^(\d+).*_value$/ and $1 == $intf} sort keys %{$V->{interface}};
	
	map { $_ =~ s/^\d+_// } @keys;
	map { $_ =~ s/_value$// } @keys; # get only item
	
	print createHrButtons(node=>$node, system => $S, refresh=>$Q->{refresh}, widget=>$widget);
	
	print start_table;
	
	if ( not nodeStatus(NI => $NI) ) {
		print Tr(td({class=>'Critical', colspan=>'2'},'Node unreachable')); 
	}						
	elsif ( nodeStatus(NI => $NI) == -1 ) {
		print Tr(td({class=>'Warning', colspan=>'2'},"Node degraded, status=$NI->{system}{status_summary}")); 	
	}
	
	print start_Tr;
	# first column
	print td({valign=>'top',width=>'50%'},table(
		Tr(th({class=>'title', colspan=>'2',width=>'50%'},"Interface Details - $NI->{system}{name}::$V->{interface}{\"${intf}_ifDescr_value\"}")),
		eval { my (@out,@res);
			foreach my $i (@order) { # create array with order of items
				for (my $ii=0;$ii<=$#keys;$ii++) {
					if (lc $i eq lc $keys[$ii]) { push @res,$i; splice(@keys,$ii,1); last;}
				}
			}
			@res = (@res,@keys); # add rest
			foreach my $k (@res){
				my $title = $V->{interface}{"${intf}_${k}_title"} || $S->getTitle(attr=>$k);
				if ($title ne '') {
					my $color = $V->{interface}{"${intf}_${k}_color"} || '#FFF';
					my $value = $V->{interface}{"${intf}_${k}_value"};
					if ( $k eq "ifSpeed" and $V->{interface}{"${intf}_ifSpeedIn_value"} ne "" and $V->{interface}{"${intf}_ifSpeedOut_value"} ne "" ) {
						$value = qq|IN: $V->{interface}{"${intf}_ifSpeedIn_value"} OUT: $V->{interface}{"${intf}_ifSpeedOut_value"}|;
					}
					elsif ( $k eq "ifPhysAddress" and $value =~ /^0x[0-9a-fA-F]+$/ ) {
						my $macaddress = $value;
						$macaddress =~ s/^0x//i;
						my @bytes = unpack("C*", pack("H*", $macaddress));
						if (@bytes) {
							$value = sprintf("%02x:%02x:%02x:%02x:%02x:%02x", @bytes);
						}
					}
					push @out,Tr(td({class=>'info Plain'},$title),
					td({class=>'info Plain',style=>getBGColor($color)},$value));
				}
			}
		return @out; },
		)
	);

	# second column
	print start_td({valign=>'top',width=>'500px'}),start_table;
	
	# we show *all* interfaces where the standard autil/abits graphs exist,
	# regardless of current collection status.
	my $dbname;
	if (exists $V->{interface}{"${intf}_collect_value"}
			&& -f ($dbname = $S->getDBName(graphtype => "autil", index => $intf, suppress_errors => 1)))
	{
		print	Tr(td({class=>'header'},"Utilization")),
		Tr(td({class=>'image'},htmlGraph(graphtype=>"autil",node=>$node,intf=>$intf,width=>$smallGraphWidth,height=>$smallGraphHeight) )),
		Tr(td({class=>'header'},"Bits per second")),
		Tr(td({class=>'image'},htmlGraph(graphtype=>"abits",node=>$node,intf=>$intf,width=>$smallGraphWidth,height=>$smallGraphHeight) ))
		;
	if (grep($_ eq $intf, $S->getTypeInstances(graphtype => 'pkts_hc'))) {
		print Tr(td({class=>'header'},"Packets per second")),
		Tr(td({class=>'image'},htmlGraph(graphtype=>'pkts_hc',node=>$node,intf=>$intf,width=>$smallGraphWidth,height=>$smallGraphHeight) ))
		;
	}
	### 2014-10-23 keiths, added this to display by default for interfaces.
	if (grep($_ eq $intf, $S->getTypeInstances(graphtype => 'errpkts_hc'))) {
		print Tr(td({class=>'header'},"Errors and Discards")),
		Tr(td({class=>'image'},htmlGraph(graphtype=>'errpkts_hc',node=>$node,intf=>$intf,width=>$smallGraphWidth,height=>$smallGraphHeight) ))
		;
	}
	if (grep($_ eq $intf, $S->getTypeInstances(graphtype => 'cbqos-in'))) {
		print Tr(td({class=>'header'},"CBQoS in")),
		Tr(td({class=>'image'},htmlGraph(graphtype=>'cbqos-in',node=>$node,intf=>$intf,width=>$smallGraphWidth,height=>$smallGraphHeight) ))
		;
	}
	if (grep($_ eq $intf, $S->getTypeInstances(graphtype => 'cbqos-out'))) {
		print Tr(td({class=>'header'},"CBQoS out")),
		Tr(td({class=>'image'},htmlGraph(graphtype=>'cbqos-out',node=>$node,intf=>$intf,width=>$smallGraphWidth,height=>$smallGraphHeight) ))
		;
	}
	
	} else {
		print Tr(td({class=>'info Plain'},'No graph info'));
	}
	print end_table,end_td;
	
	print end_Tr,end_table;
	
	pageEnd() if (!$wantwidget);

}

sub viewAllIntf {
	my %args = @_;
	my $active = $Q->{active}; # flag for only active interfaces to display

	my $node = $Q->{node};
	my $sort = $Q->{sort} || 'ifDescr';
	my $dir;
	if ($Q->{dir} eq '' or $Q->{dir} eq 'rev'){$dir='fwd';}else{$dir='rev';} # direction of sort

	print header($headeropts);
	pageStart(title => $node, refresh => $Q->{refresh}) if (!$wantwidget);

	my $S = Sys::->new; # get system object
	$S->init(name=>$node,snmp=>'false'); # load node info and Model if name exists
	my $NI = $S->ndinfo;

	if (!$AU->InGroup($NI->{system}{group})) {
		print 'You are not authorized for this request';
		return;
	}
	
	my $V = loadTable(dir=>'var',name=>lc("${node}-view")); # read interface view table
	
	# order of header
	my @header = ('ifDescr','Description','ipAdEntAddr1','ifAdminStatus','ifOperStatus','operAvail','totalUtil',
	'ifSpeed','ifSpeedIn','ifSpeedOut','ifLastChange','collect','ifIndex','portDuplex','portSpantreeFastStart','vlanPortVlan','escalate');
	
	# create hash from loaded view table
	my %view;
	my %titles;
	my %items;
	for my $k (keys %{$V->{interface}}) {
		if ( $k =~ /^(\d+)_(.+)_(.+)$/ ) {
			my ($a,$b,$c) = ($1,$2,$3);		# $a=index, $b=item/header, $c=value|color
			$view{$a}{$b}{$c} = $V->{interface}{$k};	# value
			if ($c eq 'title' and $b ne "ipAdEntAddr1") { $titles{$b} = $V->{interface}{$k}; }
			$items{$b} = 1;
			if ($titles{$b} eq '') { $titles{$b} = $S->getTitle(attr=>$b); } # get title from Model if available
		}
	}
	
	# select available items in view table
	my @hd;
	for (@header) {
		next if (getbool($active) and $_ eq 'collect'); # not interesting for active interfaces
		if ($items{$_} and $titles{$_} ne '' ) { push @hd,$_; } # available item
	}
	
	print createHrButtons(node=>$node, system => $S, refresh=>$Q->{refresh}, widget=>$widget);
	
	print start_table;
	
	if ( not nodeStatus(NI => $NI) ) {
		print Tr(td({class=>'Critical'},'Node unreachable')); 
	}						
	elsif ( nodeStatus(NI => $NI) == -1 ) {
		print Tr(td({class=>'Warning'},"Node degraded, status=$NI->{system}{status_summary}")); 	
	}
	
	print Tr(th({class=>'title',width=>'100%'},"Interface Table of node $node"));
	
	print start_Tr,start_td,start_table;
	# print header
	print Tr(
	eval { my @out;
		foreach my $k (@hd){
			my @hdr = split(/\(/,$titles{$k}); # strip added info
			push @out,td({class=>'header',align=>'center'},
			a({href=>url(-absolute=>1)."?conf=$Q->{conf}&act=network_interface_view_all&refresh=$Q->{refresh}&widget=$widget&sort=$k&dir=$dir&active=$Q->{active}&node=".uri_escape($node)},
			$hdr[0]));
		}
		return @out;
	});
	
	# print data
	foreach my $intf ( sorthash(\%view,[$sort,"value"], $dir)) {
		next if (getbool($active) and !getbool($view{$intf}{collect}{value}));
		print Tr(
		eval { my @out;
			foreach my $k (@hd){
				my $color = ($view{$intf}{$k}{color} ne "") ? $view{$intf}{$k}{color} : '#FFF';
				push @out,td({class=>'info Plain',style=>getBGColor($color)},
				eval { my $line;
					$view{$intf}{$k}{value} = ($view{$intf}{$k}{value} =~ /noSuch|unknow/i) ? '' : $view{$intf}{$k}{value};
					if ($k eq 'ifDescr') {
						$line = a({href=>url(-absolute=>1)."?conf=$Q->{conf}&act=network_interface_view&refresh=$Q->{refresh}&widget=$widget&intf=$intf&node=".uri_escape($node)},$view{$intf}{$k}{value});
					} 
					elsif ($k eq 'Description' and $view{$intf}{ipAdEntAddr1}{value} ne "") {
						$line = "$view{$intf}{Description}{value}<br/>$view{$intf}{ipAdEntAddr1}{value}";
					}
					elsif ($k eq 'ifSpeed' and $view{$intf}{ifSpeedIn}{value} ne "" and $view{$intf}{ifSpeedOut}{value} ne "") {
						$line = "IN:$view{$intf}{ifSpeedIn}{value}<br/>OUT:$view{$intf}{ifSpeedOut}{value}";
					}

					elsif ($k eq 'ifSpeedIn' or $k eq 'ifSpeedOut' or $k eq 'ipAdEntAddr1') {
						#just skip display!
					}
					else {
						$line = $view{$intf}{$k}{value};
					}
					return $line;
				});
			}
		return @out; },
		);
	}
	print end_table,end_td,end_Tr;
	
	print end_table;

	pageEnd() if (!$wantwidget);

}

sub viewActiveIntf {

	$Q->{active} = 'true';
	viewAllIntf();

}

sub viewActivePort {
	my %args = @_;

	my $active = 'true'; # flag for only active interfaces to display

	my $node = $Q->{node};
	my $sort = $Q->{sort} || 'ifDescr';
	my $dir;
	if ($Q->{dir} eq '' or $Q->{dir} eq 'rev'){$dir='fwd';}else{$dir='rev';} # direction of sort

	print header($headeropts);
	pageStart(title => $node, refresh => $Q->{refresh}) if (!$wantwidget);

	my $V = loadTable(dir=>'var',name=>lc("${node}-view")); # read interface view table

	my $S = Sys::->new; # get system object
	$S->init(name=>$node,snmp=>'false'); # load node info and Model if name exists
	my $NI = $S->ndinfo;
	my $M = $S->mdl;

	if (!$AU->InGroup($NI->{system}{group})) {
		print 'You are not authorized for this request';
		return;
	}
	
	# order of header
	my @header = ('ifDescr','Description','ifAdminStatus','ifOperStatus','operAvail','totalUtil');
	
	# create hash from view table
	my %view;
	my %titles;
	my %items;
	for my $k (keys %{$V->{interface}}) {
		if ( $k =~ /^(\d+)_(.+)_(.+)$/ ) {
			my ($a,$b,$c) = ($1,$2,$3);
			$view{$a}{$b}{$c} = $V->{interface}{$k};
			if ($c eq 'title') { $titles{$b} = $V->{interface}{$k}; }
			$items{$b} = 1;
			if ($titles{$b} eq '' ) { $titles{$b} = $S->getTitle(attr=>$b,section=>'interface'); }
		}
	}
	# select available items in view table
	my @hd;
	for (@header) {
		if ($items{$_} and $titles{$_} ne '') { push @hd,$_; } # available item
	}
	
	my $url = "network.pl?conf=$Q->{conf}&act=network_port_view&node=".uri_escape($node);
	
	# start of form
	print start_form(-id=>"nmis",-href=>"$url");
	
	print createHrButtons(node=>$node, system => $S, refresh=>$Q->{refresh}, widget=>$widget);
	
	print start_table;
	
	if ( not nodeStatus(NI => $NI) ) {
		print Tr(td({class=>'Critical'},'Node unreachable')); 
	}						
	elsif ( nodeStatus(NI => $NI) == -1 ) {
		print Tr(td({class=>'Warning'},"Node degraded, status=$NI->{system}{status_summary}")); 	
	}
	
	print Tr(th({class=>'title',width=>'100%'},"Interface Table of node $NI->{system}{name}"));
	
	my $graphtype = ($Q->{graphtype} eq '') ? $C->{default_graphtype} : $Q->{graphtype};
	
	### 2013-12-17 keiths, added dynamic building of the graph types
	my @graphtypes = ('');
	my @interfaceModels = ('interface','pkts_hc','pkts');
	foreach my $im (@interfaceModels) {
		if ( exists $M->{interface}{rrd}{$im} ) {
			foreach my $gt (split(/,/,$M->{interface}{rrd}{$im}{graphtype})) {
				push(@graphtypes,$gt);
			}
		}
	}		

	my $colspan=2;
	
	print start_Tr,start_td,start_table;
	# print header
	print Tr(
	eval { my @out;
		foreach my $k (@hd){
			my @hdr = split(/\(/,$titles{$k}); # strip added info
			push @out,td({class=>'header',align=>'center'},
			a({href=>url(-absolute=>1)."?conf=$Q->{conf}&act=network_port_view&sort=$k&dir=$dir&graphtype=$graphtype&node="
						 .uri_escape($node)},
			$hdr[0]));
		}
		push @out,td({class=>'header',align=>'center'},'Graph');
	if ($S->getTypeInstances(graphtype => 'cbqos-in', section => 'cbqos-in')) {
		push @out,td({class=>'header',align=>'center'},
		a({href=>"network.pl?conf=$Q->{conf}&act=network_port_view&graphtype=cbqos-in&node=".uri_escape($node)},'CBQoS in'));
		$colspan++;
	}
	if ($S->getTypeInstances(graphtype => 'cbqos-in', section => 'cbqos-out')) {
		push @out,td({class=>'header',align=>'center'},
		a({href=>"network.pl?conf=$Q->{conf}&act=network_port_view&graphtype=cbqos-out&node=".uri_escape($node)},'CBQoS out'));
		$colspan++;
	}
	push @out,td({class=>'header',align=>'center'}),popup_menu(-name=>"graphtype",
	-values=>\@graphtypes,-default=>$graphtype,onchange=>"get('nmis');");
	return @out;
	});
	
	# print data
	foreach my $intf ( sorthash(\%view,[$sort,"value"], $dir)) {
		next if (getbool($active) and !getbool($view{$intf}{collect}{value}));
		next if ($graphtype =~ /cbqos/ and !grep($intf eq $_, $S->getTypeInstances(graphtype => $graphtype)));
		
		print Tr(
		eval { my @out;
			foreach my $k (@hd){
				my $if = $view{$intf}{$k};
				my $color = ($if->{color} ne "") ? $if->{color} : '#FFF';
				push @out,td({class=>'info Plain',style=>getBGColor($color)},
				eval { my $line;
					$if->{value} = ($if->{value} =~ /noSuch|unknow/i) ? '' : $if->{value};
					if ($k eq 'ifDescr') {
						$line = a({href=>url(-absolute=>1)."?conf=$Q->{conf}&act=network_interface_view&refresh=$Q->{refresh}&widget=$widget&intf=$intf&node=".uri_escape($node)},$if->{value});
					} else {
						$line = $if->{value};
					}
					return $line;
				});
			}
			if ( ($S->getDBName(graphtype=>$graphtype,index=>$intf,
													suppress_errors=>'true') or $graphtype =~ /cbqos/)) {
				push @out,td({class=>'image',colspan=>$colspan},htmlGraph(graphtype=>$graphtype,node=>$node,intf=>$intf,width=>$smallGraphWidth,height=>$smallGraphHeight));
			} else {
				push @out,'no data available';
			}
		return @out; },
		);
	}
	print end_table,end_td,end_Tr;
	
	print end_table,end_form;

	pageEnd() if (!$wantwidget);
}

sub viewStorage {

	my $node = $Q->{node};

	my $S = Sys::->new; # get system object
	$S->init(name=>$node,snmp=>'false'); # load node info and Model if name exists
	my $NI = $S->ndinfo;
	
	print header($headeropts);
	pageStart(title => $node, refresh => $Q->{refresh}) if (!$wantwidget);

	if (!$AU->InGroup($NI->{system}{group})) {
		print 'You are not authorized for this request';
		return;
	}
	
	print createHrButtons(node=>$node, system => $S, refresh=>$Q->{refresh}, widget=>$widget);
	
	print start_table({class=>'table'});
	
	if ( not nodeStatus(NI => $NI) ) {
		print Tr(td({class=>'Critical',colspan=>'3'},'Node unreachable')); 
	}						
	elsif ( nodeStatus(NI => $NI) == -1 ) {
		print Tr(td({class=>'Warning',colspan=>'3'},"Node degraded, status=$NI->{system}{status_summary}")); 	
	}
	
	print Tr(th({class=>'title',colspan=>'3'},"Storage of node $NI->{system}{name}"));
	
	foreach my $st (sort keys %{$NI->{storage}} ) {
		my $D = $NI->{storage}{$st};
		my $graphtype = $D->{hrStorageGraph};
		my $index = $D->{hrStorageIndex};
		
		my $util = sprintf("%.1f%", ( $D->{hrStorageUnits} * $D->{hrStorageUsed} ) / ( $D->{hrStorageUnits} * $D->{hrStorageSize} ) * 100);
		
		print start_Tr;
		print Tr(td({class=>'header'},'Type'),td({class=>'info header',width=>'40%'},$D->{hrStorageType}),
		td({class=>'header'},$D->{hrStorageDescr}));
		print Tr(td({class=>'header'},'Units'),td({class=>'info Plain'},$D->{hrStorageUnits}),
		td({class=>'image',rowspan=>'5'},htmlGraph(graphtype=>$graphtype,node=>$node,intf=>$index,width=>$smallGraphWidth,height=>$smallGraphHeight)));
		print Tr(td({class=>'header'},'Size'),td({class=>'info Plain'},$D->{hrStorageSize}));
		print Tr(td({class=>'header'},'Total'),td({class=>'info Plain'},getBits($D->{hrStorageUnits} * $D->{hrStorageSize})));
		print Tr(td({class=>'header'},'Used'),td({class=>'info Plain'},getBits($D->{hrStorageUnits} * $D->{hrStorageUsed}),"($util)"));
		print Tr(td({class=>'header'},'Description'),td({class=>'info Plain'},$D->{hrStorageDescr}));
		print end_Tr;
	}
	print end_table;
	pageEnd() if (!$wantwidget);
}

sub viewService {

	my $node = $Q->{node};

	my $S = Sys::->new; # get system object
	$S->init(name=>$node,snmp=>'false'); # load node info and Model if name exists
	my $NI = $S->ndinfo;
	
	print header($headeropts);
	pageStart(title => $node, refresh => $Q->{refresh}) if (!$wantwidget);

	my $V = loadTable(dir=>'var',name=>lc("${node}-view")); # read node view table

	if (!$AU->InGroup($NI->{system}{group})) {
		print 'You are not authorized for this request';
		return;
	}
	
	print createHrButtons(node=>$node, system => $S, refresh=>$Q->{refresh}, widget=>$widget);
	
	print start_table({class=>'table'});
	
	if ( not nodeStatus(NI => $NI) ) {
		print Tr(td({class=>'Critical',colspan=>'3'},'Node unreachable')); 
	}						
	elsif ( nodeStatus(NI => $NI) == -1 ) {
		print Tr(td({class=>'Warning',colspan=>'3'},"Node degraded, status=$NI->{system}{status_summary}")); 	
	}

	print Tr(th({class=>'title',colspan=>'3'},"Monitored services on node $NI->{system}{name}"));
	
	my $LNT = loadLocalNodeTable();
	
	if (my @servicelist = split(",",$LNT->{$node}{services})) {
		print Tr(
			td({class=>'header'},"Service"),
			td({class=>'header'},"Status"),
			td({class=>'header'},"History")
		);	
		foreach my $service (sort @servicelist ) {
			my $color = $V->{system}{"${service}_color"};
			$color = colorPercentHi(100) if $V->{system}{"${service}_value"} eq "running";
			$color = colorPercentHi(0) if $color eq "red";
			
			#print STDERR "DEBUG SERVICE: $service ". $V->{system}{"${service}_cpumem"} .",". $V->{system}{"${service}_value"} .",". $V->{system}{"${service}_color"} ."\n";
			
			# use 2/3 width so fits a little better.
			my $thiswidth = int(2/3*$smallGraphWidth);

			#only show response time for polled services, when getting http connect time
			my $serviceGraphs = htmlGraph(graphtype=>"service",node=>$node,intf=>$service,
																		width=>$thiswidth, height=>$smallGraphHeight);
			if ( getbool($V->{system}{"${service}_cpumem"}) ) {
				$serviceGraphs .= htmlGraph(graphtype=>"service-cpu",node=>$node,intf=>$service,
																		width=>$thiswidth,height=>$smallGraphHeight)
						. htmlGraph(graphtype=>"service-mem",node=>$node,intf=>$service,
												width=>$thiswidth,height=>$smallGraphHeight);
			}
			else {
				$serviceGraphs .= htmlGraph(graphtype => "service-response", node => $node,
																	intf=>$service,width=>$thiswidth, height=>$smallGraphHeight);
			}
																			
			print Tr(
				td({class=>'info Plain'},$service),
				td({class=>'info Plain',style=>"background-color:".$color},$V->{system}{"${service}_value"}),
				td({class=>'image'}, $serviceGraphs)
			);	
		}
	}
	else {
		print Tr(th({class=>'title',colspan=>'3'},"No Services defined for $NI->{system}{name}"));
	}
	print end_table;
	pageEnd() if (!$wantwidget);
}

sub viewServiceList {
	
	my $sort = $Q->{sort} ? $Q->{sort} : "Service";
	
	my $sortField = "hrSWRunName";
	$sortField = "hrSWRunPerfCPU" if $sort eq "CPU";
	$sortField = "hrSWRunPerfMem" if $sort eq "Memory";

	my $node = $Q->{node};

	my $S = Sys::->new; # get system object
	$S->init(name=>$node,snmp=>'false'); # load node info and Model if name exists
	my $NI = $S->ndinfo;

	print header($headeropts);
	pageStart(title => $node, refresh => $Q->{refresh}) if (!$wantwidget);

	my $V = loadTable(dir=>'var',name=>lc("${node}-view")); # read node view table

	if (!$AU->InGroup($NI->{system}{group})) {
		print 'You are not authorized for this request';
		return;
	}
	
	print createHrButtons(node=>$node, system => $S, refresh=>$Q->{refresh}, widget=>$widget);
	
	print start_table({class=>'table'});
	
	if ( not nodeStatus(NI => $NI) ) {
		print Tr(td({class=>'Critical',colspan=>'6'},'Node unreachable')); 
	}						
	elsif ( nodeStatus(NI => $NI) == -1 ) {
		print Tr(td({class=>'Warning',colspan=>'6'},"Node degraded, status=$NI->{system}{status_summary}")); 	
	}

	print Tr(th({class=>'title',colspan=>'6'},"List of Services on node $NI->{system}{name}"));
	
    #'AppleMobileDeviceService.exe:1756' => {
    #  'hrSWRunStatus' => 'running',
    #  'hrSWRunPerfMem' => 2584,
    #  'hrSWRunType' => '',
    #  'hrSWRunPerfCPU' => 7301,
    #  'hrSWRunName' => 'AppleMobileDeviceService.exe:1756'
    #},
  my $url = url(-absolute=>1)."?conf=$Q->{conf}&act=network_service_list&refresh=$Q->{refresh}&widget=$widget&node=".
uri_escape($node);
	if (defined $NI->{services}) {
		print Tr(
			td({class=>'header'},a({href=>"$url&sort=Service",class=>"wht"},"Service")),
			td({class=>'header'},"Type"),
			td({class=>'header'},"Status"),
			td({class=>'header'},"PID"),
			td({class=>'header'},a({href=>"$url&sort=CPU",class=>"wht"},"Total CPU Time")),
			td({class=>'header'},a({href=>"$url&sort=Memory",class=>"wht"},"Allocated Memory"))
		);	
		foreach my $service (sort { sortServiceList($sort,$a,$b) } keys %{$NI->{services}} ) {
			my $color;
			$color = colorPercentHi(100) if $NI->{services}{$service}{hrSWRunStatus} =~ /running|runnable/;
			$color = colorPercentHi(0) if $color eq "red";
			my ($prog,$pid) = split(":",$NI->{services}{$service}{hrSWRunName});

			# cpu time is reported in centi-seconds, which results in hard-to-read big numbers
			my $cpusecs = $NI->{services}{$service}{hrSWRunPerfCPU} / 100;
			
			print Tr(
				td({class=>'info Plain'},$prog),
				td({class=>'info Plain'},$NI->{services}{$service}{hrSWRunType}),
				td({class=>'info Plain',style=>"background-color:".$color},$NI->{services}{$service}{hrSWRunStatus}),
				td({class=>'info Plain'},$pid),
				td({class=>'info Plain'}, sprintf("%.3f s", $cpusecs)),
				td({class=>'info Plain'},$NI->{services}{$service}{hrSWRunPerfMem} . " KBytes")
			);	
		}
	}
	else {
		print Tr(th({class=>'title',colspan=>'6'},"No Services found for $NI->{system}{name}"));
	}
	print end_table;
	pageEnd() if (!$wantwidget);

	sub sortServiceList {
		my $sort = shift;
		my $a = shift;
		my $b = shift;
		
		if ( $sort eq "Service" ) {
			return $NI->{services}{$a}{$sortField} cmp $NI->{services}{$b}{$sortField};
		}
		else {
			return $NI->{services}{$b}{$sortField} <=> $NI->{services}{$a}{$sortField};		
		}
	}	
}

sub viewStatus {
	
	my $colspan = 7;

	my $sort = $Q->{sort} ? $Q->{sort} : "level";
	
	my $sortField = "status";
	$sortField = "value" if $sort eq "value";
	$sortField = "status" if $sort eq "status";
	$sortField = "element" if $sort eq "element";
	$sortField = "property" if $sort eq "property";

	my $node = $Q->{node};

	my $S = Sys::->new; # get system object
	$S->init(name=>$node,snmp=>'false'); # load node info and Model if name exists
	my $NI = $S->ndinfo;

	print header($headeropts);
	pageStart(title => $node, refresh => $Q->{refresh}) if (!$wantwidget);

	my $V = loadTable(dir=>'var',name=>lc("${node}-view")); # read node view table

	if (!$AU->InGroup($NI->{system}{group})) {
		print 'You are not authorized for this request';
		return;
	}
	
	print createHrButtons(node=>$node, system => $S, refresh=>$Q->{refresh}, widget=>$widget);
	
	print start_table({class=>'table'});
	
	if ( not nodeStatus(NI => $NI) ) {
		print Tr(td({class=>'Critical',colspan=>$colspan},'Node unreachable')); 
	}						
	elsif ( nodeStatus(NI => $NI) == -1 ) {
		print Tr(td({class=>'Warning',colspan=>$colspan},"Node degraded, status=$NI->{system}{status_summary}")); 	
	}

	my $color = colorPercentHi($NI->{system}{status_summary}) if $NI->{system}{status_summary};
	
	#print Tr(td({class=>'info Plain',style=>"background-color:".$color,colspan=>$colspan},'Status Summary')); 	

	print Tr(th({class=>'title',colspan=>$colspan},"Status Summary for node $NI->{system}{name}"));
	
    #  "ssCpuRawWait--0" : {
    #     "status" : "Threshold",
    #     "value" : "0.00",
    #     "status" : "ok",
    #     "event" : "Proactive CPU IO Wait",
    #     "element" : "",
    #     "index" : null,
    #     "level" : "Normal",
    #     "updated" : 1413880177,
    #     "type" : "systemStats",
    #     "property" : "ssCpuRawWait"
    #  },
      	
  my $url = url(-absolute=>1)."?conf=$Q->{conf}&act=network_status_view&refresh=$Q->{refresh}&widget=$widget&node=".uri_escape($node);
	if (defined $NI->{status}) {
		print Tr(
			td({class=>'header'},a({href=>"$url&sort=method",class=>"wht"},"Method")),
			td({class=>'header'},a({href=>"$url&sort=element",class=>"wht"},"Element")),
			td({class=>'header'},a({href=>"$url&sort=property",class=>"wht"},"Event")),
			td({class=>'header'},a({href=>"$url&sort=value",class=>"wht"},"Value")),
			td({class=>'header'},a({href=>"$url&sort=level",class=>"wht"},"Level")),
			td({class=>'header'},a({href=>"$url&sort=status",class=>"wht"},"Status")),
			td({class=>'header'},"Updated"),
		);	
		foreach my $status (sort { sortStatus($sort,$a,$b) } keys %{$NI->{status}} ) {
			if ( exists $NI->{status}{$status}{updated} and $NI->{status}{$status}{updated} > time - 3600) {
				my $updated = returnDateStamp($NI->{status}{$status}{updated});
				my $elementLink = $NI->{status}{$status}{element};
				$elementLink = $node if not $elementLink;
				if ( $NI->{status}{$status}{type} =~ "(interface|pkts)" ) {
					$elementLink = a({href=>"network.pl?conf=$Q->{conf}&act=network_interface_view&intf=$NI->{status}{$status}{index}&refresh=$Q->{refresh}&widget=$widget&node=".uri_escape($node)},$NI->{status}{$status}{element});
				}     
				
				print Tr(
					td({class=>'info Plain'},$NI->{status}{$status}{method}),
					td({class=>'lft Plain'},$elementLink),
					td({class=>'info Plain'},$NI->{status}{$status}{event}),
					td({class=>'rht Plain'},$NI->{status}{$status}{value}),
					td({class=>"info Plain $NI->{status}{$status}{level}"},$NI->{status}{$status}{level}),
					td({class=>'info Plain'},$NI->{status}{$status}{status}),
					td({class=>'info Plain'},$updated)
				);	
			}
		}
	}
	else {
		print Tr(th({class=>'title',colspan=>$colspan},"No Status Summary found for $NI->{system}{name}"));
	}
	print end_table;
	pageEnd() if (!$wantwidget);

	sub sortStatus {
		my $sort = shift;
		my $a = shift;
		my $b = shift;
		
		if ( $sort =~ "(property|level|element|status|method)" ) {
			return $NI->{status}{$a}{$sortField} cmp $NI->{status}{$b}{$sortField};
		}
		else {
			return $NI->{status}{$b}{$sortField} <=> $NI->{status}{$a}{$sortField};		
		}
	}	
}

sub viewEnvironment {

	my $node = $Q->{node};

	my $S = Sys::->new; # get system object
	$S->init(name=>$node,snmp=>'false'); # load node info and Model if name exists
	my $NI = $S->ndinfo;

	print header($headeropts);
	pageStart(title => $node, refresh => $Q->{refresh}) if (!$wantwidget);

	if (!$AU->InGroup($NI->{system}{group})) {
		print 'You are not authorized for this request';
		return;
	}
	
	print createHrButtons(node=>$node, system => $S, refresh=>$Q->{refresh}, widget=>$widget);
	
	print start_table({class=>'table'});
	
	if ( not nodeStatus(NI => $NI) ) {
		print Tr(td({class=>'Critical',colspan=>'3'},'Node unreachable')); 
	}						
	elsif ( nodeStatus(NI => $NI) == -1 ) {
		print Tr(td({class=>'Warning',colspan=>'3'},"Node degraded, status=$NI->{system}{status_summary}")); 	
	}
	
	print Tr(th({class=>'title',colspan=>'3'},"Environment of node $NI->{system}{name}"));
	
	foreach my $index (sort keys %{$NI->{env_temp}} ) {
		my $graphtype = $NI->{graphtype}{$index}{env_temp};
		my $D = $NI->{env_temp}{$index};
		print start_Tr;
		print Tr(td({class=>'header'},'Sensor'),td({class=>'info Plain',width=>'40%'},($index+1)),
		td({class=>'header'},$D->{tempDescr}));
		print Tr(td({class=>'header'},'Description'),td({class=>'info Plain'},$D->{tempDescr}),
		td({class=>'image',rowspan=>'2'},htmlGraph(graphtype=>$graphtype,node=>$node,intf=>$index,width=>$smallGraphWidth,height=>$smallGraphHeight)));
		print Tr(td({class=>'header'},'Temp. Type'),td({class=>'info Plain'},$D->{tempType}));
		print end_Tr;
	}
	foreach my $index (sort keys %{$NI->{akcp_temp}} ) {
		my $graphtype = $NI->{graphtype}{$index}{akcp_temp};
		my $D = $NI->{akcp_temp}{$index};
		print start_Tr;
		print Tr(td({class=>'header'},'Sensor'),td({class=>'info Plain',width=>'40%'},($index+1)),
		td({class=>'header'},$D->{hhmsSensorTempDescr}));
		print Tr(td({class=>'header'},'Description'),td({class=>'info Plain'},$D->{hhmsSensorTempDescr}),
		td({class=>'image',rowspan=>'2'},htmlGraph(graphtype=>$graphtype,node=>$node,intf=>$index,width=>$smallGraphWidth,height=>$smallGraphHeight)));
		print Tr(td({class=>'header'},'Temp. Type'),td({class=>'info Plain'},$D->{hhmsSensorTempType}));
		print end_Tr;
	}
	foreach my $index (sort keys %{$NI->{akcp_hum}} ) {
		my $graphtype = $NI->{graphtype}{$index}{akcp_hum};
		my $D = $NI->{akcp_hum}{$index};
		print start_Tr;
		print Tr(td({class=>'header'},'Sensor'),td({class=>'info Plain',width=>'40%'},($index+1)),
		td({class=>'header'},$D->{hhmsSensorHumDescr}));
		print Tr(td({class=>'header'},'Description'),td({class=>'info Plain'},$D->{hhmsSensorHumDescr}),
		td({class=>'image',rowspan=>'1'},htmlGraph(graphtype=>$graphtype,node=>$node,intf=>$index,width=>$smallGraphWidth,height=>$smallGraphHeight)));
		print end_Tr;
	}
	print end_table;
	pageEnd() if (!$wantwidget);
}

sub viewSystemHealth {
	my $section = shift;

	my $node = $Q->{node};

	my $S = Sys::->new; # get system object
	$S->init(name=>$node,snmp=>'false'); # load node info and Model if name exists
	my $NI = $S->ndinfo;
	my $M = $S->mdl;

	print header($headeropts);
	pageStart(title => $node, refresh => $Q->{refresh}) if (!$wantwidget);

	if (!$AU->InGroup($NI->{system}{group})) {
		print 'You are not authorized for this request';
		return;
	}
	
	print createHrButtons(node=>$node, system => $S, refresh=>$Q->{refresh}, widget=>$widget);
	
	print start_table({class=>'table'});
	
	my $gotHeaders = 0;
	my $headerDone = 0;
	my $colspan = 0;
	my @headers;
	if ( $M->{systemHealth}{sys}{$section}{headers} ) {
		@headers = split(",",$M->{systemHealth}{sys}{$section}{headers});
		$gotHeaders = 1;
	}
	
	foreach my $index (sort {$a <=> $b} keys %{$NI->{$section}} ) {
		if( exists( $M->{systemHealth}{rrd}{$section}{control} ) && 
				$S->parseString(string=>"($M->{systemHealth}{rrd}{$section}{control}) ? 1:0",sys=>$S,index=>$index,sect=>$section) ne "1") {
			next;
		}

		my $graphtype = $NI->{graphtype}{$index}{$section};
		my $D = $NI->{$section}{$index};

		# get the header from the node informaiton first.
		if ( not $headerDone ) {
			if ( not $gotHeaders ) {
				foreach my $head (keys %{$NI->{$section}{$index}}) {
					push(@headers,$head);
				}
			}
			my @cells;
			my $cell;
			foreach my $head (@headers) {
				if ( $M->{systemHealth}{sys}{$section}{snmp}{$head}{title} ) {
					$cell = td({class=>'header'},$M->{systemHealth}{sys}{$section}{snmp}{$head}{title});
				}
				else {
					$cell = td({class=>'header'},$head);					
				}
				push(@cells,$cell);
				++$colspan;
			}
			push(@cells,td({class=>'header'},"History")) if $graphtype;
			++$colspan;
			
			if ( not nodeStatus(NI => $NI) ) {
				print Tr(td({class=>'Critical',colspan=>$colspan},'Node unreachable')); 
			}						
			elsif ( nodeStatus(NI => $NI) == -1 ) {
				print Tr(td({class=>'Warning',colspan=>$colspan},"Node degraded, status=$NI->{system}{status_summary}")); 	
			}
			
			print Tr(th({class=>'title',colspan=>$colspan},"$section of node $NI->{system}{name}"));

			my $row = join(" ",@cells);			
			print Tr($row);
			$headerDone = 1;
		}
		
		# now make each cell!
		my @cells;
		my $cell;
<<<<<<< HEAD
		foreach my $head (@headers) {
			### this handles plugin URLs so we can do cross integration and possibly external integration.
			if ( defined $D->{$head."_url"} and defined $D->{$head."_id"} ) {
				$cell = td({class=>'info Plain'},"<a href=\"$D->{$head.'_url'}\" id=\"$D->{$head.'_id'}\">$D->{$head}</a>");
=======
		foreach my $head (@headers) 
		{
			# links to outside targets, using the <header>_url and _id properties in the node info structure
			my $url;
			if ($D->{$head."_url"})
			{
				$url = URI->new($D->{$head."_url"});
				$url->query_param("widget" => $widget);
			}

			if ( $url and defined $D->{$head."_id"} ) 
			{
				$cell = td({class=>'info Plain'},"<a href=\"$url\" id=\"$D->{$head.'_id'}\">$D->{$head}</a>");
>>>>>>> 4de4b752
			}
			elsif ( $url ) 
			{
				$cell = td({class=>'info Plain'},"<a href=\"$D->{$head.'_url'}\">$D->{$head}</a>");
			}
			else {
				$cell = td({class=>'info Plain'},$D->{$head});
			}
			push(@cells,$cell);			
		}

		if ( $graphtype ) {
			# use 2/3 width so fits a little better.
			my $thiswidth = int(2/3*$smallGraphWidth);

			split /,/, $M->{system}{nodegraph};
			my @graphtypes = split /,/, $graphtype;
	
			push(@cells, start_td);
			foreach my $GT (@graphtypes) {
				push(@cells,htmlGraph(graphtype=>$GT,node=>$node,intf=>$index,width=>$thiswidth,height=>$smallGraphHeight)) if $GT;
			}
			push(@cells, end_td);
		}

		# push(@cells,td({class=>'image',rowspan=>'1'},htmlGraph(graphtype=>$graphtype,node=>$node,intf=>$index,width=>$smallGraphWidth,height=>$smallGraphHeight))) if $graphtype;
		my $row = join(" ",@cells);			
		print Tr($row);

		#print Tr(td({class=>'header'},'Description'),td({class=>'info Plain'},$D->{hhmsSensorHumDescr}),
		#td({class=>'image',rowspan=>'1'},htmlGraph(graphtype=>$graphtype,node=>$node,intf=>$index,width=>$smallGraphWidth,height=>$smallGraphHeight)));
	}
	print end_table;
	pageEnd() if (!$wantwidget);
}

#2011-11-11 Integrating changes from Kai-Uwe Poenisch
sub viewCSSGroup {
	my $node = $Q->{node};

	my $S = Sys::->new; # get system object
	$S->init(name=>$node,snmp=>'false'); # load node info and Model if name exists
	my $NI = $S->ndinfo;
	
	print header($headeropts);
	pageStart(title => $node, refresh => $Q->{refresh}) if (!$wantwidget);

	if (!$AU->InGroup($NI->{system}{group})) {
		print 'You are not authorized for this request';
		return;
	}

	print createHrButtons(node=>$node, system => $S, refresh=>$Q->{refresh}, widget=>$widget);
	print start_table({class=>'table'});

	if ( not nodeStatus(NI => $NI) ) {
		print Tr(td({class=>'Critical',colspan=>'3'},'Node unreachable')); 
	}						
	elsif ( nodeStatus(NI => $NI) == -1 ) {
		print Tr(td({class=>'Warning',colspan=>'3'},"Node degraded, status=$NI->{system}{status_summary}")); 	
	}
		
	print Tr(td({class=>'tabletitle',colspan=>'3'},"Groups of node $NI->{system}{name}"));

	foreach my $index (sort keys %{$NI->{cssgroup}} ) {
		my $graphtype = $NI->{graphtype}{$index}{cssgroup};
		my $D = $NI->{cssgroup}{$index};
		print start_Tr;
		print Tr(td({class=>'header'},  $D->{CSSGroupDesc}),
				td({class=>'image',rowspan=>'1'},htmlGraph(graphtype=>$graphtype,node=>$node,intf=>$index,width=>$smallGraphWidth,height=>$smallGraphHeight)));
		print end_Tr;
	}

	print end_table;
	pageEnd() if (!$wantwidget);
}
 
#2011-11-11 Integrating changes from Kai-Uwe Poenisch
sub viewCSSContent {
	my $node = $Q->{node};

	my $S = Sys::->new; # get system object
	$S->init(name=>$node,snmp=>'false'); # load node info and Model if name exists
	my $NI = $S->ndinfo;
	
	print header($headeropts);
	pageStart(title => $node, refresh => $Q->{refresh}) if (!$wantwidget);

	if (!$AU->InGroup($NI->{system}{group})) {
		print 'You are not authorized for this request';
		return;
	}

	print createHrButtons(node=>$node, system => $S, refresh=>$Q->{refresh}, widget=>$widget);
	print start_table({class=>'table'});
	if ( not nodeStatus(NI => $NI) ) {
		print Tr(td({class=>'Critical',colspan=>'3'},'Node unreachable')); 
	}						
	elsif ( nodeStatus(NI => $NI) == -1 ) {
		print Tr(td({class=>'Warning',colspan=>'3'},"Node degraded, status=$NI->{system}{status_summary}")); 	
	}
		
	print Tr(td({class=>'tabletitle',colspan=>'3'},"Content of node $NI->{system}{name}"));

	foreach my $index (sort keys %{$NI->{csscontent}} ) {
		my $graphtype = $NI->{graphtype}{$index}{csscontent};
		my $D = $NI->{csscontent}{$index};
		print start_Tr;
		print Tr(td({class=>'header'},  $D->{CSSContentDesc}),
				td({class=>'image',rowspan=>'1'},htmlGraph(graphtype=>$graphtype,node=>$node,intf=>$index,width=>$smallGraphWidth,height=>$smallGraphHeight)));
		print end_Tr;
	}

	print end_table;
	pageEnd() if (!$wantwidget);
}

sub viewOverviewIntf {

	my $node;
	#	my @out;
	my $icon;
	my $cnt;
	my $text;

	print header($headeropts);
	pageStart(title => $node, refresh => $Q->{refresh}) if (!$wantwidget);

	my $NT = loadNodeTable();
	my $II = loadInterfaceInfo();
	my $GT = loadGroupTable();
	my $ii_cnt = keys %{$II};

	my $gr_menu = "";

	# start of form
	print start_form(-id=>"ntw_int_overview",-href=>url(-absolute=>1)."?conf=$C->{conf}&act=network_interface_overview");

	if ($ii_cnt > 1000) {
		my $GT = loadGroupTable();
		my @groups = ('',sort keys %{$GT});
		$gr_menu =  td({class=>'header', colspan=>'1'},
		"Select group ".
		popup_menu(-name=>'group', -override=>'1',
		-values=>\@groups,
		-default=>$Q->{group},
		-onChange=>"javascript:get('ntw_int_overview');"));
	}

	if ($ii_cnt > 50000) {
		print table(Tr(th({class=>'title'},'Too many interfaces to run report.')));
		return;
	}

	print table(Tr(th({class=>'title'},'Overview of status of Interfaces'),
	td({class=>'info Plain'},img({src=>"$C->{'<menu_url_base>'}/img/arrow_up_green.png",border=>'0', width=>'11', height=>'10'}),'Up'),
	td({class=>'info Plain'},img({src=>"$C->{'<menu_url_base>'}/img/arrow_down_red.png",border=>'0', width=>'11', height=>'10'}),'Down'),
	td({class=>'info Plain'},img({src=>"$C->{'<menu_url_base>'}/img/arrow_up_yellow.png",border=>'0', width=>'11', height=>'10'}),'Dormant'),
	td({class=>'info Plain'},img({src=>"$C->{'<menu_url_base>'}/img/arrow_up_purple.png",border=>'0', width=>'11', height=>'10'}),'Up no collect'),
	td({class=>'info Plain'},img({src=>"$C->{'<menu_url_base>'}/img/block_grey.png",border=>'0', width=>'11', height=>'10'}),'Admin down'),
	td({class=>'info Plain'},img({src=>"$C->{'<menu_url_base>'}/img/block_purple.png",border=>'0', width=>'11', height=>'10'}),'No collect'),
	$gr_menu
	));

	print end_form;

	if ($gr_menu ne '' and $Q->{group} eq '') { goto END_viewOverviewIntf; }

	print start_table;

	print Tr(td({class=>'info Plain',colspan=>'5'},'The information is updated daily'));

	foreach my $key ( sortall2($II,'node','ifDescr','fwd')) {
		next if $Q->{group} ne '' and $NT->{$II->{$key}{node}}{group} ne $Q->{group};
		next unless $AU->InGroup($NT->{$II->{$key}{node}}{group});
	if ($II->{$key}{node} ne $node) {
		print end_Tr if $node ne '';
		$node = $II->{$key}{node};
		$cnt = 0;
		print start_Tr,td({class=>'info Plain'},
		a({href=>url(-absolute=>1)."?conf=$Q->{conf}&act=network_node_view&widget=$widget&node=".uri_escape($node)},$NT->{$node}{name}));
	}
	if ($II->{$key}{ifAdminStatus} ne 'up') {
		$icon = 'block_grey.png';
	} elsif ($II->{$key}{ifOperStatus} eq 'up') {
		$icon = getbool($II->{$key}{collect}) ? 'arrow_up_green.png' : 'arrow_up_purple.png';
	} elsif ($II->{$key}{ifOperStatus} eq 'dormant') {
		$icon = getbool($II->{$key}{collect}) ? 'arrow_up_yellow.png' : 'arrow_up_purple.png';
	} else {
		$icon = getbool($II->{$key}{collect}) ? 'arrow_down_red.png' : 'block_purple.png';
	}
	if ($cnt++ >= 32) {
		print end_Tr,start_Tr,td({class=>'info Plain'},'&nbsp;');
		$cnt = 1;
	}
	$text = "name=$II->{$key}{ifDescr}<br>adminStatus=$II->{$key}{ifAdminStatus}<br>operStatus=$II->{$key}{ifOperStatus}<br>".
	"description=$II->{$key}{Description}<br>collect=$II->{$key}{collect}";
	print td({class=>'info Plain'},
	a({href=>url(-absolute=>1)."?conf=$Q->{conf}&act=network_interface_view&intf=$II->{$key}{ifIndex}&refresh=$Q->{refresh}&widget=$widget&node=".uri_escape($node),
	},
	img({src=>"$C->{'<menu_url_base>'}/img/$icon",border=>'0', width=>'11', height=>'10'})));
	}
	print end_Tr if $node ne '';
	print end_table;
	
	END_viewOverviewIntf:
	pageEnd() if (!$wantwidget);
}


sub viewTop10 {

	print header($headeropts);
	pageStart(title => "Top 10", refresh => $Q->{refresh}) if (!$wantwidget);

	print '<!-- Top10 report start -->';

	my $NT = loadNodeTable();
	my $GT = loadGroupTable();
	my $S = Sys::->new;

	my $start = time()-(15*60);
	my $end = time();
	my $datestamp_start = returnDateStamp($start);
	my $datestamp_end = returnDateStamp($end);

	my $header = "Network Top10 from $datestamp_start to $datestamp_end";

	# Get each of the nodes info in a HASH for playing with
	my %reportTable;
	my %cpuTable;
	my %linkTable;

	foreach my $reportnode ( keys %{$NT} ) {
		next unless $AU->InGroup($NT->{$reportnode}{group});
		if ( getbool($NT->{$reportnode}{active}) ) {
			$S->init(name=>$reportnode,snmp=>'false');
			my $NI = $S->ndinfo;
			my $IF = $S->ifinfo;
			# reachable, available, health, response
			%reportTable = (%reportTable,%{getSummaryStats(sys=>$S,type=>"health",start=>$start,end=>$end,index=>$reportnode)});
			# cpu only for routers, switch cpu and memory in practice not an indicator of performance.
			# avgBusy1min, avgBusy5min, ProcMemUsed, ProcMemFree, IOMemUsed, IOMemFree
			if ($NI->{graphtype}{nodehealth} =~ /cpu/ 
					and getbool($NI->{system}{collect})) {
				%cpuTable = (%cpuTable,%{getSummaryStats(sys=>$S,type=>"nodehealth",start=>$start,end=>$end,index=>$reportnode)});
				print STDERR "Result: ". Dumper \%cpuTable;
			}

			foreach my $int (keys %{$IF} ) {
				if ( getbool($IF->{$int}{collect}) ) {
					# availability, inputUtil, outputUtil, totalUtil
					my $intf = $IF->{$int}{ifIndex};
													
					# Availability, inputBits, outputBits
					my $hash = getSummaryStats(sys=>$S,type=>"interface",start=>$start,end=>$end,index=>$intf);
					foreach my $k (keys %{$hash->{$intf}}) {
						$linkTable{$int}{$k} = $hash->{$intf}{$k};
						$linkTable{$int}{$k} =~ s/NaN/0/ ;
						$linkTable{$int}{$k} ||= 0 ;
					}
					$linkTable{$int}{node} = $reportnode;
					$linkTable{$int}{intf} = $intf ;
					$linkTable{$int}{ifDescr} = $IF->{$int}{ifDescr} ;
					$linkTable{$int}{Description} = $IF->{$int}{Description} ;
					
					$linkTable{$int}{totalBits} = ($linkTable{$int}{inputBits} + $linkTable{$int}{outputBits} ) / 2 ;
				}
			}			
		} # end $reportnode loop
	}
	
	foreach my $k (keys %cpuTable) {
		foreach my $l (keys %{$cpuTable{$k}}) {
			$cpuTable{$k}{$l} =~ s/NaN/0/ ;
			$cpuTable{$k}{$l} ||= 0 ;
		}
	}
		
	my @out_resp;
	my @out_cpu;
	my $i;
	print start_table({class=>'dash'});
	#class=>'table'
	#print start_table({width=>'500px'});
	# header with time info
	print Tr(th({class=>'header lrg',align=>'center',colspan=>'4'},$header));
	
	print Tr(
		th({class=>'header lrg',align=>'center',colspan=>'2',width=>'50%'},'Average Response Time'),
		th({class=>'header lrg',align=>'center',colspan=>'2',width=>'50%'},'Nodes by CPU Load')
	);
	# header and data summary
	print Tr(
		td({class=>'header',align=>'center'},'Node'),
		td({class=>'header',align=>'center'},'Time (msec)'),
		td({class=>'header',align=>'center'},'Node'),
		td({class=>'header',align=>'center'},'Load')
	);

	$i=10;
	for my $reportnode ( sortall(\%reportTable,'response','rev')) {
		push @out_resp,
		td({class=>"info Plain $nodewrap"},
		a({href=>"network.pl?conf=$Q->{conf}&act=network_node_view&node=".uri_escape($reportnode)},$reportnode)).
		td({class=>'info Plain',align=>'center'},$reportTable{$reportnode}{response});
		# loop control
		last if --$i == 0;
	}
	$i=10;
	for my $reportnode ( sortall(\%cpuTable,'avgBusy5min','rev')) {
		$cpuTable{$reportnode}{avgBusy5min} =~ /(^\d+)/;
		push @out_cpu,
		td({class=>"info Plain $nodewrap"},
		a({href=>"network.pl?conf=$Q->{conf}&act=network_node_view&node=".uri_escape($reportnode)},$reportnode)).
		td({class=>'info Plain',align=>'center'},$cpuTable{$reportnode}{avgBusy5min});
		# loop control
		last if --$i == 0;
	}

	$i=10;
	my $empty = td({class=>'info Plain'},'&nbsp;');
	while ($i) {
		if (@out_resp or @out_cpu) {
			print start_Tr;
			if (@out_resp) { print shift @out_resp;} else { print $empty.$empty; }
			if (scalar @out_cpu) { print shift @out_cpu; } else { print $empty.$empty; }
			print end_Tr;
			$i--;
		} else {
			$i=0; # ready
		}
	}

	print Tr(th({class=>'title',align=>'center',colspan=>'4'},'Interfaces by Percent Utilization'));
	print Tr(
		td({class=>'header',align=>'center'},'Node'),
		td({class=>'header',align=>'center'},'Interface'),
		td({class=>'header',align=>'center'},'Receive'),
		td({class=>'header',align=>'center'},'Transmit')
	);

	$i=10;
	for my $reportlink ( sortall(\%linkTable,'totalUtil','rev')) {
		last if $linkTable{$reportlink}{inputUtil} and $linkTable{$reportlink}{outputUtil} == 0;
		my $reportnode = $linkTable{$reportlink}{node} ;
		my $intf = $linkTable{$reportlink}{intf} ;
		$linkTable{$reportlink}{inputUtil} =~ /(^\d+)/;
		my $input = $1;
		$linkTable{$reportlink}{outputUtil} =~ /(^\d+)/;
		my $output = $1;
		print Tr(
			td({class=>"info Plain $nodewrap"},
				a({href=>"network.pl?conf=$Q->{conf}&act=network_node_view&node=".uri_escape($reportnode)},$reportnode)),
			td({class=>'info Plain'},
				a({href=>"network.pl?conf=$Q->{conf}&act=network_interface_view&intf=$intf&refresh=$Q->{refresh}&widget=$widget&node=".uri_escape($reportnode)},$linkTable{$reportlink}{ifDescr})),
			td({class=>'info Plain',align=>'right'},"$linkTable{$reportlink}{inputUtil} %"),
			td({class=>'info Plain',align=>'right'},"$linkTable{$reportlink}{outputUtil} %")
		);
		# loop control
		last if --$i == 0;
	}

# top10 table - Interfaces by Traffic
# inputBits, outputBits, totalBits

	print Tr(th({class=>'title',align=>'center',colspan=>'4'},'Interfaces by Traffic'));
	print Tr(
		td({class=>'header',align=>'center'},'Node'),
		td({class=>'header',align=>'center'},'Interface'),
		td({class=>'header',align=>'center'},'Receive'),
		td({class=>'header',align=>'center'},'Transmit')
	);

	$i=10;
	for my $reportlink ( sortall(\%linkTable,'totalBits','rev')) {
		last if $linkTable{$reportlink}{inputBits} and $linkTable{$reportlink}{outputBits} == 0;
		my $reportnode = $linkTable{$reportlink}{node} ;
		my $intf = $linkTable{$reportlink}{intf} ;
		print Tr(
			td({class=>"info Plain $nodewrap"},
				a({href=>"network.pl?conf=$Q->{conf}&act=network_node_view&node=".uri_escape($reportnode)},$reportnode)),
			td({class=>'info Plain'},
				a({href=>"network.pl?conf=$Q->{conf}&act=network_interface_view&intf=$intf&refresh=$Q->{refresh}&widget=$widget&node=".uri_escape($reportnode)},$linkTable{$reportlink}{ifDescr})),
			td({class=>'info Plain',align=>'right'},getBits($linkTable{$reportlink}{inputBits})),
			td({class=>'info Plain',align=>'right'},getBits($linkTable{$reportlink}{outputBits}))
		);
		# loop control
		last if --$i == 0;
	}
	print end_table;
	print '<!-- Top10 report end -->';

	pageEnd() if (!$wantwidget);

}

# *****************************************************************************
# Copyright (C) Opmantek Limited (www.opmantek.com)
# This program comes with ABSOLUTELY NO WARRANTY;
# This is free software licensed under GNU GPL, and you are welcome to
# redistribute it under certain conditions; see www.opmantek.com or email
# contact@opmantek.com
# *****************************************************************************<|MERGE_RESOLUTION|>--- conflicted
+++ resolved
@@ -2577,14 +2577,9 @@
 		# now make each cell!
 		my @cells;
 		my $cell;
-<<<<<<< HEAD
-		foreach my $head (@headers) {
-			### this handles plugin URLs so we can do cross integration and possibly external integration.
-			if ( defined $D->{$head."_url"} and defined $D->{$head."_id"} ) {
-				$cell = td({class=>'info Plain'},"<a href=\"$D->{$head.'_url'}\" id=\"$D->{$head.'_id'}\">$D->{$head}</a>");
-=======
 		foreach my $head (@headers) 
 		{
+			### this handles plugin URLs so we can do cross integration and possibly external integration.
 			# links to outside targets, using the <header>_url and _id properties in the node info structure
 			my $url;
 			if ($D->{$head."_url"})
@@ -2596,7 +2591,6 @@
 			if ( $url and defined $D->{$head."_id"} ) 
 			{
 				$cell = td({class=>'info Plain'},"<a href=\"$url\" id=\"$D->{$head.'_id'}\">$D->{$head}</a>");
->>>>>>> 4de4b752
 			}
 			elsif ( $url ) 
 			{
