#
#  Copyright (C) Opmantek Limited (www.opmantek.com)
#
#  ALL CODE MODIFICATIONS MUST BE SENT TO CODE@OPMANTEK.COM
#
#  This file is part of Network Management Information System (“NMIS”).
#
#  NMIS is free software: you can redistribute it and/or modify
#  it under the terms of the GNU General Public License as published by
#  the Free Software Foundation, either version 3 of the License, or
#  (at your option) any later version.
#
#  NMIS is distributed in the hope that it will be useful,
#  but WITHOUT ANY WARRANTY; without even the implied warranty of
#  MERCHANTABILITY or FITNESS FOR A PARTICULAR PURPOSE.  See the
#  GNU General Public License for more details.
#
#  You should have received a copy of the GNU General Public License
#  along with NMIS (most likely in a file named LICENSE).
#  If not, see <http://www.gnu.org/licenses/>
#
#  For further information on NMIS or for a license other than GPL please see
#  www.opmantek.com or email contact@opmantek.com
#
#  User group details:
#  http://support.opmantek.com/users/
#
# *****************************************************************************

# Node class, use for access/manipulation of single node
# note: every node must have a UUID, this object will not divine one for you

package NMISNG::Node;
our $VERSION = "9.5.1";

use strict;

use Module::Load 'none';
use Carp::Assert;
use Carp;
use Clone;
use List::Util 1.33;
use Data::Dumper;
use Time::HiRes;
use Net::DNS;
use Statistics::Lite;
use URI::Escape;
use POSIX qw(:sys_wait_h :signal_h);
use Fcntl qw(:DEFAULT :flock :mode); # for flock
use Net::SNMP;									# for oid_lex_sort
use File::Temp;

use NMISNG::Util;
use NMISNG::DB;
use NMISNG::Inventory;
use NMISNG::Sapi;								# for collect_services()
use NMISNG::MIB;
use NMISNG::Sys;
use NMISNG::Notify;
use NMISNG::rrdfunc;

use Compat::IP;

use constant BULK_TIMED_DATA => 1;

# create a new node object
# params:
#   uuid - required
#   nmisng - NMISNG object, required ( for model loading, config and log)
#   id or _id - optional db id - if given, then the node is expected
#    to be pre-existing and its node data is loaded from db.
#    if that fails, the node is treated as new.
#
# note: you must call one of the accessors to update the object before it can be saved!
sub new
{
	my ( $class, %args ) = @_;

	return if ( !$args{nmisng} );    #"collection nmisng"
	return if ( !$args{uuid} );      #"uuid required"

	my $self = {
		_dirty             => {},
		_nmisng            => $args{nmisng},
		_id                => $args{_id} // $args{id} // undef,
		uuid               => $args{uuid},
		collection         => $args{nmisng}->nodes_collection(),
		encryption_enabled => NMISNG::Util::getbool($args{nmisng}->config->{'global_enable_password_encryption'})
	};
	bless( $self, $class );

	# weaken the reference to nmisx to avoid circular reference problems
	# not sure if the check for isweak is required
	Scalar::Util::weaken $self->{_nmisng} if ( $self->{_nmisng} && !Scalar::Util::isweak( $self->{_nmisng} ) );

	if ($self->{_id}) # === !is_new
	{
		# not loadable? then treat it as a new node
		undef $self->{_id} if (!$self->_load);
	}

	#$self->nmisng->log->debug("Config '" .  Dumper($self) . "'.");
    if ($self->{encryption_enabled})
    {
        my $changed = 0;
        if (defined($self->{_configuration}->{community}) && $self->{_configuration}->{community} ne '' && substr($self->{_configuration}->{community}, 0, 2) ne "!!")
        {
            $self->{_configuration}->{community} = NMISNG::Util::encrypt($self->{_configuration}->{community});
			$self->_dirty(1, 'community');
			$changed = 1;
        }
        if (defined($self->{_configuration}->{authpassword}) && $self->{_configuration}->{authpassword} ne '' && substr($self->{_configuration}->{authpassword}, 0, 2) ne "!!")
        {
            $self->{_configuration}->{authpassword} = NMISNG::Util::encrypt($self->{_configuration}->{authpassword});
			$self->_dirty(1, 'authpassword');
			$changed = 1;
        }
        if (defined($self->{_configuration}->{privpassword}) && $self->{_configuration}->{privpassword} ne '' && substr($self->{_configuration}->{privpassword}, 0, 2) ne "!!")
        {
            $self->{_configuration}->{privpassword} = NMISNG::Util::encrypt($self->{_configuration}->{privpassword});
			$self->_dirty(1, 'privpassword');
			$changed = 1;
        }
        if (defined($self->{_configuration}->{authkey}) && $self->{_configuration}->{authkey} ne '' && substr($self->{_configuration}->{authkey}, 0, 2) ne "!!")
        {
            $self->{_configuration}->{authkey} = NMISNG::Util::encrypt($self->{_configuration}->{authkey});
			$self->_dirty(1, 'authkey');
			$changed = 1;
        }
        if (defined($self->{_configuration}->{privkey}) && $self->{_configuration}->{privkey} ne '' && substr($self->{_configuration}->{privkey}, 0, 2) ne "!!")
        {
            $self->{_configuration}->{privkey} = NMISNG::Util::encrypt($self->{_configuration}->{privkey});
			$self->_dirty(1, 'privkey');
			$changed = 1;
        }
        if (defined($self->{_configuration}->{wmipassword}) && $self->{_configuration}->{wmipassword} ne '' && substr($self->{_configuration}->{wmipassword}, 0, 2) ne "!!")
        {
            $self->{_configuration}->{wmipassword} = NMISNG::Util::encrypt($self->{_configuration}->{wmipassword});
			$self->_dirty(1, 'wmipassword');
			$changed = 1;
        }
		$self->save if ($changed);
    }
    else
    {
        my $changed = 0;
        if (defined($self->{_configuration}->{community}) && $self->{_configuration}->{community} ne '' && substr($self->{_configuration}->{community}, 0, 2) eq "!!")
        {
            $self->{_configuration}->{community} = NMISNG::Util::decrypt($self->{_configuration}->{community});
			$self->_dirty(1, 'community');
			$changed = 1;
        }
        if (defined($self->{_configuration}->{authpassword}) && $self->{_configuration}->{authpassword} ne '' && substr($self->{_configuration}->{authpassword}, 0, 2) eq "!!")
        {
            $self->{_configuration}->{authpassword} = NMISNG::Util::decrypt($self->{_configuration}->{authpassword});
			$self->_dirty(1, 'authpassword');
			$changed = 1;
        }
        if (defined($self->{_configuration}->{privpassword}) && $self->{_configuration}->{privpassword} ne '' && substr($self->{_configuration}->{privpassword}, 0, 2) eq "!!")
        {
            $self->{_configuration}->{privpassword} = NMISNG::Util::decrypt($self->{_configuration}->{privpassword});
			$self->_dirty(1, 'privpassword');
			$changed = 1;
        }
        if (defined($self->{_configuration}->{authkey}) && $self->{_configuration}->{authkey} ne '' && substr($self->{_configuration}->{authkey}, 0, 2) eq "!!")
        {
            $self->{_configuration}->{authkey} = NMISNG::Util::decrypt($self->{_configuration}->{authkey});
			$self->_dirty(1, 'authkey');
			$changed = 1;
        }
        if (defined($self->{_configuration}->{privkey}) && $self->{_configuration}->{privkey} ne '' && substr($self->{_configuration}->{privkey}, 0, 2) eq "!!")
        {
            $self->{_configuration}->{privkey} = NMISNG::Util::decrypt($self->{_configuration}->{privkey});
			$self->_dirty(1, 'privkey');
			$changed = 1;
        }
        if (defined($self->{_configuration}->{wmipassword}) && $self->{_configuration}->{wmipassword} ne '' && substr($self->{_configuration}->{wmipassword}, 0, 2) eq "!!")
        {
            $self->{_configuration}->{wmipassword} = NMISNG::Util::decrypt($self->{_configuration}->{wmipassword});
			$self->_dirty(1, 'wmipassword');
			$changed = 1;
        }
		$self->save if ($changed);
    }

	return $self;
}

###########
# Private:
###########

# fill in properties we want and expect
# args: hash ref (configuration)
# returns: same hash ref, modified elements
sub _defaults
{
	my ( $self, $configuration ) = @_;

	$configuration->{port} //= 161;
	$configuration->{max_msg_size} //= $self->nmisng->config->{snmp_max_msg_size};
	$configuration->{max_repetitions} //= 0;
	# and let's set the default polling policy if none was given
	$configuration->{polling_policy} ||= "default";

	return $configuration;
}

# mark the object as changed to tell save() that something needs to be done
# each section is tracked for being dirty, if it's 1 it's dirty
#
# args: nothing or (0) or (N,section)
#  nothing: no changes,
#  0: clear all dirty flags,
#  value+section: set/clear flag for that section
#
# returns: overall dirty 1/0
sub _dirty
{
	my ( $self, $newvalue, $whatsdirty ) = @_;

	# clear all dirty
	if (defined($newvalue)  && !$newvalue)
	{
		$self->{_dirty} = {};
		return 0;
	}
	elsif ( defined($newvalue) )
	{
		$self->{_dirty}->{$whatsdirty} = $newvalue;
		return 1 if ($newvalue);
	}

	my @keys = keys %{$self->{_dirty}};
	foreach my $key (@keys)
	{
		return 1 if ( $self->{_dirty}{$key} );
	}
	return 0;
}

# load data for this node from the database
# params: none
# returns: 1 if node data was loadable, 0 otherwise
sub _load
{
	my ($self) = @_;

	my $query = NMISNG::DB::get_query( and_part => { uuid => $self->uuid }, no_regex => 1 );
	my $cursor = NMISNG::DB::find(
		collection => $self->collection,
		query      => $query,
		limit => 1,									# there can't be more than one
	);

	my $entry;
	if ($cursor)
	{
		$entry = $cursor->next;
	}
	if ($entry)
	{
		# translate from db to our local names where needed,
		# and load the parts that we know about...
		$self->{_id} = $entry->{_id};
		$self->{_name} = $entry->{name};
		$self->{_cluster_id} = $entry->{cluster_id};
		$self->{_lastupdate} = $entry->{lastupdate};

		$self->{_overrides} = {};
		# translate the overrides keys back; note that some other get_nodes_model callers
		# also need to know about this
		for my $uglykey (keys %{$entry->{overrides}})
		{
			# must handle compat/legacy load before correct structure in db
			my $nicekey = $uglykey =~ /^==([A-Za-z0-9+\/=]+)$/? Mojo::Util::b64_decode($1) : $uglykey;
			$self->{_overrides}->{$nicekey} = $entry->{overrides}->{$uglykey};
		}

		$self->{_configuration} = $entry->{configuration} // {}; # unlikely to be blank
		$self->{_activated} =
				(ref($entry->{activated}) eq "HASH"? # but fall back to old style active flag if needed
				 $entry->{activated} : { NMIS => (exists($self->{_configuration}->{active})?
																					$self->{_configuration}->{active} : 0)
				 });
		$self->{_comments} = $entry->{comments} if (ref($entry->{comments}) eq "ARRAY");
		$self->{_addresses} = $entry->{addresses} if (ref($entry->{addresses}) eq "ARRAY");
		$self->{_aliases} = $entry->{aliases} if (ref($entry->{aliases}) eq "ARRAY");
		$self->{_enterprise_service_tags} = $entry->{enterprise_service_tags} if (ref($entry->{enterprise_service_tags}) eq "ARRAY");

		# ...but, for extensibility's sake, also load unknown extra stuff and drag it along
		my %unknown = map { ($_ => $entry->{$_}) } (grep(!/^(_id|uuid|name|cluster_id|overrides|comments|configuration|activated|lastupdate|aliases|addresses|enterprise_service_tags)$/, keys %$entry));
		$self->{_unknown} = \%unknown;

		$self->_dirty(0);						# nothing is dirty at this point
	}
	else
	{
		$self->nmisng->log->warn("NMISNG::Node with uuid ".$self->uuid." seems nonexistent in the DB?");
	}
	return $entry? 1:0;
}


###########
# Public:
###########

#
# bulk set records to be historic which match this node and are
# not in the array of active_indices (or active_ids) provided
#
# also updates records which are in the active_indices/active_ids
# list to not be historic
# please note: this cannot and does NOT extend the expire_at ttl for active records!
#
# args: active_indices (optional), arrayref of active indices,
#   which can work if and  only if the concept uses 'index'!
# active_ids (optional), arrayref of inventory ids (mongo oids or strings),
#   note that you can pass in either active_indices OR active_ids
#   but not both
# concept (optional, if not given all inventory entries for node will be
#   marked historic (useful for update force=1)
#
# returns: hashref with number of records marked historic and nothistoric
sub bulk_update_inventory_historic
{
	my ($self,%args) = @_;
	my ($active_indices, $active_ids, $concept) = @args{'active_indices','active_ids','concept'};

	return { error => "invalid input, active_indices must be an array!" }
			if ($active_indices && ref($active_indices) ne "ARRAY");
	return { error => "invalid input, active_ids must be an array!" }
			if ($active_ids && ref($active_ids) ne "ARRAY");
	return { error => "invalid input, cannot handle both active_ids and active_indices!" }
		if ($active_ids and $active_indices);

	my $retval = {};

	# not a huge fan of hard coding these, not sure there is much of a better way
	my $q = {
		'path.0'  => $self->cluster_id,
		'path.1'  => $self->uuid,
	};
	$q->{'path.2'} = $concept if( $concept );

	# get_query currently doesn't support $nin, only $in
	if ($active_ids)
	{
		$q->{'_id'} = { '$nin' => [ map { NMISNG::DB::make_oid($_) } (@$active_ids) ] };
	}
	else
	{
		$q->{'data.index'} = {'$nin' => $active_indices};
	}
	# mark historic where not in list
	my $result = NMISNG::DB::update(
		collection => $self->nmisng->inventory_collection,
		freeform => 1,
		multiple => 1,
		query => $q,
		record => { '$set' => { 'historic' => 1 } }
	);
	$retval->{marked_historic} = $result->{updated_records};
	$retval->{matched_historic} = $result->{matched_records};

	# if we have a list of active anythings, unset historic on them
	if( $active_indices  or $active_ids)
	{
		# invert the selection
		if ($active_ids)
		{
			# cheaper than rerunning the potential oid making
			$q->{_id}->{'$in'} = $q->{_id}->{'$nin'};
			delete $q->{_id}->{'$nin'};
		}
		else
		{
			$q->{'data.index'} = {'$in' => $active_indices};
		}
		$result = NMISNG::DB::update(
			collection => $self->nmisng->inventory_collection,
			freeform => 1,
			multiple => 1,
			query => $q,
			record => { '$set' => { 'historic' => 0 } }
		);
		$retval->{marked_nothistoric} = $result->{updated_records};
		$retval->{matched_nothistoric} = $result->{matched_records};
	}
	return $retval;
}

# get/set cluster_id for this node
# args: cluster_id (optional, must be single id)
#  if a new value is set, then the node will be
#  marked dirty and will require save()ing.
#
# returns: current/new cluster_id
#
# fixme9: for multipolling, cluster_id becoming an array, this will require reworking
sub cluster_id
{
	my ($self, $newvalue) = @_;
	if (defined $newvalue)
	{
		# warn about fiddlery, not initial setting
		$self->nmisng->log->warn("NMISNG::Node::cluster_id was set to new value $newvalue!")
				if ($self->{_cluster_id} && $newvalue ne $self->{_cluster_id});

		$self->_dirty(1, "cluster_id");
		$self->{_cluster_id} = $newvalue;
	}

	return $self->{_cluster_id};
}

# get-set accessor for node name
# args: node name, optional
#
# attention: only initial setting of the node name is supported,
# renaming is more complex and requires use of the rename() function
#
# returns: current node name
sub name
{
	my ($self, $newvalue) = @_;

	if (defined($newvalue) && !defined($self->{_name}))
	{
		$self->{_name} = $newvalue;
		$self->_dirty(1, "name");
	}
	return $self->{_name};
}

# Return The lastupdate timestamp.
sub lastupdate
{
	my ($self) = @_;
	return $self->{_lastupdate};
}

# getter-setter for unknown/extra data
# that we drag along from the database
#
# args: hashref of new unknown data
# returns: hashref of existing unknown
sub unknown
{
	my ($self, $newvalue) = @_;

	if (ref($newvalue) eq "HASH")
	{
		$self->{_unknown} = $newvalue;
		$self->_dirty(1, "unknown");
	}
	return Clone::clone($self->{_unknown} // {});
}

# getter-setter for aliases data,
# which must be array of hashes with inner key alias
#
# args: new aliases array ref, optional
# returns: arrayref of current aliases structure
sub aliases
{
	my ($self, $newaliases) = @_;
	if (ref($newaliases) eq "ARRAY")
	{
		$self->{_aliases}  = $newaliases;
		$self->_dirty(1, "aliases");
	}
	return Clone::clone($self->{_aliases} // []);
}

# getter-setter for addresses data,
# which must be array of hashes with inner key address
#
# args: new addresses array ref, optional
# returns: arrayref of current addresses structure
sub addresses
{
	my ($self, $newaddys) = @_;
	if (ref($newaddys) eq "ARRAY")
	{
		$self->{_addresses}  = $newaddys;
		$self->_dirty(1, "addresses");
	}
	return Clone::clone($self->{_addresses} // []);
}

# fill in properties we want and expect
# args: hash ref (configuration)
# returns: same hash ref, modified elements
sub is_remote
{
	my ( $self ) = @_;

	if ($self->nmisng->config->{"cluster_id"} ne $self->cluster_id())
	{
		return 1;
	} else {
		return 0;
	}
}

# get-set accessor for node activation status
# args: hashref (=new activation info, productname => 0/1),
#  if given, node object is marked dirty and needs saving
# returns: hashref with current activation state (cloned)
sub activated
{
	my ($self, $newstate) = @_;
	if (ref($newstate) eq "HASH")
	{
		$self->_dirty(1, "activated");
		$self->{_activated} = $newstate;
		# propagate to the old-style active flag for compat
		$self->{_configuration}->{active} = $newstate->{NMIS}? 1:0;
	}
	return Clone::clone($self->{_activated});
}

# getter-setter for comments data,
# which must be array of arrays
#
# args: new comments array ref, optional
# returns: arrayref of current comments structure
sub comments
{
	my ($self, $newcomments) = @_;
	if (ref($newcomments) eq "ARRAY")
	{
		$self->{_comments}  = $newcomments;
		$self->_dirty(1, "comments");
	}
	return Clone::clone($self->{_comments} // []);
}

# get/set the configuration for this node
#
# setting data means the configuration is dirty and will
#  be saved next time save is called, even if it is identical to what
#  is in the database
#
# getting will load the configuration if it's not already loaded and return a copy so
#   any changes made will not affect this object until they are put back (set) using this function
#
# params:
#  newvalue - if set will replace what is currently loaded for the config
#   and set the object to be dirty
#
# returns: configuration hash(ref, cloned)
sub configuration
{
	my ( $self, $newvalue ) = @_;

	if (ref($newvalue) eq "HASH")
	{
		# convert true/false to 0/1
		foreach my $no_more_tf (qw(active calls collect ping rancid threshold webserver))
		{
			$newvalue->{$no_more_tf} = NMISNG::Util::getbool($newvalue->{$no_more_tf})
					if (defined($newvalue->{$no_more_tf}));
		}

		# make sure activated.nmis is set and mirrors the old-style active flag
		$self->{_activated}->{NMIS} = $newvalue->{active} if (defined($newvalue->{active}));
		$self->_dirty(1, "activated");

		# fill in other defaults
		$newvalue = $self->_defaults($newvalue);

		# convert commasep services and depend to real arrays
		for my $wantarray (qw(services depend))
		{
			if (defined $newvalue->{$wantarray}
					&& ref($newvalue->{$wantarray}) ne "ARRAY")
			{
				# but ditch empty values
				$newvalue->{$wantarray} = [ map { $_ eq ''? () : $_ } (split(/\s*,\s*/, $newvalue->{$wantarray})) ];
			}
		}
		
		$self->{_configuration} = $newvalue;
		$self->_dirty( 1, 'configuration' );
	}

	return $self->{_configuration}? Clone::clone( $self->{_configuration} ) : {};  # cover the new node case
}

# getter-setter for enterprise services tags,
# which must be array of strings
#
# args: new tag array ref, optional
# returns: arrayref of current tag structure
sub enterprise_service_tags
{
	my ($self, $newaliases) = @_;
	if (ref($newaliases) eq "ARRAY")
	{
		$self->{_enterprise_service_tags}  = $newaliases;
		$self->_dirty(1, "enterprise_service_tags");
	}
	return Clone::clone($self->{_enterprise_service_tags} // []);
}


# remove this node from the db and clean up all leftovers:
# queued jobs, node configuration, inventories, timed data, events, opstatus entries
# args: keep_rrd (default false)
# returns (success, message) or (0, error)
sub delete
{
	my ($self,%args) = @_;
	my $keeprrd = NMISNG::Util::getbool($args{keep_rrd});
	my $meta = $args{meta};

	# not errors but message doesn't hurt
	return (1, "Node already deleted") if ($self->{_deleted});
	return (1, "Node has never been saved, nothing to delete") if ($self->is_new);

	$self->nmisng->log->debug("starting to delete node ".$self->name);

	# first, deactivate the node if not inactive already
	my $curcfg = $self->configuration;
	if ($curcfg->{activated}->{NMIS})
	{
		$curcfg->{activated}->{NMIS} = $curcfg->{active} = 0;
		$self->configuration($curcfg);
		$self->save;
	}

	# then remove any queued jobs for this node, if not in-progess
	my $result = $self->nmisng->get_queue_model("args.uuid" => [ $self->uuid ]);
	if (my $error = $result->error)
	{
		return (0, "Failed to retrieve queued jobs: $error");
	}
	for my $jobdata (@{$result->data})
	{
		return (0, "Cannot delete node while $jobdata->{type} job (id $jobdata->{_id}) is active!")
				if ($jobdata->{in_progress} and $jobdata->{type} ne "delete_nodes");

		if (my $error = $self->nmisng->remove_queue(id => $jobdata->{_id}))
		{
			return (0, "Failed to remove queued job $jobdata->{_id}: $error");
		}
	}

	# get all the inventory objects for this node
	# tell them to delete themselves (and the rrd files)

	# get everything, historic or not - make it instantiatable
	# concept type is unknown/dynamic, so have it ask nmisng
	$result = $self->get_inventory_model(
		class_name => { 'concept' => \&NMISNG::Inventory::get_inventory_class } );
	if (my $error = $result->error)
	{
		return (0, "Failed to retrieve inventories: $error");
	}

	my $gimme = $result->objects;
	return (0, "Failed to instantiate inventory: $gimme->{error}")
			if (!$gimme->{success});
	for my $invinstance (@{$gimme->{objects}})
	{
		$self->nmisng->log->debug("deleting inventory instance "
															.$invinstance->id
															.", concept ".$invinstance->concept
															.", description \"".$invinstance->description.'"');
		my ($ok, $error) = $invinstance->delete(keep_rrd => $keeprrd);
		return (0, "Failed to delete inventory ".$invinstance->id.": $error")
				if (!$ok);
	}

	# however, NOT all rrds are properly inventory-backed!
	# eg. health/health.rrd, health/mib2ip.rrd, misc/NetFlowStats.rrd...
	# so use the filesystem - except this is messy as it cannot take a potential custom common_database
	# scheme into account (ie. rrds not under /nodes/$lowercasednode/)
	# but az doesn't know of any way to enumerate the non-inventory-backed oddball rrds
	if (!$keeprrd)
	{
		my @whichdirs = ($self->nmisng->config->{database_root}."/nodes/".($self->name)); # new case-sensitive
		push @whichdirs, ($self->nmisng->config->{database_root}."/nodes/".lc($self->name)) # legacy lowercased
				if ($self->name ne lc($self->name));

		my @errors;
		eval { File::Find::find(
						 {
							 wanted => sub
							 {
								 my $fn = $File::Find::name;
								 next if (!-f $fn);
								 unlink($fn) or push @errors, "$fn: $!";
							 },
							 follow => 1,
						 },
						 @whichdirs);
		};
		push @errors, $@ if ($@);
		return (0, "Failed to delete some RRDs: ".join(" ", @errors)) if (@errors);
	}

	# delete all status entries as well
	$result = $self->get_status_model();
	if (my $error = $result->error)
	{
		return (0, "Failed to retrieve status': $error");
	}

	$gimme = $result->objects;
	return (0, "Failed to instantiate status: $gimme->{error}")
			if (!$gimme->{success});
	for my $instance (@{$gimme->{objects}})
	{
		$self->nmisng->log->debug("deleting status instance ".$instance->id);
		my ($ok, $error) = $instance->delete();
		return (0, "Failed to delete status ".$instance->id.": $error")
				if (!$ok);
	}

	# First we should clear all the events
	$self->eventsClean($meta->{app});
	# delete all (ie. historic and active) events for this node, irretrievably and immediately
	# note that eventsClean() is trying other high-level, non-deletion-related stuff
	# events_model by default filters for filter historic = 0 :-/
	$result = $self->get_events_model(filter => { historic => [0,1]},
																		fields_hash => { _id => 1});
	if (my $error = $result->error)
	{
		return (0, "Failed to retrieve events: $error");
	}
	my @gonerids = map { $_->{_id} } (@{$result->data});
	$result = NMISNG::DB::remove(collection => $self->nmisng->events_collection,
															 query => NMISNG::DB::get_query( and_part => { _id => \@gonerids } ));
	return (0, "Failed to delete events: $result->{error}") if (!$result->{success});

	# opstatus entries for this node
	$result = $self->nmisng->get_opstatus_model("context.node_uuid" => $self->uuid); #
	if (my $error = $result->error)
	{
		return (0, "Failed to retrieve opstatus entries: $error");
	}
	@gonerids = map { $_->{_id} } (@{$result->data});
	$result = NMISNG::DB::remove(collection => $self->nmisng->opstatus_collection,
															 query => NMISNG::DB::get_query( and_part => { _id => \@gonerids } ));
	return (0, "Failed to delete opstatus entries: $result->{error}") if (!$result->{success});

 	# finally delete the node record itself
	$result = NMISNG::DB::remove(
		collection => $self->collection,
		query      => NMISNG::DB::get_query( and_part => { _id => $self->{_id} }, no_regex => 1),
		just_one   => 1 );
	return (0, "Node config removal failed: $result->{error}") if (!$result->{success});

	# Audit
	my $audit_enabled = NMISNG::Util::getbool($self->nmisng->config->{audit_enabled}) // 1;
	NMISNG::Util::audit_log(who => $meta->{who},
						what => "Node deleted ". $self->uuid,
						where => $meta->{where},
						how => $meta->{how},
						details => $meta->{details},
						when => time) if ($audit_enabled);
	
	$self->nmisng->log->debug("deletion of node ".$self->name." complete");
	$self->{_deleted} = 1;
	return (1,undef);
}

# convenience function to help create an event object
# see NMISNG::Event::new for required/possible arguments
sub event
{
	my ( $self, %args ) = @_;
	# fixme9: for multipolling, cluster_id becoming an array, this will require more precision
	$args{node_uuid} = $self->uuid;
	$args{node_name} = $self->name;
	my $event = $self->nmisng->events->event( %args );
	return $event;
}

# convenience function for adding an event to this node
# see NMISNG::Events::eventAdd for arguments
sub eventAdd
{
	my ($self, %args) = @_;
	$args{node} = $self;
	return $self->nmisng->events->eventAdd(%args);
}

sub eventDelete
{
	my ($self, %args) = @_;
	my $event = $args{event};
	# fixme9: for multipolling, cluster_id becoming an array, this will require more precision
	$event->{node_uuid} = $self->uuid;
	# just make sure this isn't passed in
	delete $event->{node};
	$args{event} = $event;

	return $self->nmisng->events->eventDelete(event => $event);
}

sub eventExist
{
	my ($self, $event, $element) = @_;
	return $self->nmisng->events->eventExist($self,$event,$element);
}

sub eventLoad
{
	my ($self, %args) = @_;
	# fixme9: for multipolling, cluster_id becoming an array, this will require more precision
	$args{node_uuid} = $self->uuid;
	return $self->nmisng->events->eventLoad( %args );
}

sub eventLog
{
	my ($self, %args) = @_;
	# fixme9: for multipolling, cluster_id becoming an array, this will require more precision
	$args{node_name} = $self->name;
	$args{node_uuid} = $self->uuid; # fixme9: logevent doesn't use uuid yet
	return $self->nmisng->events->logEvent(%args);
}

sub eventUpdate
{
	my ($self, %args) = @_;
	my $event = $args{event};
	# fixme9: for multipolling, cluster_id becoming an array, this will require more precision
	$event->{node_uuid} = $self->uuid;
	$args{event} = $event;
	return $self->nmisng->events->eventUpdate(%args);
}

sub eventsClean
{
	my ($self, $caller) = @_;
	return $self->nmisng->events->cleanNodeEvents( $self, $caller );
}

# fixme: args should be documented here!
# returns: modeldata object (always, may be empty - check ->error)
sub get_events_model
{
	my ( $self, %args ) = @_;
	# modify filter to make sure it's getting just events for this node
	# fixme9: for multipolling, cluster_id becoming an array, this will require more precision
	$args{filter} //= {};
	$args{filter}->{node_uuid} = $self->uuid;
	# We need to send this for getting nodes of the poller
	$args{filter}->{cluster_id} = $args{filter}->{cluster_id} // $self->cluster_id();
	return $self->nmisng->events->get_events_model( %args );
}

# get a list of id's for inventory related to this node,
# useful for iterating through all inventory
# filters/arguments:
#  cluster_id, node_uuid, concept
# returns: array ref (may be empty)
sub get_inventory_ids
{
	my ( $self, %args ) = @_;

	# what happens when an error happens here?
	$args{fields_hash} = {'_id' => 1};

	my $result = $self->get_inventory_model(%args);

	if (!$result->error && $result->count)
	{
		# mongodb::oid differs from bson::oids, value() accessor only for compat
		return [ map {
			$_->{_id}->can("hex")? $_->{_id}->hex : $_->{_id}->value }
						 (@{$result->data()}) ];
	}
	else
	{
		return [];
	}
}

# wrapper around the global inventory model accessor
# which adds in the  current node's uuid and cluster id
# returns: modeldata object (may be empty, do check ->error)
sub get_inventory_model
{
	my ( $self, %args ) = @_;
	$args{cluster_id} = $self->cluster_id;
	$args{node_uuid}  = $self->uuid();
	
	my $result = $self->nmisng->get_inventory_model(%args);
	return $result;
}

# find all unique values for key from collection and filter provided
# makes sure unique values are for this node
sub get_distinct_values
{
	my ($self, %args) = @_;
	my $collection = $args{collection};
	my $key = $args{key};
	my $filter = $args{filter} // {};

	$filter->{cluster_id} = $self->cluster_id;
	$filter->{node_uuid} = $self->uuid;

	return $self->nmisng->get_distinct_values( collection => $collection, key => $key, filter => $filter );
}

# wrapper around the global status model accessor
# which adds in the  current node's uuid and cluster id
# returns: modeldata object (may be empty, do check ->error)
sub get_status_model
{
	my ( $self, %args ) = @_;
	my $filter = $args{filter} // {};

	$filter->{cluster_id} = $self->cluster_id;
	$filter->{node_uuid} = $self->uuid;
	$args{filter} = $filter;

	my $result = $self->nmisng->get_status_model(%args);
	return $result;
}

# find or create inventory object based on arguments
# object returned will have base class NMISNG::Inventory but will be a
# subclass of it specific to its concept; if no specific implementation is found
# the DefaultInventory class will be used/returned.
# if searching by path then it needs to be passed in, caller will know what type of
# inventory class they want so they can call the appropriate make_path function
# args:
#    any args that can be used for finding an inventory model,
#  if none is found then:
#    concept, data, path path_keys, create - 0/1
#    (possibly not path_keys but whatever path info is needed for that specific inventory type)
# returns: (inventory object, undef) or (undef, error message)
# OR (undef,undef) if the inventory doesn't exist but create wasn't specified
sub inventory
{
	my ( $self, %args ) = @_;

	my $create = $args{create};
	delete $args{create};
	my ( $inventory, $class ) = ( undef, undef );

	# force these arguments to be for this node
	my $data = $args{data};
	$args{cluster_id} = $self->cluster_id();
	$args{node_uuid}  = $self->uuid();	

	# fix the search to this node
	my $path = $args{path} // [];

	# it sucks hard coding this to 1, please find a better way
	$path->[1] = $self->uuid;

	# tell get_inventory_model enough to instantiate object later
	my $model_data = $self->nmisng->get_inventory_model(
		class_name => { "concept" => \&NMISNG::Inventory::get_inventory_class },
		sort => { _id => 1 },				# normally just one object -> no cost
		%args);

	if ((my $error = $model_data->error) && !$create)
	{
		return (undef, "failed to get inventory: $error");
	}

	if ( $model_data->count() > 0 )
	{
		my $bestchoice = 0;

		if($model_data->count() > 1)
		{
			# sort above ensures that we return the same 'first' object every time,
			# even in that clash/duplicate case
			$self->nmisng->log->debug("Inventory search returned more than one value, using the first!");
			$self->nmisng->log->debug2(sub {"Inventory search returned more than one value, using the first!".Dumper(\%args)});
			# HOWEVER, if we can we'll return the first non-historic object
			# as the most useful of all bad choices
			my $rawdata = $model_data->data; # inefficient is fine here
			$bestchoice = List::Util::first { !$rawdata->[$_]->{historic} } (0..$#{$rawdata});
		}

		# instantiate as object, please
		(my $error, $inventory) = $model_data->object($bestchoice // 0);
		return (undef, "instantiation failed: $error") if ($error);
	}
	elsif ($create)
	{
		# concept must be supplied, for now, "leftovers" may end up being a concept,
		$class = NMISNG::Inventory::get_inventory_class( $args{concept} );
		$self->nmisng->log->debug("Creating Inventory for concept: $args{concept}, class:$class");
		$self->nmisng->log->error("Creating Inventory without concept") if ( !$args{concept} );

		$args{nmisng} = $self->nmisng;
		Module::Load::load $class;
		$inventory = $class->new(%args); # this doesn't report errors!

		return (undef, "failed to instantiate $class object!") if (!$inventory);
	}

	return ($inventory, undef);
}

# No args
# Return an array of concepts for this node
sub inventory_concepts
{
	my ( $self, %args ) = @_;
	my $filter = $args{filter};
	$args{cluster_id} = $self->cluster_id();
	$args{node_uuid}  = $self->uuid();

	my $q = $self->nmisng->get_inventory_model_query( %args );
	my $retval = ();

	# query parts that don't look at $datasets could run first if we need optimisation
	my @prepipeline = (
		{ '$match' => $q },
		{ '$group' =>
			{ '_id' => { "concept" => '$concept'}  # group by subconcepts
		}}
  	);
  	my ($entries,$count,$error) = NMISNG::DB::aggregate(
		collection => $self->nmisng->inventory_collection,
		pre_count_pipeline => \@prepipeline, #use either pipe, doesn't matter
		allowtempfiles => 1,
	);
	return (undef, $error) if ($error);

	foreach my $entry (@$entries)
	{
		push @$retval, $entry->{_id}{concept};
	}
	return ($retval, undef);
}

# get all subconcepts and any dataset found within that subconcept
# returns hash keyed by subconcept which holds hashes { subconcept => $subconcept, datasets => [...], indexed => 0/1 }
# args: - filter, basically any filter that can be put on an inventory can be used
#  enough rope to hang yourself here.
# special case arg: subconcepts gets mapped into datasets.subconcepts
sub inventory_datasets_by_subconcept
{
	my ( $self, %args ) = @_;
	my $filter = $args{filter};
	$args{cluster_id} = $self->cluster_id();
	$args{node_uuid}  = $self->uuid();

	if( $filter->{subconcepts} )
	{
		$filter->{'dataset_info.subconcept'} = $filter->{subconcepts};
		delete $filter->{subconcepts};
	}

	my $q = $self->nmisng->get_inventory_model_query( %args );
	my $retval = {};

	# print "q".Dumper($q);
	# query parts that don't look at $datasets could run first if we need optimisation
	my @prepipeline = (
		{ '$unwind' => '$dataset_info' },
		{ '$match' => $q },
		{ '$unwind' => '$dataset_info.datasets' },
		{ '$group' =>
			{ '_id' => { "subconcept" => '$dataset_info.subconcept'},  # group by subconcepts
			'datasets' => { '$addToSet' => '$dataset_info.datasets'}, # accumulate all unique datasets
			'indexed' => { '$max' => '$data.index' }, # if this != null then it's indexed
			# rarely this is needed, if so it shoudl be consistent across all models
			# cbqos so far the only place
			'concept' => { '$first' => '$concept' }
		}}
  );
  my ($entries,$count,$error) = NMISNG::DB::aggregate(
		collection => $self->nmisng->inventory_collection,
		pre_count_pipeline => \@prepipeline, #use either pipe, doesn't matter
		allowtempfiles => 1
	);
	foreach my $entry (@$entries)
	{
		$entry->{indexed} = ( $entry->{indexed} ) ? 1 : 0;
		$entry->{subconcept} = $entry->{_id}{subconcept};
		delete $entry->{_id};
		$retval->{ $entry->{subconcept} } = $entry;

	}
	return ($error) ? $error : $retval;
}


# create the correct path for an inventory item, calling the make_path
# method on the class that relates to the specified concept
# args must contain concept and data, along with any other info required
# to make that path (probably path_keys)
sub inventory_path
{
	my ( $self, %args ) = @_;

	my $concept = $args{concept};
	my $data    = $args{data};
	$args{cluster_id} = $self->cluster_id();
	$args{node_uuid}  = $self->uuid();

	# ask the correct class to make the inventory
	my $class = NMISNG::Inventory::get_inventory_class($concept);

	Module::Load::load $class;
	my $path = $class->make_path(%args);
	return $path;
}

# retrieve r/o inventory concept by section
# NOTE: Consider this function only safe for use by a daemon process with explicit setting use_cache=>0
#	    UNLESS daemon otherwise accommodates this limitation by deleting the cache as and when needed
#		as the cache only expires on completed execution of the calling process and this can cause undesired stale cached sections to otherwise be returned:
#			there is no delete cache entry mechanism yet when cached entries becomes stale.
# Is this cacheing really necessary? YES: tested with opReports QoS and JCoS reports and mongod behaves FAR better on devbox with 6gb memory.
#	Cacheing tested for opReports QoS and JCoS reports, using setting use_cache=>1, via webservice opmantek.pl with only 2 workers
#		and each new report generation (4 consecutive tests of each report type) logged per node initially 'not using cache' which is what is desired. 
# args: section (required), use_cache (default 1)
sub retrieve_section
{
	my ($self, %args) = @_;
	my $section = $args{section};
	my $use_cache = $args{use_cache} // 1;

	if (!$section)
	{
		return undef;
	}

	# we kill this particular cached section if $use_cache=0
	my $cache_key = "return_this_${section}";
	if (! $use_cache)
	{
		$self->{_retrieve_section}->{$cache_key} = {};
	}
	# we still cache this particular cached section irrespective of $use_cache setting
	# this cache entry will be destroyed before use on next call by same executing process if also called then with $use_cache=0
	if( !defined($self->{_retrieve_section}->{$cache_key}->{$section}) )
	{
		$self->nmisng->log->debug9(sub {"$self->{_name}: retrieve_section('$section'): not using cache"});

		$self->{_retrieve_section}->{$cache_key}->{$section} = {};
		my $ids = $self->get_inventory_ids( concept => $section,
											filter => { historic => 0 } );
		foreach my $id (@$ids)
		{
			my ( $inventory, $error ) = $self->inventory( _id => $id );
			if ( !$inventory )
			{
				$self->nmisng->log->error("$self->{_name}: retrieve_section('$section'): Failed to get inventory with id:$id, error:$error");
				next;
			}
			my $D = $inventory->data();
			my $index = $D->{index} // $id;
			if (! defined($index) or $index eq "")
			{
				$index = $id;
			}
			$self->{_retrieve_section}->{$cache_key}->{$section}->{$index} = $D;
		}
		# not applicable to $self->_load() or $%self->save(), so calling $self->dirty() is not necessary
		#$self->_dirty( 1, "retrieve_section" );
	}
	else
	{
		$self->nmisng->log->debug9(sub {"$self->{_name}: retrieve_section('$section'): using cache"});
	}
	return ($self->{_retrieve_section}->{$cache_key}? Clone::clone($self->{_retrieve_section}->{$cache_key}) : {});
}

# small r/o accessor for node activation status
# args: none
# returns: 1 if node is configured to be active
sub is_active
{
	my ($self) = @_;

	# check the new-style 'activated.NMIS' flag first,
	# then the old-style 'active' configuration property
	return $self->{_activated}->{NMIS} if (ref($self->{_activated}) eq "HASH"
																				 and defined $self->{_activated}->{NMIS});

	return $self->{_configuration}?
			NMISNG::Util::getbool($self->{_configuration}->{active}) : 0;
}

# returns 0/1 if the object is new or not.
# new means it is not yet in the database
sub is_new
{
	my ($self) = @_;
	return (defined($self->{_id})) ? 0 : 1;
}

# this is the most official reporter of coarse node status
# returns: 1 for reachable, 0 for unreachable, -1 for degraded
#
# reason for looking for events (instead of wmidown/snmpdown markers):
# underlying events state can change asynchronously (eg. fping), and the per-node status from the node
# file cannot be guaranteed to be up to date if that happens.
#
# fixme9: catchall node info is now almost always up to date,
# so looking for events should no longer be necessary
#
# fixme9: should be ditched in favour of precise_status' 'overall' result
#
sub coarse_status
{
	my ($self, %args) = @_;

    my ($inventory, $error) =  $self->inventory( concept => "catchall" );
	my $old_data = ($inventory && !$error)? $inventory->data() : {};
	my $catchall_data = (defined($args{catchall_data}) && %{$args{catchall_data}}) ? $args{catchall_data} : $old_data;

	# 1 for reachable
	# 0 for unreachable
	# -1 for degraded
	my $status = 1;

	# note: only looks for active and non-historic events
	my $node_down = "Node Down";
	my $snmp_down = "SNMP Down";
	my $wmi_down_event = "WMI Down";
	my $failover_event = "Node Polling Failover";
	# let NMIS use the status summary calculations
	my $status_summary_threshold = $self->nmisng->config->{status_summary_threshold} // 99;
	
	# ping disabled -> the WORSE one of snmp and wmi states is authoritative
	if ( NMISNG::Util::getbool($catchall_data->{ping},"invert")
			 and ( $self->eventExist($snmp_down) or $self->eventExist( $wmi_down_event)) )
	{
		$status = 0;
	}
	# ping enabled, but unpingable -> down
	elsif ( $self->eventExist($node_down) )
	{
		$status = 0;
	}
	# ping enabled, pingable but dead snmp or dead wmi or failover'd -> degraded
	# only applicable is collect eq true, handles SNMP Down incorrectness
	elsif ( NMISNG::Util::getbool($catchall_data->{collect}) and
					( $self->eventExist($snmp_down)
						or $self->eventExist($wmi_down_event)
						or $self->eventExist($failover_event) ))
	{
		$status = -1;
	}
	elsif (
		NMISNG::Util::getbool($self->nmisng->config->{node_status_uses_status_summary})
		and defined $catchall_data->{status_summary}
		and defined $catchall_data->{status_updated}
		and $catchall_data->{status_summary} <= $status_summary_threshold
		and $catchall_data->{status_updated} > time - 500
			)
	{
		$status = -1;
	}

	return $status;
}

# this is a more precise status reporter than coarse_status
#
# returns: hash of error (if dud args),
#  overall (-1 deg, 0 down, 1 up),
#  snmp_enabled (0,1), snmp_status (0,1,undef if unknown),
#  ping_enabled and ping_status (note: ping status is 1 if primary or backup address are up)
#  wmi_enabled and wmi_status,
#  failover_status (0 failover, 1 ok, undef if unknown/irrelevant)
#  failover_ping_status (0 backup host is down, 1 ok, undef if irrelevant)
#  primary_ping_status (0 primary host is down, 1 ok, undef if irrelevant
sub precise_status
{
	my ($self) = @_;

	my ($inventory,$error) = $self->inventory(concept => 'catchall');
	return ( error => "failed to instantiate catchall inventory: $error") if ($error);

	my $catchall_data = $inventory->data(); # r/o copy good enough

	# fixme9: should be changed to ignore events in favour of just the
	# inventory, once OMK-5961 is done

	# reason for looking for events (instead of wmidown/snmpdown markers):
	# underlying events state can change asynchronously (eg. fpingd), and the per-node status from the node
	# file cannot be guaranteed to be up to date if that happens.

	# HOWEVER the markers snmpdown and wmidown are present iff the source was enabled at the last collect,
	# and if collect was true as well.
	my %precise = ( overall => 1, # 1 reachable, 0 unreachable, -1 degraded
									snmp_enabled =>  defined($catchall_data->{snmpdown})||0,
									wmi_enabled => defined($catchall_data->{wmidown})||0,
									ping_enabled => NMISNG::Util::getbool($catchall_data->{ping}),
									snmp_status => undef,
									wmi_status => undef,
									ping_status => undef,
									failover_status => undef, # 1 ok, 0 in failover, undef if unknown/irrelevant
									failover_ping_status => undef, # 1 backup host is pingable, 0 not, undef unknown/irrelevant
									primary_ping_status => undef,
			);

	my $downexists = $self->eventExist("Node Down");
	my $failoverexists = $self->eventExist("Node Polling Failover");
	my $backupexists = $self->eventExist("Backup Host Down");

	$precise{ping_status} = ($downexists?0:1) if ($precise{ping_enabled}); # otherwise we don't care
	$precise{wmi_status} = ($self->eventExist("WMI Down")?0:1) if ($precise{wmi_enabled});
	$precise{snmp_status} = ($self->eventExist("SNMP Down")?0:1) if ($precise{snmp_enabled});

	if ($self->configuration->{host_backup})
	{
		$precise{failover_status} = $failoverexists? 0:1;
		 # the primary is dead if all are dead or if we failed-over
		$precise{primary_ping_status} = ($downexists || $failoverexists)? 0:1;
		# the secondary is dead if known to be dead or if all are dead
		$precise{failover_ping_status} = ($backupexists || $downexists)? 0:1;
	}

	# overall status: ping disabled -> the WORSE one of snmp and wmi states is authoritative
	if (!$precise{ping_enabled}
			and ( ($precise{wmi_enabled} and !$precise{wmi_status})
						or ($precise{snmp_enabled} and !$precise{snmp_status}) ))
	{
		$precise{overall} = 0;
	}
	# ping enabled, but unpingable -> unreachable
	elsif ($precise{ping_enabled} && !$precise{ping_status} )
	{
		$precise{overall} = 0;
	}
	# ping enabled, pingable but dead snmp or dead wmi or failover -> degraded
	# only applicable is collect eq true, handles SNMP Down incorrectness
	elsif ( ($precise{wmi_enabled} and !$precise{wmi_status})
					or ($precise{snmp_enabled} and !$precise{snmp_status})
					or (defined($precise{failover_status}) && !$precise{failover_status})
					or (defined($precise{failover_ping_status}) && !$precise{failover_ping_status})
			)
	{
		$precise{overall} = -1;
	}
	# let NMIS use the status summary calculations, if recently updated
	elsif ( NMISNG::Util::getbool($self->nmisng->config->{node_status_uses_status_summary})
					and defined $catchall_data->{status_summary}
					and defined $catchall_data->{status_updated}
					and $catchall_data->{status_summary} <= 99
					and $catchall_data->{status_updated} > time - 500 )
	{
		$precise{overall} = -1;
	}
	else
	{
		$precise{overall} = 1;
	}
	return %precise;
}


# return nmisng object this node is using
sub nmisng
{
	my ($self) = @_;
	return $self->{_nmisng};
}

# return collection object this node is using
# It can be a setter
# WARNING! It should be loaded after (_load)
sub collection
{
	my ( $self, $newcollection ) = @_;

	$self->{collection} = $newcollection
		if ( $newcollection );
		
	return $self->{collection};
}

# get/set the overrides for this node
# setting data means the overrides is dirty and will
#  be saved next time save is called, even if it is identical to what
#  is in the database
# getting will load the overrides if it's not already loaded
# params:
#  newvalue - if set will replace what is currently loaded for the overrides
#   and set the object to be dirty
# returns overrides hash
sub overrides
{
	my ( $self, $newvalue ) = @_;

	if (ref($newvalue) eq "HASH")
	{
		$self->{_overrides} = $newvalue;
		$self->_dirty( 1, 'overrides' );
	}

	return ($self->{_overrides}? Clone::clone($self->{_overrides}) : {}); # cover the new node case
}

# this utility function renames a node and all its files,
# and deletes the node's events (cannot be renamed sensibly)
#
# function doesn't have to do anything about inventories, because
# these are linked by node's uuid which is invariant
# args: new_name, optional originator (for events)
# returns: (success, message) or (0, error message)
sub rename
{
	my ($self, %args) = @_;

	my $newname = $args{new_name};
	my $old = $self->name;
	my $server = $args{server};

	return (0, "Invalid new_name argument") if (!$newname);

	# note: this function and sub validate must apply the same restrictions.
	# '/' is one of the few characters that absolutely cannot work as
	# node name (b/c of file and dir names)
	return (0, "new_name argument contains forbidden character '/'") if ($newname =~ m!/!);

	my $nodenamerule = $self->nmisng->config->{node_name_rule} || qr/^[a-zA-Z0-9_. -]+$/;
	return (0, "new node name does not match 'node_name_rule' regular expression")
			if ($newname !~ $nodenamerule);


	return (1, "new_name same as current, nothing to do")
			if ($newname eq $old);

	my $clash = $self->nmisng->get_nodes_model(name => $newname);
	return (0, "A node named \"$newname\" already exists!")
			if ($clash->count);

	$self->nmisng->log->debug("Starting to rename node $old to new name $newname");
	# find the node's var files and  hardlink them - do not delete anything yet!
	my @todelete;

	# find all the node's inventory instances, tell them to hardlink their rrds
	# get everything, historic or not - make it instantiatable
	# concept type is unknown/dynamic, so have it ask nmisng
	my $result = $self->get_inventory_model(
		class_name => { 'concept' => \&NMISNG::Inventory::get_inventory_class } );
	if (my $error = $result->error)
	{
		return (0, "Failed to retrieve inventories: $error");
	}

	my $gimme = $result->objects;
	return (0, "Failed to instantiate inventory: $gimme->{error}")
			if (!$gimme->{success});
	for my $invinstance (@{$gimme->{objects}})
	{
		$self->nmisng->log->debug("relocating rrds for inventory instance "
															.$invinstance->id
															.", concept ".$invinstance->concept
															.", description \"".$invinstance->description.'"');
		my ($ok, $error, @oktorm) = $invinstance->relocate_storage(current => $old, new => $newname, inventory => $invinstance);
		return (0, "Failed to relocate inventory storage ".$invinstance->id.": $error")
				if (!$ok);
		# informational
		$self->nmisng->log->debug2(sub {"relocation reported $error"}) if ($error);

		# relocate storage returns relative names
		my $dbroot = $self->nmisng->config->{'database_root'};
		push @todelete, map { "$dbroot/$_" } (@oktorm);
	}

	# then update ourself and save
	$self->{_name} = $newname;
	$self->_dirty(1, 'name');
	my ($ok, $error) = $self->save;
	return (0, "Failed to save node record: $error") if ($ok <= 0);

	# at that point it Would Be Good if other nodes that depend on this one were reconfigured, too
	my $needme = $self->nmisng->get_nodes_model(filter => { "configuration.depend" => $old })->objects;
	if (my $errmsg = $needme->{error})
	{
		$self->nmisng->log->error("failed to lookup dependency nodes: $errmsg");
	}
	else
	{
		for my $othernode (@{$needme->{objects}})
		{
			my $othercfg = $othernode->configuration;
			$othercfg->{depend} = [ map { $_ eq $old? $newname : $_ } (@{$othercfg->{depend}}) ];
			$othernode->configuration($othercfg);
			$othernode->save;
		}
	}

	# and finally deal with the no longer required old links
	for my $fn (@todelete)
	{
		next if (!defined $fn);
		my $relfn = File::Spec->abs2rel($fn, $self->nmisng->config->{'<nmis_base>'});
		$self->nmisng->log->debug("Deleting file $relfn, no longer required");
		unlink($fn);
	}

	# now clear all events for old node
	$self->nmisng->log->debug("Removing events for old node");
	$self->eventsClean( $args{originator} ); # fixme9: we don't have any useful caller

	$self->nmisng->log->debug("Successfully renamed node $old to $newname");

	return (1,undef);
}

# Save the node object to DB if it is dirty - note: node, not inventories
# returns tuple, ($success,$error_message),
# 0 if no saving required
#-1 if node is not valid,
# >0 if all good
#
# TODO/fixme9: error checking just uses assert right now, we may want
#   a differnent way of doing this
sub save
{
	my ($self, %args) = @_;

	return ( -1, "node is incomplete, not saveable yet" )
			if ($self->is_new && !$self->_dirty);
	return ( 0,  undef )          if ( !$self->_dirty() );

	my ( $valid, $validation_error ) = $self->validate();
	return ( $valid, $validation_error ) if ( $valid <= 0 );
	
	my $meta = $args{meta};
	my $saveTime = time;
	
	# massage the overrides for db storage,
	# as they may have keys with dots which mongodb < 3.6 doesn't support
	# simplest workaround: mark up with ==, then base64-encoded key.
	# note: only outer keys are checked
	# note also: node_admin's export and a few others use the raw db, so need to know this
	my %dbsafeovers = map { "==".Mojo::Util::b64_encode($_,'') => $self->{_overrides}->{$_} } (keys %{$self->{_overrides}});

	my ($result, $op);
	my %entry = ( uuid => $self->{uuid},
								name => NMISNG::DB::make_string($self->{_name}), # must treat as string even if it looks like a number
								cluster_id => $self->{_cluster_id},
								lastupdate => $saveTime, # time of last save
								configuration => $self->{_configuration},
								overrides => \%dbsafeovers,
								activated => $self->{_activated},
								addresses => $self->{_addresses} // [],
								comments => $self->{_comments} // [],
								aliases => $self->{_aliases} // [],
								enterprise_service_tags => $self->{_enterprise_service_tags},
			);

	map { $entry{$_} = $self->{_unknown}->{$_}; } (grep(!/^(_id|uuid|name|cluster_id|overrides|comments|configuration|activated|lastupdate|enterprise_service_tags)$/, keys %{$self->{_unknown}}));

	# PROP_STRINGS should always be a string
	my @prop_strings = ('group','location');		
	# convert given props to strings if they are integers.
	foreach my $prop_name (@prop_strings){
		if( defined($entry{configuration}{$prop_name}) && $entry{configuration}{$prop_name} =~ /^[0-9]+$/ ) { 
			$entry{configuration}{$prop_name} = NMISNG::DB::make_string( $entry{configuration}{$prop_name} );
		}		
	}

	if ($self->is_new())
	{
		$self->nmisng->log->debug2(sub {"Calling Insert"});
		# could maybe be upsert?
		$result = NMISNG::DB::insert(
			collection => $self->collection,
			record     => \%entry,
		);
		assert( $result->{success}, "Record inserted successfully " );
		$self->{_id} = $result->{id} if ( $result->{success} );

		$self->_dirty(0); # all clean now
		$self->{_lastupdate} = $saveTime;
		$op = 1;
		$self->nmisng->log->debug7(sub {"Insert return: ". Dumper($result) . "\n"});
	}
	else
	{
		$self->nmisng->log->debug2(sub {"Calling Update"});
		$result = NMISNG::DB::update(
			collection => $self->collection,
			query      => NMISNG::DB::get_query( and_part => {uuid => $self->uuid}, no_regex => 1 ),
			freeform   => 1,					# we need to replace the whole record
			record     => \%entry
				);
		assert( $result->{success}, "Record updated successfully" );

		$self->_dirty(0);
		$self->{_lastupdate} = $saveTime;
		$op = 2;
		$self->nmisng->log->debug7(sub {"Update return: ". Dumper($result) . "\n"});
	}
	
	# Audit, update catchall if we can
	if ($result->{success}) {
		my $audit_enabled = NMISNG::Util::getbool($self->nmisng->config->{audit_enabled}) // 1;
		NMISNG::Util::audit_log(who => $meta->{who},
						what => $meta->{what} // "Node saved ". $self->uuid,
						where => $meta->{where},
						how => $meta->{how},
						details => $meta->{details},
						when => $saveTime) if ($audit_enabled);

		
		# This code creates/updates catchall on save, when the node cluster_id matches the server cluster_id
		# (so it is being polled here)
		# if we can lock the node then update host info and it's catchall, for new nodes this should work
		# every time (which is what we are most concerned about)
		# NOTE: this will create a catchall for a new node
		if( $self->cluster_id eq $self->nmisng->config->{cluster_id} ) {
			$self->nmisng->log->debug2(sub {"Getting lock for node to update host_addr and sync catchall $entry{name}"});
			my $lock = $self->lock(type => 'update'); # we might want a collect lock here?
			if( !$lock->{error} && !$lock->{conflict} ) 
			{
				my $path = $self->inventory_path(concept => "catchall", data => {}, path_keys => []);
				my ($catchall_inventory, $error) =  $self->inventory( concept => "catchall", path => $path, path_keys => [], create => 1 );
				if( !$error ) 
				{
					my $catchall_data = $catchall_inventory->data_live();
					$self->update_host_addr( catchall_data => $catchall_data );
					$self->sync_catchall( cache => $catchall_inventory );
				}
				else 
				{
					# this isn't a huge deal
					$self->nmisng->log->warn(sub {"Node::save failed to get catchall so cannot sync: $error"});	
				}
				$self->unlock(lock => $lock);
			}
		}
	}

	$self->nmisng->log->debug2(sub {"Return code: $op"});
	return ( $result->{success} ) ? ( $op, undef ) : ( -2, $result->{error} );
}

# Update the catchall concept with the current shared Node configuration data.
# Returns 0 on success and -1 on failure.
sub sync_catchall
{
	my ($self, %args)      = @_;
	my $S                  = $args{sys};
	my $catchall_inventory;

	my $return = -1;
	if ($args{cache})
	{
		$catchall_inventory = $args{cache};
	}
	else
	{
		$catchall_inventory = $S->inventory(concept => 'catchall');
	}
	if($catchall_inventory)
	{
		$self->nmisng->log->debug3(sub {"Synchronizong 'catchall"});
		my $catchall_data = $catchall_inventory->data_live();

		# this prop changes names
		$catchall_data->{last_node_config_update} = $self->{_lastupdate};
		# these are nice to have in there right from the start, it is set somewhere else
		# i'm not sure where but adding them here as well
		$catchall_data->{name} = $self->name;
		$catchall_data->{uuid} = $self->uuid;
		
		# these props all go to the same name
		my @copy_props = qw(active addresses aliases businessService cbqos collect context customer depend display_name group host host_backup 
			ip_protocol location max_msg_size max_repetitions model netType node_context_name node_context_url notes 
			ping pollers polling_policy port remote_connection_name remote_connection_url roleType serviceStatus services 
			sysDescr threshold timezone username version webserver wmidomain wmiversion);
		
		# check the config for extra things to copy
		my $extra_props = $self->nmisng->config->{copy_node_configuration_to_catchall_list} // [];
		push @copy_props, @$extra_props if( ref($extra_props) eq 'ARRAY' && @$extra_props > 0 );
		my $configuration = $self->configuration();
		foreach my $prop (@copy_props) 
		{
			$catchall_data->{$prop} = $configuration->{$prop} if( defined($configuration->{$prop}) );
		}
		
		my ( $op, $error ) = $catchall_inventory->save( node => $self , update => 1);
		if ($error)
		{
			$self->nmisng->log->error("Failed to update catchall inventory for node '$self->{_name}' during save: $error") if ($error);
		}
		else
		{
			$return = 0;
		}
	}
	else
	{
		$self->nmisng->nmisng->log->error("Failed to update catchall inventory for node '$self->{_name}' during save.");
	}
	return  $return;
}

# get the node's id, ie. its UUID,
# which is globally unique (even with multipolling, where cluster_id is an array)
sub uuid
{
	my ($self) = @_;
	return $self->{uuid};
}

# returns (1,nothing) if the node configuration is valid,
# (negative or 0, explanation) otherwise
sub validate
{
	my ($self) = @_;

	return (-2, "node '".$self->{_name}."' requires cluster_id") if ( !$self->{_cluster_id} );
	return (-2, "node requires name") if ( !$self->{_name} );

	my $configuration = $self->configuration;
	for my $musthave (qw(host group))
	{
		return (-1, "node '".$self->{_name}."' requires $musthave property")
				if (!$configuration->{$musthave} ); # empty or zero is not ok
	}

	# note: this function and sub rename must apply the same restrictions.
	# '/' is one of the few characters that absolutely cannot work as
	# node name (b/c of file and dir names)
	return (-1, "node name '".$self->{_name}."' contains forbidden character '/'")
			if ($self->{_name} =~ m!/!);

	my $nodenamerule = $self->nmisng->config->{node_name_rule} || qr/^[a-zA-Z0-9_. -]+$/;
	return (-1, "node name '".$self->{_name}."' does not match 'node_name_rule' regular expression")
			if ($self->{_name} !~ $nodenamerule);


	return (-3, "given netType '".$configuration->{netType}."' is not a known type: '".$self->nmisng->config->{nettype_list}."'")
			if (!grep($configuration->{netType} eq $_,
								split(/\s*,\s*/, $self->nmisng->config->{nettype_list})));
	return (-3, "given roleType '".$configuration->{roleType}."' is not a known type: '".$self->nmisng->config->{roletype_list}."'")
			if (!grep($configuration->{roleType} eq $_,
								split(/\s*,\s*/, $self->nmisng->config->{roletype_list})));
	
	# Threshold not defined, set to true by default
	if (!defined($configuration->{threshold})) {
		$configuration->{threshold} = 1;
		$self->nmisng->log->info("Threshold not defined. Setting to true by default");
	}

	# if addresses/aliases are present, they must be arrays of hashes, each hash with correct
	# inner property and expires must make sense
	for (["addresses","address"], ["aliases","alias"])
	{
		my ($outer,$inner) = @$_;
		next if (!exists $self->{"_$outer"});

		return (-2, "node ".$self->{_name}.": invalid $outer structure - must be array")
				if (ref($self->{"_$outer"}) ne "ARRAY");
		for my $record (@{$self->{"_$outer"}})
		{
			return (-3, "node ".$self->{_name}.": invalid $outer structure - entries must be hashes" )
					if (ref($record) ne "HASH");
			# record must have an alias/address field, nonblank, and address field must be a legit address
			return (-4, "node ".$self->{_name}.": invalid $outer structure - entry has no $inner property" )
					if (!defined($record->{$inner}) or $record->{$inner} eq "");
			return (-5, "node ".$self->{_name}.": invalid $outer structure - entry has no $inner property" )
					if (!defined($record->{$inner}) or $record->{$inner} eq "");

			return (-6, "node ".$self->{_name}.": invalid $outer structure - address record with invalid address")
					if ($outer eq "addresses" and $record->{$inner} !~ /^([0-9\.]+|[0-9a-fA-F:]+)$/);

			# and expires must be missing altogether or numeric
			# note that we allow explicit undef for convenience, as attrib deletion doesn't work well - yet
			return (-7, "node ".$self->{_name}.": invalid $outer structure - invalid expires attribute")
					if (defined($record->{expires})
							&& $record->{expires} !~ /^([+-]?)(?=\d|\.\d)\d*(\.\d*)?([Ee]([+-]?\d+))?$/);
		}
	}

	# check for a validate_node in plugins and execute it.
	# run if present else do nothing.
	$self->nmisng->log->debug(sub {"Calling Validation plugins"});

	my @plugins = $self->nmisng->plugins;
	$self->nmisng->log->debug9(sub {"Plugins: ".Dumper(\@plugins)});
		foreach my $plugin(@plugins){
				
			my $funcname = $plugin->can("validate_node");
			next if ( !$funcname );
			my ( $status, @errors );		
			eval { ( $status, @errors ) = &$funcname(	node => $self, 
														config => $self->nmisng->config,
														nmisng => $self->nmisng) 
														};		 		
			if ( $status >= 1 or $status < 0 or $@ ) {
				$self->nmisng->log->error(sub {"Plugin $plugin failed to execute successfully: $@"}) if ($@);
				for my $err (@errors)
				{
					$self->nmisng->log->error("Plugin $plugin: $err");
					return (-$status,$err)
				}		
			}
			elsif ( $status == 0 ) {
				$self->nmisng->log->debug("Plugin $plugin successfully executed no changes");
			}
		}
	return (1,undef);
}

# this function accesses fping results if conf'd and a/v, or runs a synchronous ping
# args: self, sys (required), time_marker (optional)
# returns: 1 if pingable, 0 otherwise
sub pingable
{
	my ($self, %args) = @_;

	my $S    = $args{sys};
	my $catchall_inventory = $args{catchall_inventory};
	my $RI   = $S->reach;     # reach table

	my $time_marker = $args{time_marker} || time;	
	my $catchall_data = $catchall_inventory->data_live();

	my ( $ping_min, $ping_avg, $ping_max, $ping_loss, $pingresult, $lastping );

	my $nodename = $self->name;
	my $uuid = $self->uuid;
	my $C = $self->nmisng->config;

	if ( NMISNG::Util::getbool($self->configuration->{ping}))
	{
		# use fastping-sourced info if available and not stale
		my $mustping = 1;
		my $staleafter = $C->{fastping_maxage} || 900; # no fping updates in 15min -> ignore

		my ($pinginv,$error) = $self->inventory(concept => "ping"); # not indexed, one per node

		if ($error)
		{
			$self->nmisng->log->error("Failed to instantiate ping inventory: $error");
		}
		elsif (!$pinginv)						# fping hasn't saved one yet
		{
			$self->nmisng->log->debug("No ping inventory available yet");
		}
		else
		{
			my $newestping = $pinginv->get_newest_timed_data;
			if (!$newestping->{success})
			{
				$self->nmisng->log->error("Failed to get newest timed data: $newestping->{error}");
			}
			else
			{
				# copy the fastping data...
				$lastping = $newestping->{time};

				# ...if not stale
				if ((time - $lastping) < $staleafter)
				{
					$ping_min = $newestping->{data}->{ping}->{min_rtt};
					$ping_avg = $newestping->{data}->{ping}->{avg_rtt};
					$ping_max = $newestping->{data}->{ping}->{max_rtt};
					$ping_loss = $newestping->{data}->{ping}->{loss};

					$self->nmisng->log->debug2(sub {"$uuid ($nodename = $newestping->{data}->{ip}) PINGability at $lastping min/avg/max = $ping_min/$ping_avg/$ping_max ms loss=$ping_loss%"});

					# ...and use the backup host data if the primary is unreachable
					if (defined($self->configuration->{host_backup})
							&& $self->configuration->{host_backup}
							&& $ping_loss == 100)
					{
						$ping_min = $newestping->{data}->{ping}->{backup_min_rtt};
						$ping_avg = $newestping->{data}->{ping}->{backup_avg_rtt};
						$ping_max = $newestping->{data}->{ping}->{backup_max_rtt};
						$ping_loss = $newestping->{data}->{ping}->{backup_loss};

						$self->nmisng->log->debug2(sub {"$uuid ($nodename = $newestping->{data}->{backup_ip}) PINGability at $lastping min/avg/max = $ping_min/$ping_avg/$ping_max ms loss=$ping_loss%"});
					}
					$pingresult = ( $ping_loss < 100 ) ? 100 : 0;
				}
			}
		}
		$mustping = !defined($pingresult); # nothing or nothing fresh found?

		# fallback to synchronous/internal pinging
		if ($mustping)
		{
			# and warn about that, if not in type=update
			$self->nmisng->log->info("($nodename) using internal ping system, no or oudated fping information")
					if (!NMISNG::Util::getbool($S->{update})); # fixme: unclean access to internal property

			my $retries = $C->{ping_retries} ? $C->{ping_retries} : 3;
			my $timeout = $C->{ping_timeout} ? $C->{ping_timeout} : 300;
			my $packet  = $C->{ping_packet}  ? $C->{ping_packet}  : 56;
			my $host = $self->configuration->{host};          # ip name/adress of node

			$self->nmisng->log->debug("Starting internal ping of ($nodename = $host) with timeout=$timeout retries=$retries packet=$packet");

			( $ping_min, $ping_avg, $ping_max, $ping_loss )
					= $self->ext_ping( host => $host, packet => $packet, retries => $retries, timeout => $timeout );

			$pingresult = defined $ping_min ? 100 : 0;    # ping_min is undef if unreachable.
			$lastping = Time::HiRes::time;

			if (!$pingresult && (my $fallback = $self->configuration->{host_backup}))
			{
				$self->nmisng->log->info("Starting internal ping of ($nodename = backup address $fallback) with timeout=$timeout retries=$retries packet=$packet");
				( $ping_min, $ping_avg, $ping_max, $ping_loss) = $self->ext_ping(host => $fallback,
																																				 packet => $packet, retries => $retries,
																																				 timeout => $timeout );
				$pingresult = defined $ping_min ? 100 : 0;              # ping_min is undef if unreachable.
				$lastping = Time::HiRes::time;
			}
		}
		# at this point ping_{min,avg,max,loss}, lastping and pingresult are all set

		# in the fping case all up/down events are handled by it, otherwise we need to do that here
		# this includes the case of a faulty fping worker
		if ($mustping)
		{
			# save the statistics/results first
			my $timeddata = {
				min_rtt => $ping_min,
				avg_rtt => $ping_avg,
				max_rtt => $ping_max,
				loss => $ping_loss,
				ip => undef,						# we don't know that with extping
			};

			# get the node's ping inventory, and add timed data for it
			# timed data is only possible for a particular inventory.
			# but even with separate subconcepts, timed data cannot be saved 'incrementally'
			# result: the collect code and this fping code cannot safely share
			# the catchall inventory's timed data
			my ($pinginv,$error) = $self->inventory(concept => "ping", create => 1,
																							data => { }, path_keys => []); # not indexed, one per node
			if ($error or !$pinginv)
			{
				$self->nmisng->log->error("Failed to instantiate ping inventory: $error");
			}
			else
			{
				$pinginv->save( node => $self ) if ($pinginv->is_new); # timed data only possible once inventory is in the db

				# this saves both timed data and the inventory
				my $error = $pinginv->add_timed_data(
					time => $lastping,
					data => $timeddata,
					derived_data => {},
					subconcept => "ping",
					node => $self
						);
				$self->nmisng->log->error("Failed to add ping timed data: $error") if ($error);
			}

			if ($pingresult)
			{
				# up
				# are the nodedown status and event db out of sync?
				if ( not NMISNG::Util::getbool( $catchall_data->{nodedown} )
						 and $self->eventExist( "Node Down" ) )
				{
					my $result = Compat::NMIS::checkEvent(
						sys     => $S,
						event   => "Node Down",
						level   => "Normal",
						element => "",
						details => "Ping failed",
						inventory_id => $catchall_inventory->id
					);
					$self->nmisng->log->warn("Fixing Event DB error: $nodename, Event DB says Node Down but nodedown said not.");
				}
				else
				{
					# note: up event is handled regardless of snmpdown/pingonly/snmponly
					$self->nmisng->log->debug("$nodename is PINGABLE min/avg/max = $ping_min/$ping_avg/$ping_max ms loss=$ping_loss%");
					$self->handle_down(
						sys     => $S,
						type    => "node",
						up      => 1,
						details => "Ping avg=$ping_avg loss=$ping_loss%",
						catchall_inventory => $catchall_inventory
					);
				}
			}
			else
			{
				# down - log if not already down
				$self->nmisng->log->error("($nodename) ping failed")
						if ( !NMISNG::Util::getbool( $catchall_data->{nodedown} ) );
				$self->handle_down( sys => $S, type => "node", details => "Ping failed", catchall_inventory => $catchall_inventory );
			}
		}

		$RI->{pingavg}    = $ping_avg;     # results for sub runReach
		$RI->{pingresult} = $pingresult;
		$RI->{pingloss}   = $ping_loss;
	}
	else
	{
		$self->nmisng->log->debug("($nodename) not configured for pinging");
		$RI->{pingresult} = $pingresult = 100;    # results for sub runReach
		$RI->{pingavg}    = 0;
		$RI->{pingloss}   = 0;
	}

	# cleanup, property deprecated, use get_newest_timed_data for concept ping
	delete $catchall_data->{last_ping} if exists $catchall_data->{last_ping};

	$self->nmisng->log->debug("Finished with exit="
														. ( $pingresult ? 1 : 0 )
														. ", nodedown=$catchall_data->{nodedown}" );

	return ( $pingresult ? 1 : 0 );
}

# tiny helper that makes the down type vs. event name relationship available
# args: none, returns: hash ref
sub handle_down_eventnames
{
	return {
		'snmp' => "SNMP Down",
		'wmi'  => "WMI Down",
		'node' => "Node Down",
		'failover' => "Node Polling Failover",
		'backup' => "Backup Host Down",
	};
}

# create event for node that has <something> down, or clear said event (and state)
# args: self, sys, type (all required), details (optional),
# up (optional, set to clear event, default is create)
#
# currently understands snmp, wmi, node (=the whole node),
#  failover (=primary down, switching to backup address),
#  backup (=the host_backup address is down)
#
# also updates <something>down flag in node info for snmp, wmi and node.
#
# returns: nothing
sub handle_down
{
	my ($self, %args) = @_;

	my ($S, $typeofdown, $details, $goingup, $catchall_inventory) = @args{"sys", "type", "details", "up","catchall_inventory"};
	return if ( ref($S) ne "NMISNG::Sys" or $typeofdown !~ /^(snmp|wmi|node|failover|backup)$/ );

	$goingup = NMISNG::Util::getbool($goingup);
	my $eventname = &handle_down_eventnames->{$typeofdown};
	$details ||= "$typeofdown error";

	my $eventfunc = ( $goingup ? \&Compat::NMIS::checkEvent : \&Compat::NMIS::notify );
	&$eventfunc(
		sys     => $S,
		event   => $eventname,
		# use specific failover closing event name
		upevent => ($typeofdown eq "failover"? "Node Polling Failover Closed" : undef),
		details => $details,
		level   => ( $goingup ? 'Normal' : undef ),
		context => {type => $typeofdown },
		inventory_id => $catchall_inventory->id,
		conf => $self->nmisng->config
	);

	# for these three we set a XYZdown marker in the catchall, in the most atomic fashion possible
	# (to minimise race conditions with other processes holding a catchall_live)
	if ($typeofdown =~ /^(snmp|wmi|node)$/)
	{		
		my $quicklynow = $catchall_inventory->data;
		$quicklynow->{"${typeofdown}down"} = ($goingup ? 'false' : 'true');

		# ensuring that nodestatus stays up to date with XXXXdown status
		my $coarse = $self->coarse_status(catchall_data => $quicklynow);
		$quicklynow->{nodestatus} = $coarse < 0? "degraded" : $coarse? "reachable" : "unreachable";

		$catchall_inventory->data($quicklynow);
		$catchall_inventory->save( node => $self, update => 1 );

		$self->nmisng->log->debug($self->name.": changed ${typeofdown}down state to ".$quicklynow->{"${typeofdown}down"});
	}

	return;
}

# sysUpTime under nodeinfo is a mess: not only is nmis overwriting it with
# in nonreversible format on the go,
# it's also used by and scribbled over in various places, and needs synthesizing
# from two separate properties in case of a wmi-only node.
#
# args:  catchall_data (should be live)
# returns: nothing, but attempts to bake sysUpTime and sysUpTimeSec catchall properties
# from whatever sys' nodeinfo structure contains.
sub makesysuptime
{
	my ($self, $catchall_data) = @_;

	return if (ref($catchall_data) ne "HASH");

	# if this is wmi, we need to make a sysuptime first. these are seconds
	# who should own sysUpTime, this needs to only happen if SNMP not available OMK-3223
	#if ($catchall_data->{wintime} && $catchall_data->{winboottime})
	#{
	#	$catchall_data->{sysUpTime} = 100 * ($catchall_data->{wintime}-$catchall_data->{winboottime});
	#}

	# pre-mangling it's a number, maybe fractional, in 1/100s ticks
	# post-manging it is text, and we can't do a damn thing anymore
	if ( defined( $catchall_data->{sysUpTime} ) && $catchall_data->{sysUpTime} =~ /^\d+(\.\d*)?$/ )
	{
		$catchall_data->{sysUpTimeSec} = int( $catchall_data->{sysUpTime} / 100 );              # save away
		$catchall_data->{sysUpTime}    = NMISNG::Util::convUpTime( $catchall_data->{sysUpTimeSec} );    # seconds into text
	}
	return;
}


# gets node info by snmp/wmi, run during update type operations
# also determines node model if it can
#
# args: self, sys
# returns: hashref, keys success (1 if _something_ worked,, 0 if all a/v collection mechanisms failed),
# error (arrayref of error messages, may be present even if success is 1)
#
# attention: this deletes the interface info if other steps successful
# attention: this function disables all sys' sources that indicate any
# errors on loadnodeinfo()!
#
# fixme: this thing is an utter mess logic-wise and urgently needs a rewrite
sub update_node_info
{
	my ($self, %args) = @_;
	my $S    = $args{sys};
	my $catchall_inventory = $args{'catchall_inventory'};

	my $RI   = $S->reach;          # reach table
	my $M    = $S->mdl;            # model table
	my $SNMP = $S->snmp;           # snmp object
	my $C    = $self->nmisng->config;

	my $catchall_data = $catchall_inventory->data_live();
	$RI->{snmpresult} = $RI->{wmiresult} = 0;

	my ($success, @problems);

	$self->nmisng->log->debug("Starting update_node_info");

	my $oldstate = $S->status;                    # what did we start with for snmp_enabled, wmi_enabled?
	my $curstate;

	# if collect is off, only nodeconf overrides are loaded
	if ( NMISNG::Util::getbool( $self->configuration->{collect} ) )
	{
		# get basic node info by snmp or wmi: sysDescr, sysObjectID, sysUpTime etc

		# this is normally with the DEFAULT model from Model.nmis
		# fixme: not true if switched to update op on the go!
		my $firstloadok = $S->loadNodeInfo();

		# source that hasn't worked? disable immediately
		$curstate = $S->status;
		push @problems, $curstate->{error} if ($curstate->{error});

		for my $source (qw(snmp wmi))
		{
			if ( $curstate->{"${source}_error"} )
			{
				$S->disable_source($source);

				# copy over the error so that we can figure out that this source is indeed down,
				# not just disabled from the get-go
				$oldstate->{"${source}_error"} = $curstate->{"${source}_error"};

				push @problems, $curstate->{"${source}_error"};
			}
		}

		if ($firstloadok)
		{
			# snmp: continue processing if at least a couple of entries are valid.
			if ( $catchall_data->{sysDescr} and $catchall_data->{sysObjectID} )
			{
				my $enterpriseTable = Compat::NMIS::loadEnterpriseTable();

				# if the vendors product oid file is loaded, this will give product name.
				$catchall_data->{sysObjectName} = NMISNG::MIB::oid2name($self->nmisng, $catchall_data->{sysObjectID} );
				$self->nmisng->log->debug2(sub {"sysObjectId=$catchall_data->{sysObjectID}, sysObjectName=$catchall_data->{sysObjectName}"});
				$self->nmisng->log->debug2(sub {"sysDescr=$catchall_data->{sysDescr}"});

				# Decide on vendor name.
				my @x = split( /\./, $catchall_data->{sysObjectID} );
				my $i = $x[6];

				# Special handling for devices with bad sysObjectID, e.g. Trango
				if ( not $i )
				{
					$i = $catchall_data->{sysObjectID};
				}

				if ( $enterpriseTable->{$i}{Enterprise} ne "" )
				{
					$catchall_data->{nodeVendor} = $enterpriseTable->{$i}{Enterprise};
				}
				else
				{
					$catchall_data->{nodeVendor} = "Universal";
				}
				$self->nmisng->log->debug2(sub {"oid index $i, Vendor is $catchall_data->{nodeVendor}"});
			}

			# iff snmp is a dud, look at some wmi properties
			elsif ( $catchall_data->{winbuild} && $catchall_data->{winosname} && $catchall_data->{winversion} )
			{
				$self->nmisng->log->debug2(sub {"winosname=$catchall_data->{winosname} winversion=$catchall_data->{winversion}"});

				# synthesize something compatible with what win boxes spit out via snmp:
				# i'm too lazy to also wmi-poll Manufacturer and strip off the 'corporation'
				$catchall_data->{nodeVendor} = "Microsoft";

				# the winosname is not the same/enough
				$catchall_data->{sysDescr}
					= $catchall_data->{winosname} . " Windows Version " . $catchall_data->{winversion};
				$catchall_data->{sysName} = $catchall_data->{winsysname};
			}

			# but if neither worked, do not continue processing anything model-related!
			if ( $catchall_data->{sysDescr} or !$catchall_data->{nodeVendor} )
			{
				# fixme9: the auto-model decision should be made FIRST, before doing any loading
				# this function's logic needs a complete rewrite
				if ( $self->configuration->{model} eq 'automatic' || $self->configuration->{model} eq "" )
				{
					# get nodeModel based on nodeVendor and sysDescr (real or synthetic)
					$catchall_data->{nodeModel} = $S->selectNodeModel();    # select and save name in node info table
					$self->nmisng->log->debug2(sub {"selectNodeModel returned model=$catchall_data->{nodeModel}"});

					$catchall_data->{nodeModel} ||= 'Default';              # fixme why default and not generic?
				}
				else
				{
					$catchall_data->{nodeModel} = $self->configuration->{model};
					$self->nmisng->log->debug2(sub {"node model=$catchall_data->{nodeModel} set by node config"});
				}

				$self->nmisng->log->debug2(sub {"about to loadModel model=$catchall_data->{nodeModel}"});
				$S->loadModel( model => "Model-$catchall_data->{nodeModel}" );

				# now we know more about the host, nodetype and model have been positively determined,
				# so we'll force-overwrite those values
				$S->copyModelCfgInfo( type => 'overwrite' );


				# update node info table a second time, but now with the actually desired model
				# fixme: see logic problem above, should not have to do both
				my $secondloadok = $S->loadNodeInfo();

				# source that hasn't worked? disable immediately
				$curstate = $S->status;
				for my $source (qw(snmp wmi))
				{
					if ( $curstate->{"${source}_error"} )
					{
						$S->disable_source($source);
						push @problems, $curstate->{"${source}_error"};
					}
				}

				if ($secondloadok)
				{
					# sysuptime is only a/v if snmp, with wmi we have synthesize it as wintime-winboottime
					# it's also mangled on the go
					$self->makesysuptime($catchall_data);

					# pull / from VPN3002 system descr
					$catchall_data->{sysDescr} =~ s/\// /g;

					# collect DNS location info.
					$self->get_dns_location($catchall_data);

					# PIX failover test
					$self->checkPIX( sys => $S, catchall_inventory => $catchall_inventory );

					$success = 1;    # done
				}
				else
				{
					$self->nmisng->log->error("loadNodeInfo with specific model failed!");
					# fixme9: why is this not terminal?
				}
			}
			else
			{
				$self->nmisng->log->error("could not retrieve sysDescr or winosname, cannot determine model for node ".$self->name."!");
			}
		}
		else                      # fixme unclear why this reaction to failed getnodeinfo?
		{
			# load the model prev found
			if ( $catchall_data->{nodeModel} ne '' )
			{
				my $maybeuseful = "Model-$catchall_data->{nodeModel}";
				$maybeuseful = "Model" if ($maybeuseful eq "Model-Model");
				$S->loadModel( model => $maybeuseful )
			}
		}
	}
	else
	{
		$self->nmisng->log->debug2(sub {"node $S->{name} is marked collect is 'false'"});
		$success = 1;                # done
	}

	# get and apply any nodeconf override if such exists for this node
	my $overrides = $self->overrides // {};
	if ( $overrides->{sysLocation} )
	{
		$catchall_data->{sysLocation} = $overrides->{sysLocation};
		$self->nmisng->log->debug2(sub {"Manual update of sysLocation by nodeConf"});
	}

	if ( $overrides->{sysContact} )
	{
		$catchall_data->{sysContact} = $overrides->{sysContact};
		$self->nmisng->log->debug2(sub {"Manual update of sysContact by nodeConf"});
	}

	if ( $overrides->{nodeType} )
	{
		$catchall_data->{nodeType} = $overrides->{nodeType};
	}
	else
	{
		delete $catchall_data->{nodeType};
	}

	# process the overall results, set node states etc.
	for my $source (qw(snmp wmi))
	{
		# $curstate should be state as of last loadnodeinfo() op

		# we can call a source ok iff we started with it enabled, still enabled,
		# and the (second) loadnodeinfo didn't turn up any trouble for this source
		if (   $oldstate->{"${source}_enabled"}
			&& $curstate->{"${source}_enabled"}
			&& !$curstate->{"${source}_error"} )
		{
			$RI->{"${source}result"} = 100;
			my $sourcename = uc($source);

			# happy, clear previous source down flag and event (if any)
			$self->handle_down( sys => $S, type => $source, up => 1, details => "$sourcename ok", catchall_inventory => $catchall_inventory );
		}

		# or fire down event if it was enabled but didn't work
		# ie. if it's no longer enabled and has an error saved in oldstate or a new one
		elsif ($oldstate->{"${source}_enabled"}
			&& !$curstate->{"${source}_enabled"}
			&& ( $oldstate->{"${source}_error"} || $curstate->{"${source}_error"} ) )
		{
			$self->handle_down(
				sys     => $S,
				type    => $source,
				details => $curstate->{"${source}_error"} || $oldstate->{"${source}_error"},
				catchall_inventory => $catchall_inventory 
			);
		}
	}

	if ($success)
	{
		# get the current ip address if the host property was a name, ditto host_backup
		$self->update_host_addr( catchall_data => $catchall_data );
	}
	$self->nmisng->log->debug2( "update_node_info Finished "
			. join( " ", map { "$_=" . $catchall_data->{$_} } (qw(nodedown snmpdown wmidown)) ) );

	return { success => $success, error => \@problems };
}

# takes the host and host_backup entries, resolves them to IP addresses
# and copies them into the catcahll with _addr_ in the middle of the name
# NOTE: if the host value is already an IP address then nothing is copied
#   (it's not known if this is on purpose, it seems to be as the GUI would)
#   show the IP address twice otherwise
# args: catchall_data
sub update_host_addr
{
	my ($self,%args) = @_;
	my $catchall_data = $args{'catchall_data'};

	for (["host","host_addr"], ["host_backup", "host_addr_backup"])
	{
		my ($sourceprop, $targetprop) = @$_;
		my $sourceval = $self->configuration->{$sourceprop};
		my $ip;
		if ($self->configuration->{ip_protocol} eq 'IPv6')
		{
			$ip = NMISNG::Util::resolveDNStoAddrIPv6($sourceval);
		}
		else
		{
			$ip = NMISNG::Util::resolveDNStoAddr($sourceval);
		}

		if ($sourceval && ($ip))
		{
			$catchall_data->{$targetprop} = $ip; # cache and display
		}
		else
		{
			$catchall_data->{$targetprop} = '';
		}
	}
}

# collect and updates the node info and node view structures, during collect type operation
# this is run ONLY for collect, and if runping succeeded, and if the node is marked for collect
# fixme: what good is this as a function? details are lost, exit 1/0 is not really enough
#
# args: sys, time_marker (optional, default: now)
# returns: (1 if node is up, and at least one source worked for retrieval; 0 if node is down/to be skipped etc.
sub collect_node_info
{
	my ($self, %args) = @_;
	my $S    = $args{sys};
	my $catchall_inventory = $args{'catchall_inventory'};

	my $RI   = $S->reach;
	my $M    = $S->mdl;

	my $time_marker = $args{time_marker} || time;

	my $result;
	my $exit = 1;

	my $catchall_data = $catchall_inventory->data_live();

	my $nodename = $self->name;

	$self->nmisng->log->debug("Starting Collect Node Info, node $nodename");

	# clear any node reset indication from the last run
  delete $catchall_data->{admin}->{node_was_reset};

	# capture previous states now for checking of this node
	my $sysObjectID  = $catchall_data->{sysObjectID};
	my $ifNumber     = $catchall_data->{ifNumber};
	my $sysUpTimeSec = $catchall_data->{sysUpTimeSec};
	my $sysUpTime    = $catchall_data->{sysUpTime};


	# this returns 0 iff none of the possible/configured sources worked, sets details
	my $loadsuccess = $S->loadInfo( class => 'system',
																	target => $catchall_data );

	# polling policy needs saving regardless of success/failure
	$catchall_data->{last_polling_policy} = $self->configuration->{polling_policy} || 'default';

	# handle dead sources, raise appropriate events
	my $curstate = $S->status;
	for my $source (qw(snmp wmi))
	{
		if ($curstate->{"${source}_enabled"})
		{
			# ok if enabled and no errors
			if (!$curstate->{"${source}_error"} )
			{
				my $sourcename = uc($source);
				$RI->{"${source}result"} = 100;
				$self->handle_down(sys => $S, type => $source, up => 1, details => "$sourcename ok", catchall_inventory => $catchall_inventory );

				# record a _successful_ collect for the different sources,
				# the collect now-or-later logic needs that, not just attempted at time x
				$catchall_data->{"last_poll_$source"} = $time_marker;
			}
			else
			{
				$self->handle_down( sys => $S, type => $source, details => $curstate->{"${source}_error"}, catchall_inventory => $catchall_inventory );
				$RI->{"${source}result"} = 0;
			}
		}
		# We need to update this time, next attempt will be since this time
		$catchall_data->{"last_poll_${source}_attempt"} = $time_marker;
		# we don't care about nonenabled sources, sys won't touch them nor set errors, RI stays whatever it was
	}

	if ($loadsuccess)
	{
		# do some checks, and perform only an update-type op if they don't work out
		# however, ensure this is not attempted if snmp wasn't configured or didn't work anyway
		if (   $S->status->{snmp_enabled}
			&& !$S->status->{snmp_error}
			&& $sysObjectID ne $catchall_data->{sysObjectID} )
		{
			# fixme9: why not a complete update()?
			$self->nmisng->log->debug("($nodename) Device type/model changed $sysObjectID now $catchall_data->{sysObjectID}");
			my $result = $self->update_node_info( sys => $S, catchall_inventory => $catchall_inventory );

			# fixme9: errors must be passed back to caller!
			return 1 if ($result->{success});
			$self->nmisng->log->error("update_node_info failed: ".join(" ",$result->{error}))
					if (ref($result->{error}) eq "ARRAY" && @{$result->{error}});
		}

		# if ifNumber has changed, then likely an interface has been added or removed.

		# a new control to minimise when interfaces are added,
		# if disabled {custom}{interface}{ifNumber} eq "false" then don't run update_intf_info when intf changes
		my $doIfNumberCheck = (
			exists( $S->{mdl}->{custom} ) && exists( $S->{mdl}->{custom}->{interface} )    # do not autovivify
			&& !NMISNG::Util::getbool( $S->{mdl}->{custom}->{interface}->{ifNumber} )
				);

		if ( $doIfNumberCheck and $ifNumber != $catchall_data->{ifNumber} )
		{
			$self->nmisng->log->debug("($nodename) Number of interfaces changed from $ifNumber now $catchall_data->{ifNumber}");
			$self->update_intf_info( sys => $S, catchall_inventory => $catchall_inventory );  # get new interface table
		}

		my $interface_max_number = $self->nmisng->config->{interface_max_number} || 5000;
		if ( $ifNumber > $interface_max_number )
		{
			$self->nmisng->log->debug(
				"INFO ($catchall_data->{name}) has $ifNumber interfaces, no interface data will be collected, to collect interface data increase the configured interface_max_number $interface_max_number, we recommend to test thoroughly"
			);
		}

		# make a sysuptime from the newly loaded data for testing
		$self->makesysuptime($catchall_data);
		if ( defined $catchall_data->{snmpUpTime} )
		{
			# add processing for SNMP Uptime- handle just like sysUpTime
			$catchall_data->{snmpUpTimeSec}   = int( $catchall_data->{snmpUpTime} / 100 );
			$catchall_data->{snmpUpTime}      = NMISNG::Util::convUpTime( $catchall_data->{snmpUpTimeSec} );
		}

		$self->nmisng->log->debug2(sub {"sysUpTime: Old=$sysUpTime New=$catchall_data->{sysUpTime}"});


		# has that node really been reset or has the uptime counter wrapped at 497 days and change?
		# sysUpTime is in 0.01s timeticks and 32 bit wide, so 497.1 days is all it can hold
		my $newuptime = $catchall_data->{sysUpTimeSec};
		if ($newuptime && $sysUpTimeSec > $newuptime)
		{
			if ($sysUpTimeSec >= 496*86400) # ie. old uptime value within one day of the rollover
			{
				$self->nmisng->log->info("Node $nodename: sysUpTime has wrapped after 497 days");
			}
			else
			{
				$self->nmisng->log->debug2(sub {"NODE RESET: Old sysUpTime=$sysUpTimeSec New sysUpTime=$newuptime"});
				Compat::NMIS::notify(
					sys     => $S,
					event   => "Node Reset",
					details => "Old_sysUpTime=$sysUpTime New_sysUpTime=$newuptime",
					context => {type => "node"}
						);

				# now stash this info in the catchall object, to ensure we insert ONE set of U's into the rrds
				# so that no spikes appear in the graphs
				$catchall_data->{admin}->{node_was_reset}=1;
			}
		}

		# that's actually critical for other functions down the track
		$catchall_data->{collectPollDelta} = time() - $catchall_data->{last_poll};
		$catchall_data->{last_poll}   = $time_marker;
		delete $catchall_data->{lastCollectPoll}; # replaced by last_poll

		# get and apply any nodeconf override if such exists for this node
		my $overrides = $self->overrides // {};

		# anything to override?
		if ( $overrides->{sysLocation} )
		{
			$catchall_data->{sysLocation} = $overrides->{sysLocation};
			$self->nmisng->log->debug2(sub {"Manual update of sysLocation by nodeConf"});
		}
		if ( $overrides->{sysContact} )
		{
			$catchall_data->{sysContact} = $overrides->{sysContact};
			$self->nmisng->log->debug2(sub {"Manual update of sysContact by nodeConf"});
		}

		if ( exists($overrides->{nodeType}) )
		{
			$catchall_data->{nodeType} = $overrides->{nodeType};
		}

		$self->checkPIX(sys => $S, catchall_inventory => $catchall_inventory);    # check firewall if needed

		# conditional on model section to ensure backwards compatibility with different Juniper values.
		$self->handle_configuration_changes(sys => $S, catchall_inventory => $catchall_inventory)
				if ( exists( $M->{system}{sys}{nodeConfiguration} )
						 or exists( $M->{system}{sys}{juniperConfiguration} ) );
	}
	else
	{
		$exit = 0;

		if (!$self->configuration->{ping} )
		{
			# ping was disabled, so sources wmi/snmp are the only thing that tells us about reachability
			# note: ping disabled != runping failed
			$catchall_data->{nodedown}  = 'true';
		}
	}

	$self->nmisng->log->debug("Finished with exit=$exit");
	return $exit;
}

# collect node data values by snmp/wmi, store in RRD (and some values in reach table)
# also causes alert processing
#
# args: sys
# returns: 1 if all successful, 0 if everything failed
sub collect_node_data
{
	my ($self, %args) = @_;
	my $S    = $args{sys};
	my $catchall_inventory = $args{catchall_inventory};

	my $catchall_data = $catchall_inventory->data_live();

	$self->nmisng->log->debug("Starting collect_node_data, node $S->{name}");

	my $rrdData    = $S->getData( class => 'system',
																# fixme9 gone model => $model
			);
	my $howdiditgo = $S->status;
	my $anyerror   = $howdiditgo->{error} || $howdiditgo->{snmp_error} || $howdiditgo->{wmi_error};

	if ( !$anyerror )
	{
		my $previous_pit = $catchall_inventory->get_newest_timed_data();

		# Remove non existing subconcepts from catchall
		my %subconcepts;
		
		$self->process_alerts( sys => $S );
		my $timed_bulk;
		if( BULK_TIMED_DATA == 1 ) {
			$timed_bulk = {};
		}
		foreach my $section ( keys %{$rrdData} )
		{
			$subconcepts{$section} = 1; # Remove non existing subconcepts from catchall
			my $D = $rrdData->{$section};
			
			# massage some nodehealth values
			if ($section eq "nodehealth")
			{
				# take care of negative values from 6509 MSCF
				if ( exists $D->{bufferElHit} and $D->{bufferElHit}{value} < 0 )
				{
					$D->{bufferElHit}{value} = sprintf( "%u", $D->{bufferElHit}{value} );
				}

				### 2012-12-13 keiths, fixed this so it would assign!
				### 2013-04-17 keiths, fixed an autovivification problem!
				if ( exists $D->{avgBusy5} or exists $D->{avgBusy1} )
				{
					$S->reach->{cpu} = ( $D->{avgBusy5}{value} ne "" ) ? $D->{avgBusy5}{value} : $D->{avgBusy1}{value};
				}
				if ( exists $D->{MemoryUsedPROC} )
				{
					$S->reach->{memused} = $D->{MemoryUsedPROC}{value};
				}
				if ( exists $D->{MemoryFreePROC} )
				{
					$S->reach->{memfree} = $D->{MemoryFreePROC}{value};
				}
			}

			foreach my $ds ( keys %{$D} )
			{
				$self->nmisng->log->debug2(sub {"rrdData, section=$section, ds=$ds, value=$D->{$ds}{value}, option=$D->{$ds}{option}"});
			}
			my $db = $S->create_update_rrd( inventory => $catchall_inventory, data => $D, type => $section );
			if ($db)
			{
				my $target = {};
				NMISNG::Inventory::parse_rrd_update_data( $D, $target, $previous_pit, $section );
				my $period = $self->nmisng->_threshold_period( subconcept => $section );
				my $stats = Compat::NMIS::getSubconceptStats(sys => $S, inventory => $catchall_inventory,
															subconcept => $section, start => $period, end => time,
															conf => $self->nmisng->config);
				if (ref($stats) ne "HASH")
				{
					$self->nmisng->log->warn("getSubconceptStats for node ".$self->name.", concept ".$catchall_inventory->concept
																	 .", subconcept $section failed: $stats");
					$stats = {};
				}
<<<<<<< HEAD
				my $error = $inventory->add_timed_data( data => $target, derived_data => $stats, subconcept => $section, node => $self,
																								time => $catchall_data->{last_poll}, delay_insert => 1,
																								bulk => $timed_bulk );
				$self->nmisng->log->error("timed data adding for ". $inventory->concept . " on node " .$self->name. " failed: $error") if ($error);
=======
				my $error = $catchall_inventory->add_timed_data( data => $target, derived_data => $stats, subconcept => $section, node => $self,
																								time => $catchall_data->{last_poll}, delay_insert => 1 );
				$self->nmisng->log->error("timed data adding for ". $catchall_inventory->concept . " on node " .$self->name. " failed: $error") if ($error);
>>>>>>> ffbf550b
			}		
		}
		# NO save on inventory because it's the catchall right now

		# save the timed data though
		if( $timed_bulk ) {
			foreach my $bulk (keys %$timed_bulk) {
				NMISNG::DB::end_bulk(bulk => $timed_bulk->{$bulk});
			}
		}
		# Now, update non existent subconcepts/storage from inventory/catchall
		my $storage = $catchall_inventory->storage();
			
		foreach my $sub (@{$catchall_inventory->subconcepts()}) {
			if (!$subconcepts{$sub}) {
				if ($sub ne "health") {
					$self->nmisng->log->debug7(sub {"Subconcept not existing anymore. Removing: ". Dumper($storage->{$sub})});
					delete $storage->{$sub};
				}
			}
		}
	
		$catchall_inventory->storage($storage);
	}
	elsif ($howdiditgo->{skipped}) {}
	else
	{
		my $error_result = $self->handle_sys_get_data_error( sys => $S, caller => "collect_node_data", 
			section => "system", index => "catchall", catchall_data => $catchall_data, catchall_inventory => $catchall_inventory);
		# return if there is no snmp session
		return 0 if ( $error_result == 10 );
	}
	$self->nmisng->log->debug("Finished with collect_node_data");
	return 1;
}

# provides RO access to interface list
# replaces deprecated _Sys::ifinfo() which it mimics until a better method is found
# rt todo: fixme: '$self->getInterfaces()' currently only returns interfaces with ip addresses configured so can't be used yet:
sub ifinfo
{
	my ($self) = @_;

	if( !defined($self->{_ifinfo}) )
	{
		$self->{_ifinfo} = {};
		my $result = $self->get_inventory_model(concept => "interface",
												filter => { historic => 0 });
		if (my $error = $result->error)
		{
			$self->log->error("ifinfo(): \$self->get_inventory_model() failed: $error");
		}
		else
		{
			my $result_data = $result->data;
			my %ifdata = map { ($_->{data}->{index} => $_->{data}) } (@{$result_data});
			$self->{_ifinfo} = \%ifdata;
		}
	}
	return $self->{_ifinfo};
}

# collect the Interface configuration from SNMP, done during update operation
# fixme: this function works ONLY if snmp is enabled for the node!
#
# args: self, sys (required), index - optional ifindex. if present only this interface is updated.
# returns, no index given: 1 if happy, 0 otherwise
# returns, with index given: the inventory object for this interface if happy, undef otherwise
sub update_intf_info
{
	my ($self, %args)     = @_;
	my $S        = $args{sys};      # object
	my $intf_one = $args{index};    # index for single interface update
	my $catchall_inventory = $args{catchall_inventory};
	
	my $catchall_data = $catchall_inventory->data_live();
	my $C = $self->nmisng->config;

	my $nodename = $self->name;
	if ( !$S->status->{snmp_enabled} )
	{
		$self->nmisng->log->debug("Not performing update_intf_info for $nodename: SNMP not enabled for this node");
		return undef;                   # no interfaces collected, treat this as error
	}

	my $M    = $S->mdl;             # node model table
	my $SNMP = $S->snmp;

	my $singleInterface = (defined $intf_one and $intf_one ne "");
	my $inventory;
	my $overrides = $self->overrides;

	my $interface_max_number = $C->{interface_max_number} ? $C->{interface_max_number} : 5000;
	my $nocollect_interface_down_days
		= $C->{global_nocollect_interface_down_days} ? $C->{global_nocollect_interface_down_days} : 30;

	my $target_table = {};

	# fixme: hardcoded section name 'standard'
	if ( defined $S->{mdl}{interface}{sys}{standard}
			 and $catchall_data->{ifNumber} <= $interface_max_number )
	{
		# Check if the ifTableLastChange has changed.  If it has not changed, the
		# interface table has had no interfaces added or removed, no need to go any further.
		if ( not $singleInterface
				 and NMISNG::Util::getbool( $S->{mdl}{custom}{interface}{ifTableLastChange} )
				 and my $result = $SNMP->get("ifTableLastChange.0") )
		{
			$result = $result->{"1.3.6.1.2.1.31.1.5.0"};
			if ( defined $result and not defined $catchall_data->{ifTableLastChange} )
			{
				$self->nmisng->log->debug2(sub {"$nodename using ifTableLastChange for interface updates"});
				$catchall_data->{ifTableLastChange} = $result;
			}
			elsif ( $catchall_data->{ifTableLastChange} != $result )
			{
				$self->nmisng->log->debug2(
					"$nodename ifTableLastChange has changed old=$catchall_data->{ifTableLastChange} new=$result"
				);
				$catchall_data->{ifTableLastChange} = $result;
			}
			else
			{
				$self->nmisng->log->debug2(sub {"$nodename ifTableLastChange NO change, skipping "});

				# returning 1 as we can do the rest of the updates.
				return 1;
			}
		}

		# else node may not have this variable so keep on doing in the hard way.

		$self->nmisng->log->debug2(sub {"Get Interface Info of node $nodename, model $catchall_data->{nodeModel}"});

		# load interface types (IANA). number => name
		my $IFT = NMISNG::Util::loadTable(dir => "conf", name => "ifTypes", conf => $C);

		# get interface Index table
		my (@ifIndexNum,  $ifIndexTable, %activeones);

		if ($singleInterface)
		{
			push( @ifIndexNum, $intf_one );
		}
		else
		{
			if ( $ifIndexTable = $SNMP->gettable('ifIndex') )
			{
				foreach my $oid ( Net::SNMP::oid_lex_sort( keys %{$ifIndexTable} ) )
				{
					# to handle stupid devices with ifIndexes which are 64 bit integers
					if ( $ifIndexTable->{$oid} < 0 )
					{
						$ifIndexTable->{$oid} = unpack( "I", pack( "i", $ifIndexTable->{$oid} ) );
					}
					push @ifIndexNum, $ifIndexTable->{$oid};
				}
			}
			else
			{
				# windows can give nosuchname, that's a valid response and NOT snmp down
				if ( $SNMP->error =~ /is empty or does not exist/ || $SNMP->error =~ /Received noSuchName/ )
				{
					# fixme9 unclear if terminal
					$self->nmisng->log->debug2(sub { "SNMP Object Not Present ($nodename) on get interface index table: " . $SNMP->error });
				}
				# snmp failed
				else
				{
					$self->nmisng->log->error("($nodename) on get interface index table: " . $SNMP->error );
					$self->handle_down( sys => $S, type => "snmp", details => $SNMP->error, catchall_inventory => $catchall_inventory );
				}

				$self->nmisng->log->debug2(sub {"Finished (snmp failure)"});
				return 0;
			}
		}

		# Loop to get interface information; keep the ifIndexs we care about.
		my @ifIndexNumManage;
		foreach my $index (@ifIndexNum)
		{
			next if ( $singleInterface and $intf_one ne $index );    # only one interface

			$target_table->{$index} = {};
			my $target = $target_table->{$index};

			# returns 0 iff there was an snmp or wmi failure
			# however, noSuchInstance is NOT detected!
			if ($S->loadInfo(
					class  => 'interface',
					index  => $index,
					target => $target ))
			{
				my $keepInterface = 1;
				# we were given a removed interface's index -> complain about it, don't return
				# we have run into instances (CiscoESA) where ifDescr for loopback is noSuchInstance 
				# (and ifType is 24), we want to continue going in this case
				if ($target->{ifDescr} eq "noSuchInstance"
						or $target->{ifType} eq "noSuchInstance")
				{
					$self->nmisng->log->error("($nodename) Cannot retrieve interface $index: snmp reports nonexistent");
					$keepInterface = 0;
				}

				if ( $keepInterface )
				{
					# note: nodeconf overrides are NOT applied at this point!
					$self->checkIntfInfo( sys => $S, index => $index, iftype => $IFT, target => $target );

					if (    defined $S->{mdl}{custom}{interface}{skipIfType}
						and $S->{mdl}{custom}{interface}{skipIfType} ne ""
						and $target->{ifType} =~ /$S->{mdl}{custom}{interface}{skipIfType}/ )
					{
						$keepInterface = 0;
						$self->nmisng->log->debug2(
							"SKIP Interface ifType matched skipIfType ifIndex=$index ifDescr=$target->{ifDescr} ifType=$target->{ifType}"
						);
					}
					elsif ( defined $S->{mdl}{custom}{interface}{skipIfDescr}
						and $S->{mdl}{custom}{interface}{skipIfDescr} ne ""
						and $target->{ifDescr} =~ /$S->{mdl}{custom}{interface}{skipIfDescr}/ )
					{
						$keepInterface = 0;
						$self->nmisng->log->debug2(
							"SKIP Interface ifDescr matched skipIfDescr ifIndex=$index ifDescr=$target->{ifDescr} ifType=$target->{ifType}"
						);
					}
				}

				if ( not $keepInterface )
				{
					delete $target_table->{$index};
					NMISNG::Util::TODO("Should this info be kept but marked disabled?");
				}
				else
				{
					$self->nmisng->log->debug("($nodename) ifadminstatus is empty for index=$index")
						if $target->{ifAdminStatus} eq "";
					$self->nmisng->log->debug2(
						"ifIndex=$index ifDescr=$target->{ifDescr} ifType=$target->{ifType} ifAdminStatus=$target->{ifAdminStatus} ifOperStatus=$target->{ifOperStatus} ifSpeed=$target->{ifSpeed}"
					);
					push( @ifIndexNumManage, $index );
				}
			}
			else
			{
				# windows boxes respond errors differently, if we are asking for a singleInterface and it's not there
				# it's not a snmpdown, it's just a bad fishing trip
				if( $singleInterface && $SNMP->error =~ /Received noSuchName/ )
				{
					$self->nmisng->log->debug2(sub { "SNMP Object Not Present ($nodename) on get interface index: $intf_one error: " . $SNMP->error });
					# we are done, no point in trying more
					return 0;
					# $S->{error} eq 'loadInfo failed for win2019-snmp: ERROR (win2019-snmp): no values collected for section(s) standard!'
					# $SNMP->error eq 'Received noSuchName(2) error-status at error-index 1'

				}
				else 
				{
					# snmp failed
					$self->handle_down( sys => $S, type => "snmp", details => $S->status->{snmp_error}, catchall_inventory => $catchall_inventory );

					if ( NMISNG::Util::getbool( $C->{snmp_stop_polling_on_error} ) )
					{
						$self->nmisng->log->debug2(sub {"Finished (stop polling on error)"});
						return 0;
					}
				}
			}
		}

		# copy the new list back.
		@ifIndexNum       = @ifIndexNumManage;
		@ifIndexNumManage = ();

		# port information optional
		if ( $M->{port} ne "" )
		{
			foreach my $index (@ifIndexNum)
			{
				next if ( $singleInterface and $intf_one ne $index );
				my $target = $target_table->{$index};

				# get the VLAN info: table is indexed by port.portnumber
				if ( $target->{ifDescr} =~ /\d{1,2}\/(\d{1,2})$/i )
				{    # FastEthernet0/1
					my $port = '1.' . $1;
					if ( $target->{ifDescr} =~ /(\d{1,2})\/\d{1,2}\/(\d{1,2})$/i )
					{    # FastEthernet1/0/0
						$port = $1 . '.' . $2;
					}
					$S->loadInfo(
						class  => 'port',
						index  => $index,
						port   => $port,
						table  => 'interface',
						target => $target
							);
				}
				else
				{
					my $port;
					if ( $target->{ifDescr} =~ /(\d{1,2})\D(\d{1,2})$/ )
					{                                                 # 0-0 Catalyst
						$port = $1 . '.' . $2;
					}
					$S->loadInfo(
						class  => 'port',
						index  => $index,
						port   => $port,
						table  => 'interface',
						target => $target
							);
				}
			}
		}

		if (    $singleInterface
			and defined $S->{mdl}{custom}{interface}{skipIpAddressTableOnSingle}
			and NMISNG::Util::getbool( $S->{mdl}{custom}{interface}{skipIpAddressTableOnSingle} ) )
		{
			$self->nmisng->log->debug2(sub {"Skipping Device IP Address Table because skipIpAddressTableOnSingle is false"});
		}
		else
		{
			my $ifAdEntTable;
			my $ifMaskTable;
			my %ifCnt;

			# some devices do not have complete address data in one MIB so we have to check them all.....
			my $ipCrossIndex;

			$self->nmisng->log->debug2(sub {"Getting Device IP Address Table"});

			# First lets get the IP-MIB v1 (IPv4 only), should work with MANY devices.
			if ( $ifAdEntTable = $SNMP->getindex('ipAdEntIfIndex') )
			{
				$self->nmisng->log->debug2(sub {"Processing IP-MIB v1 IP Address Table"});
				$ifMaskTable = $SNMP->getindex('ipAdEntNetMask');
				foreach my $addr ( Net::SNMP::oid_lex_sort( keys %{$ifAdEntTable} ) )
				{
					my $index = $ifAdEntTable->{$addr};
					next if ( $singleInterface and $intf_one ne $index );
					$ifCnt{$index} += 1;

					my $mask = "";
					$mask = $ifMaskTable->{$addr} if ($ifMaskTable);
					# this is not so good with ipv4 subnet mask
					#$mask = Compat::IP::netmask2prefix($mask);

					my $target = $target_table->{$index};
					# NOTE: inventory, breaks index convention here! not a big deal but it happens
					my $version;
					(   $target->{"ipSubnet$ifCnt{$index}"},
						$target->{"ipSubnetBits$ifCnt{$index}"},
						$version
					) = Compat::IP::ipSubnet( address => $addr, mask => $mask );

					$target->{"ipAdEntAddr$ifCnt{$index}"}    = $addr;
					$target->{"ipAdEntNetMask$ifCnt{$index}"} = $mask;
					$target->{"ipAdEntType$ifCnt{$index}"} = "ipv4";

					$ipCrossIndex->{$addr}{ifIndex} = $index;
					$ipCrossIndex->{$addr}{ip} = $addr;
					$ipCrossIndex->{$addr}{mask} = $mask;
					$ipCrossIndex->{$addr}{count} = $ifCnt{$index};

					$self->nmisng->log->debug2(sub {"ipAdEntIfIndex ifIndex=$index, count=$ifCnt{$index} addr=$addr mask=$mask version=$version ipSubnet=".$target->{"ipSubnet$ifCnt{$index}"}});
				}
			}

			# IP-MIB v2 (IPv4 + IPv6)
			my $ipv6_source = undef;
			my $addrIfIndex = 'ipAddressIfIndex';
			my $addrPrefix = 'ipAddressPrefix';
			my $addrType = 'ipAddressType';
			$ifAdEntTable = $SNMP->getindex($addrIfIndex);
			my $ipMibV2Available = (defined $ifAdEntTable);
			
			if (!$ipMibV2Available)
			{
				$self->nmisng->log->debug2(sub {"Need to Try CISCO-IETF-IP-MIB (IPv6 only)"});
				# also try CISCO-IETF-IP-MIB (IPv6 only)
				$addrIfIndex = 'cIpAddressIfIndex';
				$addrPrefix = 'cIpAddressPrefix';
				$addrType = 'cIpAddressType';
				$ifAdEntTable = $SNMP->getindex($addrIfIndex);
			}

			# this will be IPv4 and IPv6 in the ipAddressIfIndex table, or CISCO-IETF-IP-MIB things.
			if ( $ifAdEntTable )
			{
				$ipv6_source = $ipMibV2Available ? "IP-MIB v2" : "CISCO-IETF-IP-MIB";
				$self->nmisng->log->debug2(sub {"IPv6 Source: $ipv6_source, addrPrefix=$addrPrefix"});
				$ifMaskTable = $SNMP->getindex($addrPrefix);
				my $ipAddressTypeTable = $SNMP->getindex($addrType);
				my $UNICAST = 1;
				foreach my $addr ( Net::SNMP::oid_lex_sort( keys %{$ifAdEntTable} ) )
				{
					my $index = $ifAdEntTable->{$addr};
					next if ( $singleInterface and $intf_one ne $index );

					if ($ipAddressTypeTable)
					{
						next if $ipAddressTypeTable->{$addr} != $UNICAST;
					}

					my $mask = "";
					$mask = $ifMaskTable->{$addr} if ($ifMaskTable);

					# the value represents ipAddressPrefixOrigin OID, we extract just 'prefix length' part from it
					if ( $mask ne "0.0" ) {
						$mask = (split '\.', $mask)[-1];
					}

					my $target = $target_table->{$index};
					my $ip = Compat::IP::oid2ip($addr);

					# skip the IP address if we already have it.
					if ( defined $ipCrossIndex->{$ip} and $ipCrossIndex->{$ip}{ip} eq $ip ) {
						$self->nmisng->log->debug2(sub {"Skipping $ip, already got it, ifIndex=$ipCrossIndex->{$ip}{ifIndex} count=ifIndex=$ipCrossIndex->{$ip}{count}"});
					}
					else {
						$ifCnt{$index} += 1;
						
						# TODO: check usages and make it IPv6 compatible if needed
						my ( $subnet, $bits, $version ) = Compat::IP::ipSubnet( address => $ip, mask => $mask );

						# this is mask a single digit e.g. 24? convert to dotted notation
						if ( $version == 4 and $mask =~ /^\d+$/ ) {
							$mask = Compat::IP::ipBitsToMask(bits => $mask);
						}

						# only save the IP if we have a valid IP subnet.
						if ( $ip =~ /fe80/ or ( defined $subnet and $subnet ne "" ) )   {
							my $type = $version == 4 ? "ipv4" : "ipv6";
							$target->{"ipAdEntAddr$ifCnt{$index}"}    = $ip;
							$target->{"ipAdEntNetMask$ifCnt{$index}"} = $mask;
							$target->{"ipAdEntType$ifCnt{$index}"} = $type;
							$target->{"ipSubnet$ifCnt{$index}"} = $subnet;
							$target->{"ipSubnetBits$ifCnt{$index}"} = $bits;
							$self->nmisng->log->debug2(sub {"$ipv6_source ifIndex=$index, count=$ifCnt{$index} addr=$addr ip=$ip mask=$mask version=$version ipSubnet=".$target->{"ipSubnet$ifCnt{$index}"}});							
						}
						else {
							$self->nmisng->log->debug2(sub {"Skipping IP $ip ifIndex=$index, appears bad, no IP Subnet defined, mask=$mask version=$version"});
						}
					}
				}
			}

			if ( !$ifAdEntTable )
			{
				$self->nmisng->log->debug2(sub {"ERROR getting Device Ip Address table"});
			}
		}

		# pre compile regex, if not defined use (*F) as it always fails to match
		# Some models did not properly define all of these, leading to qr// which matches everything
		# which means no collect everything
		my $qr_no_collect_ifDescr_gen      = ($S->{mdl}{interface}{nocollect}{ifDescr} eq '') ? qr/(*F)/ : qr/($S->{mdl}{interface}{nocollect}{ifDescr})/i;
		my $qr_no_collect_ifType_gen       = ($S->{mdl}{interface}{nocollect}{ifType} eq '') ? qr/(*F)/ : qr/($S->{mdl}{interface}{nocollect}{ifType})/i;
		my $qr_no_collect_ifAlias_gen      = ($S->{mdl}{interface}{nocollect}{Description} eq '') ? qr/(*F)/ : qr/($S->{mdl}{interface}{nocollect}{Description})/i;
		my $qr_no_collect_ifOperStatus_gen = ($S->{mdl}{interface}{nocollect}{ifOperStatus} eq '') ? qr/(*F)/ : qr/($S->{mdl}{interface}{nocollect}{ifOperStatus})/i;

		### 2012-03-14 keiths, collecting override based on interface description.
		my $qr_collect_ifAlias_gen = 0;
		$qr_collect_ifAlias_gen = qr/($S->{mdl}{interface}{collect}{Description})/
			if $S->{mdl}{interface}{collect}{Description};
		my $qr_collect_ifDescr_gen = 0;    # undef would be a match-always regex!
		$qr_collect_ifDescr_gen = qr/($S->{mdl}->{interface}->{collect}->{ifDescr})/i
			if ( $S->{mdl}->{interface}->{collect}->{ifDescr} );

		# same treatment as no_collect here, if '' then make it not match anything
		my $qr_no_event_ifAlias_gen = ($S->{mdl}{interface}{noevent}{Description} eq '') ? qr/(*F)/ : qr/($S->{mdl}{interface}{noevent}{Description})/i;
		my $qr_no_event_ifDescr_gen = ($S->{mdl}{interface}{noevent}{ifDescr} eq '') ? qr/(*F)/ : qr/($S->{mdl}{interface}{noevent}{ifDescr})/i;
		my $qr_no_event_ifType_gen  = ($S->{mdl}{interface}{noevent}{ifType} eq '') ? qr/(*F)/ : qr/($S->{mdl}{interface}{noevent}{ifType})/i;

		my $noDescription = $M->{interface}{nocollect}{noDescription};

		### 2013-03-05 keiths, global collect policy override from Config!
		if ( defined $C->{global_nocollect_noDescription} and $C->{global_nocollect_noDescription} ne "" )
		{
			$noDescription = $C->{global_nocollect_noDescription};
			$self->nmisng->log->debug2(sub {"INFO Model overriden by Global Config for global_nocollect_noDescription"});
		}

		if ( defined $C->{global_collect_Description} and $C->{global_collect_Description} ne "" )
		{
			$qr_collect_ifAlias_gen = qr/($C->{global_collect_Description})/i;
			$self->nmisng->log->debug2(sub {"INFO Model overriden by Global Config for global_collect_Description"});
		}

		# is collection overridden globally, on or off? (on wins if both are set)
		if ( defined $C->{global_collect_ifDescr} and $C->{global_collect_ifDescr} ne '' )
		{
			$qr_collect_ifDescr_gen = qr/($C->{global_collect_ifDescr})/i;
			$self->nmisng->log->debug2(sub {"INFO Model overriden by Global Config for global_collect_ifDescr"});
		}
		elsif ( defined $C->{global_nocollect_ifDescr} and $C->{global_nocollect_ifDescr} ne "" )
		{
			$qr_no_collect_ifDescr_gen = qr/($C->{global_nocollect_ifDescr})/i;
			$self->nmisng->log->debug2(sub {"INFO Model overriden by Global Config for global_nocollect_ifDescr"});
		}

		if ( defined $C->{global_nocollect_Description} and $C->{global_nocollect_Description} ne "" )
		{
			$qr_no_collect_ifAlias_gen = qr/($C->{global_nocollect_Description})/i;
			$self->nmisng->log->debug2(sub {"INFO Model overriden by Global Config for global_nocollect_Description"});
		}

		if ( defined $C->{global_nocollect_ifType} and $C->{global_nocollect_ifType} ne "" )
		{
			$qr_no_collect_ifType_gen = qr/($C->{global_nocollect_ifType})/i;
			$self->nmisng->log->debug2(sub {"INFO Model overriden by Global Config for global_nocollect_ifType"});
		}

		if ( defined $C->{global_nocollect_ifOperStatus} and $C->{global_nocollect_ifOperStatus} ne "" )
		{
			$qr_no_collect_ifOperStatus_gen = qr/($C->{global_nocollect_ifOperStatus})/i;
			$self->nmisng->log->debug2(sub {"INFO Model overriden by Global Config for global_nocollect_ifOperStatus"});
		}

		if ( defined $C->{global_noevent_ifDescr} and $C->{global_noevent_ifDescr} ne "" )
		{
			$qr_no_event_ifDescr_gen = qr/($C->{global_noevent_ifDescr})/i;
			$self->nmisng->log->debug2(sub {"INFO Model overriden by Global Config for global_noevent_ifDescr"});
		}

		if ( defined $C->{global_noevent_Description} and $C->{global_noevent_Description} ne "" )
		{
			$qr_no_event_ifAlias_gen = qr/($C->{global_noevent_Description})/i;
			$self->nmisng->log->debug2(sub {"INFO Model overriden by Global Config for global_noevent_Description"});
		}

		if ( defined $C->{global_noevent_ifType} and $C->{global_noevent_ifType} ne "" )
		{
			$qr_no_event_ifType_gen = qr/($C->{global_noevent_ifType})/i;
			$self->nmisng->log->debug2(sub {"INFO Model overriden by Global Config for global_noevent_ifType"});
		}

		my $intfTotal   = 0;
		my $intfCollect = 0;    # reset counters

		$self->nmisng->log->debug2(sub {"Checking interfaces for duplicate ifDescr"});
		
		# check for duplicates, part 1, make a list of all names and counts
		# if there are any duplicates, all from that set of duplicates should have it's ifDescr modified to have ifIndex added
		my $ifDescr_match_count = {};
		foreach my $i (@ifIndexNum)
		{
			my $target = $target_table->{$i};
			$target->{ifDescr} ||= $i;
			$ifDescr_match_count->{$target->{ifDescr}} += 1;
		}

		# check for duplicates part 2, adjust the names and add extra properties
		foreach my $i (@ifIndexNum)
		{
			my $target = $target_table->{$i};

			# fixme9: this cannot work. interface inventories are STRICTLY identified by ifdescr,
			# which must be unique and correspond to what the device reports.
			# ifdescr massaging like this means the new inventory is instantly lost, cannot be found
			# when collecting interface data

			# ifDescr must always be filled
			$target->{ifDescr} ||= $i;
			# ifDescr is duplicated?, the dup count > 1 means more than one use it
			if( $ifDescr_match_count->{$target->{ifDescr}} > 1 )
			{
				$target->{ifDescr_orig} = $target->{ifDescr};
				$target->{ifDescr} .= "-$i";                  # add index to string
				$target->{ifDescr_duplicate} = 1;
				$self->nmisng->log->debug2(sub {"Interface ifDescr changed to $target->{ifDescr}"});
			}
		}
		$self->nmisng->log->debug2(sub {"Completed duplicate ifDescr processing"});

		foreach my $index (@ifIndexNum)
		{
			next if ( $singleInterface and $intf_one ne $index );
			my $target = $target_table->{$index};

			my $ifDescr = $target->{ifDescr};
			$intfTotal++;

			# count total number of real interfaces
			if (    $target->{ifType} !~ /$qr_no_collect_ifType_gen/
				and $target->{ifDescr} !~ /$qr_no_collect_ifDescr_gen/ )
			{
				$target->{real} = 'true';
			}

			### add in anything we find from nodeConf - allows manual updating of interface variables
			### warning - will overwrite what we got from the device - be warned !!!
			if ( ref( $overrides->{$ifDescr} ) eq "HASH" )
			{
				my $thisintfover = $overrides->{$ifDescr};

				if ( $thisintfover->{Description} )
				{
					$target->{nc_Description} = $target->{Description};                         # save
					$target->{Description} = $thisintfover->{Description};
					$self->nmisng->log->debug2(sub {"Manual update of Description by nodeConf"});
				}
				if ( $thisintfover->{display_name} )
				{
					$target->{display_name} = $thisintfover->{display_name};
					# no log/diag msg as  this comes ONLY from nodeconf, it's not overriding anything
				}

				for my $speedname (qw(ifSpeed ifSpeedIn ifSpeedOut))
				{
					if ( $thisintfover->{$speedname} )
					{
						$target->{"nc_$speedname"} = $target->{$speedname};    # save
						$target->{$speedname} = $thisintfover->{$speedname};
						$self->nmisng->log->debug2(sub {"Manual update of $speedname by nodeConf"});
					}
				}

				if ( $thisintfover->{setlimits} && $thisintfover->{setlimits} =~ /^(normal|strict|off)$/ )
				{
					$target->{setlimits} = $thisintfover->{setlimits};
				}
			}

			# set default for the speed  limit enforcement
			$target->{setlimits} ||= 'normal';

			# set default for collect, event and threshold: on, possibly overridden later
			$target->{collect}   = "true";
			$target->{event}     = "true";
			$target->{threshold} = "true";
			$target->{nocollect} = "Collecting: Collection Policy";
		  #
		  #Decide if the interface is one that we can do stats on or not based on Description and ifType and AdminStatus
		  # If the interface is admin down no statistics
			### 2012-03-14 keiths, collecting override based on interface description.
			if (    $qr_collect_ifAlias_gen
				and $target->{Description} =~ /$qr_collect_ifAlias_gen/i )
			{
				$target->{collect}   = "true";
				$target->{nocollect} = "Collecting: found '$1' in Description";    # reason
			}
			elsif ( $qr_collect_ifDescr_gen
				and $target->{ifDescr} =~ /$qr_collect_ifDescr_gen/i )
			{
				$target->{collect}   = "true";
				$target->{nocollect} = "Collecting: found '$1' in ifDescr";
			}
			elsif ( $target->{ifAdminStatus} =~ /down|testing|null/ )
			{
				$target->{collect}   = "false";
				$target->{event}     = "false";
				$target->{nocollect} = "ifAdminStatus eq down|testing|null";     # reason
				$target->{noevent}   = "ifAdminStatus eq down|testing|null";     # reason
			}
			elsif ( $target->{ifDescr} =~ /$qr_no_collect_ifDescr_gen/i )
			{
				$target->{collect}   = "false";
				$target->{nocollect} = "Not Collecting: found '$1' in ifDescr";    # reason
			}
			elsif ( $target->{ifType} =~ /$qr_no_collect_ifType_gen/i )
			{
				$target->{collect}   = "false";
				$target->{nocollect} = "Not Collecting: found '$1' in ifType";     # reason
			}
			elsif ( $target->{Description} =~ /$qr_no_collect_ifAlias_gen/i )
			{
				$target->{collect}   = "false";
				$target->{nocollect} = "Not Collecting: found '$1' in Description";    # reason
			}
			elsif ( $target->{Description} eq "" and $noDescription eq 'true' )
			{
				$target->{collect}   = "false";
				$target->{nocollect} = "Not Collecting: no Description (ifAlias)";    # reason
			}
			elsif ( $target->{ifOperStatus} =~ /$qr_no_collect_ifOperStatus_gen/i )
			{
				$target->{collect}   = "false";
				$target->{nocollect} = "Not Collecting: found '$1' in ifOperStatus";    # reason
			}

			# if the interface has been down for too many days to be in use now.
			elsif ( $target->{ifAdminStatus} =~ /up/
				and $target->{ifOperStatus} =~ /down/
				and ( $catchall_data->{sysUpTimeSec} - $target->{ifLastChangeSec} ) / 86400
				> $nocollect_interface_down_days )
			{
				$target->{collect} = "false";
				$target->{nocollect}
					= "Not Collecting: interface down for more than $nocollect_interface_down_days days";    # reason
			}

			# send events ?
			if ( $target->{Description} =~ /$qr_no_event_ifAlias_gen/i )
			{
				$target->{event}   = "false";
				$target->{noevent} = "found '$1' in ifAlias";                                                  # reason
			}
			elsif ( $target->{ifType} =~ /$qr_no_event_ifType_gen/i )
			{
				$target->{event}   = "false";
				$target->{noevent} = "found '$1' in ifType";                                                   # reason
			}
			elsif ( $target->{ifDescr} =~ /$qr_no_event_ifDescr_gen/i )
			{
				$target->{event}   = "false";
				$target->{noevent} = "found '$1' in ifDescr";                                                  # reason
			}

			# convert interface name
			$target->{interface} = NMISNG::Util::convertIfName( $target->{ifDescr} );
			$target->{ifIndex}   = $index;

			# modify by node Config ?
			if ( ref( $overrides->{$ifDescr} ) eq "HASH" )
			{
				my $thisintfover = $overrides->{$ifDescr};

				if ( $thisintfover->{collect}
						 # fixme9: this is stupid. the override is already keyed by this ifdescr...why copy and check AGAIN?
						 and $thisintfover->{ifDescr} eq $target->{ifDescr} )

				{
					$target->{nc_collect} = $target->{collect};
					$target->{collect}    = $thisintfover->{collect};
					$self->nmisng->log->debug2(sub {"Manual update of Collect by nodeConf"});

					### 2014-04-28 keiths, fixing info for GUI
					if ( NMISNG::Util::getbool( $target->{collect}, "invert" ) )
					{
						$target->{nocollect} = "Not Collecting: Manual update by nodeConf";
					}
					else
					{
						$target->{nocollect} = "Collecting: Manual update by nodeConf";
					}
				}

				if ( $thisintfover->{event} and $thisintfover->{ifDescr} eq $target->{ifDescr} )
				{
					$target->{nc_event} = $target->{event};
					$target->{event}    = $thisintfover->{event};
					$target->{noevent}  = "Manual update by nodeConf"
						if ( NMISNG::Util::getbool( $target->{event}, "invert" ) );    # reason
					$self->nmisng->log->debug2(sub {"Manual update of Event by nodeConf"});
				}

				if ( $thisintfover->{threshold} and $thisintfover->{ifDescr} eq $target->{ifDescr} )
				{
					$target->{nc_threshold} = $target->{threshold};
					$target->{threshold}    = $thisintfover->{threshold};
					$target->{nothreshold}  = "Manual update by nodeConf"
						if ( NMISNG::Util::getbool( $target->{threshold}, "invert" ) );    # reason
					$self->nmisng->log->debug2(sub {"Manual update of Threshold by nodeConf"});
				}
			}

			# number of interfaces collected with collect and event on
			$intfCollect++ if ( NMISNG::Util::getbool( $target->{collect} )
				&& NMISNG::Util::getbool( $target->{event} ) );

			# save values only iff all interfaces are updated
			if (not $singleInterface)
			{
				$catchall_data->{intfTotal}   = $intfTotal;
				$catchall_data->{intfCollect} = $intfCollect;
			}


			# collect status
			if ( NMISNG::Util::getbool( $target->{collect} ) )
			{
				$self->nmisng->log->debug2(sub {"$target->{ifDescr} ifIndex $index, collect=true"});
			}
			else
			{
				$self->nmisng->log->debug2(sub {"$target->{ifDescr} ifIndex $index, collect=false, $target->{nocollect}"});

				# if collect is of then disable event and threshold (clearly not applicable)
				$target->{threshold} = 'false';
				$target->{event}     = 'false';
			}

			# at this point every thing is ready for the rrd speed limit enforcement
			my $desiredlimit = $target->{setlimits};

			# write if inventory data now. the speed limit/checking code requires the entries to exist in order
			# to correctly find them in parseString/etc
			#
			# get the inventory object for this, path_keys required as we don't know what type it will be
			# if interface descriptions change for existing interfaces, then we MUST NOT create duplicates
			# so, only the ifdescr may go into the path calculation logic, NOT ifindex
			my $pathdata = Clone::clone($target);
			delete $pathdata->{index};
			my $path = $self->inventory_path( concept => 'interface', data => $pathdata, partial => 1 );
			my $inventory_id;

			if( ref($path) eq 'ARRAY')
			{
				( $inventory, my $error_message ) = $self->inventory(
					concept   => 'interface',
					path      => $path,
					create    => 1
				);
				$self->nmisng->log->error("Failed to create interface inventory, error:$error_message") && next if ( !$inventory );

				# We already have an inventory with that name, but different index
				if ($inventory->data->{index} && ($index != $inventory->data->{index})) {
					$self->nmisng->log->info("Checking inventory error. Index $index not the same ". $inventory->data->{index});
					
					# Get rid of the old data 
					my ($successdelete, $msg) = $inventory->delete(keep_rrd => 1);
					$self->nmisng->log->debug("Removed historic inventory was successfull") if ($successdelete);
					
					# And create new information
					( $inventory, my $error_message ) = $self->inventory(
							concept   => 'interface',
							path      => $path,
							create    => 1
					);
					$self->nmisng->log->error("Failed to create interface inventory, for duplicated ifDescr with historic index - error:$error_message") && next if ( !$inventory );
					$self->nmisng->log->debug("Created new inventory for ifIndex $index");
				}
				# set data before recalculate
				$inventory->data( $target );
				# regenerate the path, if this thing wasn't new the path may have changed, which is ok
				# for a new object this must happen AFTER data is set
				$inventory->path( recalculate => 1 );
				$path = $inventory->path; # no longer the same - path was partial, now it no longer is

				# changed to fix element being incorrect in threshold events.
				$inventory->description( $target->{ifDescr} || $target->{Description} );

				# Regenerate storage: If ifDescr has changed, we need this
				for ("interface", "pkts", "pkts_hc" )
				{
					if ($inventory->find_subconcept_type_storage(type => "rrd",
																				 subconcept      => $_,
																				 relative => 1 )) {
						my $dbname = $S->makeRRDname(type => $_,
																				 index     => $index,
																				 item      => $_,
																				 relative => 1 );
						$self->nmisng->log->debug2(sub {"Storage: ". Dumper($dbname)});
						$inventory->set_subconcept_type_storage(type => "rrd",
																subconcept => $_,
																data => $dbname) if ($dbname);
					}
					
				}
				
				# historic is only set when the index/_id is in the db but not found in the device, we are looping
				# through things found on the device so it's not historic
				$inventory->historic(0);

				# if collect is off then this interface is disabled
				$inventory->enabled(1);
				if ( NMISNG::Util::getbool( $target->{collect}, "invert" ) )
				{
					$inventory->enabled(0);
				}
				# enable interfaces for viewing, no columns, someoneelse can define that
				# disable pkts, for now, no idea
				$inventory->data_info( subconcept => 'interface', enabled => 1 );
				$inventory->data_info( subconcept => 'pkts_hc', enabled => 0 );
				$inventory->data_info( subconcept => 'pkts', enabled => 0 );
				my ( $op, $error ) = $inventory->save( node => $self , update => 1);
				$self->nmisng->log->debug2(sub { "saved ".join(',', @{$inventory->path})." op: $op"});
				$self->nmisng->log->error( "Failed to save inventory:"
																	 . join( ",", @{$inventory->path} ) . " error:$error" )
						if ($error);

				# mark as nonhistoric so that we can ditch the actually historic ones...
				$activeones{$inventory->id} = 1;
				$inventory_id = $inventory->id;
			}
			else
			{
				$self->nmisng->log->error("Failed to create path for inventory, error:$path");
			}

			# interface now up or down, check and set or clear outstanding event.
			if ( NMISNG::Util::getbool( $target->{collect} )
				and $target->{ifAdminStatus} =~ /up|ok/
				and $target->{ifOperStatus} !~ /up|ok|dormant/ )
			{
				if ( NMISNG::Util::getbool( $target->{event} ) )
				{
					Compat::NMIS::notify(
						sys     => $S,
						event   => "Interface Down",
						element => $target->{ifDescr},
						details => $target->{Description},
						context => {type => "interface"},
						inventory_id => $inventory_id
					);
				}
			}
			else
			{
				Compat::NMIS::checkEvent(
					sys     => $S,
					event   => "Interface Down",
					level   => "Normal",
					element => $target->{ifDescr},
					details => $target->{Description},
					inventory_id => $inventory_id
				);
			}

			# the following don't modify $target so no extra saving required

			# no limit or dud limit or dud speed or non-collected interface?
			if (   $desiredlimit
				&& $desiredlimit =~ /^(normal|strict|off)$/
				&& $target->{ifSpeed}
				&& NMISNG::Util::getbool( $target->{collect} ) )
			{
				$self->nmisng->log->debug2(
					"performing rrd speed limit tuning for $ifDescr, limit enforcement: $desiredlimit, interface speed is "
						. NMISNG::Util::convertIfSpeed( $target->{ifSpeed} )
						. " ($target->{ifSpeed})" );

			# speed is in bits/sec, normal limit: 2*reported speed (in bytes), strict: exactly reported speed (in bytes)
				my $maxbytes
					= $desiredlimit eq "off"    ? "U"
					: $desiredlimit eq "normal" ? int( $target->{ifSpeed} / 4 )
					:                             int( $target->{ifSpeed} / 8 );
				my $maxpkts = $maxbytes eq "U" ? "U" : int( $maxbytes / 50 );    # this is a dodgy heuristic

				for (
					["interface", qr/(ifInOctets|ifHCInOctets|ifOutOctets|ifHCOutOctets)/],
					[   "pkts",
						qr/(ifInOctets|ifHCInOctets|ifOutOctets|ifHCOutOctets|ifInUcastPkts|ifInNUcastPkts|ifInDiscards|ifInErrors|ifOutUcastPkts|ifOutNUcastPkts|ifOutDiscards|ifOutErrors)/
					],
					[   "pkts_hc",
						qr/(ifInOctets|ifHCInOctets|ifOutOctets|ifHCOutOctets|ifInUcastPkts|ifInNUcastPkts|ifInDiscards|ifInErrors|ifOutUcastPkts|ifOutNUcastPkts|ifOutDiscards|ifOutErrors)/
					],
					)
				{
					my ( $datatype, $dsregex ) = @$_;

					# rrd file exists and readable?
					if ( -r ( my $rrdfile = $S->makeRRDname( graphtype => $datatype,
																									 index => $index,
																									 inventory => $inventory,
																									 conf => $self->nmisng->config ) ) )
					{
						my $fileinfo = RRDs::info($rrdfile);
						for my $matching ( grep /^ds\[.+\]\.max$/, keys %$fileinfo )
						{
							# only touch relevant and known datasets
							next if ( $matching !~ /($dsregex)/ );
							my $dsname = $1;

							my $curval = $fileinfo->{$matching};
							$curval = "U" if ( !defined $curval or $curval eq "" );

							# the pkts, discards, errors DS are packet based; the octets ones are bytes
							my $desiredval = $dsname =~ /octets/i ? $maxbytes : $maxpkts;

							if ( $curval ne $desiredval )
							{
								$self->nmisng->log->debug2(
									"rrd section $datatype, ds $dsname, current limit $curval, desired limit $desiredval: adjusting limit"
								);
								RRDs::tune( $rrdfile, "--maximum", "$dsname:$desiredval" );
							}
							else
							{
								$self->nmisng->log->debug2(sub {"rrd section $datatype, ds $dsname, current limit $curval is correct"});
							}
						}
					}
				}
			}
		}

		# if checking more than one intf, mark any unknown interfaces as historic
		# has to happen by inventory id, ifindex can and does change
		if (!$singleInterface)
		{
			my $result = $self->bulk_update_inventory_historic( active_ids => [keys %activeones],
																													concept => 'interface' );
			$self->nmisng->log->error("bulk update historic failed: $result->{error}") if ($result->{error});
			$self->nmisng->log->debug("$nodename, found intfs alive: $result->{matched_nothistoric}, already historic: $result->{matched_historic}, marked alive: $result->{marked_nothistoric}, marked historic: $result->{marked_historic}");
		}

		$self->nmisng->log->debug2(sub {"Finished"});
	}
	elsif ( $catchall_data->{ifNumber} > $interface_max_number )
	{
		$self->nmisng->log->debug2(sub {"Skipping, interface count $catchall_data->{ifNumber} exceeds configured maximum $interface_max_number"});
	}
	else
	{
		$self->nmisng->log->debug2(sub {"Skipping, interfaces not defined in Model"});
	}

	return ($singleInterface? $inventory: 1);
}

# collect performance data for all known interfaces for this node
# this has to handle mogrifying interfaces, ie. reordered/added/removed/transitioned
#
# fixme: this function currently does not work for wmi-only nodes!
# args: sys, modeldebug (default false)
# returns: 1 if ok
sub collect_intf_data
{
	my ($self, %args) = @_;
	my $S    = $args{sys};
	my $catchall_inventory = $args{catchall_inventory};

	my $nodename = $self->name;
	# get any nodeconf overrides if such exists for this node
	my $overrides = $self->overrides;

	if ( !$S->status->{snmp_enabled} )
	{
		$self->nmisng->log->debug2(sub {"Not performing getIntfData for $nodename: SNMP not enabled for this node"});
		return 1;
	}

	# we may want to do this at some point, the ifTableLastChange could be used to turn this on
	# every few cycles. For now attempting to update all historic interfaces every poll cycle
	# is causing too many issues
	my $attempt_to_update_historic_interfaces = 0;

	$self->nmisng->log->debug2(sub {"Starting Interface get data for node $nodename"});

	# adminstatus only uses 1..3 , operstatus can have all 1..7.
	my %knownadminstates = ( 1 => 'up',
													 2 => 'down',
													 3 => 'testing',
													 4 => 'unknown',
													 5 => 'dormant',
													 6 => 'notPresent',
													 7 => 'lowerLayerDown' );

	# this is a multi-stage process by necessity:
	# 1. get the inventory information for all interfaces (index->ifdescr and others)
	# 2. collect 'cheap' snmp data and stash it locally (strictly by index)
	# 3. determine which interfaces have shifted indices or have transitioned
	# 	 or been changed/added/removed, and need update_intf_info() done on them
	# 4. do update_intf_info for these to determine their true new nature,
	# 	 and reorganise the inventories accordingly
	# 5. get the non-cheap modelled data for the interfaces that we know are collectable
	# 6. determine interface index vs. ifdescr mismatches, ie. reordered interfaces
	# 	 note: ifdescr is NOT necessarily just the raw snmp ifdescr! must run through getData=model logic!
	# 7. perform stage 4 for any interfaces that have become collectable because of 6.
	#
	# 8. work with the stashed modelleed snmp data, send it to rrd, the inventories etc.
	# 9. mark any leftover present-but-unwanted inventories as historic (by inventory id!)

	# 1. get the interface inventories for this node, but only the bits we need (so far)
	$self->nmisng->log->debug5(sub {"collect_intf_data phase 1"});
	my $result = $self->get_inventory_model(
		'concept' => 'interface',
		fields_hash => {
			'_id' => 1,
			'data.collect' => 1,
			'data.ifAdminStatus' => 1,
			'data.ifOperStatus' => 1,
			'data.ifDescr' => 1,
			'data.ifDescr_orig' => 1,
			'data.ifDescr_duplicate' => 1,
			'data.ifIndex' => 1,
			'data.ifLastChangeSec' => 1, # ifLastChange is textual and NO GOOD
			'data.real' => 1,
			'enabled' => 1,
			'historic' => 1
		} );
	if (my $error = $result->error)
	{
		$self->nmisng->log->error("get inventory model failed: $error");
		return undef;
	}

	my (%if_data_map, %leftovers);	# leftovers: 1 is presumed dead, 0 is ok

	# create a map of the inventory state,
	# by ifindex so we can look them up easily, clone _id into data to make things easier
	# note that ifdescr is treated as invariant, NOT ifindex.
	# note also: this includes disabled and historic interfaces, too, IFF their ifIndex is nonclashing
	# make sure non-historic ones are tackled before historic stuff!
	for my $maybeevil (sort { $a->{historic} cmp $b->{historic} } @{$result->data()})
	{
		$leftovers{ $maybeevil->{_id} } = 1; # everything goes here, clash or noclash

		my $thisindex = $maybeevil->{data}->{ifIndex};
		if (exists $if_data_map{$thisindex} )
		{
			$self->nmisng->log->warn($self->name.": clashing inventories for interface index $thisindex!");
			next;
		}

		# move these over into data for simplicity
		for my $thing (qw(_id enabled historic))
		{
			$maybeevil->{data}->{$thing} = $maybeevil->{$thing};
		}
		$if_data_map{ $thisindex } = $maybeevil->{data};
	}

	# 2a. get the ifadminstatus, ifoperstatus and iflastchange tables
	# and add them to our knowledge
	$self->nmisng->log->debug5(sub {"collect_intf_data phase 2a"});

	# default for ifAdminStatus-based detection is ON. only off if explicitely set to false.
	# when ifAdminStatus is disabled, interfaces will be managed by a plugin for discovery
	my $dontwanna_ifadminstatus = (ref($S->{mdl}->{custom}) eq "HASH"    # don't autovivify
																 and ref($S->{mdl}->{custom}->{interface} ) eq "HASH"
																 # and explicitely set to false
																 and NMISNG::Util::getbool( $S->{mdl}->{custom}->{interface}->{ifAdminStatus}, "invert"));
	my $isValidTable = 0;
	my ($ifAdminTable, $ifOperTable);
	
	if (!$dontwanna_ifadminstatus)
	{
		# fixme: this cannot work for non-snmp nodes
		$self->nmisng->log->debug("Using ifAdminStatus and ifOperStatus for Interface Change Detection");
	
		# want both or we don't care
		$ifAdminTable = $S->snmp->getindex('ifAdminStatus');
		$ifOperTable = $S->snmp->getindex('ifOperStatus');
		if ($ifAdminTable && $ifOperTable)
		{
			# index == ifindex
			for my $index ( keys %{$ifAdminTable} )
			{
				$isValidTable = 1;
				# save the textual info; inventory has the same content, but names without _
				$if_data_map{$index}->{_ifAdminStatus} = $knownadminstates{ $ifAdminTable->{$index} };
				$if_data_map{$index}->{_ifOperStatus} =  $knownadminstates{ $ifOperTable->{$index} };
			}
		}
	}
	# default for ifLastChange-based detection is OFF
	if ((ref( $S->{mdl}{custom} ) eq "HASH"
			and ref( $S->{mdl}{custom}{interface} ) eq "HASH"
			and NMISNG::Util::getbool( $S->{mdl}{custom}{interface}{ifLastChange} ) ))
	{
		# fixme: this cannot work for non-snmp node
		$self->nmisng->log->debug2(sub {"Using ifLastChange for Interface Change Detection"});

		# iflastchange is in 1/100s ticks
		if ( my $ifLastChangeTable = $S->snmp->getindex('ifLastChange') )
		{
			for my $index (keys %$ifLastChangeTable)
			{
				$if_data_map{$index}->{_ifLastChangeSec} = int($ifLastChangeTable->{$index} / 100);
			}
		}
	}

	# 3. who needs updating based on what we know so far?
	$self->nmisng->log->debug5(sub {"collect_intf_data phase 3"});
	for my $index (sort keys %if_data_map)
	{
		my $thisif = $if_data_map{$index};

		# fixme what about not collectable? then _ifAdminStatus isn't a/v....

		# new interface (no current inventory yet?), or existing interface which is historic and attempt_to_update_historic_interfaces is on
		if (!$thisif->{_id} or ( $thisif->{_id} and $thisif->{historic} and $attempt_to_update_historic_interfaces ))
		{
			$self->nmisng->log->info("($nodename) Interface $index is new, needs update");
			$thisif->{_needs_update} = 1;
			next;
		}
		# removed interface? skippy!
		# needs to check if the ifAdminStatus is enabled in this model or not too
		elsif (!exists $thisif->{_ifAdminStatus} and !$dontwanna_ifadminstatus)
		{
			$self->nmisng->log->debug("[$nodename]  _ifAdminStatus does not exist ");
			if ($isValidTable == 1) {
				# we have to track already dead ones (in if_data_map), but we don't work on them
				$self->nmisng->log->info("($nodename) Interface $index, $thisif->{ifDescr} was removed!")
						if (!$thisif->{historic});
	
				delete $if_data_map{$index}; # nothing to do except mark it as historic at the end
			} else {
				$self->nmisng->log->debug("[$nodename] Interface table is not valid, cannot say if interface was removed");
			}
			next;
		}
		# disabled interface? skippy, too, but mark as nonhistoric
		elsif (defined($thisif->{enabled}) && !$thisif->{enabled}) # ie. don't skip if enabled is unknown
		{
			$leftovers{$thisif->{_id}} = 0; # it's disabled but it's NOT a historic leftover!
			next;
		}

		# admin status changed in a relevant transition?
		my $curstatus = $thisif->{ifAdminStatus};
		my $newstate = $thisif->{_ifAdminStatus};

		$self->nmisng->log->debug("($nodename) no ifAdminStatus for index=$index present")
				if (!defined $curstatus);

		# needs to check if the ifAdminStatus is enabled in this model or not too
		if (!$dontwanna_ifadminstatus)
		{
			# relevant transition === entering or leaving up state		
			if ((defined $newstate and $newstate eq "up")
					xor (defined $curstatus and $curstatus eq "up"))
			{
				$self->nmisng->log->info("($nodename) Interface $index, admin status changed from $curstatus to $newstate, needs update");
				$thisif->{_needs_update} = 1;
				next;
			}
		}

		# or has ifLastChange changed? not enabled by default, must check if it's been loaded
		if ( defined($thisif->{_ifLastChangeSec}) # we've consulted snmp for it
				 and ( !defined($thisif->{ifLastChangeSec}) # and we had none before
							 or $thisif->{ifLastChangeSec} != $thisif->{_ifLastChangeSec}) ) # or the old value is different
		{
			$self->nmisng->log->info("($nodename) Interface index $index, needs update because of ifLastChange $thisif->{_ifLastChangeSec}s"
												 . ($thisif->{ifLastChangeSec}? ", was $thisif->{ifLastChangeSec}"
														: ", new interface"));
			$thisif->{_needs_update} = 1;
			# no next, this is the last cheap test
		}
	}

	# 4. perform update_intf_info for the interfaces that need it
	$self->nmisng->log->debug5(sub {"collect_intf_data phase 4"});
	for my $needsmust (grep($if_data_map{$_}->{_needs_update}, keys %if_data_map))
	{
		# all done by index, so far
		my $thisif = $if_data_map{$needsmust};
		$self->nmisng->log->debug("Performing phase 1 update_intf_info for index $needsmust");

		# this returns an inventory object (or undef on error/nonexistent)...
		my $maybenew = $self->update_intf_info( sys => $S, index => $needsmust, catchall_inventory => $catchall_inventory);
		#  maybenew can be 0 unfortunately
		if (!$maybenew)
		{
			$self->nmisng->log->warn("($nodename) Interface index $needsmust was removed while trying to update");
			delete $if_data_map{$needsmust}; # nothing to do except mark it as historic at the end
			next;
		}
		# ...which MAY be different from the one we've got in the if_data_map, 
		# it has no id (how?) or it does and the newly updated one is different, update the if_data_map
		# if it's got an id and it's marked historic we also need $attempt_to_update_historic_interfaces to be on
		# in that case update it's data (which turns it back on?)
		if (!defined $thisif->{_id} or $maybenew->id ne $thisif->{_id} or ( $thisif->{_id} and $thisif->{historic} and $attempt_to_update_historic_interfaces ))
		{
			$self->nmisng->log->debug2("($nodename) Interface index $needsmust "
																 .(defined($thisif->{_id})? "has changed substantially" : "is new")
																 . " and has a new inventory");

			# update the if_data_map. index is the same, contents may differ; must keep relevant stuff!
			$if_data_map{$needsmust} = { %{$maybenew->data},
																	 _id => $maybenew->id,
																	 _was_updated => 1, # mark as 'update_intf_info done'
																	 # if this is a new inventory then it lacks both enabled and historic...
																	 enabled  => $maybenew->{enabled} // 1,
																	 historic => $maybenew->{historic} // 0,
																	 _ifAdminStatus => $maybenew->data->{ifAdminStatus},
																	 _ifOperStatus => $maybenew->data->{ifOperStatus},
			};
		}
		else
		{
			$self->nmisng->log->debug2(sub {"($nodename) Interface index $needsmust was updated"});
			# just mark this interface as updated
			$if_data_map{$needsmust}->{_was_updated} = 1;
			delete $if_data_map{$needsmust}->{_needs_update};
		}
	}

	# 5. collect modelled data for enabled, nonhistoric, collectable interfaces
	# and stash it as we don't necessarily know the final inventory target yet
	$self->nmisng->log->debug2(sub {"Collecting Interface Data"});
	$self->nmisng->log->debug5(sub {"collect_intf_data phase 5"});

	for my $index (sort grep($if_data_map{$_}->{enabled} && !$if_data_map{$_}->{historic} && ($if_data_map{$_}->{collect} eq "true"),
													 keys %if_data_map))
	{
		my $thisif = $if_data_map{$index};

		# only collect on interfaces that are defined, with collection turned on globally,
		# also don't bother with ones without ifdescr
		if ( !defined $thisif->{ifDescr}
				 or $thisif->{ifDescr} eq "" ) # note: 0 would be acceptable
		{
			$self->nmisng->log->debug("NOT collecting: ifIndex=$index: no description");
			next;
		}

		# returns undef if no good
		my $rrdData = $S->getData( class => 'interface', index => $index,
				# fixme9: gone											 model => $model
				);
		my $howdiditgo =$thisif->{_rrd_status} = $S->status;

		# any errors?
		if (my $anyerror  = $howdiditgo->{error}
				|| $howdiditgo->{snmp_error}
				|| $howdiditgo->{wmi_error})
		{
			$self->nmisng->log->error("$nodename failed to get interface data for ifIndex=$index: $anyerror");
		}

		# 5a. a certain amount of data massaging is required before we can make use of the rrd data,
		# ie. moving of HC octet counters
		# that's because the 'special handling for manual interface discovery' needs the ifoctet counters...

		# getdata returns a weird structure: section top, then $index underneath
		for my $datasection (keys %$rrdData)
		{
			my $thisone = $rrdData->{$datasection}->{$index};

			# if HC counters exist then MOVE values to the non-HC names
			if (ref($thisone->{ifHCInOctets}) eq "HASH")
			{
				$self->nmisng->log->debug("processing HC counters for index $index");
				for ( ["ifHCInOctets", "ifInOctets"], ["ifHCOutOctets", "ifOutOctets"] )
				{
					my ($source, $dest) = @$_;

					if ( $thisone->{$source}->{value} =~ /^\d+$/ )
					{
						$thisone->{$dest}->{value}  = $thisone->{$source}->{value};
						$thisone->{$dest}->{option} = $thisone->{$source}->{option};
					}
					delete $thisone->{$source};
				}
			}
			# ...and MOVE these over as well
			if ( $datasection eq 'pkts' or $datasection eq 'pkts_hc' )
			{
				my $debugdone = 0;
				for ( ["ifHCInUcastPkts",  "ifInUcastPkts"],
							["ifHCOutUcastPkts", "ifOutUcastPkts"],
							["ifHCInMcastPkts",  "ifInMcastPkts"],
							["ifHCOutMcastPkts", "ifOutMcastPkts"],
							["ifHCInBcastPkts",  "ifInBcastPkts"],
							["ifHCOutBcastPkts", "ifOutBcastPkts"], )
				{
					my ( $source, $dest ) = @$_;

					if ( $thisone->{$source}->{value} =~ /^\d+$/ )
					{
						$self->nmisng->log->debug("process HC counters of $datasection for $index")
								if ( !$debugdone++ );
						$thisone->{$dest}->{value}  = $thisone->{$source}->{value};
						$thisone->{$dest}->{option} = $thisone->{$source}->{option};
					}
					delete $thisone->{$source};
				}
			}
		}

		# stash the data for this index
		$thisif->{_rrd_data} = $rrdData;
	}

	# 6. figure out if any other interfaces need an update, based on the snmp information now available
	# this covers reordered interfaces (interface index is not invariant, ifdescr is treated as invariant)
	# new interfaces should have been handled in 4.
	$self->nmisng->log->debug5(sub {"collect_intf_data phase 6"});
	# map { $if_data_map{$_}{ifDescr} } (keys %if_data_map);
	for my $index (keys %if_data_map)
	{
		my $thisif = $if_data_map{$index};

		next if (!$thisif->{enabled} # we track historic/disabled ones but don't work on them...
						 or $thisif->{historic}
						 or !$thisif->{_rrd_data} # no rrd data collectable -> cannot do anything
						 or ref($thisif->{_rrd_data}->{interface}) ne "HASH"
						 or $thisif->{_was_updated}); # or if the interface was updated already...

		# _rrd_data is just updated from snmp and has original ifDescr, which is treated as invariant,
		# we need to handle the case where there are duplicate ifDescrs, in this case the ifIndex has 
		# been added to ifDescr also extra properties exist to help detect this, in this case adjust 
		# the ifdescr we've just loaded up from snmp to match the modified one
		my $intfsection = $thisif->{_rrd_data}->{interface}->{$index};

		my $newifdescr = NMISNG::Util::rmBadChars( $intfsection->{ifDescr}->{value} );
		# marked as being duplicate, original ifdescr matches what was just polled and calcualted matches expected, take what we had
		if( ($thisif->{ifDescr_duplicate} == 1) && ($thisif->{ifDescr_orig} eq $newifdescr) and ($thisif->{ifDescr} eq $newifdescr."-$index") ) {
			$newifdescr = $thisif->{ifDescr};
			$self->nmisng->log->debug2(sub{"Interface $index, using modified ifDescr $thisif->{ifDescr} because of duplicate ifDescrs"});
		}

		# only perform interface decription change detection if we are using ifAdminStatus for status and change detection as well
		if ($newifdescr ne $thisif->{ifDescr} and !$dontwanna_ifadminstatus)
		{
			$self->nmisng->log->info("Interface $index, ifDescr changed from $thisif->{ifDescr} to $newifdescr, needs update");
			$thisif->{_needs_update} = 1;
			next;
		}

		# now check the interface operational status for transition, if there are counters
		# and if the adminstatus check isn't disabled
		if (!$dontwanna_ifadminstatus
				&& $intfsection->{ifInOctets} ne ''
				&& $intfsection->{ifOutOctets} ne '')
		{
			my $prevstatus = $thisif->{ifOperStatus}; # that's inventory
			my $newstatus = $thisif->{_ifOperStatus}; # that's snmp-sourced

			# relevant transition === entering or leaving up state
			# breaks when seeing lowerLayerDown
			# worker[4031185] Interface 563, oper status changed from lowerLayerDown to lowerLayerDown, needs update
			# NOTE: MD this was creating many log warnings for 'down' to 'down' so I'm changing this at the same time as
			# other issuess
			if ( $newstatus ne $prevstatus and (($newstatus eq 'down' and $prevstatus =~ /^(up|ok)$/)
					or ($newstatus !~ /^(up|ok|dormant)$/)) )
			{
				$self->nmisng->log->info("Interface $index, oper status changed from $prevstatus to $newstatus, needs update");
				$thisif->{_needs_update} = 1;
			}
		}
	}

	# 7. redo the update_intf_info exercise from 4. for these other interfaces in need of help
	# these 'other' interfaces should not be totally new ones, those should have been covered in 4.
	$self->nmisng->log->debug5(sub {"collect_intf_data phase 7"});
	for my $needsmust (grep($if_data_map{$_}->{_needs_update}, keys %if_data_map))
	{
		# all done by index, so far
		my $thisif = $if_data_map{$needsmust};
		$self->nmisng->log->debug("Performing phase 2 update_intf_info for index $needsmust");

		assert(!$thisif->{_was_updated}, "should update_intf_info() index $needsmust at most once!");

		# this returns an inventory object (or undef if removed/error)...
		my $maybenew = $self->update_intf_info( sys => $S, index => $needsmust, catchall_inventory => $catchall_inventory );
		#  maybenew can be 0 unfortunately
		if (!$maybenew)
		{
			$self->nmisng->log->warn("($nodename) Interface index $needsmust was removed while trying to update");
			delete $if_data_map{$needsmust}; # nothing to do except mark it as historic at the end
			next;
		}
		# ...which MAY be different from the one we've got in the if_data_map
		if ($maybenew->id ne $thisif->{_id})
		{
			$self->nmisng->log->debug2(sub {"Interface index $needsmust has changed substantially and has a new inventory"});

			# update the if_data_map. index is the same, contents may differ
			# we must keep the relevant already collected stuff, especially the rrd data!
			$if_data_map{$needsmust} = { %{$maybenew->data},
																	 _id => $maybenew->id,
																	 _was_updated => 1, # mark as 'update_intf_info done'
																	 # a new inventory may be lacking both enabled and historic
																	 enabled  => $maybenew->{enabled} // 1,
																	 historic => $maybenew->{historic} // 0,
																	 #
																	 _ifAdminStatus => $maybenew->data->{ifAdminStatus},
																	 _ifOperStatus => $maybenew->data->{ifOperStatus},
																	 _rrd_data => $thisif->{_rrd_data}, # keep
																	 _rrd_status => $thisif->{_rrd_status} , # keep
			};
		}
		else
		{
			# just mark this interface as updated
			$if_data_map{$needsmust}->{_was_updated} = 1;
			delete $if_data_map{$needsmust}->{_needs_update};
		}
	}

	# 8. do something with the stashed rrd data; now if_data_map should have
	# the correct inventory id attached for every single interface
	$self->nmisng->log->debug5(sub {"collect_intf_data phase 8"});
	my $catchall_data = $catchall_inventory->data_live(); # live, no saving needed
	my $RI   = $S->reach;
	$RI->{intfUp} = $RI->{intfColUp} = 0;

	# work on enabled and nonhistoric
	for my $index (sort grep($if_data_map{$_}->{enabled}
													 && !$if_data_map{$_}->{historic}, keys %if_data_map))
	{
		my $thisif = $if_data_map{$index};

		# instantiate inventory
		my ($inventory, $error_message) = $self->inventory( _id => $thisif->{_id} );
		if (!$inventory)
		{
			$self->nmisng->log->error("Failed to get interface inventory, _id: $thisif->{_id}: $error_message");
			next;
		}
		$leftovers{$inventory->id} = 0; # clearly an interface we're handling, so not dead

		# r/o, superset of what if_data_map carries, except for _rrd_data
		my $inventory_data = $inventory->data;

		my $alsoindex = $inventory_data->{ifIndex};
		assert($index eq $alsoindex, "Interface inventory _id: $thisif->{_id} invalid, says ifindex is $alsoindex but current is $index");


		$self->nmisng->log->debug2(
			"$inventory_data->{ifDescr}: ifIndex=$inventory_data->{ifIndex}, was: OperStatus=$inventory_data->{ifOperStatus}, ifAdminStatus=$inventory_data->{ifAdminStatus}, Collect=$inventory_data->{collect}"
				);


		# was an interface section collectable? certain amounts of massaging required
		if (ref(my $ifsection = ref($thisif->{_rrd_data}->{interface}) eq "HASH"?
						$thisif->{_rrd_data}->{interface}->{$index} : undef) eq "HASH")
		{
			# update the CURRENT oper and adminstates from snmp-sourced goodies
			# these are already textualised
			$thisif->{_ifAdminStatus} = $ifsection->{ifAdminStatus}{value};
			$thisif->{_ifOperStatus} = $ifsection->{ifOperStatus}{value};

			# special handling for manual interface discovery which does not use update_intf_info
			if ($dontwanna_ifadminstatus)
			{
				# ifAdminStatus is from inventory, _ifAdminStatus is from snmp, model etc.
				$self->nmisng->log->debug2(sub {"handling up/down, now admin=$thisif->{_ifAdminStatus}, oper=$thisif->{_ifOperStatus} was admin=$thisif->{ifAdminStatus}, oper=$thisif->{ifOperStatus}"});

				# interface now up or down, check and set or clear outstanding event.
				# fixme not quite correct logic, checkevent happens if ifadminstatus is not up/ok...
				if ($thisif->{_ifAdminStatus} =~ /^(up|ok)$/
						and $thisif->{_ifOperStatus} !~ /^(up|ok|dormant)$/ )
				{
					if ( NMISNG::Util::getbool( $inventory_data->{event} ) )
					{
						Compat::NMIS::notify(
							sys     => $S,
							event   => "Interface Down",
							element => $inventory_data->{ifDescr},
							details => $inventory_data->{Description},
							context => {type => "interface"},
							inventory_id => $inventory->id
						);

					}
				}
				else
				{
					Compat::NMIS::checkEvent(
						sys     => $S,
						event   => "Interface Down",
						level   => "Normal",
						element => $inventory_data->{ifDescr},
						details => $inventory_data->{Description},
						inventory_id => $inventory->id
					);
				}

			}

			# and update the inventory with state, for saving later
			$inventory_data->{ifAdminStatus} = $if_data_map{$index}->{_ifAdminStatus};
			$inventory_data->{ifOperStatus} = $if_data_map{$index}->{_ifOperStatus};

			# other interface section things
			# cannot store text in rrd, don't need the ifadminstatus
			delete $ifsection->{ifDescr};
			delete $ifsection->{ifAdminStatus};

			# convert time 1/100s tics to uptime string, but also save the seconds
			if (ref($ifsection->{ifLastChange}) eq "HASH"
					&& defined($ifsection->{ifLastChange}->{value}))
			{
				$inventory_data->{ifLastChange} = NMISNG::Util::convUpTime(
					$inventory_data->{ifLastChangeSec}
					= int( $ifsection->{ifLastChange}{value} / 100 ) );
				$self->nmisng->log->debug2(sub {"last change for index $index time=$inventory_data->{ifLastChange}, timesec=$inventory_data->{ifLastChangeSec}"});
			}
			delete $ifsection->{ifLastChange};

			# accumulate total number of non-virtual interfaces that are up
			$RI->{intfUp}++ if ($thisif->{_ifOperStatus} eq "up"
													and NMISNG::Util::getbool($thisif->{real}));
			++$RI->{intfTotal};

			# Calculate numeric Operational Status
			my $operStatus = ( $thisif->{_ifOperStatus} =~ /up|ok|dormant/ ) ? 100 : 0;
			$ifsection->{ifOperStatus}->{value} = $operStatus;    # can only store numeric value in rrd

			# While updating start calculating the total availability of the node, depends on events set
			my $opstatus = NMISNG::Util::getbool( $inventory_data->{event} ) ? $operStatus : 100;
			$RI->{operStatus} = $RI->{operStatus} + $opstatus;
			++$RI->{operCount};

			# count total number of collected interfaces up ( if events are set on)
			++$RI->{intfColUp} if ($opstatus && NMISNG::Util::getbool($inventory_data->{event}));
		} # end of the interface section special stuff

		my $previous_pit = $inventory->get_newest_timed_data(); # one needed for the pit updates,

		my $timed_bulk;
		if( BULK_TIMED_DATA == 1 ) {
			$timed_bulk = {};
		}
		# now walk all rrd data sections and send them off to rrd
		for my $sectionname (sort keys %{$thisif->{_rrd_data}})
		{
			my $thissection = $thisif->{_rrd_data}->{$sectionname}->{$index};
			if ($self->nmisng->log->is_level(2))
			{
				for my $ds (keys %{$thissection})
				{
					$self->nmisng->log->debug2(sub { "rrdData section $sectionname, ds $ds, value=$thissection->{$ds}->{value}, option=$thissection->{$ds}->{option}"});
				}
			}

			# RRD Database update and remember filename
			$self->nmisng->log->debug2(sub { "updateRRD type=$sectionname index=$index", 2 });
			my $db = $S->create_update_rrd( data => $thissection,
																			type => $sectionname,
																			index => $index,
																			inventory => $inventory );
			if ($db)
			{
				# convert data into values we can use in pit (eg resolve counters)
				my $target = {};

				NMISNG::Inventory::parse_rrd_update_data($thissection, $target, $previous_pit, $sectionname);
				my $period = $self->nmisng->_threshold_period( subconcept => $sectionname );
				my $stats = Compat::NMIS::getSubconceptStats(sys => $S, inventory => $inventory,
																										 subconcept => $sectionname,
																										 start => $period, end => time,
																										 conf => $self->nmisng->config );
				if (ref($stats) ne "HASH")
				{
					$self->nmisng->log->warn("getSubconceptStats for node ".$self->name.", concept ".$inventory->concept
																		.", subconcept $sectionname failed: $stats");
					$stats = {};
				}
				# add data and stats
				my $error = $inventory->add_timed_data( data => $target, derived_data => $stats, node => $self,
																								subconcept => $sectionname,
																								time => $catchall_data->{last_poll},
																								delay_insert => 1,
																								bulk => $timed_bulk );
				$self->nmisng->log->error("(".$self->name.") failed to add timed data for ". $inventory->concept .": $error")
						if ($error);
			}
		}

		### 2012-08-14 keiths, logic here to verify an event exists and the interface is up.
		### this was causing events to be cleared when interfaces were collect true, oper=down, admin=up
		if ( $self->eventExist( "Interface Down", $inventory_data->{ifDescr} )
				 and $inventory_data->{ifOperStatus} =~ /up|ok|dormant/ )
		{
			Compat::NMIS::checkEvent(
				sys     => $S,
				event   => "Interface Down",
				level   => "Normal",
				element => $inventory_data->{ifDescr},
				details => $inventory_data->{Description},
				inventory_id => $inventory->id
			);
		}

		# don't recalculate path, that should happen in update, any place where we find
		# the interface has changed enough runs update code anyway. I believe not doing this is correct
		$inventory->data( $inventory_data );
		$inventory->historic(0);
		$inventory->enabled(1);

		my ($op, $error) = $inventory->save( node => $self );
		$self->nmisng->log->error("failed to save inventory for $nodename, interface $inventory_data->{ifDescr}: $error")
				if ($op <= 0);

	}

	# handle accumulated alerts
	$self->process_alerts( sys => $S );

	# done walking the interfaces, now mark as historic what is known unwanted
	# leftovers holds all observed inventoies, 1 is dead 0 is good
	my @keep;
	for my $invid (keys %leftovers)
	{
		if ($leftovers{$invid})
		{
			# note that leftovers contain already marked historic ones, so that debug isn't super-useful
			$self->nmisng->log->debug3(sub {"$nodename, (re)marking inventory $invid as historic"});
		}
		else
		{
			push @keep, $invid;
		}
	}

	my $nuked = $self->bulk_update_inventory_historic(
		active_ids => \@keep, concept => 'interface' );
	$self->nmisng->log->error("bulk update historic failed: $nuked->{error}") if ($nuked->{error});

	$self->nmisng->log->debug("$nodename, collect_intf_data found intfs alive: $nuked->{matched_nothistoric}, already historic: $nuked->{matched_historic}, marked alive: $nuked->{marked_nothistoric}, marked historic: $nuked->{marked_historic}");

	$self->nmisng->log->debug2(sub {"Finished"});
	return 1;
}

# this functions adjusts some values for an interface
# args: self, sys, index, iftype, target (all required)
# returns: nothing
sub checkIntfInfo
{
	my ($self,%args) = @_;

	my $S          = $args{sys};
	my $index      = $args{index};
	my $ifTypeDefs = $args{iftype};

	my $target = $args{target};

	my $thisintf = $target;
	if ( $thisintf->{ifDescr} eq "" ) { $thisintf->{ifDescr} = "null"; }

	# remove bad chars from interface descriptions
	$thisintf->{ifDescr}     = NMISNG::Util::rmBadChars( $thisintf->{ifDescr} );
	$thisintf->{Description} = NMISNG::Util::rmBadChars( $thisintf->{Description} );

	# Try to set the ifType to be something meaningful!!!!
	if ( exists $ifTypeDefs->{$thisintf->{ifType}}{ifType} )
	{
		$thisintf->{ifType} = $ifTypeDefs->{$thisintf->{ifType}}{ifType};
	}

	# Just check if it is an Frame Relay sub-interface
	if ( ( $thisintf->{ifType} eq "frameRelay" and $thisintf->{ifDescr} =~ /\./ ) )
	{
		$thisintf->{ifType} = "frameRelay-subinterface";
	}


	# get 'ifHighSpeed' if 'ifSpeed' = 4,294,967,295 - refer RFC2863 HC interfaces.
	# ditto if ifspeed is zero
	if ( $thisintf->{ifSpeed} == 4294967295 or $thisintf->{ifSpeed} == 0 )
	{
		$thisintf->{ifSpeed} = $thisintf->{ifHighSpeed};
		$thisintf->{ifSpeed} *= 1000000;
	}

	# final fallback in case SNMP agent is DODGY
	$thisintf->{ifSpeed} ||= 1000000000;


	# convert time integer from ticks to time string
	# fixme9: unsafe, non-idempotent, broken if function is called more than once, self-referential loopy
	# trashing of ifLastChange via ifLastChangeSec...
	$thisintf->{ifLastChange} = NMISNG::Util::convUpTime(
		$thisintf->{ifLastChangeSec} = int( $thisintf->{ifLastChange} / 100 ) );
}

# this function performs some data massaging for PIX firewall devices
# args: sys
# returns: nothing
# fixme: this function does not work for wmi-only nodes
sub checkPIX
{
	my ($self, %args) = @_;
	my $S    = $args{sys};
	my $catchall_inventory = $args{catchall_inventory};
	my $catchall_data = $catchall_inventory->data_live();

	if ( !$S->status->{snmp_enabled} )
	{
		$self->nmisng->log->debug2(sub {"Not performing PIX Failover check for $S->{name}: SNMP not enabled for this node"});
		return 1;
	}

	my $SNMP = $S->snmp;
	my $result;

	$self->nmisng->log->debug2(sub {&NMISNG::Log::trace() ."Starting"});

	# PIX failover test
	# table has six values
	# [0] primary.cfwHardwareInformation, [1] secondary.cfwHardwareInformation
	# [2] primary.HardwareStatusValue, [3] secondary.HardwareStatusValue
	# [4] primary.HardwareStatusDetail, [5] secondary.HardwareStatusDetail
	# if HardwareStatusDetail is blank ( ne 'Failover Off' ) then
	# HardwareStatusValue will have 'active' or 'standby'

	return if ( $catchall_data->{nodeModel} ne "CiscoPIX" );

	$self->nmisng->log->debug2(sub {"checkPIX, Getting Cisco PIX Failover Status"});
	if ($result = $SNMP->get(
				'cfwHardwareStatusValue.6',  'cfwHardwareStatusValue.7',
				'cfwHardwareStatusDetail.6', 'cfwHardwareStatusDetail.7'
			)
			)
	{
		$result = $SNMP->keys2name($result);    # convert oid in hash key to name

		my %xlat = ( 0 => "Failover Off",
								 3 => "Down",
								 9 => "Active",
								 10 => "Standby" );
		$result->{'cfwHardwareStatusValue.6'} = $xlat{ $result->{'cfwHardwareStatusValue.6'} } // "Unknown";

		$result->{'cfwHardwareStatusValue.7'} = $xlat{ $result->{'cfwHardwareStatusValue.7'} } // "Unknown";

		# fixme unclean access to internal structure
		# fixme also fails if we've switched to updating this node on the go!
		if ( !NMISNG::Util::getbool( $S->{update} ) )
		{
			if (   $result->{'cfwHardwareStatusValue.6'} ne $catchall_data->{pixPrimary}
						 or $result->{'cfwHardwareStatusValue.7'} ne $catchall_data->{pixSecondary} )
			{
				$self->nmisng->log->debug2(sub {"PIX failover occurred"});

				# As this is not stateful, alarm not sent to state table in sub eventAdd
				Compat::NMIS::notify(
					sys     => $S,
					event   => "Node Failover",
					element => 'PIX',
					details =>
					"Primary now: $catchall_data->{pixPrimary}  Secondary now: $catchall_data->{pixSecondary}"
						);
			}
		}
		$catchall_data->{pixPrimary}   = $result->{'cfwHardwareStatusValue.6'};    # remember
		$catchall_data->{pixSecondary} = $result->{'cfwHardwareStatusValue.7'};
	}
	$self->nmisng->log->debug2(sub {&NMIS::Log::trace() ."Finished"});
	return 1;
}



# this function handles nodes with configuration save timestamps
# i.e. try to figure out if the config of a device has been saved or not,
# sends node config change event if one detected, updates the view a little
#
# args: sys
# returns: nothing
sub handle_configuration_changes
{
	my ($self, %args) = @_;

	my $S    = $args{sys};
	my $catchall_inventory = $args{catchall_inventory};
	my $catchall_data = $catchall_inventory->data_live();

	$self->nmisng->log->debug2(sub {"Starting handle_configuration_changes"});

	my @updatePrevValues = qw ( configLastChanged configLastSaved bootConfigLastChanged );

	# create previous values if they don't exist
	for my $attr (@updatePrevValues)
	{
		if (   defined( $catchall_data->{$attr} )
			&& $catchall_data->{$attr} ne ''
			&& !defined( $catchall_data->{"${attr}_prev"} ) )
		{
			$catchall_data->{"${attr}_prev"} = $catchall_data->{$attr};
		}
	}

	my $configLastChanged = $catchall_data->{configLastChanged} if defined $catchall_data->{configLastChanged};
	my $configLastViewed  = $catchall_data->{configLastSaved}   if defined $catchall_data->{configLastSaved};
	my $bootConfigLastChanged = $catchall_data->{bootConfigLastChanged}
		if defined $catchall_data->{bootConfigLastChanged};
	my $configLastChanged_prev = $catchall_data->{configLastChanged_prev}
		if defined $catchall_data->{configLastChanged_prev};

	if ( defined $configLastViewed && defined $bootConfigLastChanged )
	{
		$self->nmisng->log->debug2(
			"checkNodeConfiguration configLastChanged=$configLastChanged, configLastViewed=$configLastViewed, bootConfigLastChanged=$bootConfigLastChanged, configLastChanged_prev=$configLastChanged_prev"
		);
	}
	else
	{
		$self->nmisng->log->debug2(
			"checkNodeConfiguration configLastChanged=$configLastChanged, configLastChanged_prev=$configLastChanged_prev"
		);
	}

	# on some devices this value changes by a second or two depending on when the request happens,
	# to deal with that we require the difference to be at least 10 (or config'ed value)
	### If it is newer, someone changed it!
	my $minConfigTimeChange = $self->nmisng->config->{minimum_node_configuration_change_seconds} // 10;
	if ( $configLastChanged > $configLastChanged_prev && abs($configLastChanged - $configLastChanged_prev) > $minConfigTimeChange )
	{
		$catchall_data->{configChangeCount}++;

		Compat::NMIS::notify(
			sys     => $S,
			event   => "Node Configuration Change",
			element => "",
			details => "Changed at " . NMISNG::Util::convUpTime( $configLastChanged / 100 ),
			context => {type => "node"},
		);
		$self->nmisng->log->info("checkNodeConfiguration configuration change detected for $S->{name}, creating event");
	}

	#update previous values to be our current values
	for my $attr (@updatePrevValues)
	{
		if ( defined $catchall_data->{$attr} ne '' && $catchall_data->{$attr} ne '' )
		{
			$catchall_data->{"${attr}_prev"} = $catchall_data->{$attr};
		}
	}

	$self->nmisng->log->debug2(sub {"Finished"});
	return;
}



# find location from dns LOC record if configured to try (loc_from_DNSloc)
# or fall back to syslocation if loc_from_sysLoc is set
# args: catchall_data (should be live)
# returns: 1 if if finds something, 0 otherwise
sub get_dns_location
{
	my ($self, $catchall_data) = @_;

	my $C = $self->nmisng->config;
	$self->nmisng->log->debug2(sub {&NMISNG::Log::trace() ."Starting"});

	# collect DNS location info. Update this info every update pass.
	$catchall_data->{loc_DNSloc} = "unknown";

	my $tmphostname = $catchall_data->{host};
	if ( NMISNG::Util::getbool( $C->{loc_from_DNSloc} ))
	{
		my @dnsnames = ($tmphostname =~ /^(\d+\.\d+\.\d+\.\d+|[0-9a-fA-F:])+$/)?
				NMISNG::Util::resolve_dns_address($tmphostname) : $tmphostname;

		# look up loc for hostname
		my $resolver = Net::DNS::Resolver->new;
		if (my $query = $resolver->query($dnsnames[0],"LOC"))
		{
			foreach my $rr ( $query->answer )
			{
				next if ($rr->type ne "LOC");

				my ($lat,$lon) = $rr->latlon;
				$catchall_data->{loc_DNSloc} = $lat . "," . $lon . "," . $rr->altitude;
				$self->nmisng->log->debug2(sub {"Location set from DNS LOC, to $catchall_data->{loc_DNSloc}"});
				return 1;
			}
		}
		else
		{
			# tag as warning but emit only if debug 2 or higher
			$self->nmisng->log->warn("DNS Loc query failed: $resolver->errorstring")
					if ($self->nmisng->log->is_level(2));
		}
	}

	# if no DNS based location information found or checked, then look at sysLocation
	if ( NMISNG::Util::getbool( $C->{loc_from_sysLoc}) and $catchall_data->{loc_DNSloc} eq "unknown" )
	{
		# longitude,latitude,altitude,location-text
		if ( $catchall_data->{sysLocation} =~ /$C->{loc_sysLoc_format}/ )
		{
			$catchall_data->{loc_DNSloc} = $catchall_data->{sysLocation};
			$self->nmisng->log->debug2(sub {"Location set from device sysLocation, to $catchall_data->{loc_DNSloc}"});
			return 1;
		}
	}
	$self->nmisng->log->debug2(sub {&NMISNG::Log::trace() . "Finished"});
	return 0;
}

# retrieve system health index data from snmp/wmi, done during update
# args: self, sys
# returns: 1 if all present sections worked, 0 otherwise
# note: raises xyz down events if snmp or wmi are down
sub collect_systemhealth_info
{
	my ($self, %args) = @_;
	my $S    = $args{sys};    # object
	my $catchall_inventory = $args{catchall_inventory};

	my $name = $self->name;
	my $C = $self->nmisng->config;

	my $SNMP = $S->snmp;
	my $M    = $S->mdl;           # node model table


	my $catchall_data = $catchall_inventory->data_live();

	$self->nmisng->log->debug("Get systemHealth Info of node $name, model $catchall_data->{nodeModel}");

	if ( ref( $M->{systemHealth} ) ne "HASH" )
	{
		$self->nmisng->log->debug2(sub {"No class 'systemHealth' declared in Model."});
		return 0;
	}
	elsif ( !$S->status->{snmp_enabled} && !$S->status->{wmi_enabled} )
	{
		$self->nmisng->log->warn("cannot get systemHealth info, neither SNMP nor WMI enabled!");
		return 0;
	}

	# get the default (sub)sections from config, model can override
	my @healthSections = split(
		",",
		(   defined( $M->{systemHealth}{sections} )
			? $M->{systemHealth}{sections}
				: $C->{model_health_sections}
		)
			);
	for my $section (@healthSections)
	{
		next
				if ( !exists( $M->{systemHealth}->{sys}->{$section} ) ); # if the config provides list but the model doesn't
		my $thissection = $M->{systemHealth}->{sys}->{$section};

		# if we set the placeholder value we expect a plugin or something to create the values
		if (defined($thissection->{placeholder}) && $thissection->{placeholder})
		{
			$self->nmisng->log->info("Skipping rrd section:$section for node:$name beause it is placeholder: $thissection->{placeholder}");
			# NOTE: you'll still want graphtype and header values in the section
			next;
		}

		# all systemhealth sections must be indexed by something
		# this holds the name, snmp or wmi
		my $index_var;

		# or if you want to use a raw oid instead: use 'index_oid' => '1.3.6.1.4.1.2021.13.15.1.1.1',
		my $index_snmp;

		# and for obscure SNMP Indexes a more generous snmp index regex can be given:
		# in the systemHealth section of the model 'index_regex' => '\.(\d+\.\d+\.\d+)$',
		# attention: FIRST capture group must return the index part
		my $index_regex = '\.(\d+)$';

		$index_var = $index_snmp = $thissection->{indexed};
		$index_regex = $thissection->{index_regex} if ( exists( $thissection->{index_regex} ) );
		$index_snmp  = $thissection->{index_oid}   if ( exists( $thissection->{index_oid} ) );
		my ($header_info,$description);

		if ( !defined($index_var) or $index_var eq '' )
		{
			$self->nmisng->log->debug2(sub {"No index var found for $section, skipping"});
			next;
		}

		# determine if this is an snmp- OR wmi-backed systemhealth section
		# combination of both cannot work, as there is only one index
		if ( exists( $thissection->{wmi} ) and exists( $thissection->{snmp} ) )
		{
			$self->nmisng->log->error("systemhealth: section=$section cannot have both sources WMI and SNMP enabled!");
			next;    # fixme: or is this completely terminal for this model?
		}

		if ( exists( $thissection->{wmi} ) )
		{
			$self->nmisng->log->debug2(sub {"systemhealth: section=$section, source WMI, index_var=$index_var"});
			$header_info = NMISNG::Inventory::parse_model_subconcept_headers( $thissection, 'wmi' );

			my $wmiaccessor = $S->wmi;
			if ( !$wmiaccessor )
			{
				$self->nmisng->log->debug2(sub {"skipping section $section: source WMI but node $S->{name} not configured for WMI"});
				next;
			}

			# model broken if it says 'indexed by X' but doesn't have a query section for 'X'
			if ( !exists( $thissection->{wmi}->{$index_var} ) )
			{
				$self->nmisng->log->error("Model section $section of $catchall_data->{nodeModel} is missing declaration for index_var $index_var!");
				next;
			}

			my $wmisection   = $thissection->{wmi};          # the whole section, might contain more than just the index
			my $indexsection = $wmisection->{$index_var};    # the subsection for the index var

			# query can come from -common- or from the index var's own section
			my $query = (
				exists( $indexsection->{query} ) ? $indexsection->{query}
				: ( ref( $wmisection->{"-common-"} ) eq "HASH"
						&& exists( $wmisection->{"-common-"}->{query} ) ) ? $wmisection->{"-common-"}->{query}
				: undef
					);
			if ( !$query or !$indexsection->{field} )
			{
				$self->nmisng->log->error("Model section $section of $catchall_data->{nodeModel} is missing query or field for WMI variable  $index_var!");
				next;
			}

			# wmi gettable could give us both the indices and the data, but here we want only the different index values
			my ( $error, $fields, $meta ) = $wmiaccessor->gettable(
				wql    => $query,
				index  => $index_var,
				fields => [$index_var]
			);

			if ($error)
			{
				$self->nmisng->log->error("($S->{name}) failed to get index table for systemHealth $section of model $catchall_data->{nodeModel}: $error");
				$self->handle_down(
					sys     => $S,
					type    => "wmi",
					details => "failed to get index table for systemHealth $section: $error",
					catchall_inventory => $catchall_inventory
				);
				next;
			}

			# we need to ditch no longer existent stuff by marking it historic, and for that we
			# keep track of the live inventory items
			my @active_indices = keys %$fields;
			my $res = $self->bulk_update_inventory_historic(
				active_indices => \@active_indices,
				concept => $section );
			$self->nmisng->log->error("bulk update historic failed: $res->{error}") if ($res->{error});


			# fixme: meta might tell us that the indexing didn't work with the given field, if so we should bail out
			for my $indexvalue ( @active_indices )
			{
				$self->nmisng->log->debug2(sub {"section=$section index=$index_var, found value=$indexvalue"});

				# allow disabling of collection for this instance,
				# based on regex match against the index value
				if (ref($thissection->{nocollect}) eq "HASH"
						&& defined($thissection->{nocollect}->{$index_var}))
				{
					# this supports both 'nocollect' => { 'first' => qr/somere/i, 'second' => 'plaintext' }
					my $rex = ref($thissection->{nocollect}->{$index_var}) eq "Regexp"?
							$thissection->{nocollect}->{$index_var} : qr/$thissection->{nocollect}->{$index_var}/;

					if ($indexvalue =~ $rex)
					{
						$self->nmisng->log->debug2(sub {"nocollect match for systemHealth section=$section key=$index_var value=$indexvalue - skipping"});
						next;
					}
				}

				# save the seen index value
				my $target = {$index_var => $indexvalue};

				# then get all data for this indexvalue
				# Inventory note: for now Sys will populate the nodeinfo section it cares about
				# afer successful load we'll delete it. in the future loadinfo should maybe be passed
				# the location we want the data to go
				if ($S->loadInfo(
						class   => 'systemHealth',
						section => $section,
						index   => $indexvalue,
						table   => $section,
						target  => $target
					)
					)
				{
					$self->nmisng->log->debug2(sub {"section=$section index=$indexvalue read and stored"});

					# $index_var is correct but the loading side in S->inventory doesn't know what the key will be in data
					# so use 'index' for now.
					# loadInfo always sets {index}
					# my $path_keys = [$index_var];
					my $path_keys = ['index'];
					my $path = $self->inventory_path( concept => $section, data => $target, path_keys => $path_keys );

					my ( $inventory, $error_message ) = $self->inventory(
						concept   => $section,
						path      => $path,
						path_keys => $path_keys,
						create    => 1
					);
					$self->nmisng->log->error("Failed to create inventory, error:$error_message") && next if ( !$inventory );
					# set data before recalculate
					$inventory->data($target);
					# regenerate the path, if this thing wasn't new the path may have changed, which is ok
					$inventory->path( recalculate => 1 );
					$inventory->historic(0);
					$inventory->enabled(1);

					# set which columns should be displayed
					$inventory->data_info(
						subconcept => $section,
						enabled => 1,
						display_keys => $header_info
					);
					if( @$header_info > 0 )
					{
						my @keys = keys (%{$header_info->[0]});
						# use first key in headers to get description
						$description = $target->{ $keys[0] };
						$inventory->description( $description ) if($description);
					}
	
					# the above will put data into inventory, so save
					my ( $op, $error ) = $inventory->save( node => $self , update => 1 );
					$self->nmisng->log->debug2(sub { "saved ".join(',', @$path)." op: $op"});
					$self->nmisng->log->error(
						"Failed to save inventory:" . join( ",", @{$inventory->path} ) . " error:$error" )
						if ($error);
				}
				else
				{
					my $error = $S->status->{wmi_error};
					$self->nmisng->log->error("($S->{name}) failed to get table for systemHealth $section of model $catchall_data->{nodeModel}: $error");
					$self->handle_down(
						sys     => $S,
						type    => "wmi",
						details => "failed to get table for systemHealth $section: $error",
						catchall_inventory => $catchall_inventory
					);
					next;
				}
			}
		}
		else
		{
			if( !$index_snmp ) {
				$self->nmisng->log->error("systemHealth: section=$section, source SNMP, index_var=$index_var, has no indexed/index_snmp value! nodeModel: $catchall_data->{nodeModel}");
				next;
			}
			
			$self->nmisng->log->debug2(sub {"systemHealth: section=$section, source SNMP, index_var=$index_var, index_snmp=$index_snmp"});
			$header_info = NMISNG::Inventory::parse_model_subconcept_headers( $thissection, 'snmp' );
			my ( %healthIndexNum, $healthIndexTable );

			# first loop gets the index we want to use out of the oid
			# so we need to keep a map of index => target
			# potientially these two loops could be merged.
			my $targets = {};
			if ( $healthIndexTable = $SNMP->gettable($index_snmp) )
			{
				foreach my $oid ( Net::SNMP::oid_lex_sort( keys %{$healthIndexTable} ) )
				{
					my $index = $oid;
					if ( $oid =~ /$index_regex/ )
					{
						$index = $1;
					}
					my $indexvalue = $healthIndexNum{$index} = $index;
					$self->nmisng->log->debug2(sub {"section=$section index=$index is found, value=$indexvalue"});

					# allow disabling of collection for this instance,
					# based on regex match against the index value
					if (ref($thissection->{nocollect}) eq "HASH"
							&& defined($thissection->{nocollect}->{$index_var}))
					{
						# this supports both 'nocollect' => { 'first' => qr/somere/i, 'second' => 'plaintext' }
						my $rex = ref($thissection->{nocollect}->{$index_var}) eq "Regexp"?
								$thissection->{nocollect}->{$index_var} : qr/$thissection->{nocollect}->{$index_var}/;

						if ($indexvalue =~ $rex)
						{
							$self->nmisng->log->debug2(sub {"nocollect match for systemHealth section=$section key=$index_var value=$indexvalue - skipping"});
							next;
						}
					}

					$targets->{$index}{$index_var} = $indexvalue;
				}
			}
			else
			{
				my $error_result = $self->handle_sys_get_data_error( sys => $S, caller => "collect_systemhealth_data", 
					section => $section, index => $index_snmp, catchall_data => $catchall_data, catchall_inventory => $catchall_inventory);
				# return if there is no snmp session
				return 0 if ( $error_result == 10 );
				next;

				if ( $SNMP->error =~ /is empty or does not exist/ )
				{
					$self->nmisng->log->debug2( "SNMP Object Not Present ($S->{name}) on get systemHealth $section index table: "
							. $SNMP->error );
				}
				elsif( $SNMP->error =~ /incorrect syntax/ || $SNMP->error =~ /Received noSuchName/ )
				{
					# error converting the name to an OID shouldn't trigger SNMP Down
					$self->nmisng->log->error( "Model Error, $S->{name}) on get systemHealth $section index table: "
							. $SNMP->error );
				}
				else
				{
					$self->nmisng->log->error("($S->{name}) on get systemHealth $section index table of model $catchall_data->{nodeModel}: " . $SNMP->error );
					$self->handle_down(
						sys     => $S,
						type    => "snmp",
						details => "get systemHealth $section index table: " . $SNMP->error,
						catchall_inventory => $catchall_inventory
					);
				}
			}

			# mark historic records
			my @active_indices = (sort keys %healthIndexNum);
			my $result = $self->bulk_update_inventory_historic(
				active_indices => \@active_indices, concept => $section );
			$self->nmisng->log->error("bulk update historic failed: $result->{error}") if ($result->{error});

			# Loop to get information, will be stored in {info}{$section} table
			foreach my $index ( @active_indices )
			{
				my $target = $targets->{$index};
				# we pass loadInfo a hash to fill in, then put that into the inventory data
				if( $S->loadInfo(
						class   => 'systemHealth',
						section => $section,
						index   => $index,
						table   => $section,
						target  => $target
				))
				{
					$self->nmisng->log->debug2(sub {"section=$section index=$index read and stored"});

					# get the inventory object for this, path_keys required as we don't know what type it will be
					NMISNG::Util::TODO("Do we use index or the healthIndextTable value that the loop above grabbed?");

					# $index_var is correct but the loading side in S->inventory doesn't know what the key will be in data
					# so use 'index' for now.
					# loadInfo always sets {index}, which is potentially the oid part and not the value of the oid, eg. how fanStatus works

					my $path_keys = ['index'];
					my $path = $self->inventory_path( concept => $section, data => $target, path_keys => $path_keys );

					# NOTE: systemHealth requires {index} => $index to be set, it
					my ( $inventory, $error_message ) = $self->inventory(
						concept   => $section,
						path      => $path,
						path_keys => $path_keys,
						create    => 1
					);
					$self->nmisng->log->error("Failed to create inventory, error:$error_message") && next if ( !$inventory );
					# set data before recalculate
					$inventory->data($target);
					# regenerate the path, if this thing wasn't new the path may have changed, which is ok
					$inventory->path( recalculate => 1 );
					$inventory->historic(0);
					$inventory->enabled(1);

					# set which columns should be displayed
					$inventory->data_info(
						subconcept => $section,
						enabled => 1,
						display_keys => $header_info
					);
					if( @$header_info > 0 )
					{
						my @keys = keys (%{$header_info->[0]});
						# use first key in headers to get description
						$description = $target->{ $keys[0] };
						$inventory->description( $description ) if($description);
					}
					
					# Regenerate storage: If db name has changed, we need this
					$self->nmisng->log->debug("collect_systemhealth_info check storage $section");
					if ($inventory->find_subconcept_type_storage(type => "rrd",
																subconcept => $section )) {
							my $dbname = $S->makeRRDname(graphtype => $section,
														index     => $index,
														inventory      => $inventory,
														relative => 1);
							$self->nmisng->log->debug8(sub {"Storage: ". Dumper($dbname)});
							$inventory->set_subconcept_type_storage(type => "rrd",
																	subconcept => $section,
																	data => $dbname) if ($dbname);
					}
					
					# the above will put data into inventory, so save
					my ( $op, $error ) = $inventory->save( node => $self , update => 1);
					$self->nmisng->log->debug2(sub { "saved ".join(',', @$path)." op: $op"});
					$self->nmisng->log->error(
						"Failed to save inventory:" . join( ",", @{$inventory->path} ) . " error:$error" )
						if ($error);
				}
				else
				{
					my $error = $S->status->{snmp_error};
					$self->nmisng->log->error("($S->{name}) on get systemHealth $section index $index of model $catchall_data->{nodeModel}: $error");
					$self->handle_down(
						sys     => $S,
						type    => "snmp",
						details => "get systemHealth $section index $index: $error",
						catchall_inventory => $catchall_inventory
					);
				}
			}
		}
	}
		
	$self->nmisng->log->debug("Finished with collect_systemhealth_info");
	return 1;
}

# collects system health data for rrd, and updates relevant rrd database files
# args: self, sys (both required)
# returns: 1 if all ok, 0 otherwise
sub collect_systemhealth_data
{
	my ($self, %args) = @_;
	my $S    = $args{sys};
	my $catchall_inventory = $args{catchall_inventory};
	my $name = $self->name;

	my $M  = $S->mdl;         # node model table
	
	my $catchall_data = $catchall_inventory->data_live();

	$self->nmisng->log->debug("Get systemHealth Data of node $name, model $catchall_data->{nodeModel}");

	if ( !exists( $M->{systemHealth} ) )
	{
		$self->nmisng->log->debug2(sub {"No class 'systemHealth' declared in Model"});
		return 1;    # nothing there means all ok
	}

	# config sets default sections, model overrides
	my @healthSections = split( ",", defined( $M->{systemHealth}{sections} )
		? $M->{systemHealth}{sections}
		: $self->nmisng->config->{model_health_sections} );

	my $timed_bulk;
	if( BULK_TIMED_DATA == 1 ) {
		$timed_bulk = {};
	}

	for my $section (@healthSections)
	{
		# node doesn't have info for this section, so no indices so no fetch,
		# may be no update yet or unsupported section for this model anyway
		# OR only sys section but no rrd (e.g. addresstable)
		next
			if ( !exists( $M->{systemHealth}->{rrd} )
			or ref( $M->{systemHealth}->{rrd}->{$section} ) ne "HASH" );
			
		my $thissection = $M->{systemHealth}{sys}{$section};
		my $index_var   = $thissection->{indexed};

		# if we set the placeholder value we expect a plugin or something to create the values
		if (defined($thissection->{placeholder}) && $thissection->{placeholder})
		{
			$self->nmisng->log->debug("Skipping rrd section:$section for node:$name beause it is placeholder: $thissection->{placeholder}");
			# NOTE: you'll still want graphtype and header values in the section
			next;
		}

		# that's instance index value
		my $model_data = $self->get_inventory_model( concept => $section, filter => { enabled => 1, historic => 0 } );
		if(my $error = $model_data->error() ) 
		{
			$self->nmisng->log->error("Failed to get inventory with error:$error");
		}
		while( my $inventory = $model_data->next_object )
		{
			my $id = $inventory->id();
			my $data = $inventory->data();

			# sanity check the data
			if (   ref($data) ne "HASH"
				or !keys %$data
				or !exists( $data->{index} ) )
			{
				my $index = $data->{index} // 'noindex';
				$self->nmisng->log->error("invalid data for section $section and index $index in model $catchall_data->{nodeModel}, cannot collect systemHealth data for this index!"
				);

				# clean it up as well, it's utterly broken as it is.
				$inventory->delete();
				next;
			}

			# value should be in $index_var, loadInfo also puts it in {index} so fall back to that
			my $index = $data->{index};
			
			# if index_suffix_oid is set, we grab whatever value that oid returns and append it to the index
			# we use port here because it does what want, the naming already existed
			my $port;
			my $index_suffix_oid = $M->{systemHealth}->{sys}->{$section}->{index_suffix_oid} // undef;
			if( $index_suffix_oid ne '' ) {
				my $needdot = (substr($index,0,1) ne '.') ? '.' : '';
				my $oid = $index_suffix_oid . $needdot . $index;
				my $result = $S->snmp->get( $oid );
				$self->nmisng->log->debug2(sub {"section $section has index_suffix_oid: $index_suffix_oid, got result $result->{$oid}"});
				if ( $result && $result->{$oid} !~ /^no(SuchObject|SuchInstance)$/) {
					$port = $index . '.' . $result->{$oid};
				}
			}

			my $rrdData = $S->getData( class => 'systemHealth', section => $section, index => $index, port => $port, inventory => $inventory);
			my $howdiditgo = $S->status;

			my $anyerror = $howdiditgo->{error} || $howdiditgo->{snmp_error} || $howdiditgo->{wmi_error};

			# were there any errors?
			if ( !$anyerror && !$howdiditgo->{skipped} )
			{
				my $previous_pit = $inventory->get_newest_timed_data();
				my $count = 0;
				foreach my $sect ( keys %{$rrdData} )
				{
					my $D = $rrdData->{$sect}->{$index};

					# update retrieved values in node info, too, not just the rrd database
					for my $item ( keys %$D )
					{
						++$count;
						$self->nmisng->log->debug2("updating node info $section $index $item: old "
																			 . $data->{$item}
																			 . " new $D->{$item}{value}" );
						$data->{$item} = $D->{$item}{value};
					}

					# RRD Database update and remember filename;
					# also feed in the section data for filename expansion
					my $db = $S->create_update_rrd( data   => $D,
																					type   => $sect,
																					index  => $index,
																					extras => $data,
																					inventory => $inventory );
					if ($db)
					{
						# convert data into values we can use in pit (eg resolve counters)
						my $target = {};
						NMISNG::Inventory::parse_rrd_update_data( $D, $target, $previous_pit, $sect);
						# get stats
						my $period = $self->nmisng->_threshold_period(subconcept => $sect);
						my $stats = Compat::NMIS::getSubconceptStats(sys => $S, inventory => $inventory,
																	subconcept => $sect, start => $period, end => time,
																	conf => $self->nmisng->config);
						if (ref($stats) ne "HASH")
						{
							$self->nmisng->log->warn("getSubconceptStats for node ".$self->name.", concept ".$inventory->concept
																				.", subconcept $sect failed: $stats");
							$stats = {};
						}
						my $error = $inventory->add_timed_data( data => $target, derived_data => $stats, subconcept => $sect, node => $self,
							time => $catchall_data->{last_poll}, delay_insert => 1, bulk => $timed_bulk );
						$self->nmisng->log->error("($name) failed to add timed data for ". $inventory->concept .": $error") if ($error);
					}
				}
				$self->nmisng->log->debug2(sub {"section=$section index=$index read and stored $count values"});
				# technically the path shouldn't change during collect so for now don't recalculate path
				# put the new values into the inventory and save
				$inventory->data($data);
				$inventory->save( node => $self );
			}
			# this allows us to prevent adding data when it wasn't collected (but not an error)
			elsif( $howdiditgo->{skipped} ) {}
			else
			{
				my $error_result = $self->handle_sys_get_data_error( sys => $S, caller => "collect_systemhealth_data", 
					section => $section, index => $index, catchall_data => $catchall_data, catchall_inventory => $catchall_inventory);
				# return if there is no snmp session
				return 0 if ( $error_result == 10 );
				next;
			}
		}
	}
	
	if( $timed_bulk ) {
		foreach my $bulk (keys %$timed_bulk) {
			NMISNG::DB::end_bulk(bulk => $timed_bulk->{$bulk});
		}
	}

	$self->nmisng->log->debug("Finished with collect_systemhealth_data");
	return 1;
}

# handle all the different errors/issues that can come from calling $sys->getData
# returns 
#  1 for requested thing doesn't exist
#  2 for model error / incorrect syntax
# These call snmp/wmi down which degrades the node status
#  4 
#  10 if there is no session
sub handle_sys_get_data_error 
{
	my ($self,%args) = @_;
	my ($S,$caller,$section,$index,$catchall_data,$catchall_inventory) = @args{'sys','caller','section','index','catchall_data','catchall_inventory'};
	
	my $name = $self->name;
	my $SNMP = $S->snmp;
	my $howdiditgo = $S->status;
	my $anyerror   = $howdiditgo->{error} || $howdiditgo->{snmp_error} || $howdiditgo->{wmi_error};

	my $message = "$($name) $caller for section:$section ";
	$message .= "index: $index " if($index);

	# handle some errors without making node down
	if ( $SNMP->error =~ /is empty or does not exist/ )
	{
		$self->nmisng->log->warn( "$message SNMP Object Not Present, error: ". $SNMP->error );
		return 1;
	}
	elsif( $SNMP->error =~ /incorrect syntax/ || $SNMP->error =~ /Received noSuchName/ )
	{
		# error converting the name to an OID shouldn't trigger SNMP Down
		$self->nmisng->log->error( "$message Model Error, error: " . $SNMP->error );
		return 2;
	}
	else
	{
		$self->nmisng->log->error("$message model: $catchall_data->{nodeModel}, error: $anyerror");
		$self->handle_down( sys => $S, type => "snmp", details => "$caller, $section, error: $howdiditgo->{snmp_error}", catchall_inventory => $catchall_inventory )
			if ( $howdiditgo->{snmp_error} );
		$self->handle_down( sys => $S, type => "wmi", details => "$caller, $section error: $howdiditgo->{wmi_error}", catchall_inventory => $catchall_inventory )
			if ( $howdiditgo->{wmi_error} );

		# if there is no session do not try and continue
		if ( $SNMP->error =~ /No session open/ ) {
			$self->nmisng->log->info("$message No session, stopping attempts to collect more");
			return 10;
		} else {
			return 4;
		}
	}
	# never gets here
	return 0;
}

### Class Based Qos handling
# this wrapper function performs both type=update and type=collect ops
# args: self, sys, update (optional)
# returns: 1 - fixme why no error handling?
sub collect_cbqos
{
	my ($self, %args) = @_;
	my ($S,$isupdate)    = @args{"sys","update"};
	my $catchall_inventory = $args{'catchall_inventory'};

	my $name = $self->name;
	if ( $self->configuration->{cbqos} !~ /^(true|input|output|both)$/ )
	{
		$self->nmisng->log->debug2(sub {"no CBQoS collecting for node $name"});
		return 1;
	}

	$self->nmisng->log->debug("Starting collect_cbqos for node $name");

	if ($isupdate)
	{
		$self->collect_cbqos_info( sys => $S );    # get indexes
	}
	elsif (!$self->collect_cbqos_data(sys => $S, catchall_inventory => $catchall_inventory))
	{
		$self->collect_cbqos_info( sys => $S );    # (re)get indexes
		$self->collect_cbqos_data( sys => $S, catchall_inventory => $catchall_inventory );    # and reget data
	}

	$self->nmisng->log->debug("Finished with collect_cbqos");
	return 1;
}

# collect cbqos overview/index data from snmp, during update operation
# fixme: this function does not work for wmi-only nodes
# args: self, sys
# returns: 1  - fixme why no error handling?
sub collect_cbqos_info
{
	my ($self, %args) = @_;
	my $S    = $args{sys};

	my $name = $self->name;
	if ( !$S->status->{snmp_enabled} )
	{
		$self->nmisng->log->debug2(sub {"Not performing getCBQoSwalk for $name: SNMP not enabled for this node"});
		return 1;
	}

	my $SNMP = $S->snmp;
	my $C = $self->nmisng->config;

	$self->nmisng->log->debug2(sub {"start table scanning"});

	# get the qos interface indexes and objects from the snmp table
	if ( my $ifIndexTable = $SNMP->getindex('cbQosIfIndex') )
	{
		my $result = $self->get_inventory_model(
			'concept' => 'interface',
			fields_hash => {
				'_id' => 1,
				'data.collect' => 1,
				'data.ifAdminStatus' => 1,
				'data.ifDescr' => 1,
				'data.ifIndex' => 1,
				'data.ifSpeed' => 1,
				'data.ifSpeedIn' => 1,
				'data.ifSpeedOut' => 1,
				'data.setlimits' => 1,
				'enabled' => 1,
				'historic' => 1
			}
				);

		if (my $error = $result->error)
		{
			$self->nmisng->log->error("get inventory model failed: $error");
			next;
		}

		# create a map by ifindex so we can look them up easily, flatten _id into data to make things easier
		my $data = $result->data();
		my %if_data_map = map
			{
				$_->{data}{_id} = $_->{_id};
				$_->{data}{enabled} = $_->{enabled};
				$_->{data}{historic} = $_->{historic};
				$_->{data}{ifIndex} => $_->{data};
			}
			(@$data);

		my %cbQosTable;
		foreach my $PIndex ( keys %{$ifIndexTable} )
		{
			my $intf = $ifIndexTable->{$PIndex};    # the interface number from the snmp qos table
			$self->nmisng->log->debug2(sub {"CBQoS, scan interface $intf"});
			$self->nmisng->log->warn("CBQoS ifIndex $intf found which is not in inventory") && next
				if( !defined($if_data_map{$intf}) );
			my $if_data = $if_data_map{$intf};

			# skip CBQoS if interface has collection disabled
			if ( $if_data->{historic} || !$if_data->{enabled} )
			{
				$self->nmisng->log->debug2(sub {"Skipping CBQoS, No collect on interface $if_data->{ifDescr} ifIndex=$intf"});
				next;
			}

			my $answer = {};
			my %CMValues;

			# check direction of qos with node table
			( $answer->{'cbQosPolicyDirection'} ) = $SNMP->getarray("cbQosPolicyDirection.$PIndex");
			my $wanteddir = $self->configuration->{cbqos};
			$self->nmisng->log->debug2(sub {"direction in policy is $answer->{'cbQosPolicyDirection'}, node wants $wanteddir"});

			if (( $answer->{'cbQosPolicyDirection'} == 1 and $wanteddir =~ /^(input|both)$/ )
				or ( $answer->{'cbQosPolicyDirection'} == 2 and $wanteddir =~ /^(output|true|both)$/ ) )
			{
				# interface found with QoS input or output configured

				my $direction = ( $answer->{'cbQosPolicyDirection'} == 1 ) ? "in" : "out";
				$self->nmisng->log->debug2(sub {"Interface $intf found, direction $direction, PolicyIndex $PIndex"});

				my $ifSpeedIn    = $if_data->{ifSpeedIn}  ? $if_data->{ifSpeedIn}  : $if_data->{ifSpeed};
				my $ifSpeedOut   = $if_data->{ifSpeedOut} ? $if_data->{ifSpeedOut} : $if_data->{ifSpeed};
				my $inoutIfSpeed = $direction eq "in"       ? $ifSpeedIn               : $ifSpeedOut;

				# get the policy config table for this interface
				my $qosIndexTable = $SNMP->getindex("cbQosConfigIndex.$PIndex");
				$self->nmisng->log->debug5(sub {"qos index table $PIndex: ".Dumper ($qosIndexTable)});

				# the OID will be 1.3.6.1.4.1.9.9.166.1.5.1.1.2.$PIndex.$OIndex = Gauge
			BLOCK2:
				foreach my $OIndex ( keys %{$qosIndexTable} )
				{
					# look for the Object type for each
					( $answer->{'cbQosObjectsType'} ) = $SNMP->getarray("cbQosObjectsType.$PIndex.$OIndex");
					$self->nmisng->log->debug2(sub {"look for object at $PIndex.$OIndex, type $answer->{'cbQosObjectsType'}"});
					if ( $answer->{'cbQosObjectsType'} eq 1 )
					{
						# it's a policy-map object, is it the primairy
						( $answer->{'cbQosParentObjectsIndex'} )
							= $SNMP->getarray("cbQosParentObjectsIndex.$PIndex.$OIndex");
						if ( $answer->{'cbQosParentObjectsIndex'} eq 0 )
						{
							# this is the primairy policy-map object, get the name
							( $answer->{'cbQosPolicyMapName'} )
								= $SNMP->getarray("cbQosPolicyMapName.$qosIndexTable->{$OIndex}");
							$self->nmisng->log->debug2("policymap - name is $answer->{'cbQosPolicyMapName'}, parent ID $answer->{'cbQosParentObjectsIndex'}"
							);
						}
					}
					elsif ( $answer->{'cbQosObjectsType'} eq 2 )
					{
						# it's a classmap, ask the name and the parent ID
						( $answer->{'cbQosCMName'}, $answer->{'cbQosParentObjectsIndex'} )
							= $SNMP->getarray( "cbQosCMName.$qosIndexTable->{$OIndex}",
							"cbQosParentObjectsIndex.$PIndex.$OIndex" );
						$self->nmisng->log->debug2("classmap - name is $answer->{'cbQosCMName'}, parent ID $answer->{'cbQosParentObjectsIndex'}"
						);

						$answer->{'cbQosParentObjectsIndex2'} = $answer->{'cbQosParentObjectsIndex'};
						my $cnt = 0;

						while ( !NMISNG::Util::getbool( $C->{'cbqos_cm_collect_all'}, "invert" )
							and $answer->{'cbQosParentObjectsIndex2'} ne 0
							and $answer->{'cbQosParentObjectsIndex2'} ne $PIndex
							and $cnt++ lt 5 )
						{
							( $answer->{'cbQosConfigIndex'} )
									= $SNMP->getarray("cbQosConfigIndex.$PIndex.$answer->{'cbQosParentObjectsIndex2'}");

							$self->nmisng->log->debug6("cbQosConfigIndex: ".Dumper($answer->{'cbQosConfigIndex'}))
									if ($self->nmisng->log->is_level(6));

							# it is not the first level, get the parent names
							( $answer->{'cbQosObjectsType2'} )
									= $SNMP->getarray("cbQosObjectsType.$PIndex.$answer->{'cbQosParentObjectsIndex2'}");
							$self->nmisng->log->debug6(sub {"cbQosObjectsType2: ".Dumper($answer->{'cbQosObjectsType2'})});

							$self->nmisng->log->debug2(sub {"look for parent of ObjectsType $answer->{'cbQosObjectsType2'}"});
							if ( $answer->{'cbQosObjectsType2'} eq 1 )
							{
								# it is a policymap name
								( $answer->{'cbQosName'}, $answer->{'cbQosParentObjectsIndex2'} )
									= $SNMP->getarray( "cbQosPolicyMapName.$answer->{'cbQosConfigIndex'}",
									"cbQosParentObjectsIndex.$PIndex.$answer->{'cbQosParentObjectsIndex2'}" );
								$self->nmisng->log->debug2("parent policymap - name is $answer->{'cbQosName'}, parent ID $answer->{'cbQosParentObjectsIndex2'}"
								);

								if ($self->nmisng->log->is_level(6))
								{
									$self->nmisng->log->debug6(sub {"cbQosName: ".Dumper($answer->{'cbQosName'})});
									$self->nmisng->log->debug6("cbQosParentObjectsIndex2: "
																						 .Dumper($answer->{'cbQosParentObjectsIndex2'}));
								}

							}
							elsif ( $answer->{'cbQosObjectsType2'} eq 2 )
							{
								# it is a classmap name
								( $answer->{'cbQosName'}, $answer->{'cbQosParentObjectsIndex2'} )
										= $SNMP->getarray( "cbQosCMName.$answer->{'cbQosConfigIndex'}",
																			 "cbQosParentObjectsIndex.$PIndex.$answer->{'cbQosParentObjectsIndex2'}" );
								$self->nmisng->log->debug2("parent classmap - name is $answer->{'cbQosName'}, parent ID $answer->{'cbQosParentObjectsIndex2'}"
										);


								if ($self->nmisng->log->is_level(6))
								{
									$self->nmisng->log->debug6(sub {"cbQosName: ".Dumper($answer->{'cbQosName'})});
									$self->nmisng->log->debug6("cbQosParentObjectsIndex2: "
																						 .Dumper($answer->{'cbQosParentObjectsIndex2'}));
								}
							}
							elsif ( $answer->{'cbQosObjectsType2'} eq 3 )
							{
								$self->nmisng->log->debug2(sub {"skip - this class-map is part of a match statement"});
								next BLOCK2;    # skip this class-map, is part of a match statement
							}

							# concatenate names
							if ( $answer->{'cbQosParentObjectsIndex2'} ne 0 )
							{
								$answer->{'cbQosCMName'} = "$answer->{'cbQosName'}--$answer->{'cbQosCMName'}";
							}
						}

						# collect all levels of classmaps or only the first level
						if ( !NMISNG::Util::getbool( $C->{'cbqos_cm_collect_all'}, "invert" )
							or $answer->{'cbQosParentObjectsIndex'} eq $PIndex )
						{
							#
							$CMValues{"H" . $OIndex}{'CMName'}  = $answer->{'cbQosCMName'};
							$CMValues{"H" . $OIndex}{'CMIndex'} = $OIndex;
						}
					}
					elsif ( $answer->{'cbQosObjectsType'} eq 4 )
					{
						my $CMRate;

						# it's a queueing object, look for the bandwidth
						(   $answer->{'cbQosQueueingCfgBandwidth'},
							$answer->{'cbQosQueueingCfgBandwidthUnits'},
							$answer->{'cbQosParentObjectsIndex'}
							)
							= $SNMP->getarray(
							"cbQosQueueingCfgBandwidth.$qosIndexTable->{$OIndex}",
							"cbQosQueueingCfgBandwidthUnits.$qosIndexTable->{$OIndex}",
							"cbQosParentObjectsIndex.$PIndex.$OIndex"
							);
						if ( $answer->{'cbQosQueueingCfgBandwidthUnits'} eq 1 )
						{
							$CMRate = $answer->{'cbQosQueueingCfgBandwidth'} * 1000;
						}
						elsif ($answer->{'cbQosQueueingCfgBandwidthUnits'} eq 2
							or $answer->{'cbQosQueueingCfgBandwidthUnits'} eq 3 )
						{
							$CMRate = $answer->{'cbQosQueueingCfgBandwidth'} * $inoutIfSpeed / 100;
						}
						if ( $CMRate eq 0 ) { $CMRate = "undef"; }
						$self->nmisng->log->debug2("queueing - bandwidth $answer->{'cbQosQueueingCfgBandwidth'}, units $answer->{'cbQosQueueingCfgBandwidthUnits'},"
								. "rate $CMRate, parent ID $answer->{'cbQosParentObjectsIndex'}" );
						$CMValues{"H" . $answer->{'cbQosParentObjectsIndex'}}{'CMCfgRate'} = $CMRate;
					}
					elsif ( $answer->{'cbQosObjectsType'} eq 6 )
					{
						# traffic shaping
						( $answer->{'cbQosTSCfgRate'}, $answer->{'cbQosParentObjectsIndex'} )
							= $SNMP->getarray( "cbQosTSCfgRate.$qosIndexTable->{$OIndex}",
							"cbQosParentObjectsIndex.$PIndex.$OIndex" );
						$self->nmisng->log->debug2("shaping - rate $answer->{'cbQosTSCfgRate'}, parent ID $answer->{'cbQosParentObjectsIndex'}"
						);
						$CMValues{"H" . $answer->{'cbQosParentObjectsIndex'}}{'CMTSCfgRate'}
							= $answer->{'cbQosPoliceCfgRate'};

					}
					elsif ( $answer->{'cbQosObjectsType'} eq 7 )
					{
						# police
						( $answer->{'cbQosPoliceCfgRate'}, $answer->{'cbQosParentObjectsIndex'} )
							= $SNMP->getarray(
							"cbQosPoliceCfgRate.$qosIndexTable->{$OIndex}",
							"cbQosParentObjectsIndex.$PIndex.$OIndex"
							);
						$self->nmisng->log->debug2("police - rate $answer->{'cbQosPoliceCfgRate'}, parent ID $answer->{'cbQosParentObjectsIndex'}"
						);
						$CMValues{"H" . $answer->{'cbQosParentObjectsIndex'}}{'CMPoliceCfgRate'}
							= $answer->{'cbQosPoliceCfgRate'};
					}

					$self->nmisng->log->debug6(sub {Dumper($answer)});
				}

				if ( $answer->{'cbQosPolicyMapName'} eq "" )
				{
					$answer->{'cbQosPolicyMapName'} = 'default';
					$self->nmisng->log->debug2(sub {"policymap - name is blank, so setting to default"});
				}
				# putting this also in ifDescr so it's easier to programatically find in nodes.pl
				$cbQosTable{$intf}{$direction}{'ifDescr'} = $if_data->{'ifDescr'};
				$cbQosTable{$intf}{$direction}{'Interface'}{'Descr'} = $if_data->{'ifDescr'};
				$cbQosTable{$intf}{$direction}{'PolicyMap'}{'Name'}  = $answer->{'cbQosPolicyMapName'};
				$cbQosTable{$intf}{$direction}{'PolicyMap'}{'Index'} = $PIndex;

				# combine CM name and bandwidth
				foreach my $index ( keys %CMValues )
				{
					# check if CM name does exist
					if ( exists $CMValues{$index}{'CMName'} )
					{

						$cbQosTable{$intf}{$direction}{'ClassMap'}{$index}{'Name'}  = $CMValues{$index}{'CMName'};
						$cbQosTable{$intf}{$direction}{'ClassMap'}{$index}{'Index'} = $CMValues{$index}{'CMIndex'};

						# lets print the just type
						if ( exists $CMValues{$index}{'CMCfgRate'} )
						{
							$cbQosTable{$intf}{$direction}{'ClassMap'}{$index}{'BW'}{'Descr'} = "Bandwidth";
							$cbQosTable{$intf}{$direction}{'ClassMap'}{$index}{'BW'}{'Value'}
								= $CMValues{$index}{'CMCfgRate'};
						}
						elsif ( exists $CMValues{$index}{'CMTSCfgRate'} )
						{
							$cbQosTable{$intf}{$direction}{'ClassMap'}{$index}{'BW'}{'Descr'} = "Traffic shaping";
							$cbQosTable{$intf}{$direction}{'ClassMap'}{$index}{'BW'}{'Value'}
								= $CMValues{$index}{'CMTSCfgRate'};
						}
						elsif ( exists $CMValues{$index}{'CMPoliceCfgRate'} )
						{
							$cbQosTable{$intf}{$direction}{'ClassMap'}{$index}{'BW'}{'Descr'} = "Police";
							$cbQosTable{$intf}{$direction}{'ClassMap'}{$index}{'BW'}{'Value'}
								= $CMValues{$index}{'CMPoliceCfgRate'};
						}
						else
						{
							$cbQosTable{$intf}{$direction}{'ClassMap'}{$index}{'BW'}{'Descr'} = "Bandwidth";
							$cbQosTable{$intf}{$direction}{'ClassMap'}{$index}{'BW'}{'Value'} = "undef";
						}

					}
					else
					{

					}
				}
			}
			else
			{
				$self->nmisng->log->debug2(sub {"No collect requested in Node table"});
			}
		}

		# Finished with SNMP QoS info collection, store inventory info and tune any existing rrds

		# that's an ifindex
		for my $index ( keys %cbQosTable )
		{
			my $thisqosinfo = $cbQosTable{$index};

			# we rely on index to be there for the path key (right now)
			my $if_data = $if_data_map{$index};

			# don't care about interfaces w/o descr or no speed or uncollected or invalid limit config
			next if ( ref( $if_data_map{$index} ) ne "HASH"
								or !$if_data->{ifSpeed}
								or $if_data->{setlimits} !~ /^(normal|strict|off)$/
								or !NMISNG::Util::getbool( $if_data->{collect} ) );

			my $thisintf     = $if_data;
			my $desiredlimit = $thisintf->{setlimits};

			$self->nmisng->log->debug2(
				"performing rrd speed limit tuning for cbqos on $thisintf->{ifDescr}, limit enforcement: $desiredlimit, interface speed is "
				. NMISNG::Util::convertIfSpeed( $thisintf->{ifSpeed} )
				. " ($thisintf->{ifSpeed})" );

			# speed is in bits/sec, normal limit: 2*reported speed (in bytes), strict: exactly reported speed (in bytes)
			my $maxbytes
					= $desiredlimit eq "off"    ? "U"
					: $desiredlimit eq "normal" ? int( $thisintf->{ifSpeed} / 4 )
					:                             int( $thisintf->{ifSpeed} / 8 );
			my $maxpkts = $maxbytes eq "U" ? "U" : int( $maxbytes / 50 );    # this is a dodgy heuristic

			for my $direction (qw(in out))
			{
				# save the QoS Data, do it before tuning so inventory can be found when looking for name
				my $data = $thisqosinfo->{$direction};
				$data->{index} = $index;

				# create inventory entry, data is not changed below so do it here,
				# add index entry for now, may want to modify this later, or create a specialised Inventory class
				my $path_keys = ['index'];    # for now use this, loadInfo guarnatees it will exist
				my $path = $self->inventory_path( concept => "cbqos-$direction",
																					data => $data, path_keys => $path_keys );

				# only add if we have data, which we may not have in both directions, at this time
				# i can't see a better way to find out when to skip and setting it to be disabled
				# does not seem correct as the cbqos info isn't there
				if( ref($path) eq 'ARRAY' && defined($data->{ClassMap}))
				{
					my ( $inventory, $error_message ) = $self->inventory(
						concept   => "cbqos-$direction",
						path      => $path,
						path_keys => $path_keys,
						create    => 1
							);

					$self->nmisng->log->error("Failed to create inventory, error:$error_message") && next if ( !$inventory );

					# set data before recalculate
					$inventory->data($data);
					# regenerate the path, if this thing wasn't new the path may have changed, which is ok
					$inventory->path( recalculate => 1 );
					$inventory->description("$if_data->{ifDescr} - CBQoS $direction");
					$inventory->historic(0);
					$inventory->enabled(1);

					# remove all unwanted storage info - classes that are gone
					my $knownones = $inventory->storage;
					my %keepthese = map { ($_->{Name} => 1)	} (values %{$data->{ClassMap}});
					for my $maybegone (keys %$knownones)
					{
						next if ($keepthese{$maybegone});
						$inventory->set_subconcept_type_storage(type => "rrd",
																										subconcept => $maybegone,
																										data => undef);
					}

					# set up the subconcept/storage infrastructure: one subconcept and rrd file per class (name)
					for my $class (keys %{$data->{ClassMap}})
					{
						my $classname = $data->{ClassMap}->{$class}->{Name};
						my $dbname = $S->makeRRDname(type => "cbqos-$direction",
																				 index     => $index,
																				 item      => $classname,
																				 relative => 1 );

						$inventory->set_subconcept_type_storage(type => "rrd",
																										subconcept => $classname,
																										data => $dbname);

						# does the rrd file already exist?
						if (-f (my $rrdfile =  $C->{database_root}."/".$dbname))
						{
							my $fileinfo = RRDs::info($rrdfile);
							for my $matching ( grep /^ds\[.+\]\.max$/, keys %$fileinfo )
							{
								next if ( $matching
											 !~ /ds\[(PrePolicyByte|DropByte|PostPolicyByte|PrePolicyPkt|DropPkt|NoBufDropPkt)\]\.max/
										);
								my $dsname = $1;
								my $curval = $fileinfo->{$matching};

								# all DS but the byte ones are packet based
								my $desiredval = $dsname =~ /byte/i ? $maxbytes : $maxpkts;

								if ( $curval ne $desiredval )
								{
									$self->nmisng->log->debug2(
										"rrd cbqos-$direction-$classname, ds $dsname, current limit $curval, desired limit $desiredval: adjusting limit"
											);
									RRDs::tune( $rrdfile, "--maximum", "$dsname:$desiredval" );
								}
								else
								{
									$self->nmisng->log->debug2(sub {"rrd cbqos-$direction-$classname, ds $dsname, current limit $curval is correct"});
								}
							}
						}
						$inventory->data_info( subconcept => $classname, enabled => 0 );
					}

					my ( $op, $error ) = $inventory->save( node => $self , update => 1);
					$self->nmisng->log->debug2(sub { "saved ".join(',', @$path)." op: $op"});
					$self->nmisng->log->error( "Failed to save inventory:" . join( ",", @{$inventory->path} ) . " error:$error" )
							if ($error);
				}
			}
		}
	}
	else
	{
		$self->nmisng->log->debug2(sub {"no entries found in QoS table of node $name"});
	}
	return 1;
}

# this function performs a collect-type operation for cbqos
# note that while this function could theoretically work with wmi,
# the priming/update function getCBQoSwalk doesn't.
#
# args: self, sys
# returns: 1 if successful, 0 otherwise
sub collect_cbqos_data
{
	my ($self, %args)  = @_;
	my $S     = $args{sys};
	my $catchall_inventory = $args{catchall_inventory};

	my $catchall_data = $catchall_inventory->data_live();
	
	my $happy;

	my $timed_bulk;
	if( BULK_TIMED_DATA == 1 ) {
		$timed_bulk = {};
	}
	foreach my $direction ( "in", "out" )
	{
		my $concept = "cbqos-$direction";
		my $model_data = $self->get_inventory_model(concept => $concept, filter => { enabled => 1, historic => 0 });
		if( my $error = $model_data->error() ) {
			$self->nmisng->log->error("Failed to get inventory for  concept:$concept, error_message:$error");
			next;
		}
		# oke, we have get now the PolicyIndex and ObjectsIndex directly
		while( my $inventory = $model_data->next_object() )
		{
			my $id = $inventory->id();
			my $data = $inventory->data();
			# for now ifIndex is stored in the index attribute
			my $intf = $data->{index};
			my $CB = $data;
			my $previous_pit = $inventory->get_newest_timed_data();

			next if ( !exists $CB->{'PolicyMap'}{'Name'} );

			# check if Policymap name contains no collect info
			if ( $CB->{'PolicyMap'}{'Name'} =~ /$S->{mdl}{system}{cbqos}{nocollect}/i )
			{
				$self->nmisng->log->debug2("no collect for interface $intf $direction ($CB->{'Interface'}{'Descr'}) by control ($S->{mdl}{system}{cbqos}{nocollect}) at Policymap $CB->{'PolicyMap'}{'Name'}"
				);
				next;
			}
			++$happy;

			my $PIndex = $CB->{'PolicyMap'}{'Index'};
			foreach my $key ( keys %{$CB->{'ClassMap'}} )
			{
				my $CMName = $CB->{'ClassMap'}{$key}{'Name'};
				my $OIndex = $CB->{'ClassMap'}{$key}{'Index'};
				$self->nmisng->log->debug2(sub {"Interface $intf, ClassMap $CMName, PolicyIndex $PIndex, ObjectsIndex $OIndex"});
				my $subconcept = $CMName;

				# get the number of bytes/packets transfered and dropped
				my $port = "$PIndex.$OIndex";

				my $rrdData
					= $S->getData( class => $concept, index => $intf, port => $port,
												 # fixme9: gone model => $model
					);
				my $howdiditgo = $S->status;
				my $anyerror = $howdiditgo->{error} || $howdiditgo->{snmp_error} || $howdiditgo->{wmi_error};

				# were there any errors?
				if ( !$anyerror )
				{
					$self->process_alerts(sys => $S);
					my $D = $rrdData->{$concept}{$intf};

					if ( $D->{'PrePolicyByte'} eq "noSuchInstance" )
					{
						$self->nmisng->log->warn("mismatch of indexes in getCBQoSdata, cannot collect data at this time");
						return;
					}

					# oke, store the data
					$self->nmisng->log->debug2(sub {"bytes transfered $D->{'PrePolicyByte'}{value}, bytes dropped $D->{'DropByte'}{value}"});
					$self->nmisng->log->debug2(sub {"packets transfered $D->{'PrePolicyPkt'}{value}, packets dropped $D->{'DropPkt'}{value}"});
					$self->nmisng->log->debug2(sub {"packets dropped no buffer $D->{'NoBufDropPkt'}{value}"});

					# update RRD, rrd file info comes from inventory,
					# storage/subconcept: class name == subconcept
					# inventory method not working for CBQoS with "." in classnames, this is failing as other methods are parsing "." to "_" because "." is reserved in MongoDB.
					# so parse out the "." here so that this is handled well, also used in subsequent calls which use find_subconcept_type_storage
					my $parsedCMName = $CMName;
					$parsedCMName =~ s/\./\_/g;

					my $db = $S->create_update_rrd( data  => $D,
							type  => $parsedCMName, # subconcept
							#index => $intf,		# not needed
							#item  => $CMName, # not needed
							inventory => $inventory );

					if ( $db )
					{
						my $target = {};
						NMISNG::Inventory::parse_rrd_update_data( $D, $target, $previous_pit, $CMName );
						# get stats, subconcept here is too specific, so use concept name, which is what
						#  stats expects anyway
						my $period = $self->nmisng->_threshold_period( subconcept => $concept );
						# subconcept is completely variable, so we must tell the system where to find the stats
						my $stats = Compat::NMIS::getSubconceptStats( sys => $S, inventory => $inventory, subconcept => $parsedCMName,
																													stats_section => $concept, start => $period, end => time );
						if (ref($stats) ne "HASH")
						{
							$self->nmisng->log->warn("getSubconceptStats for node ".$self->name.", concept ".$inventory->concept
																		.", subconcept $CMName failed: $stats");
							$stats = {};
						}
						my $error = $inventory->add_timed_data( data => $target, derived_data => $stats, subconcept => $CMName, node => $self,
																										time => $catchall_data->{last_poll}, delay_insert => 1,
																										bulk => $timed_bulk );
						$self->nmisng->log->error("(".$self->name.") failed to add timed data for ". $inventory->concept .": $error") if ($error);
					}
				}
				else
				{
					my $error_result = $self->handle_sys_get_data_error( sys => $S, caller => "getCBQoSdata", 
					section => "ClassMap $CMName, PolicyIndex $PIndex, ObjectsIndex $OIndex", index => $intf, catchall_data => $catchall_data,
					catchall_inventory => $catchall_inventory);
					# return if there is no snmp session
					return 0 if ( $error_result == 10 );
					next;
				}
			}
			# saving is required bacause create_update_rrd can change inventory, setting data not done because
			# it's not changed
			$inventory->save( node => $self );
		}
	}
	if( $timed_bulk ) {
		foreach my $bulk (keys %$timed_bulk) {
			NMISNG::DB::end_bulk(bulk => $timed_bulk->{$bulk});
		}
	}
	return $happy? 1 : 0;
}

# this function finds and handles custom alerts for this node,
# and runs process_alerts when any are found.
# args: self, sys
# returns: nothing
#
# fixme: the CVARn evaluation function should be integrated into and handled by sys::parseString
# fixme: this function works ONLY for indexed/systemhealth sections!
sub handle_custom_alerts
{
	my ($self, %args) = @_;
	my $S    = $args{sys};
	my $catchall_inventory = $args{catchall_inventory};

	my $name = $self->name;
	my $nodemodel = $catchall_inventory->data->{nodeModel};

	my $M    = $S->mdl;
	my $CA   = $S->alerts;
	return if (!defined $CA);

	my ($result, %Val,  %ValMeM, $hrCpuLoad);

	$self->nmisng->log->debug("Running Custom Alerts for node $name");
	foreach my $sect ( keys %{$CA} )
	{
		# get the inventory instances that are relevant for this section,
		# ie. only enabled and nonhistoric ones
		my $model_data = $self->get_inventory_model( concept => $sect, filter => { enabled => 1, historic => 0 } );
		if( my $error = $model_data->error ) {
			$self->nmisng->log->error("Failed to get inventory, concept:$sect, , error_message:$error");				
			next;
		}
		$self->nmisng->log->debug2(sub {"Custom Alerts for $sect"});
		while( my $inventory = $model_data->next_object() )
		{
			my $id = $inventory->id();
			my $data = $inventory->data();
			my $index = $data->{index};
			foreach my $alrt ( keys %{$CA->{$sect}} )
			{
				if ( defined( $CA->{$sect}{$alrt}{control} ) and $CA->{$sect}{$alrt}{control} ne '' )
				{
					my $control_result = $S->parseString(
						string => "($CA->{$sect}{$alrt}{control}) ? 1:0",
						index  => $index,
						type   => $sect,
						sect   => $sect,
						extras => $data, # <- this isn't really needed, it's going to look this up for cvars anyway,
						inventory => $inventory,
						eval => 1
					);
					$self->nmisng->log->debug2(sub {"control_result sect=$sect index=$index control_result=$control_result"});
					next if not $control_result;
				}

				# perform CVARn substitution for these two types of ops
				NMISNG::Util::TODO("Why can't this run through parseString?");
				if ( $CA->{$sect}{$alrt}{type} =~ /^(test$|threshold)/ )
				{
					my ( $test, $value, $alert, $test_value, $test_result );

					# do this for test and value
					for my $thingie ( ['test', \$test_result], ['value', \$test_value] )
					{
						my ( $key, $target ) = @$thingie;

						my $origexpr = $CA->{$sect}{$alrt}{$key};
						my ( $rebuilt, @CVAR );

						# rip apart expression, rebuild it with var substitutions
						while ( $origexpr =~ s/^(.*?)(CVAR(\d)=(\w+);|\$CVAR(\d))// )
						{
							$rebuilt .= $1;    # the unmatched, non-cvar stuff at the begin
							my ( $varnum, $decl, $varuse ) = ( $3, $4, $5 );    # $2 is the whole |-group

							if ( defined $varnum )                              # cvar declaration
							{
								$CVAR[$varnum] = $data->{$decl};
								$self->nmisng->log->error("CVAR$varnum references unknown object \"$decl\" in \""
										. $CA->{$sect}{$alrt}{$key}  ." of section $sect, alert $alrt, key $key, model $nodemodel" )
									if ( !exists $data->{$decl} );
							}
							elsif ( defined $varuse )                           # cvar use
							{
								$self->nmisng->log->error("CVAR$varuse used but not defined in test \""
										. $CA->{$sect}{$alrt}{$key} ." of section $sect, alert $alrt, key $key, model $nodemodel" )
									if ( !exists $CVAR[$varuse] );

								$rebuilt .= $CVAR[$varuse];                     # sub in the actual value
							}
							else                                                # shouldn't be reached, ever
							{
								$self->nmisng->log->error( "CVAR parsing failure for \"" .
																					 $CA->{$sect}{$alrt}{$key}
																					 . " of section $sect, alert $alrt, key $key, model $nodemodel");

								$rebuilt = $origexpr = '';
								last;
							}
						}
						$rebuilt .= $origexpr;    # and the non-CVAR-containing remainder.

						$$target = eval { eval $rebuilt; };
						$self->nmisng->log->debug2("substituted $key sect=$sect index=$index, orig=\""
								. $CA->{$sect}{$alrt}{$key}
								. "\", expr=\"$rebuilt\", result=$$target");
					}

					if ( $test_value =~ /^[\+-]?\d+\.\d+$/ )
					{
						$test_value = sprintf( "%.2f", $test_value );
					}

					my $level = $CA->{$sect}{$alrt}{level};

					# check the thresholds, in appropriate order
					# report normal if below level for warning (for threshold-rising, or above for threshold-falling)
					# debug-warn and ignore a level definition for 'Normal' - overdefined and buggy!
					# tag as warn, emit only if debug 2 or higher
					if ( $CA->{$sect}{$alrt}{type} =~ /^threshold/ )
					{
						$self->nmisng->log->warn("ignoring deprecated threshold level Normal for alert \"$alrt\"!")
								if ($self->nmisng->log->is_level(2) && defined($CA->{$sect}->{$alrt}->{threshold}->{'Normal'}));

						my @matches;
						# to disable particular levels, set their value to the same as the desired one
						# comparison code looks for all matches and picks the worst/highest severity match
						if ( $CA->{$sect}{$alrt}{type} eq "threshold-rising" )
						{
							# from not-bad to very-bad, for skipping skippable levels
							@matches = grep( $test_value >= $CA->{$sect}->{$alrt}->{threshold}->{$_},
															 (qw(Warning Minor Major Critical Fatal)));
						}
						elsif ( $CA->{$sect}{$alrt}{type} eq "threshold-falling" )
						{
							# from not-bad to very bad, again, same rationale
							@matches = grep($test_value <= $CA->{$sect}->{$alrt}->{threshold}->{$_},
															(qw(Warning Minor Major Critical Fatal)));
						}
						else
						{
							$self->nmisng->log->error("skipping unknown alert type \"$CA->{$sect}{$alrt}{type}\" of section $sect, alert $alrt  model $nodemodel!");
							next;
						}

						# no matches for above threshold (for rising)? then "Normal"
						# ditto for matches below threshold (for falling)
						if (!@matches)
						{
							$level = "Normal";
							$test_result = 0;
						}
						else
						{
							$level = $matches[-1]; # we want the highest severity/worst matching one
							$test_result = 1;
						}
						$self->nmisng->log->debug2(sub {"alert result: test_value=$test_value test_result=$test_result level=$level"});
					}

					# and now save the result, for both tests and thresholds (source of level is the only difference)
					$alert->{type}  = $CA->{$sect}{$alrt}{type};    # threshold or test or whatever
					$alert->{test}  = $CA->{$sect}{$alrt}{value};
					$alert->{name}  = $S->{name};                   # node name, not much good here
					$alert->{unit}  = $CA->{$sect}{$alrt}{unit};
					$alert->{event} = $CA->{$sect}{$alrt}{event};
					$alert->{level} = $level;
					$alert->{ds}          = $data->{ $CA->{$sect}{$alrt}{element} };
					$alert->{test_result} = $test_result;
					$alert->{value}       = $test_value;

					# also ensure that section, index and alertkey are known for the event context
					$alert->{section} = $sect;
					$alert->{alert}   = $alrt;                      # the key, good enough
					$alert->{index}   = $index;
					$alert->{source} = $CA->{$sect}{$alrt}{source};
					 
					push( @{$S->{alerts}}, $alert );
				}
			}
		}
	}

	$self->process_alerts( sys => $S );

	$self->nmisng->log->debug("Finished with handle_custom_alerts");
}


# this function walks the list of 'parked' alerts in a sys object,
# and creates up or down events where applicable
# sys::getvalues() populates the parked alerts section, this consumes them (but writes back
# into sys' info->status)
# args: self, sys
# returns: nothing
sub process_alerts
{
	my ($self, %args)   = @_;
	my $S      = $args{sys};
	confess("missing sys argument!") if (ref($S) ne "NMISNG::Sys");

	my $alerts = $S->{alerts};
	foreach my $alert ( @{$alerts} )
	{
		$self->nmisng->log->debug(
			"Processing alert: event=Alert: $alert->{event}, level=$alert->{level}, element=$alert->{ds}, details=Test $alert->{test} evaluated with $alert->{value} was $alert->{test_result}"
		) if $alert->{test_result};

		$self->nmisng->log->debug4(sub {"Processing alert " . Dumper($alert)});

		my $tresult      = $alert->{test_result} ? $alert->{level} : "Normal";
		my $statusResult = $tresult eq "Normal"  ? "ok"            : "error";

		my $details = "$alert->{type} evaluated with $alert->{value} $alert->{unit} as $tresult";
		if ( $alert->{test_result} )
		{
			Compat::NMIS::notify(
				sys     => $S,
				event   => "Alert: " . $alert->{event},
				level   => $alert->{level},
				element => $alert->{ds},                  # vital part of context, too
				details => $details,
				inventory_id => $alert->{inventory_id},
				context => {
					type    => "alert",
					source  => $alert->{source},
					section => $alert->{section},
					name    => $alert->{alert},
					index   => $alert->{index},
				},
				conf    => $self->nmisng->config
			);
		}
		else
		{
			Compat::NMIS::checkEvent(
				sys     => $S,
				event   => "Alert: " . $alert->{event},
				level   => $alert->{level},
				element => $alert->{ds},
				details => $details,
				inventory_id => $alert->{inventory_id}
			);
		}

		### save the Alert result into the Status thingy
		my $status_obj = NMISNG::Status->new(
			nmisng   => $self->nmisng,
			cluster_id => $self->cluster_id,
			node_uuid => $self->uuid,
			method   => "Alert",
			type     => $alert->{type},
			property => $alert->{test},
			event    => $alert->{event},
			index    => $alert->{index},             #$args{index},
			level    => $tresult,
			status   => $statusResult,
			element  => $alert->{ds},
			section => $alert->{section},
			source => $alert->{source},
			# name does not exist for simple alerts, let's synthesize it from ds
			name => $alert->{alert} || $alert->{ds},
			value    => $alert->{value},
			inventory_id => $alert->{inventory_id}
		);
		my $save_error = $status_obj->save();

		if( $save_error )
		{
			$self->log->error("Failed to save status alert object, error:".$save_error);
		}
	}
}

# fixme: unclear what this little helper actually does
sub _weightResponseTime
{
	my $rt             = shift;
	my $responseWeight = 0;

	if ( $rt eq "" )
	{
		$rt             = "U";
		$responseWeight = 0;
	}
	elsif ( $rt !~ /^[0-9]/ )
	{
		$rt             = "U";
		$responseWeight = 0;
	}
	elsif ( $rt == 0 )
	{
		$rt             = 1;
		$responseWeight = 100;
	}
	elsif ( $rt >= 1500 ) { $responseWeight = 0; }
	elsif ( $rt >= 1000 ) { $responseWeight = 10; }
	elsif ( $rt >= 900 )  { $responseWeight = 20; }
	elsif ( $rt >= 800 )  { $responseWeight = 30; }
	elsif ( $rt >= 700 )  { $responseWeight = 40; }
	elsif ( $rt >= 600 )  { $responseWeight = 50; }
	elsif ( $rt >= 500 )  { $responseWeight = 60; }
	elsif ( $rt >= 400 )  { $responseWeight = 70; }
	elsif ( $rt >= 300 )  { $responseWeight = 80; }
	elsif ( $rt >= 200 )  { $responseWeight = 90; }
	elsif ( $rt >= 0 )    { $responseWeight = 100; }
	return ( $rt, $responseWeight );
}


# computes various node health metrics from info in sys
# optionally! updates rrd
# args: self, sys, delayupdate (default: 0),
# if delayupdate is set, this DOES NOT update
# the type 'health' rrd (to be done later, with total polltime)
#
# returns: reachability data (hashref)
sub compute_reachability
{
	my ($self, %args) = @_;
	my $S = $args{sys};                      # system object
	my $donotupdaterrd = $args{delayupdate};
	my $catchall_inventory = $args{catchall_inventory};

	my $name = $self->name;
	my $C = $self->nmisng->config;

	my $RI = $S->reach;                                   # reach info
	my $catchall_data = $catchall_inventory->data_live();

	my $cpuWeight;
	my $diskWeight;
	my $memWeight;
	my $swapWeight = 0;
	my $responseWeight;
	my $interfaceWeight;
	my $intf;
	my $inputUtil;
	my $outputUtil;
	my $totalUtil;
	my $reportStats;
	my @tmparray;
	my @tmpsplit;
	my %util;
	my $intcount;
	my $intsummary;
	my $intWeight;
	my $index;

	my $reachabilityHealth = 0;
	my $availabilityHealth = 0;
	my $responseHealth     = 0;
	my $cpuHealth          = 0;

	my $memHealth  = 0;
	my $intHealth  = 0;
	my $swapHealth = 0;
	my $diskHealth = 0;

	my $reachabilityMax = 100 * $C->{weight_reachability};
	my $availabilityMax = 100 * $C->{weight_availability};
	my $responseMax     = 100 * $C->{weight_response};
	my $cpuMax          = 100 * $C->{weight_cpu};
	my $memMax          = 100 * $C->{weight_mem};
	my $intMax          = 100 * $C->{weight_int};

	my $swapMax = 0;
	my $diskMax = 0;

	my %reach;

	$self->nmisng->log->debug2(sub {"Starting compute_reachability for node $name, type=$catchall_data->{nodeType}"});

	# Math hackery to convert Foundry CPU memory usage into appropriate values
	$RI->{memused} = ( $RI->{memused} - $RI->{memfree} ) if $catchall_data->{nodeModel} =~ /FoundrySwitch/;

	if ( $catchall_data->{nodeModel} =~ /Riverstone/ )
	{
		# Math hackery to convert Riverstone CPU memory usage into appropriate values
		$RI->{memfree} = ( $RI->{memfree} - $RI->{memused} );
		$RI->{memused} = $RI->{memused} * 16;
		$RI->{memfree} = $RI->{memfree} * 16;
	}

	if ( $RI->{memfree} == 0 or $RI->{memused} == 0 )
	{
		$RI->{mem} = 100;
	}
	else
	{
		#'hrSwapMemFree' => 4074844160,
		#'hrSwapMemUsed' => 220114944,
		my $mainMemWeight = 1;
		my $extraMem      = 0;

		if (    defined $RI->{hrSwapMemFree}
			and defined $RI->{hrSwapMemUsed}
			and $RI->{hrSwapMemFree}
			and $RI->{hrSwapMemUsed} )
		{
			$RI->{swap} = ( $RI->{hrSwapMemFree} * 100 ) / ( $RI->{hrSwapMemUsed} + $RI->{hrSwapMemFree} );
		}
		else
		{
			$RI->{swap} = 0;
		}

		# calculate mem
		if ( $RI->{memfree} > 0 and $RI->{memused} > 0 )
		{
			$RI->{mem} = ( $RI->{memfree} * 100 ) / ( $RI->{memused} + $RI->{memfree} );
		}
		else
		{
			$RI->{mem} = "U";
		}
	}

	# copy stashed results (produced by runPing and getnodeinfo)
	my $pingresult = $RI->{pingresult};
	$reach{responsetime} = $RI->{pingavg};
	$reach{loss}         = $RI->{pingloss};

	my $snmpresult = $RI->{snmpresult};

	$reach{cpu} = $RI->{cpu};
	$reach{mem} = $RI->{mem};
	if ( $RI->{swap} )
	{
		$reach{swap} = $RI->{swap};
	}
	$reach{disk} = 0;
	if ( defined $RI->{disk} and $RI->{disk} > 0 )
	{
		$reach{disk} = $RI->{disk};
	}
	$reach{operStatus} = $RI->{operStatus};
	$reach{operCount}  = $RI->{operCount};

	# number of interfaces
	$reach{intfTotal}   = $catchall_data->{intfTotal} eq 0 ? 'U' : $catchall_data->{intfTotal};    # from run update
	$reach{intfCollect} = $catchall_data->{intfCollect};                                        # from run update
	$reach{intfUp}      = $RI->{intfUp} ne '' ? $RI->{intfUp} : 0;                           # from run collect
	$reach{intfColUp}   = $RI->{intfColUp};                                                  # from run collect

# new option to set the interface availability to 0 (zero) when node is Down, default is "U" config interface_availability_value_when_down
	my $intAvailValueWhenDown
		= defined $C->{interface_availability_value_when_down} ? $C->{interface_availability_value_when_down} : "U";
	$self->nmisng->log->debug2("availability using interface_availability_value_when_down=$C->{interface_availability_value_when_down} intAvailValueWhenDown=$intAvailValueWhenDown"
	);

	# Things which don't do collect get 100 for availability
	if ( $reach{availability} eq "" and !NMISNG::Util::getbool( $catchall_data->{collect} ) )
	{
		$reach{availability} = "100";
	}
	elsif ( $reach{availability} eq "" ) { $reach{availability} = $intAvailValueWhenDown; }

	my ( $outage, undef ) = NMISNG::Outage::outageCheck( node => $self, time => time() );
	$self->nmisng->log->debug2(sub {"Outage for $name is ". ($outage || "<none>")});

	$reach{outage} = $outage eq "current"? 1 : 0;
	# raise a planned outage event, or close it
	if ($outage eq "current")
	{
		Compat::NMIS::notify(sys=>$S,
												 event=> "Planned Outage Open",
												 level => "Warning",
												 element => "",
												 details=> "",                          # filled in by notify
												 context => { type => "node" },
												 inventory_id => $catchall_inventory->id );

	}
	else
	{
		Compat::NMIS::checkEvent(sys=>$S, event=>"Planned Outage Open",
														 level=> "Normal",
														 element=> "",
														 details=> "",
														 inventory_id => $catchall_inventory->id );
	}

	# Health should actually reflect a combination of these values
	# ie if response time is high health should be decremented.
	if ( $pingresult == 100 and $snmpresult == 100 )
	{

		$reach{reachability} = 100;
		if ( $reach{operCount} > 0 )
		{
			$reach{availability} = sprintf( "%.2f", $reach{operStatus} / $reach{operCount} );
		}

		if ( $reach{reachability} > 100 ) { $reach{reachability} = 100; }
		( $reach{responsetime}, $responseWeight ) = _weightResponseTime( $reach{responsetime} );

		if ( NMISNG::Util::getbool( $catchall_data->{collect} ) and $reach{cpu} ne "" )
		{
			if    ( $reach{cpu} <= 10 )  { $cpuWeight = 100; }
			elsif ( $reach{cpu} <= 20 )  { $cpuWeight = 90; }
			elsif ( $reach{cpu} <= 30 )  { $cpuWeight = 80; }
			elsif ( $reach{cpu} <= 40 )  { $cpuWeight = 70; }
			elsif ( $reach{cpu} <= 50 )  { $cpuWeight = 60; }
			elsif ( $reach{cpu} <= 60 )  { $cpuWeight = 50; }
			elsif ( $reach{cpu} <= 70 )  { $cpuWeight = 35; }
			elsif ( $reach{cpu} <= 80 )  { $cpuWeight = 20; }
			elsif ( $reach{cpu} <= 90 )  { $cpuWeight = 10; }
			elsif ( $reach{cpu} <= 100 ) { $cpuWeight = 1; }

			if ( $reach{disk} )
			{
				if    ( $reach{disk} <= 10 )  { $diskWeight = 100; }
				elsif ( $reach{disk} <= 20 )  { $diskWeight = 90; }
				elsif ( $reach{disk} <= 30 )  { $diskWeight = 80; }
				elsif ( $reach{disk} <= 40 )  { $diskWeight = 70; }
				elsif ( $reach{disk} <= 50 )  { $diskWeight = 60; }
				elsif ( $reach{disk} <= 60 )  { $diskWeight = 50; }
				elsif ( $reach{disk} <= 70 )  { $diskWeight = 35; }
				elsif ( $reach{disk} <= 80 )  { $diskWeight = 20; }
				elsif ( $reach{disk} <= 90 )  { $diskWeight = 10; }
				elsif ( $reach{disk} <= 100 ) { $diskWeight = 1; }

				$self->nmisng->log->debug2(sub {"Reach for Disk disk=$reach{disk} diskWeight=$diskWeight"});
			}

			# Very aggressive swap weighting, 11% swap is pretty healthy.
			if ( $reach{swap} )
			{
				if    ( $reach{swap} >= 95 ) { $swapWeight = 100; }
				elsif ( $reach{swap} >= 89 ) { $swapWeight = 95; }
				elsif ( $reach{swap} >= 70 ) { $swapWeight = 90; }
				elsif ( $reach{swap} >= 50 ) { $swapWeight = 70; }
				elsif ( $reach{swap} >= 30 ) { $swapWeight = 50; }
				elsif ( $reach{swap} >= 10 ) { $swapWeight = 30; }
				elsif ( $reach{swap} >= 0 )  { $swapWeight = 1; }

				$self->nmisng->log->debug2(sub {"Reach for Swap swap=$reach{swap} swapWeight=$swapWeight"});
			}

			if    ( $reach{mem} >= 40 ) { $memWeight = 100; }
			elsif ( $reach{mem} >= 35 ) { $memWeight = 90; }
			elsif ( $reach{mem} >= 30 ) { $memWeight = 80; }
			elsif ( $reach{mem} >= 25 ) { $memWeight = 70; }
			elsif ( $reach{mem} >= 20 ) { $memWeight = 60; }
			elsif ( $reach{mem} >= 15 ) { $memWeight = 50; }
			elsif ( $reach{mem} >= 10 ) { $memWeight = 40; }
			elsif ( $reach{mem} >= 5 )  { $memWeight = 25; }
			elsif ( $reach{mem} >= 0 )  { $memWeight = 1; }
		}
		elsif ( NMISNG::Util::getbool( $catchall_data->{collect} ) and $catchall_data->{nodeModel} eq "Generic" )
		{
			$cpuWeight = 100;
			$memWeight = 100;
			### ehg 16 sep 2002 also make interface aavilability 100% - I dont care about generic switches interface health !
			$reach{availability} = 100;
		}
		else
		{
			$cpuWeight = 100;
			$memWeight = 100;
			### 2012-12-13 keiths, removed this stoopid line as availability was allways 100%
			### $reach{availability} = 100;
		}

		# Added little fix for when no interfaces are collected.
		if ( $reach{availability} !~ /\d+/ )
		{
			$reach{availability} = "100";
		}

		# Makes 3Com memory health weighting always 100, and CPU, and Interface availibility
		if ( $catchall_data->{nodeModel} =~ /SSII 3Com/i )
		{
			$cpuWeight           = 100;
			$memWeight           = 100;
			$reach{availability} = 100;

		}

		# Makes CatalystIOS memory health weighting always 100.
		# Add Baystack and Accelar
		if ( $catchall_data->{nodeModel} =~ /CatalystIOS|Accelar|BayStack|Redback|FoundrySwitch|Riverstone/i )
		{
			$memWeight = 100;
		}

		$self->nmisng->log->debug2(
			"REACH Values: reachability=$reach{reachability} availability=$reach{availability} responsetime=$reach{responsetime}"
		);
		$self->nmisng->log->debug2(sub {"REACH Values: CPU reach=$reach{cpu} weight=$cpuWeight, MEM reach=$reach{mem} weight=$memWeight"});

		if ( NMISNG::Util::getbool( $catchall_data->{collect} ) and defined $S->{mdl}{interface}{nocollect}{ifDescr} )
		{
			$self->nmisng->log->debug2(sub {"Getting Interface Utilisation Health"});
			$intcount   = 0;
			$intsummary = 0;
			my $model_data = $self->get_inventory_model( concept => 'interface', filter => { enabled => 1, historic => 0 } );
			if( my $error = $model_data->error() ) {
				$self->nmisng->log->error("compute_reachability failed to get inventory, error:$error ");
			}

			# get all collected interfaces
			while( my $intf_inventory = $model_data->next_object() )
			{
				my $id = $intf_inventory->id();				
				# stats have already been run on the interface, just look them up
				my $latest_ret = $intf_inventory->get_newest_timed_data();
				if( !$latest_ret->{success} )
				{
					$self->nmisng->log->debug2(sub {"Faild to get_newest_timed_data for interface"});
					next;
				}
				# stats data is derived, stored by subconcept
				my $util = $latest_ret->{derived_data}{interface};
				if ( $util->{inputUtil} eq 'NaN' or $util->{outputUtil} eq 'NaN' )
				{
					$self->nmisng->log->debug2(sub {"SummaryStats for interface=$index of node $name skipped because value is NaN"});
					next;
				}

				# lets make the interface metric the largest of input or output
				my $intUtil = $util->{inputUtil};
				if ( $intUtil < $util->{outputUtil} )
				{
					$intUtil = $util->{outputUtil};
				}

				# only add interfaces with utilisation above metric_int_utilisation_above configuration option
				if ( $intUtil > $C->{'metric_int_utilisation_above'} or $C->{'metric_int_utilisation_above'} eq "" )
				{
					$intsummary = $intsummary + ( 100 - $intUtil );
					++$intcount;
					$self->nmisng->log->debug2(
						"Intf Summary util=$intUtil in=$util->{inputUtil} out=$util->{outputUtil} intsumm=$intsummary count=$intcount"
					);
				}

			}    # FOR LOOP
			if ( $intsummary != 0 )
			{
				$intWeight = sprintf( "%.2f", $intsummary / $intcount );
			}
			else
			{
				$intWeight = "NaN";
			}
		}
		else
		{
			$intWeight = 100;
		}

		# if the interfaces are unhealthy and lost stats, whack a 100 in there
		if ( $intWeight eq "NaN" or $intWeight > 100 ) { $intWeight = 100; }

		# Would be cool to collect some interface utilisation bits here.
		# Maybe thresholds are the best way to handle that though.  That
		# would pickup the peaks better.

		# keeping the health values for storing in the RRD
		$reachabilityHealth = ( $reach{reachability} * $C->{weight_reachability} );
		$availabilityHealth = ( $reach{availability} * $C->{weight_availability} );
		$responseHealth     = ( $responseWeight * $C->{weight_response} );
		$cpuHealth          = ( $cpuWeight * $C->{weight_cpu} );
		$memHealth          = ( $memWeight * $C->{weight_mem} );
		$intHealth          = ( $intWeight * $C->{weight_int} );
		$swapHealth         = 0;
		$diskHealth         = 0;

		# the minimum value for health should always be 1
		$reachabilityHealth = 1 if $reachabilityHealth < 1;
		$availabilityHealth = 1 if $availabilityHealth < 1;
		$responseHealth     = 1 if $responseHealth < 1;
		$cpuHealth          = 1 if $cpuHealth < 1;

		# overload the int and mem with swap and disk
		if ( $reach{swap} )
		{
			$memHealth  = ( $memWeight * $C->{weight_mem} ) / 2;
			$swapHealth = ( $swapWeight * $C->{weight_mem} ) / 2;
			$memMax     = 100 * $C->{weight_mem} / 2;
			$swapMax    = 100 * $C->{weight_mem} / 2;

			# the minimum value for health should always be 1
			$memHealth  = 1 if $memHealth < 1;
			$swapHealth = 1 if $swapHealth < 1;
		}

		if ( $reach{disk} )
		{
			$intHealth  = ( $intWeight *  ( $C->{weight_int} / 2 ) );
			$diskHealth = ( $diskWeight * ( $C->{weight_int} / 2 ) );
			$intMax     = 100 * $C->{weight_int} / 2;
			$diskMax    = 100 * $C->{weight_int} / 2;

			# the minimum value for health should always be 1
			$intHealth  = 1 if $intHealth < 1;
			$diskHealth = 1 if $diskHealth < 1;
		}

		# Health is made up of a weighted values:
		### AS 16 Mar 02, implemented weights in nmis.conf
		$reach{health}
			= (   $reachabilityHealth
				+ $availabilityHealth
				+ $responseHealth
				+ $cpuHealth
				+ $memHealth
				+ $intHealth
				+ $diskHealth
				+ $swapHealth );

		if ( lc $reach{health} eq 'nan' )
		{
			$self->nmisng->log->debug2(sub {"Calculation of health=$reach{health}"});
			$self->nmisng->log->debug2(sub {"Values Calc. reachability=$reach{reachability} * $C->{weight_reachability}"});
			$self->nmisng->log->debug2(sub {"Values Calc. intWeight=$intWeight * $C->{weight_int}"});
			$self->nmisng->log->debug2(sub {"Values Calc. responseWeight=$responseWeight * $C->{weight_response}"});
			$self->nmisng->log->debug2(sub {"Values Calc. availability=$reach{availability} * $C->{weight_availability}"});
			$self->nmisng->log->debug2(sub {"Values Calc. cpuWeight=$cpuWeight * $C->{weight_cpu}"});
			$self->nmisng->log->debug2(sub {"Values Calc. memWeight=$memWeight * $C->{weight_mem}"});
			$self->nmisng->log->debug2(sub {"Values Calc. swapWeight=$swapWeight * $C->{weight_mem}"});
		}
	}

	# the node is collect=false and was pingable
	elsif ( !NMISNG::Util::getbool( $catchall_data->{collect} ) and $pingresult == 100 )
	{
		$reach{reachability} = 100;
		$reach{availability} = 100;
		$reach{intfTotal}    = 'U';

		( $reach{responsetime}, $responseWeight ) = _weightResponseTime( $reach{responsetime} );
		$reach{health} = ( $reach{reachability} * 0.9 ) + ( $responseWeight * 0.1 );
	}

	# there is a current outage for this node
	elsif ( ( $pingresult == 0 or $snmpresult == 0 ) and $outage eq 'current' )
	{
		$reach{reachability} = "U";
		$reach{availability} = "U";
		$reach{intfTotal}    = 'U';
		$reach{responsetime} = "U";
		$reach{health}       = "U";
		$reach{loss}         = "U";
	}

	# ping is working but SNMP is Down
	elsif ( $pingresult == 100 and $snmpresult == 0 )
	{
		$reach{reachability} = 80;                       # correct ? is up and degraded
		$reach{availability} = $intAvailValueWhenDown;
		$reach{intfTotal}    = 'U';
		$reach{health}       = "U";
	}

	# node is Down
	else
	{
		$self->nmisng->log->debug2(sub {"Node is Down using availability=$intAvailValueWhenDown"});
		$reach{reachability} = 0;
		$reach{availability} = $intAvailValueWhenDown;
		$reach{responsetime} = "U";
		$reach{intfTotal}    = 'U';
		$reach{health}       = 0;
	}

	$self->nmisng->log->debug2(sub {"Reachability and Metric Stats Summary"});
	$self->nmisng->log->debug2(sub {"collect=$catchall_data->{collect} (Node table)"});
	$self->nmisng->log->debug2(sub {"ping=$pingresult (normalised)"});
	$self->nmisng->log->debug2(sub {"cpuWeight=$cpuWeight (normalised)"});
	$self->nmisng->log->debug2(sub {"memWeight=$memWeight (normalised)"});
	$self->nmisng->log->debug2("swapWeight=$swapWeight (normalised)") if $swapWeight;
	$self->nmisng->log->debug2(sub {"intWeight=$intWeight (100 less the actual total interface utilisation)"});
	$self->nmisng->log->debug2(sub {"diskWeight=$diskWeight"});
	$self->nmisng->log->debug2(sub {"responseWeight=$responseWeight (normalised)"});

$self->nmisng->log->debug2(sub {"Reachability KPI=$reachabilityHealth/$reachabilityMax"});
$self->nmisng->log->debug2(sub {"Availability KPI=$availabilityHealth/$availabilityMax"});
$self->nmisng->log->debug2(sub {"Response KPI=$responseHealth/$responseMax"});
$self->nmisng->log->debug2(sub {"CPU KPI=$cpuHealth/$cpuMax"});
$self->nmisng->log->debug2(sub {"MEM KPI=$memHealth/$memMax"});
$self->nmisng->log->debug2(sub {"Int KPI=$intHealth/$intMax"});
$self->nmisng->log->debug2("Disk KPI=$diskHealth/$diskMax") if $diskHealth;
$self->nmisng->log->debug2("SWAP KPI=$swapHealth/$swapMax") if $swapHealth;

$self->nmisng->log->debug2(sub {"total number of interfaces=$reach{intfTotal}"});
$self->nmisng->log->debug2(sub {"total number of interfaces up=$reach{intfUp}"});
$self->nmisng->log->debug2(sub {"total number of interfaces collected=$reach{intfCollect}"});
$self->nmisng->log->debug2(sub {"total number of interfaces coll. up=$reach{intfColUp}"});

	for $index ( sort keys %reach )
	{
		$self->nmisng->log->debug2(sub {"$index=$reach{$index}"});
	}

	$reach{health} = ( $reach{health} > 100 ) ? 100 : $reach{health};

		# massaged result with rrd metadata
	my %reachVal;
	$reachVal{outage} =  { value => $reach{outage},
												 option => "gauge,0:1" };
	$reachVal{reachability}{value} = $reach{reachability};
	$reachVal{availability}{value} = $reach{availability};
	$reachVal{responsetime}{value} = $reach{responsetime};
	$reachVal{health}{value}       = $reach{health};

	$reachVal{reachabilityHealth}{value} = $reachabilityHealth;
	$reachVal{availabilityHealth}{value} = $availabilityHealth;
	$reachVal{responseHealth}{value}     = $responseHealth;
	$reachVal{cpuHealth}{value}          = $cpuHealth;
	$reachVal{memHealth}{value}          = $memHealth;
	$reachVal{intHealth}{value}          = $intHealth;
	$reachVal{diskHealth}{value}         = $diskHealth;
	$reachVal{swapHealth}{value}         = $swapHealth;

	$reachVal{loss}{value}          = $reach{loss};
	$reachVal{intfTotal}{value}     = $reach{intfTotal};
	$reachVal{intfUp}{value}        = $reach{intfTotal} eq 'U' ? 'U' : $reach{intfUp};
	$reachVal{intfCollect}{value}   = $reach{intfTotal} eq 'U' ? 'U' : $reach{intfCollect};
	$reachVal{intfColUp}{value}     = $reach{intfTotal} eq 'U' ? 'U' : $reach{intfColUp};
	$reachVal{reachability}{option} = "gauge,0:100";
	$reachVal{availability}{option} = "gauge,0:100";
	### 2014-03-18 keiths, setting maximum responsetime to 30 seconds.
	$reachVal{responsetime}{option} = "gauge,0:30000";
	$reachVal{health}{option}       = "gauge,0:100";

	$reachVal{reachabilityHealth}{option} = "gauge,0:100";
	$reachVal{availabilityHealth}{option} = "gauge,0:100";
	$reachVal{responseHealth}{option}     = "gauge,0:100";
	$reachVal{cpuHealth}{option}          = "gauge,0:100";
	$reachVal{memHealth}{option}          = "gauge,0:100";
	$reachVal{intHealth}{option}          = "gauge,0:100";
	$reachVal{diskHealth}{option}         = "gauge,0:100";
	$reachVal{swapHealth}{option}         = "gauge,0:100";

	$reachVal{loss}{option}        = "gauge,0:100";
	$reachVal{intfTotal}{option}   = "gauge,0:U";
	$reachVal{intfUp}{option}      = "gauge,0:U";
	$reachVal{intfCollect}{option} = "gauge,0:U";
	$reachVal{intfColUp}{option}   = "gauge,0:U";

	# update the rrd or leave it to a caller?
	if ( !$donotupdaterrd )
	{
		# goes into catchall/general
		my $db = $S->create_update_rrd( data => \%reachVal, type => "health", inventory => $catchall_data );    # database name is normally 'reach'
		if ($db)
		{
			my $pit = {};
			my $previous_pit = $catchall_data->get_newest_timed_data();
			NMISNG::Inventory::parse_rrd_update_data( \%reachVal, $pit, $previous_pit, "health" );
			my $stats = $self->compute_summary_stats(sys => $S, inventory => $catchall_inventory );
			my $error = $catchall_data->add_timed_data( data => $pit, derived_data => $stats, subconcept => "health", node => $self,
																									time => $catchall_data->{last_poll}, delay_insert => 1 );
			$self->nmisng->log->error("($name) failed to add timed data for ". $catchall_data->concept .": $error") if ($error);
			# $inventory->data($data);
			$catchall_data->save( node => $self );
		}
	}
	$self->nmisng->log->debug2(sub {"Finished"});

	return \%reachVal;
}

# perform update operation for this one node
# args: self, optional force, optional starttime (default now),
# lock (optional, a live lock structure, if collect() decides to switch to update() on the go)
# returns: hashref, keys success/error/locked
#  success 0 + locked 1 is for early bail-out due to node lock
sub update
{
	my ($self, %args) = @_;

	my $name = $self->name;
	my $updatetimer = Compat::Timing->new;
	my $C = $self->nmisng->config;
	my $force = $args{force};

	$self->nmisng->log->debug("Starting update, node $name");
	$0 = "nmisd worker update $name";

	my @problems;

	# continue with the held lock, regardless of type announcement (but update it)
	# or try to lock the node (announcing what for)
	$self->nmisng->log->debug2(sub {"Getting lock for node $name"});
	my $lock = $self->lock(type => 'update', lock => $args{lock});

	return { error => "failed to lock node: $lock->{error}" } if ($lock->{error}); # a fault, not a lock held
	# somebody else holds the lock for any reason?
	if ($lock->{conflict})
	{
		# note that an active collect lock is NOT considered an error when polling frequently
		my $severity = ($lock->{type} eq "collect")? "info":"warn";

		$self->nmisng->log->$severity("skipping update for node $name: active $lock->{type} lock held by $lock->{conflict}");
		return { error => "$lock->{type} lock exists for node $name", locked => 1 };
	}

	my $S = NMISNG::Sys->new(nmisng => $self->nmisng);    # create system object
	# loads old node info (unless force is active), and the DEFAULT(!) model (always!),
	# and primes the sys object for snmp/wmi ops

	if (!$S->init(node => $self,	update => 'true', force => $force))
	{
		$self->unlock(lock => $lock);
		$self->nmisng->log->error("($name) init failed: " . $S->status->{error} );
		
		my ($inventory, $error) =  $self->inventory( concept => "catchall" );
		
		my $old_data = $inventory->data();
		if ($old_data) {
			$old_data->{'last_update_attempt'} = Time::HiRes::time;
		
			$inventory->data($old_data);
			my ($save, $error2) = $inventory->save( node => $self , update => 1);
			
			$self->nmisng->log->warn("Update last poll for $name failed, $error2") if ($error2);
		} else {
			$self->nmisng->log->warn("Failed to get inventory for node $name failed, $error");
		}
		
		return { error => "Sys init failed: ".$S->status->{error} };
	}

	# this is the first time catchall is accessed, handle error here, all others will assume it works
	my $catchall_inventory = $S->inventory(concept => 'catchall');
	if(!$catchall_inventory)
	{
		$self->unlock(lock => $lock);
		$self->nmisng->log->fatal("Failed to load catchall inventory for node $name");
		return { error => "Failed to load catchall inventory for node $name" };
	}

	# catchall uses 'live' data which is a direct reference to the data because it's too easy to
	# end up with stale/wrong data with all the functions using it
	my $catchall_data = $catchall_inventory->data_live();

	# record that we are trying an update; last_update records only successfully completed updates...
	$catchall_data->{last_update_attempt} = $args{starttime} // Time::HiRes::time;

	$self->nmisng->log->debug("node=$name "
			. join( " ",
							( map { "$_=" . $catchall_data->{$_} } (qw(group nodeType nodedown snmpdown wmidown)) ),
							( map { "$_=" . $S->status->{$_} } (qw(snmp_enabled wmi_enabled)) ) )
			);

	# this uses the node config loaded by init, and updates the node info table
	# (model and nodetype set only if missing)
	$S->copyModelCfgInfo( type => 'all' );

	# look for any current outages with options.nostats set,
	# and set a marker in catchall so that updaterrd writes nothing but 'U'
	my $outageres = NMISNG::Outage::check_outages(node => $self, time => time);
	if (!$outageres->{success})
	{
		$self->nmisng->log->error("Failed to check outage status for $name: $outageres->{error}");
	}
	else
	{
		$catchall_data->{admin}->{outage_nostats} = ( List::Util::any { ref($_->{options}) eq "HASH"
																																				&& $_->{options}->{nostats} }
																									@{$outageres->{current}} )? 1 : 0;
	}

	if (NMISNG::Util::getbool( $force ) )
	{
		# make all things for this node historic, they can bring them back if they want
		my $result = $self->bulk_update_inventory_historic();
		$self->nmisng->log->error("bulk update historic failed: $result->{error}") if ($result->{error});
	}

	# prime default values, overridden if we can find anything better
	$catchall_data->{nodeModel} ||= 'Generic';
	$catchall_data->{nodeType}  ||= 'generic';


	# if reachable then we can update the model and get rid of the default we got from init above
	# fixme: not true unless node is ALSO marked as collect, or getnodeinfo will not do anything model-related
	if ($self->pingable(sys => $S, catchall_inventory => $catchall_inventory))
	{
		# snmp-enabled node? then try to open a session (and test it)
		if ( $S->status->{snmp_enabled} )
		{
			my $candosnmp = $S->open(
				timeout      => $C->{snmp_timeout},
				retries      => $C->{snmp_retries},
				max_msg_size => $C->{snmp_max_msg_size},

				# how many oids/pdus per bulk request, or let net::snmp guess a value
				max_repetitions => $catchall_data->{max_repetitions} || $C->{snmp_max_repetitions} || undef,

				# how many oids per simple get request (for getarray), or default (no guessing)
				oidpkt => $catchall_data->{max_repetitions} || $C->{snmp_max_repetitions} || 10,
					);

			# failed altogether?
			if (!$candosnmp or $S->status->{snmp_error} )
			{
				$self->nmisng->log->error("SNMP session open to $name failed: " . $S->status->{snmp_error} );
				$S->disable_source("snmp");
				$self->handle_down(sys => $S, type => "snmp", details => $S->status->{snmp_error}, catchall_inventory => $catchall_inventory);
			}
			# or did we have to fall back to the backup address for this node?
			elsif ($candosnmp && $S->status->{fallback})
			{
				Compat::NMIS::notify(sys => $S,
														 event => "Node Polling Failover",
														 element => undef,
														 details => ("SNMP Session switched to backup address \"".
																				 $self->configuration->{host_backup}.'"'),
														 context => { type => "node" });
			}
			# or are we using the primary address?
			elsif ($candosnmp)
			{
				Compat::NMIS::checkEvent(sys => $S,
																 event => "Node Polling Failover",
																 upevent => "Node Polling Failover Closed", # please log it with this name
																 element => undef,
																 level => "Normal",
																 details => ("SNMP Session using primary address \"".
																						 $self->configuration->{host}. '"'));
			}
			$self->handle_down(sys => $S, type => "snmp", up => 1, details => "snmp ok", catchall_inventory => $catchall_inventory)
					if ($candosnmp);
		}

		# this will try all enabled sources, 0 only if none worked
		# it also disables sys sources that don't work!
		my $result = $self->update_node_info(sys => $S, catchall_inventory => $catchall_inventory);
		@problems = @{$result->{error}} if (ref($result->{error}) eq "ARRAY"
																		 && @{$result->{error}}); # (partial) success doesn't mean no errors reported

		if ($result->{success})			# something worked, not necessarily everything though!
		{
			# update_node_info will have deleted the interface info, need to rebuild from scratch
			if ( NMISNG::Util::getbool( $self->configuration->{collect} ) )
			{
				if ($self->update_intf_info(sys => $S, catchall_inventory => $catchall_inventory))
				{
					$self->nmisng->log->debug("node=$name role=$catchall_data->{roleType} type=$catchall_data->{nodeType} vendor=$catchall_data->{nodeVendor} model=$catchall_data->{nodeModel} interfaces=$catchall_data->{ifNumber}");

					# fixme9 doesn't exist if ($model)
					if (0)
					{
						print
							"MODEL $name: role=$catchall_data->{roleType} type=$catchall_data->{nodeType} sysObjectID=$catchall_data->{sysObjectID} sysObjectName=$catchall_data->{sysObjectName}\n";
						print "MODEL $name: sysDescr=$catchall_data->{sysDescr}\n";
						print
							"MODEL $name: vendor=$catchall_data->{nodeVendor} model=$catchall_data->{nodeModel} interfaces=$catchall_data->{ifNumber}\n";
					}
				}

				# fixme: why no error handling for any of these?
				$self->collect_systemhealth_info(sys => $S, catchall_inventory => $catchall_inventory) if defined $S->{mdl}{systemHealth};
				$self->update_concepts(sys => $S) if defined $S->{mdl}{systemHealth};
				$self->collect_cbqos(sys => $S, update => 1, catchall_inventory => $catchall_inventory);
			}
			else
			{
				$self->nmisng->log->debug("node is set to collect=false, not collecting any info");
			}
			$catchall_data->{last_update} = $args{starttime} // Time::HiRes::time;
			# we updated something, so outside of dead node demotion grace period
			delete $catchall_data->{demote_grace};
		}
		else
		{
			$self->nmisng->log->error("update_node_info failed completely: ".join(" ",@problems));
		}
		$S->close;    # close snmp session if one is open
	}
	else
	{
		push @problems, "Node $name is unreachable, cannot perform update.";
	}

	# don't let it make the rrd update, we want to add updatetime!
	my $reachdata = $self->compute_reachability(sys => $S,
																							delayupdate => 1,
																							catchall_inventory => $catchall_inventory);

	if (!@problems)
	{
		# done with the standard work, now run any plugins that offer update_plugin()
		for my $plugin ($self->nmisng->plugins)
		{
			my $funcname = $plugin->can("update_plugin");
			next if ( !$funcname );

			$self->nmisng->log->debug("Running update plugin $plugin with node $name");
			my ( $status, @errors );
			my $prevprefix = $self->nmisng->log->logprefix;
			$self->nmisng->log->logprefix("$plugin\[$$\] ");
			eval { ( $status, @errors ) = &$funcname( node => $name,
																								sys => $S,
																								config => $C,
																								nmisng => $self->nmisng, ); };
			$self->nmisng->log->logprefix($prevprefix);
			if ( $status >= 2 or $status < 0 or $@ )
			{
				$self->nmisng->log->error("Plugin $plugin failed to run: $@") if ($@);
				for my $err (@errors)
				{
					$self->nmisng->log->error("Plugin $plugin: $err");
				}
			}
			elsif ( $status == 1 )    # changes were made, need to re-save the view and info files
			{
				$self->nmisng->log->debug("Plugin $plugin indicated success");
			}
			elsif ( $status == 0 )
			{
				$self->nmisng->log->debug("Plugin $plugin indicated no changes");
			}
		}
		if ( NMISNG::Util::getbool($C->{enable_interfaces_summary}) )
		{
			$self->nmisng->log->debug("Running the Update Links subroutine");
			$self->nmisng->update_links();
		}
	}

	my $updatetime = $updatetimer->elapTime();
	$self->nmisng->log->debug2(sub {"updatetime for $name was $updatetime"});
	$reachdata->{updatetime} = {value => $updatetime, option => "gauge,0:U," . ( 86400 * 3 )};

	# parrot the previous reading's poll time
	my $prevval = "U";
	if ( my $rrdfilename = $S->makeRRDname( graphtype => "health" ) )
	{
		my $infohash = RRDs::info($rrdfilename);
		$prevval = $infohash->{'ds[polltime].last_ds'} if ( defined $infohash->{'ds[polltime].last_ds'} );
	}
	$reachdata->{polltime} = {value => $prevval, option => "gauge,0:U,"};
	if (!$S->create_update_rrd(data=> $reachdata, type=>"health",inventory=>$catchall_inventory))
	{
		$self->nmisng->log->error("updateRRD failed: " . NMISNG::rrdfunc::getRRDerror() );
	}

	my $pit = {};
	my $previous_pit = $catchall_inventory->get_newest_timed_data();
	NMISNG::Inventory::parse_rrd_update_data( $reachdata, $pit, $previous_pit, 'health' );
	my $stats = $self->compute_summary_stats(sys => $S, inventory => $catchall_inventory );
	my $error = $catchall_inventory->add_timed_data( data => $pit, derived_data => $stats, subconcept => 'health', node => $self,
																									time => $catchall_data->{last_poll}, delay_insert => 1 );
	$self->nmisng->log->error("timed data adding for health failed: $error") if ($error);

	$S->close;

	# update the coarse compat 'nodestatus' property, not multiple times
	my $coarse = $self->coarse_status;
	$catchall_data->{nodestatus} = $coarse < 0? "degraded" : $coarse? "reachable" : "unreachable";

	my ( $save_op, $save_error ) = $catchall_inventory->save(force => $force, node => $self, update => 1 );
	if ($save_error)
	{
		$self->nmisng->log->error($self->name.": Failed to update catchall inventory during save: $save_error");
	}
	$catchall_inventory->save( node => $self );
	if (my $issues = $self->unlock(lock => $lock))
	{
		$self->nmisng->log->error($issues);
	}
	$self->nmisng->log->debug("Finished with update");

	return @problems? { error => join(" ",@problems) } : { success => 1 };
}

# Called by update
# collect_systemhealth_info iterates over model data
# And marks as inactive the removed concepts
# But the concept that are in the inventory
# And were removed from the model, are not marked as historic
sub update_concepts
{
	my ($self, %args) = @_;
	my $S    = $args{sys};    # object

	my $name = $self->name;
	my $C = $self->nmisng->config;

	my $SNMP = $S->snmp;
	my $M    = $S->mdl;           # node model table


	if ( ref( $M->{systemHealth} ) ne "HASH" )
	{
		$self->nmisng->log->debug2(sub {"No class 'systemHealth' declared in Model."});
		return 0;
	}
	elsif ( !$S->status->{snmp_enabled} && !$S->status->{wmi_enabled} )
	{
		$self->nmisng->log->warn("cannot get systemHealth info, neither SNMP nor WMI enabled!");
		return 0;
	}

	my ($inventory, $error) = $self->inventory_concepts();
	if($error)
	{
		$self->nmisng->log->error("update_concepts failed to get inventory for node: '$name', error: $error");
		return 0;
	}

	my %concepts;
	
	# get the default (sub)sections from config, model can override
	my @healthSections = split(
		",",
		(   defined( $M->{systemHealth}{sections} )
			? $M->{systemHealth}{sections}
				: $C->{model_health_sections}
		)
			);
	for my $section (@healthSections)
	{
		$concepts{$section} = 1;
	}
	
	# Never set these to historic, processed separately
	$concepts{'interface'} = 1;
	$concepts{'catchall'} = 1;
	$concepts{'ping'} = 1;
	$concepts{'device_global'} = 1;
	$concepts{'device'} = 1;
	$concepts{'storage'} = 1;
	$concepts{'service'} = 1;
	
	my %inactive;
	
	foreach my $i (@$inventory) {
		if ($concepts{$i}) {
			$self->nmisng->log->debug8(sub {"Concept $i from inventory is defined in model"});
		} else {
			# TODO: Activate this feature
			my @index = ();
			my $result = $self->bulk_update_inventory_historic(active_indices => \@index, concept => $i );
			$self->nmisng->log->info("Concept $i marked historic: ". Dumper($result));
		}
	}
	
	return 1;
	
}

# calculate the summary8 and summary16 data like it used to be, this will be stored in the db as
# derived data
#
# fixme9: in the future this can be removed, summary8/16 should be calculatable from the PIT data, there
#  really is no need to do this. aggregations or something should be able to pull this off.
#  HOWEVER, the standard-or'-15 min' thresholds STILL need to be computed w/o 8/16 prefix!
#
# args: self, sys, inventory
# returns: stats hash ref
sub compute_summary_stats
{
	my ($self, %args) = (@_);
	my $S = $args{sys};
	my $inventory = $args{inventory};

	my $C = $self->nmisng->config;

	my $section = 'health';

	# compute standard one, first/-8h and second/-16h backwards-compat data,
	# standard stuff is not compat-tag-prefixed, the other two are
	my $standard_period =  $self->nmisng->_threshold_period( subconcept => $section );
	my $metricsFirstPeriod  = $C->{'metric_comparison_first_period'} // "-8 hours";
	my $metricsSecondPeriod	= $C->{'metric_comparison_second_period'} // "-16 hours";

	my $standardstats  = Compat::NMIS::getSubconceptStats(
		sys => $S,
		inventory => $inventory,
		subconcept => $section,
		start => $standard_period,
		end => time,
		conf => $C );

	if (ref($standardstats) ne "HASH")
	{
		$self->nmisng->log->warn("getSubconceptStats for node ".$self->name.", concept ".$inventory->concept
																		.", subconcept $section failed: $standardstats");
		$standardstats = {};
	}

	my $stats8  = Compat::NMIS::getSubconceptStats(
		sys => $S,
		inventory => $inventory,
		subconcept => $section,
		start => $metricsFirstPeriod,
		end => time,
		conf => $C );

	if (ref($stats8) ne "HASH")
	{
		$self->nmisng->log->warn("getSubconceptStats for node ".$self->name.", concept ".$inventory->concept
																		.", subconcept $section failed: $stats8");
		$stats8 = {};
	}

	my $stats16 = Compat::NMIS::getSubconceptStats(
		sys => $S,
		inventory => $inventory,
		subconcept => $section,
		start => $metricsSecondPeriod,
		end => $metricsFirstPeriod,
		conf => $C ); # funny one, from -16h to -8h... has been that way for a while

	if (ref($stats16) ne "HASH")
	{
		$self->nmisng->log->warn("getSubconceptStats for node ".$self->name.", concept ".$inventory->concept
															.", subconcept $section failed: $stats16");
		$stats16 = {};
	}

	# map all stats into one package for derived, don't know if we want to keep it this way
	my %allstats = (%$standardstats);
	map { $allstats{'08_'.$_} = $stats8->{$_} } (keys %$stats8);
	map { $allstats{'16_'.$_} = $stats8->{$_} } (keys %$stats16);
	return \%allstats;
}


# this function performs data collection (and rrd storage) for server-type concepts,
# e.g. storage
# args: self, sys
# returns: 1 if ok, 0 otherwise
# fixme: this function does not work for wmi-only nodes!
sub collect_server_data
{
	my ($self, %args) = @_;
	my $S    = $args{sys};
	my $catchall_inventory = $args{catchall_inventory};

	my $name = $self->name;
	my $catchall_data = $catchall_inventory->data_live();

	if ( !$S->status->{snmp_enabled} )
	{
		$self->nmisng->log->debug2(sub {"Not performing server collection for $name: SNMP not enabled for this node"});
		return 1;
	}

	my $M    = $S->mdl;
	my $SNMP = $S->snmp;

	my ( $result, %Val, %ValMeM, $hrCpuLoad, $op, $error );

	$self->nmisng->log->debug("Starting server device/storage collection, node $S->{name}");

	# get cpu info
	if ( ref( $M->{device} ) eq "HASH" && keys %{$M->{device}} )
	{
		my %newProcessors;
		my %oldProcessors;
		my $model_data = $self->get_inventory_model( concept => "device", 
			filter => { historic => 0, "data.hrDeviceType" => "1.3.6.1.2.1.25.3.1.3" });
		if(my $error = $model_data->error() ) 
		{
			$self->nmisng->log->error("Failed to get inventory with error:$error");
		}
		while( my $cpuInventory = $model_data->next_object )
		{
			my $id = $cpuInventory->id();
			$self->nmisng->log->debug2("Processing Processor ID '$id'");
			my $data = $cpuInventory->data();
			$self->nmisng->log->debug2("Adding old Processor index '$data->{index}'");
			$oldProcessors{$data->{index}} = $id;			
		}

		# this will put hrCpuLoad into the device_global concept
		# NOTE: should really be PIT!!!
		my $overall_target = {};
		my $deviceIndex = $SNMP->getindex('hrDeviceIndex');
		# doesn't use device global here, it's only an inventory concept right now
		$S->loadInfo( class => 'device',
									target => $overall_target );    # get cpu load without index

		my $path = $self->inventory_path( concept => 'device_global',
																			path_keys => [], data => $overall_target );
		my ($inventory,$error_message) = $self->inventory(
			concept => 'device_global',
			path => $path,
			path_keys => [],
			create => 1
		);
		$self->nmisng->log->error("Failed to get inventory for device_global, error_message:$error_message")
				if(!$inventory);
		# create is set so we should have an inventory here
		if($inventory)
		{
			# not sure why supplying the data above does not work, needs a test!
			$inventory->data( $overall_target );
			$inventory->historic(0);
			$inventory->enabled(1);
			# disable for now
			$inventory->data_info( subconcept => 'device_global', enabled => 0 );
			($op,$error) = $inventory->save( node => $self );
			$self->nmisng->log->debug2(sub { "saved ".join(',', @$path)." op: $op"});
		}

		$self->nmisng->log->error("Failed to save inventory, error_message:$error") if($error);
		my $timed_bulk;
		if( BULK_TIMED_DATA == 1 ) {
			$timed_bulk = {};
		}
		foreach my $index ( keys %{$deviceIndex} )
		{
			# create a new target for each index
			my $device_target = {};
			if ( $S->loadInfo( class => 'device', index => $index,
												 target => $device_target ) )
			{
				my $D = $device_target;
				$self->nmisng->log->debug2(sub {"device Descr=$D->{hrDeviceDescr}, Type=$D->{hrDeviceType}"});
				if ( $D->{hrDeviceType} eq '1.3.6.1.2.1.25.3.1.3' )
				{# hrDeviceProcessor
					$newProcessors{$index} = 1;
					( $hrCpuLoad, $D->{hrDeviceDescr} )
						= $SNMP->getarray( "hrProcessorLoad.${index}", "hrDeviceDescr.${index}" );
					$self->nmisng->log->debug2(sub {"CPU $index hrProcessorLoad=$hrCpuLoad hrDeviceDescr=$D->{hrDeviceDescr}"});

					### 2012-12-20 keiths, adding Server CPU load to Health Calculations.
					push( @{$S->{reach}{cpuList}}, $hrCpuLoad );

					$device_target->{hrCpuLoad}
						= ( $hrCpuLoad =~ /noSuch/i ) ? $overall_target->{hrCpuLoad} : $hrCpuLoad;
					$self->nmisng->log->debug2(sub {"cpu Load=$overall_target->{hrCpuLoad}, Descr=$D->{hrDeviceDescr}"});
					my $D = {};
					$D->{hrCpuLoad}{value} = $device_target->{hrCpuLoad} || 0;

					# lookup/create inventory before create_update_rrd so it can be passed in
					my $path = $self->inventory_path( concept => 'device', path_keys => ['index'], data => $device_target );
					($inventory,$error_message) = $self->inventory(
						concept => 'device',
						path => $path,
						path_keys => ['index'],
						create => 1
					);
					$self->nmisng->log->error("Failed to get inventory, error_message:$error_message") if(!$inventory);

					# create_update_rrd logs errors
					my $db = $S->create_update_rrd( data => $D, type => "hrsmpcpu",
																					index => $index, inventory => $inventory );

					# save after create_update_rrd so that new storage information is also saved
					# again, create is set, chances of no inventory very low
					if($inventory)
					{
						$inventory->data($device_target);
						$inventory->description( $device_target->{hrDeviceDescr} ) if( $device_target->{hrDeviceDescr} );
						$inventory->historic(0);
						$inventory->enabled(1);
						$inventory->data_info( subconcept => 'hrsmpcpu', enabled => 0 );

						my $previous_pit = $inventory->get_newest_timed_data();
						# shouldn't need to save twice but this all could be optimise
						my $target = {};
						NMISNG::Inventory::parse_rrd_update_data( $D, $target, $previous_pit, 'hrsmpcpu' );
						# get stats
						my $period = $self->nmisng->_threshold_period(subconcept => 'hrsmpcpu');
						my $stats = Compat::NMIS::getSubconceptStats(sys => $S,
																												 inventory => $inventory,
																												 subconcept => 'hrsmpcpu',
																												 start => $period, end => time,
																												 conf => $self->nmisng->config );
						if (ref($stats) ne "HASH")
						{
							$self->nmisng->log->warn("getSubconceptStats for node ".$self->name.", concept ".$inventory->concept
																		.", subconcept hrsmpcpu failed: $stats");
							$stats = {};
						}
						my $error = $inventory->add_timed_data( data => $target, derived_data => $stats, node => $self,
																										subconcept => 'hrsmpcpu',
																										time => $catchall_data->{last_poll}, delay_insert => 1,
																										bulk => $timed_bulk );
						$self->nmisng->log->error("($name) failed to add timed data for ". $inventory->concept .": $error") if ($error);

						($op,$error) = $inventory->save( node => $self );
						$self->nmisng->log->debug2(sub { "saved ".join(',', @$path)." op: $op"});
					}
					$self->nmisng->log->error("Failed to save inventory, error_message:$error") if($error);
				}
				else
				{
					# don't log this error if not found because it probably doesn't exist
					$inventory = $S->inventory( concept => 'device', index => $index, nolog => 1);
					# if this thing already exists in the database, then disable it, historic is not correct
					# because it is still being reported on the device
					if($inventory)
					{
						$inventory->enabled(0);
						$inventory->save( node => $self );
					}
				}
			}
		}
		if( $timed_bulk ) {
			foreach my $bulk (keys %$timed_bulk) {
				NMISNG::DB::end_bulk(bulk => $timed_bulk->{$bulk});
			}
		}

		# We Need to clean up device/devices here and mark unused historic.
		foreach my $index ( keys %oldProcessors )
		{
			$self->nmisng->log->debug2("Searching for Processor Index '$index'");
			unless (exists($newProcessors{$index}))
			{
				$self->nmisng->log->debug2("Could not find Processor Index '$index', removing.");
				my ( $inventory, $error ) = $self->inventory( _id => $oldProcessors{$index} );
				if ( $inventory )
				{
                    my ($ok, $deleteError) = $inventory->delete();
                    if ($deleteError)
                    {
                         $self->nmisng->log->error("Failed to delete inventory for Processor '$index', ERROR:: $deleteError");
                    }
#					$inventory->enabled(0);
#					$inventory->historic(1);
#					$inventory->save();
				}
				else
				{
					$self->nmisng->log->debug2("Could not find Processor '$index' in the system.");
				}
			}
			else
			{
				$self->nmisng->log->debug2("Found Processor Index '$index'");
			}
		}
	}
	else
	{
		$self->nmisng->log->debug2(sub {"Class=device not defined in model=$catchall_data->{nodeModel}"});
	}

	### 2012-12-20 keiths, adding Server CPU load to Health Calculations.
	if ( ref( $S->{reach}{cpuList} ) and @{$S->{reach}{cpuList}} )
	{
		$S->{reach}{cpu} = Statistics::Lite::mean( @{$S->{reach}{cpuList}} );
	}

	if ( $M->{storage} ne '' )
	{
		my $disk_cnt             = 1;
		my $storageIndex         = $SNMP->getindex('hrStorageIndex');
		my $hrFSMountPoint       = undef;
		my $hrFSRemoteMountPoint = undef;
		my $fileSystemTable      = undef;

		foreach my $index ( keys %{$storageIndex} )
		{
			# look for existing data for this as 'fallback'
			my $oldstorage;
			my $inventory = $S->inventory( concept => 'storage', index => $index, nolog => 1);
			$oldstorage = $inventory->data() if($inventory);
			my $storage_target = {};

			# this saves any retrieved info in the target
			my $wasloadable = $S->loadInfo(
				class  => 'storage',
				index  => $index,
				target => $storage_target
			);
			if ( $wasloadable )
			{
				# create_update_rrd needs an inventory object so create one, we know that index exists now so we have what is needed to
				# create/search for the path
				if( !$inventory )
				{
					my $path = $self->inventory_path( concept => 'storage',
																						path_keys => ['index'],
																						data => $storage_target );
					($inventory,$error) = $self->inventory(
						concept => 'storage',
						path => $path,
						path_keys => ['index'],
						create => 1
					);
					if (!$inventory)
					{
						$self->nmisng->log->error("Failed to get storage inventory, error_message:$error");
						next;
					}
				}

				my $D; #used to be %Val
				my $subconcept; # this will be filled in with the subconcept found

				### 2017-02-13 keiths, handling larger disk sizes by converting to an unsigned integer
				$storage_target->{hrStorageSize} = unpack( "I", pack( "i", $storage_target->{hrStorageSize} ) );
				$storage_target->{hrStorageUsed} = unpack( "I", pack( "i", $storage_target->{hrStorageUsed} ) );

				$self->nmisng->log->debug2(
					"storage $storage_target->{hrStorageDescr} Type=$storage_target->{hrStorageType}, Size=$storage_target->{hrStorageSize}, Used=$storage_target->{hrStorageUsed}, Units=$storage_target->{hrStorageUnits}"
				);

				$inventory->historic(0); # it still exists
				$inventory->enabled(1);	# and it seems wanted - maybe not...

				# unwanted? nocollect regex matches or has zero size (matches windows cd, floppy)
				if (($M->{storage}{nocollect}{Description} ne ''
						 and $storage_target->{hrStorageDescr} =~ /$M->{storage}{nocollect}{Description}/
						)
						or $storage_target->{hrStorageSize} <= 0
						)
				{
					$inventory->enabled(0);
				}
				else
				{
					if ($storage_target->{hrStorageType} eq '1.3.6.1.2.1.25.2.1.4'        # hrStorageFixedDisk
							or $storage_target->{hrStorageType} eq '1.3.6.1.2.1.25.2.1.10'    # hrStorageNetworkDisk
							)
					{
						$subconcept = 'hrdisk';
						my $hrStorageType = $storage_target->{hrStorageType};
						$D->{hrDiskSize}{value} = $storage_target->{hrStorageUnits} * $storage_target->{hrStorageSize};
						$D->{hrDiskUsed}{value} = $storage_target->{hrStorageUnits} * $storage_target->{hrStorageUsed};

						### 2012-12-20 keiths, adding Server Disk to Health Calculations.
						my $diskUtil = $D->{hrDiskUsed}{value} / $D->{hrDiskSize}{value} * 100;
						$self->nmisng->log->debug("Disk List updated with Util=$diskUtil Size=$D->{hrDiskSize}{value} Used=$D->{hrDiskUsed}{value}");
						push( @{$S->{reach}{diskList}}, $diskUtil );

						$storage_target->{hrStorageDescr} =~ s/,/ /g;    # lose any commas.
						if ( (my $db = $S->create_update_rrd( data => $D, type => $subconcept,
																									index => $index, inventory => $inventory) ) )
						{
							$storage_target->{hrStorageType}              = 'Fixed Disk';
							$storage_target->{hrStorageIndex}             = $index;
							$storage_target->{hrStorageGraph}             = "hrdisk";
							$disk_cnt++;
						}

						if ( $hrStorageType eq '1.3.6.1.2.1.25.2.1.10' )
						{
							# only get this snmp once if we need to, and created an named index.
							if ( not defined $fileSystemTable )
							{
								$hrFSMountPoint       = $SNMP->getindex('hrFSMountPoint');
								$hrFSRemoteMountPoint = $SNMP->getindex('hrFSRemoteMountPoint');
								foreach my $fsIndex ( keys %$hrFSMountPoint )
								{
									my $mp = $hrFSMountPoint->{$fsIndex};
									$fileSystemTable->{$mp} = $hrFSRemoteMountPoint->{$fsIndex};
								}
							}

							$storage_target->{hrStorageType}        = 'Network Disk';
							$storage_target->{hrFSRemoteMountPoint} = $fileSystemTable->{$storage_target->{hrStorageDescr}};
						}

					}
					### VMware shows Real Memory as HOST-RESOURCES-MIB::hrStorageType.7 = OID: HOST-RESOURCES-MIB::hrStorageTypes.20
					elsif ($storage_target->{hrStorageType} eq '1.3.6.1.2.1.25.2.1.2'
								 or $storage_target->{hrStorageType} eq '1.3.6.1.2.1.25.2.1.20' )
					{
						# Memory
						$subconcept = 'hrmem';
						$D->{hrMemSize}{value} = $storage_target->{hrStorageUnits} * $storage_target->{hrStorageSize};
						$D->{hrMemUsed}{value} = $storage_target->{hrStorageUnits} * $storage_target->{hrStorageUsed};

						$S->{reach}{memfree} = $D->{hrMemSize}{value} - $D->{hrMemUsed}{value};
						$S->{reach}{memused} = $D->{hrMemUsed}{value};

						if ( ( my $db = $S->create_update_rrd( data => $D, type => $subconcept, inventory => $inventory ) ) )
						{
							$storage_target->{hrStorageType}     = 'Memory';
							$storage_target->{hrStorageGraph}    = "hrmem";
						}
					}

					# in net-snmp, virtualmemory is used as type for both swap and 'virtual memory' (=phys + swap)
					elsif ( $storage_target->{hrStorageType} eq '1.3.6.1.2.1.25.2.1.3' )
					{    # VirtualMemory
						my ( $itemname, $typename )
								= ( $storage_target->{hrStorageDescr} =~ /Swap/i ) ? (qw(hrSwapMem hrswapmem)) : (qw(hrVMem hrvmem));
						$subconcept = $typename;

						$D->{$itemname . "Size"}{value} = $storage_target->{hrStorageUnits} * $storage_target->{hrStorageSize};
						$D->{$itemname . "Used"}{value} = $storage_target->{hrStorageUnits} * $storage_target->{hrStorageUsed};

						### 2014-08-07 keiths, adding Other Memory to Health Calculations.
						$S->{reach}{$itemname . "Free"}
							= $D->{$itemname . "Size"}{value} - $D->{$itemname . "Used"}{value};
						$S->{reach}{$itemname . "Used"} = $D->{$itemname . "Used"}{value};

						if ( my $db = $S->create_update_rrd( data => $D, type => $subconcept, inventory => $inventory ) )
						{
							$storage_target->{hrStorageType}         = $storage_target->{hrStorageDescr};    # i.e. virtual memory or swap space
							$storage_target->{hrStorageGraph}        = $typename;
						}
					}

					# also collect mem buffers and cached mem if present
					# these are marked as storagetype hrStorageOther but the descr is usable
					elsif (
						$storage_target->{hrStorageType} eq '1.3.6.1.2.1.25.2.1.1'    # StorageOther
						and $storage_target->{hrStorageDescr} =~ /^(Memory buffers|Cached memory)$/i
							)
					{
						my ( $itemname, $typename )
								= ( $storage_target->{hrStorageDescr} =~ /^Memory buffers$/i )
							? (qw(hrBufMem hrbufmem))
							: (qw(hrCacheMem hrcachemem));
						$subconcept = $typename;

						# for buffers the total size isn't overly useful (net-snmp reports total phsymem),
						# for cached mem net-snmp reports total size == used cache mem
						$D->{$itemname . "Size"}{value} = $storage_target->{hrStorageUnits} * $storage_target->{hrStorageSize};
						$D->{$itemname . "Used"}{value} = $storage_target->{hrStorageUnits} * $storage_target->{hrStorageUsed};

						if ( my $db = $S->create_update_rrd( data => $D, type => $subconcept, inventory => $inventory ) )
						{
							$storage_target->{hrStorageType}         = 'Other Memory';
							$storage_target->{hrStorageGraph}        = $typename;
						}
					}
					# storage type not recognized?
					else
					{
						$inventory->enabled(0);
					}
				}

				# if a subconcept wasn't assigned don't bother with timed data, subconcept is required
				if( $subconcept )
				{
					my $target = {};
					my $previous_pit = $inventory->get_newest_timed_data();

					NMISNG::Inventory::parse_rrd_update_data( $D, $target, $previous_pit, $subconcept );
					# get stats
					my $period = $self->nmisng->_threshold_period(subconcept => $subconcept);
					my $stats = Compat::NMIS::getSubconceptStats(sys => $S, inventory => $inventory,
																subconcept => $subconcept, start => $period, end => time,
																conf => $self->nmisng->config );
					if (ref($stats) ne "HASH")
					{
						$self->nmisng->log->warn("getSubconceptStats for node ".$self->name.", concept ".$inventory->concept
																			.", subconcept $subconcept failed: $stats");
						$stats = {};
					}
					my $error = $inventory->add_timed_data( data => $target, derived_data => $stats, subconcept => $subconcept, node => $self,
																									time => $catchall_data->{last_poll}, delay_insert => 1 );
					$self->nmisng->log->error("failed to add timed data for ". $inventory->concept .": $error") if ($error);
					$inventory->data_info( subconcept => $subconcept, enabled => 0 );
				}

				# make sure the data is set and save
				$inventory->data( $storage_target );
				$inventory->description( $storage_target->{hrStorageDescr} )
					if( defined($storage_target->{hrStorageDescr}) && $storage_target->{hrStorageDescr});

				($op,$error) = $inventory->save( node => $self );
				$self->nmisng->log->debug2(sub { "saved ".join(',', @{$inventory->path})." op: $op"});
				$self->nmisng->log->error("Failed to save storage inventory, op:$op, error_message:$error") if($error);
			}
			elsif( $oldstorage )
			{
				$self->nmisng->log->warn("failed to retrieve storage info for index=$index, $oldstorage->{hrStorageDescr}, continuing with OLD data!");
				if( $inventory )
				{
					$inventory->historic(1);
					$inventory->save( node => $self );
				}
				# nothing needs to be done here, storage target is the data from last time so it's already in db
				# maybe mark it historic?
			}
		}
	}
	else
	{
		$self->nmisng->log->debug2(sub {"Class=storage not defined in Model=$catchall_data->{nodeModel}"});
	}

	### 2012-12-20 keiths, adding Server Disk Usage to Health Calculations.
	if ( defined $S->{reach}{diskList} and @{$S->{reach}{diskList}} )
	{
		#print Dumper $S->{reach}{diskList};
		$S->{reach}{disk} = Statistics::Lite::mean( @{$S->{reach}{diskList}} );
	}

	$self->nmisng->log->debug("Finished");
}


# this function handles standalone service-polling for a node,
# ie. when triggered OUTSIDE and INDEPENDENT of a collect operation
# consequentially it does not cover snmp-based services!
# args: self, optional force, optional services (list of names)
#  if force is 1: collects all possible services
#  if services arg is present: collects only the listed services
# returns: hashref, keys success/error
sub services
{
	my ($self, %args) = @_;
	my $preselected = $args{services};

	my $name = $self->name;

	$self->nmisng->log->debug("Starting services, node $name");
	# lets change our name for process runtime checking
	$0 = "nmisd worker services $name";

	my $S = NMISNG::Sys->new(nmisng => $self->nmisng);
	if (!$S->init( node => $self, force => $args{force} ))
	{
		return { error => "Sys init failed: ".$S->status->{error} };
	}

	my $catchall_inventory = $S->inventory(concept => 'catchall');
	if(!$catchall_inventory)
	{
		$self->nmisng->log->fatal("Failed to load catchall inventory for node $name");
		return { error => "Failed to load catchall inventory for node $name" };
	}
	# catchall uses 'live' data which is a direct reference to the data because it's too easy to
	# end up with stale/wrong data with all the functions using it
	my $catchall_data = $catchall_inventory->data_live();

	# look for any current outages with options.nostats set,
	# and set a marker in catchall so that updaterrd writes nothing but 'U'
	my $outageres = NMISNG::Outage::check_outages(node => $self, time => time, nmisng => $self->nmisng);
	if (!$outageres->{success})
	{
		$self->nmisng->log->error("Failed to check outage status for $name: $outageres->{error}");
	}
	else
	{
		$catchall_data->{admin}->{outage_nostats} = ( List::Util::any { ref($_->{options}) eq "HASH"
																																				&& $_->{options}->{nostats} }
																									@{$outageres->{current}}) ? 1:0;
	}
	$self->collect_services( sys => $S, snmp => 0,
													 force => $args{force},
													 services => $preselected,
													 catchall_inventory => $catchall_inventory );
	return { success => 1 };
}

# this function collects all service data for this node
# called either as part of a collect or standalone/independent from services().
#
# args: self, sys object, optional snmp (true/false),
#  optional force (default 0), services (list of preselected services to collect)
#  if force is 1: all possible services are collected
#  if services is present: these services are collected (if due)
#
# returns: nothing
#
# attention: when run with snmp false then snmp-based services are NOT checked!
# fixme: this function does not support service definitions from wmi!
sub collect_services
{
	my ($self, %args) = @_;
	my $S    = $args{sys};
	my $preselected = $args{services};
	my $catchall_inventory = $args{catchall_inventory};

	my $catchall_data = $catchall_inventory->data_live();

	# don't attempt anything silly if this is a wmi-only node
	my $snmp_allowed = NMISNG::Util::getbool( $args{snmp} ) && $S->status->{snmp_enabled};

	my $node = $self->name;
	my $C = $self->nmisng->config;
	$self->nmisng->log->debug("Starting Services collection, node=$node nodeType=$catchall_data->{nodeType}");

	my ($cpu, $memory, %services);
	# services holds snmp-gathered service status, process name -> array of instances

	my $ST    = NMISNG::Util::loadTable(dir => "conf", name => "Services", conf => $C);
	my $timer = Compat::Timing->new;

	# do an snmp service poll first, regardless of whether any specific services being enabled or not

	my %snmpTable;
	# do we have snmp-based services and are we allowed to check them?
	# ie node active and collect on; if so, then do the snmp collection here
	if ( $snmp_allowed
			 and $self->is_active
			 and $self->configuration->{collect}
			 and ref($self->configuration->{services}) eq "ARRAY"
			 and grep( exists( $ST->{$_} ) && $ST->{$_}->{Service_Type} eq "service",
								 @{$self->configuration->{services}} )
			)
	{
		$self->nmisng->log->debug2(sub {"node $node has SNMP services to check"});
		my $SNMP = $S->snmp;

		# get the process parameters by column, allowing efficient bulk requests
		# but possibly running into bad agents at times, which gettable/getindex
		# compensates for by backing off and retrying.
		for my $var (
			qw(hrSWRunName hrSWRunPath hrSWRunParameters hrSWRunStatus
			hrSWRunType hrSWRunPerfCPU hrSWRunPerfMem)
			)
		{
			if ( my $hrIndextable = $SNMP->getindex($var) )
			{
				foreach my $inst ( keys %{$hrIndextable} )
				{
					my $value   = $hrIndextable->{$inst};
					my $textoid = NMISNG::MIB::oid2name($self->nmisng, NMISNG::MIB::name2oid($self->nmisng, $var) . "." . $inst );
					$value = snmp2date($value) if ( $textoid =~ /date\./i );
					( $textoid, $inst ) = split /\./, $textoid, 2;
					$snmpTable{$textoid}{$inst} = $value;
					$self->nmisng->log->debug3(sub { "Indextable=$inst textoid=$textoid value=$value"});
				}
			}
			# logging SNMP error if there is no index present for SNMP OID
			# handle down SNMP error if its a session issue.
			else
			{
				if ($SNMP->error =~ /error-index/){
					$self->nmisng->log->debug3(sub { "Service agent might not support:".$var});
				}
				else{
					$self->nmisng->log->error("$node SNMP failed while collecting SNMP Service Data: ".$SNMP->error);
					
					if ($SNMP->error =~ /No session open/){
						$self->handle_down( sys => $S, type => "snmp",
															details => "get SNMP Service Data: " . $SNMP->error,
															catchall_inventory => $catchall_inventory);
						$snmp_allowed = 0;
						last;
					}
				}
			}
		}

		# are we still good to continue?
		# don't do anything with the (incomplete and unusable) snmp data if snmp failed just now
		if ($snmp_allowed)
		{
			# prepare service list for all observed services, but ditch 'invalid' == zombies
			for my $pid ( keys %{$snmpTable{hrSWRunName}} )
			{
				my %instance = ( pid => $pid, # cleaner/more useful
												 map { ($_ => $snmpTable{$_}->{$pid}) }
												 (qw(hrSWRunName hrSWRunPath hrSWRunParameters hrSWRunPerfCPU hrSWRunPerfMem)) );
				$instance{hrSWRunType} = ( '', 'unknown', 'operatingSystem',
																	 'deviceDriver', 'application' )[ $snmpTable{hrSWRunType}->{$pid}];
				$instance{hrSWRunStatus} = ( '', 'running', 'runnable',
																		 'notRunnable', 'invalid' )[ $snmpTable{hrSWRunStatus}->{$pid}];
				if ($instance{hrSWRunStatus} eq "invalid")
				{
					$self->nmisng->log->debug4("skipping process in state 'invalid': ".
																		 Data::Dumper->new([\%instance])->Terse(1)->Indent(0)->Pair("=")->Dump);
					next;
				}

				# key by process name, keep array of instances
				$services{ $instance{hrSWRunName} } //= [];
				push @{$services{ $instance{hrSWRunName} }}, \%instance;
				$self->nmisng->log->debug4(sub {"Found process: ".Data::Dumper->new([\%instance])->Terse(1)->Indent(0)->Pair("=")->Dump});
			}

			# keep all processes for display, not rrd - park this as timed-data
			# for 'snmp_services' - fixme rename the concept?
			my $procinv_path = $self->inventory_path(concept => "snmp_services", path_keys => [], data => {});
			die "failed to create path for snmp_services: $procinv_path\n" if (!ref($procinv_path));
			my ( $processinventory, $error)  = $self->inventory( concept => "snmp_services",
																													 path => $procinv_path,
																													 path_keys => [],
																													 create => 1);
			die "failed to create or load inventory for snmp_services: $error\n" if (!$processinventory);
			# i think disabled here makes sense
			$processinventory->data_info( subconcept => 'snmp_services', enabled => 0 );
			(my $op, $error) = $processinventory->save( node => $self , update => 1);
			die "failed to save inventory for snmp_services: $error\n" if ($error);
			$error = $processinventory->add_timed_data(data => \%services, derived_data => {}, node => $self,
																								 subconcept => 'snmp_services');
			$self->nmisng->log->error("snmp_services timed data saving failed: $error") if ($error);

			# now clear events that applied to processes that no longer exist
			my $eventsmodel = $self->get_events_model( filter => { event => 'regex:process memory' } );
			if (my $error = $eventsmodel->error)
			{
				$self->nmisng->log->error("snmp_services error getting events: $error");
			}
			for my $thisevent ( @{$eventsmodel->data} )
			{
			  # fixme NMIS-73: this should be tied to both the element format
				# and a to-be-added 'service' field of the event
			  # until then we trigger on the element format plus event name
				# fixme9: nothing raises these events - if and when that changes, event needs to contain process name plus pid, separately
				if ( $thisevent->{element} =~ /^(\S.+):(\d+)$/)
				{
					my ($processname, $pid)  = ($1,$2);
					if (ref($services{$processname}) ne "ARRAY" or none { $_->{pid} == $pid } (@{$services{$processname}}))
					{
						$self->nmisng->log->debug("clearing event $thisevent->{event} for node $thisevent->{node_name}: process $processname (pid $pid) no longer exists");

						Compat::NMIS::checkEvent(
							sys     => $S,
							event   => $thisevent->{event},
							level   => $thisevent->{level},
							element => $thisevent->{element},
							details => $thisevent->{details},
							inventory_id => $processinventory->id
								);
					}
				}
			}
		}
	}

	# find and mark as historic any services no longer configured for this host
	# all possible services are desired at this point
	my %desiredservices = map { ($_ => 1) } (ref($self->configuration->{services}) eq "ARRAY"?
																					 @{$self->configuration->{services}}: ());

	my $result = $self->get_inventory_model(concept => "service",
																					filter => { historic => 0 },
																					fields_hash => { "data.service" => 1,
																													 _id => 1, });
	if (my $error = $result->error)
	{
		$self->nmisng->log->error("failed to get service inventory: $error");
	}
	elsif ($result->count)
	{
		my %oldservice = map { ($_->{data}->{service} => $_->{_id}) } (@{$result->data});
		for my $maybedead (keys %oldservice)
		{
			next if ($desiredservices{$maybedead});
			$self->nmisng->log->debug2(sub {"marking as historic inventory record for service $maybedead"});
			my ( $invobj, $error) = $self->inventory(_id => $oldservice{$maybedead});

			die "cannot instantiate inventory object: $error\n" if ($error or !ref($invobj));
			$invobj->historic(1);
			$error = $invobj->save( node => $self );
			$self->nmisng->log->error("failed to save historic inventory object for service $maybedead: $error") if ($error);
		}
	}

	# explicit list of services passed in? then these only, modulo period
	if (ref($preselected) eq "ARRAY")
	{
		%desiredservices  = map { ($_ => 1) } (@$preselected);
	}

	# specific services to be tested are saved in a list - these are rrd-collected, too.
	# note that this also covers the snmp-based services
	for my $service (sort keys %desiredservices)
	{
		my $thisservice = $ST->{$service};

		# check for invalid service table data
		next if ( !$service
							or $service =~ m!^n\/a$!i
							or $thisservice->{Service_Type} =~ m!^n\/a$!i );

		my ($name, $servicename, $servicetype)
				= @{$thisservice}{"Name","Service_Name","Service_Type"};

		# are we supposed to run this service now?
		# load the service inventory, most recent point-in-time data and check the last run time
		my $inventorydata = {
			service     => $service, # == key in Services.nmis, primary identifier
			description => $thisservice->{Description},
			display_name => $name, # logic-free, no idea why/how that can differ from $service
			node => $node, # backwards-compat
			# note that backwards-compat uuid property is added automatically
		};

		my $path_keys = [ 'service' ];
		my $path = $self->inventory_path( concept => 'service',
																			data => $inventorydata,
																			path_keys => $path_keys );
		die "failed to create path for service: $path\n" if (!ref($path));

		my ($inventory, $error) = $self->inventory(
			concept => "service",
			path => $path,
			path_keys => $path_keys,
			create  => 1,
		);
		die "failed to create or load inventory for $service: $error\n" if (!$inventory);

		# when was this service checked last?
		my $lastrun = ref($inventory->data) eq "HASH"
				&& $inventory->data->{last_run}? $inventory->data->{last_run} : 0;

		my $serviceinterval = $thisservice->{Poll_Interval} || 300;                       # 5min
		my $msg = "Service $service on $node (interval \"$serviceinterval\") last ran at "
			. NMISNG::Util::returnDateStamp($lastrun) . ", ";
		if ( $serviceinterval =~ /^\s*(\d+(\.\d+)?)([mhd])$/ )
		{
			my ( $rawvalue, $unit ) = ( $1, $3 );
			$serviceinterval = $rawvalue * ( $unit eq 'm' ? 60 : $unit eq 'h' ? 3600 : 86400 );
		}

		# we don't run the service exactly at the same time in the collect cycle,
		# so allow up to 10% underrun
		# note that force overrules the timing policy
		if ( !$args{force}
				 && $lastrun
				 && ( ( time - $lastrun ) < $serviceinterval * 0.9 ) )
		{
			$msg .= "skipping this time.";
			$self->nmisng->log->debug($msg);
			next;
		}
		else
		{
			$msg .= "must be checked this time.";
			$self->nmisng->log->debug($msg);
		}

		# make sure that the rrd heartbeat is suitable for the service interval!
		my $serviceheartbeat = ( $serviceinterval * 3 ) || 300 * 3;

		# make sure this gets reinitialized for every service!
		my $gotMemCpu = 0;
		my (%Val, %status);

		# log that we're checking (or why not)
		$self->nmisng->log->debug(($servicetype eq "service" && !$snmp_allowed)? "Not checking name=$name, no SNMP available"
															: "Checking service_type=$servicetype name=$name service_name=$servicename" );


		my $ret = 0; # 0 means bad, service down
		# record the service response time, more precisely the time it takes us testing the service
		$timer->resetTime;
		my $responsetime;    # blank the responsetime

		# DNS: lookup whatever Service_name contains (fqdn or ip address),
		# nameserver being the host in question
		if ( $servicetype eq "dns" )
		{
			my $lookfor = $servicename;
			if ( !$lookfor )
			{
				$self->nmisng->log->error("($node) Service_name for service=$service must contain an FQDN or IP address");
				$status{status_text} = "Service misconfigured: Service_name must be a FQDN or IP address";
				$ret = 0;
			}
			else
			{
				my $res = Net::DNS::Resolver->new;
				$res->nameserver( $catchall_data->{host} );
				$res->udp_timeout(10);    # don't waste more than 10s on dud dns
				$res->usevc(0);           # force to udp (default)
				$res->debug(1) if $self->nmisng->log->is_level(4); # resolver debugging only with debug 4 and higher

				my $packet = $res->search($lookfor);  # resolver figures out what to look for
				if ( !defined $packet )
				{
					$ret = 0;
					$self->nmisng->log->error("Unable to lookup $lookfor on DNS server $catchall_data->{host}");
					$status{status_text} = "Unable to lookup $lookfor on DNS server $catchall_data->{host}";
				}
				else
				{
					$status{status_text} = "DNS data for $lookfor from $catchall_data->{host} was " . $packet->string;
					$ret = 1;
					$self->nmisng->log->debug3(sub {"DNS data for $lookfor from $catchall_data->{host} was " . $packet->string });
				}
			}
		}
		# now the 'port' service checks, which rely on nmap
		# - tcp would be easy enough to do with a plain connect, but udp accessible-or-closed needs extra smarts
		elsif ( $servicetype eq "port" )
		{
			$msg = '';
			if ($thisservice->{Port} !~ /^(tcp|udp):\d+$/i)
			{
				$self->nmisng->log->error("$node misconfigured: Port for service=$service must be tcp:<port> or udp:<port>!");
				$status{status_text} = "Service misconfigured: Port must be tcp:<port> or udp:<port>!";
				$ret = 0;
			}
			else
			{
				my ( $scan, $port ) = split ':', $thisservice->{Port};

				my $nmap = (
					$scan =~ /^udp$/i
					? "nmap -sU --host_timeout 3000 -p $port -oG - $catchall_data->{host}"
					: "nmap -sT --host_timeout 3000 -p $port -oG - $catchall_data->{host}"
						);

				# fork and read from pipe
				my $pid = open( NMAP, "$nmap 2>&1 |" );
				if ( !defined $pid )
				{
					my $errmsg = "ERROR, Cannot fork to execute nmap: $!";
					$self->nmisng->log->error($errmsg);
				}
				while (<NMAP>)
				{
					$msg .= $_;    # this retains the newlines
				}
				close(NMAP);
				my $exitcode = $?;

				# if the pipe close doesn't wait until the child is gone (which it may do...)
				# then wait and collect explicitely
				if ( waitpid( $pid, 0 ) == $pid )
				{
					$exitcode = $?;
				}
				if ($exitcode)
				{
					$self->nmisng->log->error( "NMAP ($nmap) returned exitcode " . ( $exitcode >> 8 ) . " (raw $exitcode)" );
				}
				if ( $msg =~ /Ports: $port\/open/ )
				{
					$ret = 1;
					$status{status_text} = "NMAP reported success for port $port";
					$self->nmisng->log->debug("NMAP reported success for port $port: $msg");
				}
				else
				{
					$status{status_text} = "NMAP reported failure for port $port";
					$ret = 0;
					$self->nmisng->log->debug("NMAP reported failure for port $port: $msg");
				}
			}
		}
		# now the snmp services - but only if snmp is on and if it did work.
		elsif ( $servicetype eq "service"
						and $self->configuration->{collect})
 		{
			# snmp not allowed also includes the case of snmp having failed just now
			# in which case we cannot and must not say anything about this service
			next if (!$snmp_allowed);

			my $wantedprocname = $servicename;
			my $parametercheck = $thisservice->{Service_Parameters};

			if ( !$wantedprocname and !$parametercheck )
			{
				$self->nmisng->log->error("($node) service=$service Service_Name and Service_Parameters are empty!");
				$status{status_text} = "Service misconfigured: Service_Name and Service_Parameters are empty!";
				$ret = 0;
			}
			else
			{
				# one of the two blank is ok
				$wantedprocname ||= ".*";
				$parametercheck ||= ".*";

				# lets check the service status from snmp for matching process(es)
				# it's common to have multiple processes with the same name on a system,
				# heuristic: one or more living processes -> service is ok,
				# no living ones -> down.
				# living in terms of host-resources mib = runnable or running;
				# interpretation of notrunnable is not clear.
				# invalid is for (short-lived) zombies, which should be ignored.

				# we check: the process name, against regex from Service_Name definition,
				# AND the process path + parameters, against regex from Service_Parameters

				# services list is keyed by name, values are lists of process instances
				my @matchingprocs = grep($_->{hrSWRunName} =~ /^$wantedprocname$/
																 && "$_->{hrSWRunPath} $_->{hrSWRunParameters}" =~ /$parametercheck/, (map { @$_} (values %services)));
				my @livingprocs = grep($_->{hrSWRunStatus} =~ /^(running|runnable)$/i, @matchingprocs);

				$self->nmisng->log->debug("collect_services: found "
																	. scalar(@matchingprocs)
																	. " total and "
																	. scalar(@livingprocs)
																	. " live processes for process '$wantedprocname', parameters '$parametercheck', live processes: "
																	. join( " ", map { "$_->{hrSWRunName}:$_->{pid}" } (@livingprocs) ));

				if ( !@livingprocs )
				{
					$ret       = 0;
					$cpu       = 0;
					$memory    = 0;
					$gotMemCpu = 1;
					$status{status_text} = "Service $name is down,". ( @matchingprocs? "only non-running processes" : "no matching processes" );					
					$self->nmisng->log->info("service $name is down, "
																	 . ( @matchingprocs? "only non-running processes" : "no matching processes" ));
				}
				else
				{
					# return the average values for cpu and mem
					$ret       = 1;
					$gotMemCpu = 1;

					# cpu is in centiseconds, and a running counter. rrdtool wants integers for counters.
					# memory is in kb, and a gauge.
					$cpu = int( Statistics::Lite::mean( map { $_->{hrSWRunPerfCPU} } (@livingprocs) ) );
					$memory = Statistics::Lite::mean( map { $_->{hrSWRunPerfMem} } (@livingprocs) );
					$status{status_text} = "Service $name is up, " . scalar(@livingprocs) . " running process(es)";					
					$self->nmisng->log->info("service $name is up, " . scalar(@livingprocs) . " running process(es)");
				}
			}
		}

		# now the sapi 'scripts' (similar to expect scripts)
		elsif ( $servicetype eq "script" )
		{
			# OMK-3237, use sensible and non-clashing config source:
			# now service_name sets the script file name, temporarily falling back to $service
			my $scriptfn = $C->{script_root}."/". ($servicename || $service);
			# try conf/scripts, fallback to conf-default/scripts
			$scriptfn = $C->{script_root_default}. "/". ($servicename || $service) if (!-e  $scriptfn);
			if (!open(F, $scriptfn))
			{
				my $cause = $!;
				$self->nmisng->log->error("can't open script file $scriptfn for $service: $cause");
				$status{status_text} = "Service misconfigured: cannot open script file $scriptfn: $cause";
				$ret = 0;
			}
			else
			{
				my $scripttext = join( "", <F> );
				close(F);

				my $timeout = ( $thisservice->{Max_Runtime} > 0 ) ? $thisservice->{Max_Runtime} : 3;

				( $ret, $msg ) = NMISNG::Sapi::sapi( $catchall_data->{host}, $thisservice->{Port}, $scripttext, $timeout );
				$status{status_text} = "Results of $service is $ret";
				$self->nmisng->log->debug("Results of $service is $ret, msg is $msg");
			}
		}

		# 'real' scripts, or more precisely external programs
		# which also covers nagios plugins - https://nagios-plugins.org/doc/guidelines.html
		elsif ( $servicetype =~ /^(program|nagios-plugin)$/ )
		{
			$ret = 0;
			my $svc = $thisservice;
			if ( !$svc->{Program} or !-x $svc->{Program} )
			{
        $self->nmisng->log->error("($node) misconfigured: no working Program to run for service $service!");
				$status{status_text} = "Service misconfigured: no working Program to run!";
			}
			else
			{
				# exit codes and output handling differ
				my $flavour_nagios = ( $svc->{Service_Type} eq "nagios-plugin" );

				# check the arguments (if given), substitute node.XYZ values
				my $finalargs;
				if ( $svc->{Args} )
				{
					$finalargs = $svc->{Args};

					# don't touch anything AFTER a node.xyz, and only subst if node.xyz is the first/only thing,
					# or if there's a nonword char before node.xyz.
					$finalargs =~ s/(^|\W)(node\.([a-zA-Z0-9_-]+))/$1$catchall_data->{$3}/g;
					$self->nmisng->log->debug3(sub {"external program args were $svc->{Args}, now $finalargs"});
				}

				my $programexit = 0;

				# save and restore any previously running alarm,
				# but don't bother subtracting the time spent here
				my $remaining = alarm(0);
				$self->nmisng->log->debug3(sub {"saving running alarm, $remaining seconds remaining"});
				my $pid;

				# good enough, no atomic open required, removed after eval
				my $stderrsink = File::Temp::mktemp(File::Spec->tmpdir()."/nmis.XXXXXX");
				eval
				{
					my @responses;
					my $svcruntime = defined( $svc->{Max_Runtime} ) && $svc->{Max_Runtime} > 0 ? $svc->{Max_Runtime} : 0;

					local $SIG{ALRM} = sub { die "alarm\n"; };
					alarm($svcruntime) if ($svcruntime);    # setup execution timeout

					# run given program with given arguments and possibly read from it
					# program is disconnected from stdin; stderr goes into a tmpfile and is collected separately for diagnostics
					$self->nmisng->log->debug2("running external program '$svc->{Program} $finalargs', "
																		 . ( NMISNG::Util::getbool( $svc->{Collect_Output} ) ? "collecting" : "ignoring" )
																		 . " output" );
					$pid = open( PRG, "$svc->{Program} $finalargs </dev/null 2>$stderrsink |" );
					if ( !$pid )
					{
						alarm(0) if ($svcruntime);       # cancel any timeout
						$status{status_text} = "cannot start service program $svc->{Program}: $!";
						$self->nmisng->log->error("cannot start service program $svc->{Program}: $!");
					}
					else
					{
						@responses = <PRG>;              # always check for output but discard it if not required
						close PRG;
						$programexit = $?;
						alarm(0) if ($svcruntime);       # cancel any timeout

						$self->nmisng->log->debug("service $service exit code is " . ( $programexit >> 8 ) );

						# consume and warn about any stderr-output
						if ( -f $stderrsink && -s $stderrsink )
						{
							open( UNWANTED, $stderrsink );
							my $badstuff = join( "", <UNWANTED> );
							chomp($badstuff);
							$status{status_text} = "Service program $svc->{Program} returned unexpected error output";
							$self->nmisng->log->warn("Service program $svc->{Program} returned unexpected error output: \"$badstuff\"");
							close(UNWANTED);
						}

						if ( NMISNG::Util::getbool( $svc->{Collect_Output} ) )
						{
							# nagios has two modes of output *sigh*, |-as-newline separator and real newlines
							# https://nagios-plugins.org/doc/guidelines.html#PLUGOUTPUT
							if ($flavour_nagios)
							{
								# ditch any whitespace around the |
								my @expandedresponses = map { split /\s*\|\s*/ } (@responses);

								@responses = ( $expandedresponses[0] );    # start with the first line, as is
								# in addition to the | mode, any subsequent lines can carry any number of
								# 'performance measurements', which are hard to parse out thanks to a fairly lousy format
								for my $perfline ( @expandedresponses[1 .. $#expandedresponses] )
								{
									while ( $perfline =~ /([^=]+=\S+)\s*/g )
									{
										push @responses, $1;
									}
								}
							}

							# now determine how to save the values in question
							for my $idx ( 0 .. $#responses )
							{
								my $response = $responses[$idx];
								chomp $response;

								# the first line is special; it sets the textual status
								if ( $idx == 0 )
								{
									$self->nmisng->log->debug("service status text is \"$response\"");
									$status{status_text} = $response;
									next;
								}

								# normal expectation: values reported are unit-less, ready for final use
								# expectation not guaranteed by nagios
								my ( $k, $v ) = split( /=/, $response, 2 );
								my $rescaledv;

								if ($flavour_nagios)
								{
									# some nagios plugins report multiple metrics, e.g. the check_disk one
									# but the format for passing performance data is pretty ugly
									# https://nagios-plugins.org/doc/guidelines.html#AEN200

									$k = $1 if ( $k =~ /^'(.+)'$/ );    # nagios wants single quotes if a key has spaces

									# a plugin can report levels for warning and crit thresholds
									# and also optionally report possible min and max values;
									my ( $value_with_unit, $lwarn, $lcrit, $lmin, $lmax ) = split( /;/, $v, 5 );

									# any of those could be set to zero
									if ( defined $lwarn or defined $lcrit or defined $lmin or defined $lmax )
									{
										# note that putting this in status, ie. timed_data, isn't quite perfect
										# could go into inventory BUT might change on every poll, hence hard to track in inventory
										$status{limits}->{$k} = {
											warning  => $lwarn,
											critical => $lcrit,
											min      => $lmin,
											max      => $lmax
										};
									}

									# units: s,us,ms = seconds, % percentage, B,KB,MB,TB bytes, c a counter
									if ( $value_with_unit =~ /^([0-9\.]+)(s|ms|us|%|B|KB|MB|GB|TB|c)$/ )
									{
										my ( $numericval, $unit ) = ( $1, $2 );
										$self->nmisng->log->debug2(sub {"performance data for label '$k': raw value '$value_with_unit'"});

										# imperfect storage location, pit vs inventory
										$status{units}->{$k} = $unit;    # keep track of the input unit
										$v = $numericval;

										# massage the value into a number for rrd
										my %factors = (
											'ms' => 1e-3,
											'us' => 1e-6,
											'KB' => 1e3,
											'MB' => 1e6,
											'GB' => 1e9,
											'TB' => 1e12
												);                                           # decimal here
										$rescaledv = $v * $factors{$unit} if ( defined $factors{$unit} );
									}
								}
								$self->nmisng->log->debug( "collected response '$k' value '$v'"
																					 . ( defined $rescaledv ? " rescaled '$rescaledv'" : "" ) );

								# for rrd storage, but only numeric values can be stored!
								# k needs sanitizing for rrd: only a-z0-9_ allowed
								my $rrdsafekey = $k;
								$rrdsafekey =~ s/[^a-zA-Z0-9_]/_/g;
								$rrdsafekey = substr( $rrdsafekey, 0, 19 );
								$Val{$rrdsafekey} = {
									value => defined($rescaledv) ? $rescaledv : $v,
									option => "GAUGE,U:U,$serviceheartbeat"
								};

								# record the relationship between extra readings and the DS names they're stored under
								# imperfect storage location, pit vs inventory
								$status{ds}->{$k} = $rrdsafekey;

								if ( $k eq "responsetime" )    # response time is handled specially
								{
									$responsetime = NMISNG::Util::numify($v);
								}
								else
								{
									$status{extra}->{$k} = NMISNG::Util::numify($v);
								}

							}
						}
					}
				};
				unlink($stderrsink);

				if ( $@ and $@ eq "alarm\n" )
				{
					kill('TERM', $pid);    # get rid of the service tester, it ran over time...
					$self->nmisng->log->error("service program $svc->{Program} exceeded Max_Runtime of $svc->{Max_Runtime}s, terminated.");
					$ret = 0;
					kill( "KILL", $pid );
				}
				else
				{
					# now translate the exit code into a service value (0 dead .. 100 perfect)
					# if the external program died abnormally we treat this as 0=dead.
					if ( WIFEXITED($programexit) )
					{
						$programexit = WEXITSTATUS($programexit);
						$self->nmisng->log->debug("external program terminated with exit code $programexit");

						# nagios knows four states: 0 ok, 1 warning, 2 critical, 3 unknown
						# we'll map those to 100, 50 and 0 for everything else.
						if ($flavour_nagios)
						{
							$ret = $programexit == 0 ? 100 : $programexit == 1 ? 50 : 0;
						}
						else
						{
							# programs exiting with 255 (e.g. perl die) should be considered down, not up
							if ($programexit < 0 || $programexit > 100)
							{
								$self->nmisng->log->error("service program $svc->{Program} terminated with unexpected exit code $programexit!");
								$programexit = 0;
							}
							$ret = $programexit;
						}
					}
					else
					{
						$self->nmisng->log->warn("service program $svc->{Program} terminated abnormally!");
						$ret = 0;
					}
				}
				alarm($remaining) if ($remaining);    # restore previously running alarm
				$self->nmisng->log->debug3(sub {"restored alarm, $remaining seconds remaining"});
			}
		}    # end of program/nagios-plugin service type
		else
		{
			# no recognised service type found
			$self->nmisng->log->error("skipping service \"$service\", invalid service type!");
			next;    # just do the next one - no alarms
		}

		# let external programs set the responsetime if so desired
		$responsetime = $timer->elapTime if ( !defined $responsetime );
		$status{responsetime} = NMISNG::Util::numify($responsetime);
		my $thisrun = time;

		# external programs return 0..100 directly, rest has 0..1
		my $serviceValue = ( $servicetype =~ /^(program|nagios-plugin)$/ ) ? $ret : $ret * 100;
		$status{status} = NMISNG::Util::numify($serviceValue);

		# let's raise or clear service events based on the status
		if ( $serviceValue == 100 )    # service is fully up
		{
			$self->nmisng->log->debug("$servicetype $name is available ($serviceValue)");

			# all perfect, so we need to clear both degraded and down events
			Compat::NMIS::checkEvent(
				sys     => $S,
				event   => "Service Down",
				level   => "Normal",
				element => $name,
				details => ( $status{status_text} || "" ),
				inventory_id => $inventory->id
			);

			Compat::NMIS::checkEvent(
				sys     => $S,
				event   => "Service Degraded",
				level   => "Warning",
				element => $name,
				details => ( $status{status_text} || "" ),
				inventory_id => $inventory->id
			);
		}
		elsif ( $serviceValue > 0 )    # service is up but degraded
		{
			$self->nmisng->log->debug("$servicetype $name is degraded ($serviceValue)");

			# is this change towards the better or the worse?
			# we clear the down (if one exists) as it's not totally dead anymore...
			Compat::NMIS::checkEvent(
				sys     => $S,
				event   => "Service Down",
				level   => "Fatal",
				element => $name,
				details => ( $status{status_text} || "" ),
				inventory_id => $inventory->id
			);

			# ...and create a degraded
			Compat::NMIS::notify(
				sys     => $S,
				event   => "Service Degraded",
				level   => "Warning",
				element => $name,
				details => ( $status{status_text} || "" ),
				context => {type => "service"},
				inventory_id => $inventory->id,
				conf    => $C
			);
		}
		else    # Service is down
		{
			$self->nmisng->log->debug("$servicetype $name is down");

			# clear the degraded event
			# but don't just eventDelete, so that no state engines downstream of nmis get confused!
			Compat::NMIS::checkEvent(
				sys     => $S,
				event   => "Service Degraded",
				level   => "Warning",
				element => $name,
				details => ( $status{status_text} || "" ),
				inventory_id => $inventory->id
			);

			# and now create a down event
			Compat::NMIS::notify(
				sys     => $S,
				event   => "Service Down",
				level   => "Fatal",
				element => $name,
				details => ( $status{status_text} || "" ),
				context => {type => "service"},
				inventory_id => $inventory->id,
				conf    => $C
			);
		}

		# figure out which graphs to offer
		# every service has these; cpu+mem optional, and totally custom extra are possible, too.
		my @servicegraphs = (qw(service service-response));

		# save result for availability history - one rrd file per service per node
		$Val{service} = {
			value  => $serviceValue,
			option => "GAUGE,0:100,$serviceheartbeat"
		};

		$cpu = -$cpu if ( $cpu < 0 );
		$Val{responsetime} = {
			value  => $responsetime,                  # might be a NOP
			option => "GAUGE,0:U,$serviceheartbeat"
		};
		if ($gotMemCpu)
		{
			$Val{cpu} = {
				value  => $cpu,
				option => "COUNTER,U:U,$serviceheartbeat"
			};
			$Val{memory} = {
				value  => $memory,
				option => "GAUGE,U:U,$serviceheartbeat"
			};

			# cpu is a counter, need to get the delta(counters)/period from rrd
			$status{memory} = NMISNG::Util::numify($memory);

			# fixme: should we omit the responsetime graph for snmp-based services??
			# it doesn't say too much about the service itself...
			push @servicegraphs, (qw(service-mem service-cpu));
		}

		my $fullpath = $S->create_update_rrd( data => \%Val,
																					type => "service",
																					item => $service,
																					inventory => $inventory );
		$self->nmisng->log->error("updateRRD failed: " . NMISNG::rrdfunc::getRRDerror() ) if (!$fullpath);

		# known/available graphs go into storage, as subconcept => rrd => fn
		# rrd file for this should now be present and a/v, we want relative path,
		# not $fullpath as returned by create_update_rrd...
		my $dbname = $inventory->find_subconcept_type_storage(subconcept => "service",
																													type => "rrd");

		# check what custom graphs exist for this service
		# file naming scheme: Graph-service-custom-<servicename>-<sometag>.nmis,
		# and servicename gets lowercased and reduced to [a-z0-9\._]
		# note: this schema is known here, and in cgi-bin/services.pl
		my $safeservice = lc($service);
		$safeservice =~ s/[^a-z0-9\._]//g;

		# check for custom graphs only in the models dir, not models-default
		if (opendir( D, $C->{'<nmis_models>'} ))
		{
			my @cands = grep( /^Graph-service-custom-$safeservice-[a-z0-9\._-]+\.nmis$/, readdir(D) );
			closedir(D);

			map { s/^Graph-(service-custom-[a-z0-9\._]+-[a-z0-9\._-]+)\.nmis$/$1/; } (@cands);
			$self->nmisng->log->debug2(sub { "found custom graphs for service $service: " . join( " ", @cands ) }) if (@cands);

			push @servicegraphs, @cands;
		}

		# now record the right storage subconcept-to-filename set in the inventory
		my $knownones = $inventory->storage; # there's at least the main subconcept 'service'
		for my $maybegone (keys %$knownones)
		{
			next if ($maybegone eq "service" # that must remain
							 or grep($_ eq $maybegone, @servicegraphs)); # or a known one
			# ditch
			$inventory->set_subconcept_type_storage(type => "rrd", subconcept => $maybegone, data => undef);
		}
		for my $maybenew (@servicegraphs)
		{
			# add or update
			$inventory->set_subconcept_type_storage(type => "rrd", subconcept => $maybenew, data => $dbname);
		}

		if ($gotMemCpu)
		{
			# cpu is a counter! need to pull the most recent cpu value from timed data, and compute the delta(counters)/period
			# to do that we need to either query rrd (inefficient) or store both cpu_raw and cpu (cooked, average centiseconds per real second)
			my $newest = $inventory->get_newest_timed_data();

			# autovivifies but no problem
			my $prevcounter = ($newest->{success} && exists($newest->{data}->{service}->{cpu_raw}))? $newest->{data}->{service}->{cpu_raw} : 0;

			$status{cpu_raw} = $cpu;	# the counter
			# never done or done just now? zero
			$status{cpu} = ($lastrun && $thisrun != $lastrun)? (($cpu - $prevcounter) / ($thisrun - $lastrun)) : 0;
		}

		# update the inventory data, use what was created above
		# add in last_run
		$inventorydata->{last_run} = $thisrun;
		$inventory->data($inventorydata, $self->nmisng->config);
		$inventory->enabled(1);
		$inventory->historic(0);

		# TODO: enable this? needs to know some things to show potentially
		$inventory->data_info( subconcept => 'service', enabled => 0 );
		( my $op, $error ) = $inventory->save( node => $self );
		$self->nmisng->log->error("service status saving inventory failed: $error") if ($error);

		# and add a new point-in-time record for this service
		# must provide datasets info as status info is pretty deep
		my %dspresent = (status => 1,  responsetime => 1 ); # standard
		# optional semi-standard
		for my $maybe (qw(memory cpu))
		{
			$dspresent{$maybe} = 1  if (exists $status{$maybe});
		}

		# extras collected from a program
		map { $dspresent{$_} =1 } (values %{$status{ds}})
				if (ref($status{ds}) eq "HASH");

		$error = $inventory->add_timed_data(data => \%status, node => $self,
																				derived_data => {},
																				time => NMISNG::Util::numify($thisrun),
																				datasets => { "service" => \%dspresent },
																				subconcept => "service" );
		$self->nmisng->log->error("service timed data saving failed: $error") if ($error);
	}

	$self->nmisng->log->debug("Finished");
}

# acquire a lock for this node, mark it with the given type
# args: type (required),
# lock (optional, must be held and live; if given the lock's type is updated)
#
# returns: hashref, error/conflict/type/handle
# error is set on fault, conflict holds pid of other holder IFF conflicting,
# type is set from conflict or arg, handle is the open fh, file
#
# note: mostly irrelevant, nmisd workers normally don't start jobs if clashing
sub lock
{
	my ($self, %args) = @_;
	my $lock = $args{lock} // {};

	my $config = $self->nmisng->config;
	my $fn = $lock->{file} = $config->{'<nmis_var>'}."/".$self->name.".lock";
	$lock->{type} = $args{type};

	# create if not present yet
	if (!-f $fn)
	{
		open(F, ">$fn") or return { error => "Failed to create lock file $fn: $!" };
		close(F);

		# ignore any problems with the perms, that's just to appease the selftest
		NMISNG::Util::setFileProtDiag(file => $fn,
																	username => $config->{nmis_user},
																	groupname => $config->{nmis_group},
																	permission => $config->{os_fileperm},
																	conf => $config);
	}

	# open if not already open
	my $fhandle = $lock->{handle};
	if (!defined $fhandle)
	{
		if (!open($fhandle, "+<", $fn))
		{
			return { error => "Failed to open lock file $fn: $!" };
		}
		$lock->{handle} = $fhandle;

		# lock if not given an already open lock to adjust, but don't block
		if (!flock($fhandle, LOCK_EX|LOCK_NB))
		{
			my ($pid,$op) = split(/\s+/, <$fhandle>);
			close($fhandle);
			return { conflict => ($pid || -1), type => ($op || "N/A") };
		}
	}

	# write out our stuff - may upgrade the lock's type
	seek($fhandle,0,0);
	print $fhandle "$$ $lock->{type}\n";
	truncate($fhandle, tell($fhandle));
	$fhandle->autoflush;

	return $lock;
}

# unlock an existing lock and cleans up the lockfile afterwards
# args: lock
# returns: undef if ok, error otherwise
sub unlock
{
	my ($self, %args) = @_;
	my $lock = $args{lock};

	return "Invalid lock structure!" if (ref($lock) ne "HASH" or !$lock->{file}
																			 or !$lock->{handle});
	my @unhappies;
	if (!flock($lock->{handle}, LOCK_UN))
	{
		push (@unhappies, "failed to unlock $lock->{file}: $!"); # but continue...
	}
	close($lock->{handle})
			or (push @unhappies, "failed to close $lock->{handle} for $lock->{file}: $!");
	unlink($lock->{file}) or (push @unhappies, "failed to unlink $lock->{file}: $!");
	return @unhappies? join("\n", @unhappies) : undef;
}


# perform collect operation for this one node
# args: self, wantsnmp and wantwmi (both required),
#  starttime (optional, default: now),
#  force (optiona, default 0)
#
# returns: hashref, keys success/error/locked,
#  success 0 + locked 1 is for early bail-out due to collect/update lock
sub collect
{
	my ($self, %args) = @_;
	my ($wantsnmp, $wantwmi,$force) = @args{"wantsnmp","wantwmi","force"};

	my $name = $self->name;
	my $pollTimer = Compat::Timing->new;
	my $C = $self->nmisng->config;

	$self->nmisng->log->debug("Starting collect, node $name, want SNMP: ".($wantsnmp?"yes":"no")
														.", want WMI: ".($wantwmi?"yes":"no"));
	$0 = "nmisd worker collect $name";

	# try to lock the node (announcing what for)
	$self->nmisng->log->debug2(sub {"Getting lock for node $name"});
	my $lock = $self->lock(type => 'collect');
	return { error => "failed to lock node: $lock->{error}" } if ($lock->{error}); # a fault, not a lock

	# somebody else holds the lock for any reason?
	if ($lock->{conflict})
	{
		# note that update lock is NOT considered an error when we're polling frequently
		my $severity = ($lock->{type} eq "update")? "info":"warn";

		$self->nmisng->log->$severity("skipping collect for node $name: active $lock->{type} lock held by $lock->{conflict}");
		return { error => "$lock->{type} lock exists for node $name", locked => 1 };
	}

	my $S = NMISNG::Sys->new(nmisng => $self->nmisng);

	# if the init fails attempt an update operation instead
	# Thats initialised to node polling policy	
	if (!$S->init( node => $self,
									snmp => $wantsnmp,
									wmi => $wantwmi,
									policy => $self->configuration->{polling_policy},
			))
	{
		$self->nmisng->log->debug( "Sys init for $name failed: "
													. join( ", ", map { "$_=" . $S->status->{$_} } (qw(error snmp_error wmi_error)) ) );
		my ($inventory, $error) =  $self->inventory( concept => "catchall" );
		
		if (!$error) 
		{
			my $old_data = $inventory->data();
			my $polltime = Time::HiRes::time;
			$old_data->{'last_poll_snmp_attempt'} = $polltime;
			$old_data->{'last_poll_wmi_attempt'} = $polltime;
			$old_data->{'last_poll_attempt'} = $polltime;
		
			$inventory->data($old_data);
			my ($save, $error2) = $inventory->save( node => $self );
			
			$self->nmisng->log->warn("Update last poll for $name failed, $error2") if ($error2);
		} 
		else 
		{
			$self->nmisng->log->error("Failed to get inventory for node $name failed, $error");
		}
		
		$self->nmisng->log->warn("Sys init for node $name failed, switching to update operation instead");
		my $res = $self->update(lock => $lock); # 'upgrade' the one lock we currently hold
		# collect will have to wait until a next run...but do clean the lock up now
		return $res;
	}

	my $catchall_inventory = $S->inventory( concept => 'catchall' );
	my $catchall_data = $catchall_inventory->data_live();
	my $previous_poll = $catchall_data->{last_poll};
	
	# record that we are trying a collect/poll;
	# last_poll (and last_poll_wmi/snmp) only record successfully completed operations
	$catchall_data->{last_poll_attempt} = $args{starttime} // Time::HiRes::time;
	if (defined($wantsnmp)) {
		$catchall_data->{last_poll_snmp_attempt} = $args{starttime} // Time::HiRes::time;
	}
	if (defined($wantwmi)) {
		$catchall_data->{last_poll_wmi_attempt} = $args{starttime} // Time::HiRes::time;
	}
	
	$self->nmisng->log->debug( "node=$name "
														 . join( " ", map { "$_=" . $catchall_data->{$_} }
																		 (qw(group nodeType nodedown snmpdown wmidown)) ) );

	# update node info data, merge in the node's configuration (which was loaded by sys' init)
	$S->copyModelCfgInfo( type => 'all' );

	# look for any current outages with options.nostats set,
	# and set a marker in nodeinfo so that updaterrd writes nothing but 'U'
	my $outageres = NMISNG::Outage::check_outages(node => $self, time => time, nmisng => $self->nmisng);
	if (!$outageres->{success})
	{
		$self->nmisng->log->error("Failed to check outage status for $name: $outageres->{error}");
	}
	else
	{
		$catchall_data->{admin}->{outage_nostats} = ( List::Util::any { ref($_->{options}) eq "HASH"
																																				&& $_->{options}->{nostats} }
																									@{$outageres->{current}} ) ? 1 : 0;
	}

	# can I ping the node, is it reachable?
	my $pingable = $self->pingable(sys => $S, catchall_inventory => $catchall_inventory);

	$self->nmisng->log->debug("node=$catchall_data->{name} role=$catchall_data->{roleType} type=$catchall_data->{nodeType} vendor=$catchall_data->{nodeVendor} model=$catchall_data->{nodeModel} interfaces=$catchall_data->{ifNumber} pingable=$pingable");

	# run an update INSTEAD if no update poll time is known
	if ( $pingable and ( !exists( $catchall_data->{last_update} ) or !$catchall_data->{last_update} ) )
	{
		$self->nmisng->log->warn("'last update' time not known for $name, switching to update operation instead");
		my $res = $self->update(lock => $lock); # tell update to reuse/upgrade the one lock already held
		# collect will have to wait until a next run...
		$catchall_inventory->save( node => $self  );
		return $res;
	}

	# are we meant to and able to talk to the node?
	if ($pingable && $self->configuration->{collect})
	{
		# snmp-enabled node? then try to open a session (and test it)
		if ($S->status->{snmp_enabled})
		{
			my $candosnmp = $S->open(
				timeout      => $C->{snmp_timeout},
				retries      => $C->{snmp_retries},
				max_msg_size => $C->{snmp_max_msg_size},

				# how many oids/pdus per bulk request, or let net::snmp guess a value
				max_repetitions => $catchall_data->{max_repetitions} || $C->{snmp_max_repetitions} || undef,

				# how many oids per simple get request for getarray, or default (no guessing)
				oidpkt => $catchall_data->{max_repetitions} || $C->{snmp_max_repetitions} || 10, );


			# failed altogether?
			if (!$candosnmp or $S->status->{snmp_error})
			{
				$self->nmisng->log->error("SNMP session open to $name failed: " . $S->status->{snmp_error} );
				$S->disable_source("snmp");
				$self->handle_down(sys => $S, type => "snmp", details => $S->status->{snmp_error}, catchall_inventory => $catchall_inventory);
			}
			# or did we have to fall back to the backup address for this node?
			elsif ($candosnmp && $S->status->{fallback})
			{
				Compat::NMIS::notify(sys => $S,
														 event => "Node Polling Failover",
														 element => undef,
														 details => ("SNMP Session switched to backup address \""
																				 . $self->configuration->{host_backup}.'"'),
														 context => { type => "node" },
														 conf => $C );
			}
			# or are we using the primary address?
			elsif ($candosnmp)
			{
				Compat::NMIS::checkEvent(sys => $S,
																 event => "Node Polling Failover",
																 upevent => "Node Polling Failover Closed", # please log it thusly
																 element => undef,
																 level => "Normal",
																 details => ("SNMP Session using primary address \"".
																						 $self->configuration->{host}.'"'), );
			}
			$self->handle_down(sys => $S, type => "snmp", up => 1, details => "snmp ok", catchall_inventory => $catchall_inventory)
					if ($candosnmp);
		}

		# returns 1 if one or more sources have worked,
		# also updates snmp/wmi down states in nodeinfo/catchall
		# and sets the relevant last_poll_xyz markers
		my $updatewasok = $self->collect_node_info(sys=>$S, time_marker => $args{starttime} // Time::HiRes::time, catchall_inventory => $catchall_inventory );
		my $curstate = $S->status;  # collect_node_info does NOT disable faulty sources!

		# was snmp ok? should we bail out? note that this is interpreted to apply
		# to ALL sources being down simultaneously, NOT just snmp.
		# otherwise a wmi-only node would never be polled.
		# fixme: likely needs companion wmi_stop_polling_on_error, and both criteria would
		# need to be satisfied for stopping
		if (    NMISNG::Util::getbool( $C->{snmp_stop_polling_on_error} )
						and NMISNG::Util::getbool( $catchall_data->{snmpdown} )
						and NMISNG::Util::getbool( $catchall_data->{wmidown} ) )
		{
			$self->nmisng->log->info(
				"Polling stopped for $catchall_data->{name} because SNMP and WMI had errors, snmpdown=$catchall_data->{snmpdown} wmidown=$catchall_data->{wmidown}"
					);
		}
		elsif ($updatewasok)    # at least some info was retrieved by wmi or snmp
		{
			# at this point we need to tell sys that dead sources are to be ignored
			for my $source (qw(snmp wmi))
			{
				if ( $curstate->{"${source}_error"} )
				{
					$S->disable_source($source);
				}
			}
			# remember when the collect poll last completed (doesn't mean successfully!),
			# this isn't saved  until later so set it early so functions can use it
			$catchall_data->{collectPollDelta} = $args{starttime} // Time::HiRes::time - $previous_poll;
			$catchall_data->{last_poll} = $args{starttime} // Time::HiRes::time;
			# we polled something, so outside of dead node demotion grace period
			delete $catchall_data->{demote_grace};

			# fixme: why no error handling for any of these?

			# get node data and store in rrd
			$self->collect_node_data(sys => $S, catchall_inventory => $catchall_inventory);
			# get intf data and store in rrd
			my $ids = $self->get_inventory_ids( concept => 'interface' );
			$self->collect_intf_data(sys => $S, catchall_inventory => $catchall_inventory) if( @$ids > 0);

			$self->collect_systemhealth_data(sys => $S, catchall_inventory => $catchall_inventory);
			$self->collect_cbqos(sys => $S, update => 0, catchall_inventory => $catchall_inventory);

			$self->collect_server_data( sys => $S, catchall_inventory => $catchall_inventory );

			# Custom Alerts, includes process_alerts
			$self->handle_custom_alerts(sys => $S, catchall_inventory => $catchall_inventory);
		}
		else
		{
			my $msg = "($name) updateNodeInfo failed: "
				. join( ", ", map { "$_=" . $S->status->{$_} } (qw(error snmp_error wmi_error)) );
			$self->nmisng->log->error($msg);
		}
	} else {
		$self->nmisng->log->debug3(sub {"($name) Node not pingable or no collect"});
		# updating time stamps for last poll, the collect was run even if the node was down.
		$catchall_data->{collectPollDelta} = $args{starttime} // Time::HiRes::time - $previous_poll;
		$catchall_data->{last_poll} = $args{starttime} // Time::HiRes::time;
	}

	# Need to poll services under all circumstances, i.e. if no ping, or node down or set to no collect
	# but try snmp services only if snmp is actually ok
	$self->collect_services( sys => $S,
													 snmp => NMISNG::Util::getbool( $catchall_data->{snmpdown} ) ? 'false' : 'true',
													 force => $force,
													 catchall_inventory => $catchall_inventory );

	# don't let that function perform the rrd update, we want to add the polltime to it!
	my $reachdata = $self->compute_reachability( sys => $S, delayupdate => 1, catchall_inventory => $catchall_inventory );

	# compute thresholds with the node, if configured to do so
	if ( NMISNG::Util::getbool($C->{global_threshold}) && # any thresholds whatsoever?
			 NMISNG::Util::getbool( $C->{threshold_poll_node} ) ) # and computed as part of collect or not?
	{
		$self->nmisng->compute_thresholds(sys => $S, running_independently => 0);
	}

	# done with the standard work, now run any plugins that offer collect_plugin()
	for my $plugin ($self->nmisng->plugins)
	{
		my $funcname = $plugin->can("collect_plugin");
		next if ( !$funcname );

		$self->nmisng->log->debug("Running collect plugin $plugin with node $name");
		my ( $status, @errors );
		my $prevprefix = $self->nmisng->log->logprefix;
		$self->nmisng->log->logprefix("$plugin\[$$\] ");
		eval { ( $status, @errors ) = &$funcname( node => $name,
																							sys => $S,
																							config => $C,
																							nmisng => $self->nmisng ); };
		$self->nmisng->log->logprefix($prevprefix);
		if ( $status >= 2 or $status < 0 or $@ )
		{
			$self->nmisng->log->error("Plugin $plugin failed to run: $@") if ($@);
			for my $err (@errors)
			{
				$self->nmisng->log->error("Plugin $plugin: $err");
			}
		}
		elsif ( $status == 1 )    # changes were made, need to re-save the view and info files
		{
			$self->nmisng->log->debug("Plugin $plugin indicated success");
		}
		elsif ( $status == 0 )
		{
			$self->nmisng->log->debug("Plugin $plugin indicated no changes");
		}
	}
	my $polltime = $pollTimer->elapTime();
	$self->nmisng->log->debug("polltime for $name was $polltime");
	$reachdata->{polltime} = {value => $polltime, option => "gauge,0:U"};
	$reachdata->{polldelta} = {value => $catchall_data->{collectPollDelta}, option => "gauge,0:U"};

	# parrot the previous reading's update time
	my $prevval = "U";
	if ( my $rrdfilename = $S->makeRRDname( graphtype => "health", conf => $self->nmisng->config ) )
	{
		my $infohash = RRDs::info($rrdfilename);
		$prevval = $infohash->{'ds[updatetime].last_ds'} if ( defined $infohash->{'ds[updatetime].last_ds'} );
	}
	$reachdata->{updatetime} = {value => $prevval, option => "gauge,0:U," . ( 86400 * 3 )};
	if (!$S->create_update_rrd(data=> $reachdata, type=>"health",inventory=>$catchall_inventory))
	{
		$self->nmisng->log->error("updateRRD failed: " . NMISNG::rrdfunc::getRRDerror() );
	}

	my $pit = {};
	my $previous_pit = $catchall_inventory->get_newest_timed_data();
	NMISNG::Inventory::parse_rrd_update_data( $reachdata, $pit, $previous_pit, 'health' );

	my $stats = $self->compute_summary_stats(sys => $S, inventory => $catchall_inventory, conf => $C );
	my $error = $catchall_inventory->add_timed_data( data => $pit, derived_data => $stats, subconcept => 'health', node => $self,
																					time => $catchall_data->{last_poll}, delay_insert => 1 );
	$self->nmisng->log->error("timed data adding for health failed: $error") if ($error);

	$S->close;

	# update the coarse compat 'nodestatus' property, not multiple times
	my $coarse = $self->coarse_status(catchall_data => $catchall_data);
	$catchall_data->{nodestatus} = $coarse < 0? "degraded" : $coarse? "reachable" : "unreachable";

	my ( $save_op, $save_error ) = $catchall_inventory->save(force => $force, node => $self );
	if ($save_error)
	{
		$self->nmisng->log->error($self->name.": Failed to update catchall inventory during save: $save_error");
	}
	if (my $issues = $self->unlock(lock => $lock))
	{
		$self->nmisng->log->error($issues);
	}

	$self->nmisng->log->debug("Finished");
	return { success => 1};
}

# ping host retrieve and return min, avg, max round trip time
# relying on finding a standard ping in PATH.
# Try to not be platform specific if at all possible.
#
sub ext_ping
{
	my ($self, %args) = @_;
	my($host, $length, $count, $timeout) = @args{"host","packet","retries","timeout"};

	my ($ping_output, $redirect_stderr, $pid, %pt, $alarm_exists);

	$timeout ||= 3;
	$count ||= 3;
	$length ||= 56;

	my $pingcmd = 'ping -4';
	my $ip_protocol = $self->configuration->{ip_protocol} || 'IPv4';
	if ($ip_protocol eq "IPv6")
	{
		$pingcmd = 'ping -6';
	}

	# List of known ping programs, key is lc(os)
	my %ping = (
		'mswin32' =>	"$pingcmd -l $length -n $count -w $timeout $host",
		'aix'	=>	"/etc/$pingcmd $host $length $count",
		'bsdos'	=>	"/bin/$pingcmd -s $length -c $count $host",
		'darwin' =>	"/sbin/$pingcmd -s $length -c $count $host",
		'freebsd' =>	"/sbin/$pingcmd -s $length -c $count $host",
		'hpux'	=>	"/etc/$pingcmd $host $length $count",
		'irix'	=>	"/usr/etc/$pingcmd -c $count -s $length $host",
		'linux'	=>	"/bin/$pingcmd -c $count -s $length $host",
		'suse'	=>	"/bin/$pingcmd -c $count -s $length -w $timeout $host",
		'netbsd' =>	"/sbin/$pingcmd -s $length -c $count $host",
		'openbsd' =>	"/sbin/$pingcmd -s $length -c $count $host",
		'os2' =>	"$pingcmd $host $length $count",
		'os/2' =>	"$pingcmd $host $length $count",
		'dec_osf'=>	"/sbin/$pingcmd -s $length -c $count $host",
		'solaris' =>	"/usr/sbin/$pingcmd -s $host $length $count",
		'sunos'	=>	"/usr/etc/$pingcmd -s $host $length $count",
			);

	# get kernel name for finding the appropriate ping cmd
	my $kernel = lc($self->nmisng->config->{os_kernelname} || $^O);

	unless (defined($ping{$kernel}))
	{
		$self->nmisng->log->fatal("ext_ping not yet configured for \"$kernel\"");
		die "ext_ping not yet configured for \"$kernel\"\n"; # fixme: should this really kill nmis?
	}

	# windows 95/98 does not support stderr redirection...
	# also OS/2 users reported problems with stderr redirection...
	$redirect_stderr = $kernel =~ /^(MSWin32|os2|OS\/2)$/i ? "" : "2>&1";

	# initialize return values
	$pt{loss} = 100;
	$pt{min} = $pt{avg} = $pt{max} = undef;
	$self->nmisng->log->debug4(sub {"ext_ping: $ping{$kernel}"});

	# save and restore any previously set alarm,
	# but don't bother subtracting the time spent here
	my $remaining = alarm(0);
	eval
	{
		local $SIG{ALRM} = sub { die "timeout\n" };
		alarm ($timeout*$count);		# make sure alarm timer is ping count * ping timeout - assuming default ping wait is 1 sec.!

		# read and timeout ping() if it takes too long...
		unless ($pid = open(PING, "$ping{$kernel} $redirect_stderr |"))
		{
			die("\t ext_ping: FATAL: Can't open $ping{$kernel}: $!\n");
		}
		while (<PING>)
		{
			$ping_output .= $_;
		}
		alarm 0;
	};

	if ($@)
	{
		die unless $@ eq "alarm\n";	# propagate unexpected errors
		# timed out: kill child
		kill('TERM', $pid);
		close(PING);

		$self->nmisng->log->error("ext_ping hit timeout $timeout, assuming target $host is unreachable");
		# ... and set return values to dead values
		return($pt{min}, $pt{avg}, $pt{max}, $pt{loss});
	}
	# didn't time out, analyse ping output.
	close(PING);

	# restore previously running alarm
	alarm($remaining) if ($remaining);

	# try to find round trip times
	if ($ping_output =~ m@(?:round-trip|rtt)(?:\s+\(ms\))?\s+min/avg/max(?:/(?:m|std)-?dev)?\s+=\s+(\d+(?:\.\d+)?)/(\d+(?:\.\d+)?)/(\d+(?:\.\d+)?)@m) {
		$pt{min} = $1; $pt{avg} = $2; $pt{max} = $3;
		}
	elsif ($ping_output =~ m@^\s+\w+\s+=\s+(\d+(?:\.\d+)?)ms,\s+\w+\s+=\s+(\d+(?:\.\d+)?)ms,\s+\w+\s+=\s+(\d+(?:\.\d+)?)ms\s+$@m)
	{
		# this should catch most windows locales
		$pt{min} = $1; $pt{avg} = $3; $pt{max} = $2;
	}
	else
	{
		$self->nmisng->log->error("ext_ping could not parse ping rtt summary for $host!");
		$self->nmisng->log->debug3(sub {"output of the ping command $ping{$kernel} was: $ping_output"});
	}

	# try to find packet loss
	if ($ping_output =~ m@(\d+)% packet loss$@m) {
		# Unix
		$pt{loss} = $1;
		}
		elsif ($ping_output =~ m@(\d+)% (?:packet )?loss,@m) {
		# RH9 and RH9 ES - ugh !
		$pt{loss} = $1;
		}
	elsif ($ping_output =~ m@\(perte\s+(\d+)%\),\s+$@m) {
		# Windows french locale
		$pt{loss} = $1;
		}
	elsif ($ping_output =~ m@\((\d+)%\s+(?:loss|perdidos)\),\s+$@m) {
		# Windows portugesee, spanish locale
		$pt{loss} = $1;
		}
	else
	{
		$self->nmisng->log->error("ext_ping could not parse ping loss summary for $host!");
		$self->nmisng->log->debug3(sub {"output of the ping command $ping{$kernel} was: $ping_output"});
	}

	$self->nmisng->log->debug3(sub {"result returning min=$pt{min}, avg=$pt{avg}, max=$pt{max}, loss=$pt{loss}"});

	return($pt{min}, $pt{avg}, $pt{max}, $pt{loss});
}

# get an interface inventory model (single) for node
# by ifDescr
sub interface_by_ifDescr 
{
	my ($self,$ifDescr) = @_;
	# ifDescr is in the interface inventory path so use path to find it, unfortunately index it isn't 100% hit
	# because it can't do 0,1,2,4
	my $path = $self->inventory_path( concept => "interface", data => { ifDescr => $ifDescr }, partial => 1 );
	# my ( $interface_inventory, $error_message ) = $self->inventory( concept => 'interface', path => $path, create => 1 );
	# $self->nmisng->log->warn("Node::interface_by_ifDescr error getting interface from ifDescr:$ifDescr, error_message:$error_message ") if( $error_message );

	# we don't need a whole object so just do the search her einstead of using self->inventory
	my $result = $self->get_inventory_model( concept => "interface", path => $path );
	my $interface_inventory;
	if (!$result->error) 
	{
		$self->nmisng->log->warn("Node::interface_by_ifDescr found more than one interface for ifDescr:$ifDescr") if( $result->count > 1 );
		my $data = $result->data();
		$interface_inventory = $data->[0] if( @$data > 0 );
	}
	return $interface_inventory;
}

1;

=pod

=head1 node structure in db

_id (database id)
uuid (globally unique for this node, R/O)
name (display name)
cluster_id (the collecting/controlling server's cluster_id)
activated (hash of product, NMIS/opXYZ/... -> 0/1)
lastupdate (timestamp of last change in db, only written)
configuration (hash substructure)
overrides (hash substructure)
aliases (array of hashes substructure, not used by plain nmis itself)
addresses (array of hashes substructure, not used by plain nmis itself)

=cut<|MERGE_RESOLUTION|>--- conflicted
+++ resolved
@@ -2697,16 +2697,10 @@
 																	 .", subconcept $section failed: $stats");
 					$stats = {};
 				}
-<<<<<<< HEAD
-				my $error = $inventory->add_timed_data( data => $target, derived_data => $stats, subconcept => $section, node => $self,
-																								time => $catchall_data->{last_poll}, delay_insert => 1,
-																								bulk => $timed_bulk );
-				$self->nmisng->log->error("timed data adding for ". $inventory->concept . " on node " .$self->name. " failed: $error") if ($error);
-=======
 				my $error = $catchall_inventory->add_timed_data( data => $target, derived_data => $stats, subconcept => $section, node => $self,
-																								time => $catchall_data->{last_poll}, delay_insert => 1 );
+										time => $catchall_data->{last_poll}, delay_insert => 1,
+										bulk => $timed_bulk );
 				$self->nmisng->log->error("timed data adding for ". $catchall_inventory->concept . " on node " .$self->name. " failed: $error") if ($error);
->>>>>>> ffbf550b
 			}		
 		}
 		# NO save on inventory because it's the catchall right now
