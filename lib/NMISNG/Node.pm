--- conflicted
+++ resolved
@@ -309,13 +309,6 @@
 {
 	my ( $self, %args ) = @_;
 
-<<<<<<< HEAD
-=======
-	# before trying anything make sure we are ok
-	my ($valid,$invalid_message) = $self->validate();
-	return ( undef, "Node Invalid: ".$invalid_message ) if ( $valid <= 0 );
-
->>>>>>> 25723471
 	my $create = $args{create};
 	delete $args{create};
 	my ( $inventory, $class ) = ( undef, undef );
