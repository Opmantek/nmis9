--- conflicted
+++ resolved
@@ -29,11 +29,7 @@
 #
 # Utility package for various reusable general-purpose functions
 package NMISNG::Util;
-<<<<<<< HEAD
-our $VERSION = "9.3.2";
-=======
 our $VERSION = "9.4.0";
->>>>>>> 3c9102c4
 
 use strict;
 use feature 'state';						# loadconftable, uuid functions
