#
#  Copyright (C) Opmantek Limited (www.opmantek.com)
#
#  ALL CODE MODIFICATIONS MUST BE SENT TO CODE@OPMANTEK.COM
#
#  This file is part of Network Management Information System (“NMIS”).
#
#  NMIS is free software: you can redistribute it and/or modify
#  it under the terms of the GNU General Public License as published by
#  the Free Software Foundation, either version 3 of the License, or
#  (at your option) any later version.
#
#  NMIS is distributed in the hope that it will be useful,
#  but WITHOUT ANY WARRANTY; without even the implied warranty of
#  MERCHANTABILITY or FITNESS FOR A PARTICULAR PURPOSE.  See the
#  GNU General Public License for more details.
#
#  You should have received a copy of the GNU General Public License
#  along with NMIS (most likely in a file named LICENSE).
#  If not, see <http://www.gnu.org/licenses/>
#
#  For further information on NMIS or for a license other than GPL please see
#  www.opmantek.com or email contact@opmantek.com
#
#  User group details:
#  http://support.opmantek.com/users/
#
# *****************************************************************************
#
# Utility package for various reusable general-purpose functions
package NMISNG::Util;
our $VERSION = "9.0.5";

use strict;
use feature 'state';						# loadconftable, uuid functions

use Fcntl qw(:DEFAULT :flock :mode);
use FindBin;										# bsts; normally loaded by the caller
use File::Path;
use File::Basename;
use File::stat;
use File::Spec;
use File::Copy;
use Sys::Syslog qw(:standard :macros);

use Time::ParseDate;
use Time::Local;
use Time::Moment;
use DateTime::TimeZone;

use POSIX qw();
use Cwd qw();
use version 0.77;
use Carp;
use UUID::Tiny qw(:std);				# for loadconftable, cluster_id, uuid functions
use IO::Handle;
use Socket 2.001;								# for getnameinfo() used by resolve_dns_name
use JSON::XS;
use Proc::ProcessTable 0.53;		# older versions are not totally reliable
use List::Util 1.33;

use Data::Dumper;
$Data::Dumper::Indent=1;				# fixme9: do we really need these globally on?
$Data::Dumper::Sortkeys=1;

use NMISNG::Log;								# for parse_debug_level

sub TODO
{
	my (@stuff) = @_;

	# TODO: find a better way to enable/disabling this, !?!
	my $show_todos = 0;
	print "TODO: " . $stuff[0] . "\n" if ($show_todos);
}

# like getargs, but arrayify multiple occurrences of a parameter
# args: list of key=values to parse,
# returns: hashref
sub get_args_multi
{
	my @argue = @_;
	my %hash;

	for my $item (@argue)
	{
		if ( $item !~ /^.+=/ )
		{
			print STDERR "Invalid command argument \"$item\"\n";
			next;
		}

		my ( $name, $value ) = split( /\s*=\s*/, $item, 2 );
		if ( ref( $hash{$name} ) eq "ARRAY" )
		{
			push @{$hash{$name}}, $value;
		}
		elsif ( exists $hash{$name} )
		{
			my @list = ( $hash{$name}, $value );
			$hash{$name} = \@list;
		}
		else
		{
			$hash{$name} = $value;
		}
	}
	return \%hash;
}

# this small helper forces anything that looks like a number
# into a number. json::xs needs that distinction, ditto mongodb.
# args: a single input, should be a string or a number.
#
# returns: original thing if not number or ref or other unwanted stuff,
# numberified thing otherwise.
sub numify
{
	my ($maybe) = @_;

	return $maybe if ref($maybe);

	# integer or full ieee floating point with optional exponent notation
	return ( $maybe =~ /^([+-]?)(?=\d|\.\d)\d*(\.\d*)?([Ee]([+-]?\d+))?$/ ) ? ( $maybe + 0 ) : $maybe;
}

# fixme9 move away
sub getCGIForm {
	my $buffer = shift;
	my (%FORM, $name, $value, $pair, @pairs);
	@pairs = split(/&/, $buffer);
	foreach $pair (@pairs) {
	    ($name, $value) = split(/=/, $pair);
	    $value =~ tr/+/ /;
	    $value =~ s/%([a-fA-F0-9][a-fA-F0-9])/pack("C", hex($1))/eg;
	    $FORM{$name} = $value;
	}
	return %FORM;
}

sub convertIfName {
	my $ifName = shift;
	$ifName =~ s/\W+/-/g;
	$ifName =~ s/\-$//g;
	$ifName = lc($ifName);
	return $ifName
}

# remove undesirable characters from ifdescr strings
sub rmBadChars
{
	my $intf = shift;

	# \0 shouldn't be there anyway,
	# ' is produced by cisco PIX
	# , is removed because csv generation and parsing in nmis is not good
	$intf =~ s/[\x00',]//g;
	return $intf;
}

# strips both leading and trailing spaces
sub stripSpaces
{
	my $str = shift;
	return undef if (!defined $str);

	$str =~ s/^\s+//;
	$str =~ s/\s+$//;
	return $str;
}

sub convertIfSpeed {
	my $ifSpeed = shift;

	if ( $ifSpeed eq "auto" ) { $ifSpeed = "auto" }
	elsif ( $ifSpeed == 1 ) { $ifSpeed = "auto" }
	elsif ( $ifSpeed eq "" ) { $ifSpeed = "N/A" }
	elsif ( $ifSpeed == 0 ) { $ifSpeed = "N/A" }
	elsif ( $ifSpeed < 2000000 ) { $ifSpeed = $ifSpeed / 1000 ." Kbps" }
	elsif ( $ifSpeed < 1000000000 ) { $ifSpeed = $ifSpeed / 1000000 ." Mbps" }
	elsif ( $ifSpeed >= 1000000000 ) { $ifSpeed = $ifSpeed / 1000000000 ." Gbps" }

	return $ifSpeed;
}

sub convertLineRate {
	my $bits = shift;

	if ( ! $bits ) { $bits = 0 }
	elsif ( $bits < 1000 ) { $bits = $bits ." bps" }
	elsif ( $bits < 2000000 ) { $bits = $bits / 1000 ." Kbps" }
	elsif ( $bits < 1000000000 ) { $bits = $bits / 1000000 ." Mbps" }
	elsif ( $bits >= 1000000000 ) { $bits = $bits / 1000000000 ." Gbps" }

	return $bits;
}

sub mediumInterface {
	my $shortint = shift;

	# Change the Names of interfaces to shortnames
	$shortint =~ s/PortChannel/pc/gi;
	$shortint =~ s/TokenRing/tr/gi;
	$shortint =~ s/Ethernet/eth/gi;
	$shortint =~ s/FastEth/fa/gi;
	$shortint =~ s/GigabitEthernet/gig/gi;
	$shortint =~ s/Serial/ser/gi;
	$shortint =~ s/Loopback/lo/gi;
	$shortint =~ s/VLAN/vlan/gi;
	$shortint =~ s/BRI/bri/gi;
	$shortint =~ s/fddi/fddi/gi;
	$shortint =~ s/Async/as/gi;
	$shortint =~ s/ATM/atm/gi;
	$shortint =~ s/Port-channel/pchan/gi;
	$shortint =~ s/channel/chan/gi;
	$shortint =~ s/dialer/dial/gi;

	return($shortint);
}

sub shortInterface {
	my $shortint = shift;

	# Change the Names of interfaces to shortnames
	$shortint =~ s/FastEthernet/f/gi;
	$shortint =~ s/GigabitEthernet/g/gi;
	$shortint =~ s/Ethernet/e/gi;
	$shortint =~ s/PortChannel/pc/gi;
	$shortint =~ s/TokenRing/t/gi;
	$shortint =~ s/Serial/s/gi;
	$shortint =~ s/Loopback/l/gi;
	$shortint =~ s/VLAN/v/gi;
	$shortint =~ s/BRI/b/gi;
	$shortint =~ s/fddi/fddi/gi;
	$shortint =~ s/Async/as/gi;
	$shortint =~ s/ATM/atm/gi;
	$shortint =~ s/Port-channel/pc/gi;
	$shortint =~ s/channel/chan/gi;
	$shortint =~ s/dialer/d/gi;
	$shortint =~ s/-aal5 layer//gi;
	$shortint =~ s/ /_/gi;
	$shortint =~ s/\//-/gi;
	$shortint = lc($shortint);

	return($shortint);
}

# Function which returns the time, formatted, NON-locale-capable
sub returnDateStamp {
	my $time = shift;
	if ( $time == 0 ) { $time = time; }

	my @timecomps = localtime($time);
	# want 24-Mar-2014 11:22:33, regardless of LC_*, so %b isn't good.
	my $mon=('Jan','Feb','Mar','Apr','May','Jun','Jul','Aug','Sep','Oct','Nov','Dec')[$timecomps[4]];
	return POSIX::strftime("%d-$mon-%Y %H:%M:%S", localtime($time));
}

# return just the date component
sub returnDate
{
	my $time = shift;
	if ( $time == 0 ) { $time = time; }
	my ($sec,$min,$hour,$mday,$mon,$year,$wday,$yday,$isdst)=localtime($time);
	if ($year > 70) { $year=$year+1900; }
        else { $year=$year+2000; }
	$mon=('Jan','Feb','Mar','Apr','May','Jun','Jul','Aug','Sep','Oct','Nov','Dec')[$mon];
	return "$mday-$mon-$year";
}

# and just the time part
sub returnTime
{
	my $time = shift;
	if ( $time == 0 ) { $time = time; }
	return POSIX::strftime("%H:%M:%S", localtime($time));
}

# this function returns the given time (or now) ALMOST in ctime format,
# i.e. same start but the timezone name is appended.
# args: time, optional.
sub get_localtime
{
	my ($time) = @_;
	$time ||= time;

	return POSIX::strftime("%a %b %d %H:%M:%S %Y %Z", localtime($time));
}

sub convertMonth {
	my $number = shift;

	$number =~ s/01/January/;
	$number =~ s/02/February/;
	$number =~ s/03/March/;
	$number =~ s/04/April/;
	$number =~ s/05/May/;
	$number =~ s/06/June/;
	$number =~ s/07/July/;
	$number =~ s/08/August/;
	$number =~ s/09/September/;
	$number =~ s/10/October/;
	$number =~ s/11/November/;
	$number =~ s/12/December/;

	return $number;
}

# number of seconds into format: HH:MM:SS
sub convertSecsHours {
	my $seconds = shift;

	return sprintf("%02d:%02d:%02d",
								 int($seconds/3600),
								 int(($seconds % 3600) / 60),
								 int($seconds % 60));
}

# takes number N and unit string X, returns now minus N times (numeric value for X)
sub convertTime
{
	my $amount = shift;
	my $units = shift;
	my $timenow = time;
	my $newtime;

	$units ||= "days";

	# convert length code into Graph start time
	if ( $units eq "minutes" ) { $newtime = $timenow - $amount * 60; }
	elsif ( $units eq "hours" ) { $newtime = $timenow - $amount * 60 * 60; }
	elsif ( $units eq "days" ) { $newtime = $timenow - $amount * 24 * 60 * 60; }
	elsif ( $units eq "weeks" ) { $newtime = $timenow - $amount * 7 * 24 * 60 * 60; }
	elsif ( $units eq "months" ) { $newtime = $timenow - $amount * 31 * 24 * 60 * 60; }
	elsif ( $units eq "years" ) { $newtime = $timenow - $amount * 365 * 24 * 60 * 60; }

	return $newtime;
}

# translates period value into human-friendly string
# input: period value, optional onlysingleunit, optional fractions
# fractions is honored only when onlysingleunit is set
# returns things like 4d or 95m with onlysingleunit, or 1h20m otherwise
# or 1.34d (onlysingleunit 1 and fractions 2)
sub period_friendly
{
		my ($value,$onlysingleunit,$fractions) = @_;

		my ($string,$div);
		my %units = ("y" => 86400*365, "d" => 86400, "h" => 3600, "m" => 60, "s" => 1);

		# break it into the largest available unit, then the next and so on
		# OR use only ONE unit, the largest that allows division without remainder,
		# or the largest one smaller than the input if fractions are allowed.
		for my $unitname (sort { $units{$b} <=> $units{$a}} keys %units)
		{
			my $unitvalue = $units{$unitname};
			my $mod = $value % $unitvalue;
			my $div = $value / $unitvalue;

			next if ($onlysingleunit && !$fractions && $mod);

			if ($div >= 1)
			{
				my $layout = ($onlysingleunit && $fractions)? "%.${fractions}f%s" : "%d%s";
				$string .= sprintf($layout, $div, $unitname);
				$value = $mod;
				last if ($onlysingleunit && $fractions);
			}
		}
		return $string;
}

sub convertUpTime {
	my $timeString = shift;
	my @x;
	my $days;
	my $hours;
	my $seconds;

	$timeString =~ s/  |, / /g;

	## KS 24/3/2001 minor problem when uptime is 1 day x hours.  Fixed now.
	if ( $timeString =~ /day/ ) {
		@x = split(/ days | day /,$timeString);
		$days = $x[0];
		$hours = $x[1];
	}
	else { $hours = $timeString; }
	# Now days are a number
	$seconds = $days * 24 * 60 * 60;

	# Work on Hours
	@x = split(":",$hours);
	$seconds = $seconds + ( $x[0] * 60 * 60 ) + ( $x[1] * 60 ) + $x[2];
	return $seconds;
}

sub convUpTime {
    my ($uptime) = @_;
    my ($seconds,$minutes,$hours,$days,$result);

    $days = int ($uptime / (60 * 60 * 24));
    $uptime %= (60 * 60 * 24);

    $hours = int ($uptime / (60 * 60));
    $uptime %= (60 * 60);

    $minutes = int ($uptime / 60);
    $seconds = $uptime % 60;

    if ($days == 0){
	$result = sprintf ("%d:%02d:%02d", $hours, $minutes, $seconds);
    } elsif ($days == 1) {
	$result = sprintf ("%d day, %d:%02d:%02d",
			   $days, $hours, $minutes, $seconds);
    } else {
	$result = sprintf ("%d days, %d:%02d:%02d",
			   $days, $hours, $minutes, $seconds);
    }
    return $result;
}


sub eventNumberLevel {
	my $number = shift;
	my $level;

	if ( $number == 1 ) { $level = "Normal"; }
	elsif ( $number == 2 ) { $level = "Warning"; }
	elsif ( $number == 3 ) { $level = "Minor"; }
	elsif ( $number == 4 ) { $level = "Major"; }
	elsif ( $number == 5 ) { $level = "Critical"; }
	elsif ( $number >= 6 ) { $level = "Fatal"; }
	# fixme unsupported - should be unknwon
	else { $level = "Error"; }

	return $level;
}

sub colorTime {
	my $time = shift;
	my $color = "";
	my ($hours,$minutes,$seconds) = split(":",$time);

	if ( $hours == 0 and $minutes <= 4 )  { $color = "#FFFFFF"; }
	elsif ( $hours == 0 and $minutes <= 5 )  { $color = "#FFFF00"; }
	elsif ( $hours == 0 and $minutes <= 15 ) { $color = "#FFDD00"; }
	elsif ( $hours == 0 and $minutes <= 30 ) { $color = "#FFCC00"; }
	elsif ( $hours == 0 and $minutes <= 45 ) { $color = "#FFBB00"; }
	elsif ( $hours == 0 and $minutes <= 60 ) { $color = "#FFAA00"; }
	elsif ( $hours == 1 ) { $color = "#FF9900"; }
	elsif ( $hours <= 2 ) { $color = "#FF8800"; }
	elsif ( $hours <= 6 ) { $color = "#FF7700"; }
	elsif ( $hours <= 12 ) { $color = "#FF6600"; }
	elsif ( $hours <= 24 ) { $color = "#FF5500"; }
	elsif ( $hours > 24 ) { $color = "#FF0000"; }

	return $color;
}

sub colorStatus {
	my $status = shift;
	my $color = "";

	if ( $status eq "up" ) { $color = NMISNG::Util::colorPercentHi(100); } 		#$color = "#00FF00"; }
	elsif ( $status eq "down" ) { $color = NMISNG::Util::colorPercentHi(0); }		 # "#FF0000"; }
	elsif ( $status eq "testing" ) { $color = '#AAAAAA'; }				 #"#FFFF00"; }
	elsif ( $status eq "null" ) { $color = '#AAAAAA'; } 						#"#FFFF00"; }
	else { $color = '#AAAAAA'; } 																		#"#FFFFF; }

	return $color;
}

# set color for background or border
sub getBGColor {
	return "background-color:$_[0];" ;
}

# translates nmis severity levels to colors
# fixme: traceback and error are not-quite-standard and not supported everywhere,
# nor are up or down event levels.
sub eventColor
{
	my $event_level = shift;
	my $color;

 	if ( $event_level =~ /fatal/i or $event_level =~ /^0$/ ) { $color = NMISNG::Util::colorPercentLo(100) }
 	elsif ( $event_level =~ /critical/i or $event_level == 1 ) { $color = NMISNG::Util::colorPercentLo((100/7)*1) }
 	elsif ( $event_level =~ /major|traceback/i or $event_level == 2 ) { $color = NMISNG::Util::colorPercentLo((100/7)*2) }
 	elsif ( $event_level =~ /minor/i or $event_level == 3 ) { $color = NMISNG::Util::colorPercentLo((100/7)*3) }
 	elsif ( $event_level =~ /warning/i or $event_level == 4 ) { $color = NMISNG::Util::colorPercentLo((100/7)*4) }
 	elsif ( $event_level =~ /error/i or $event_level == 5 ) { $color = NMISNG::Util::colorPercentLo((100/7)*5) }
 	#Was returning a dull green, want a nice lively green.
 	#elsif ( $event_level =~ /normal/i or $event_level == 6 or $event_level == 7 ) { $color = NMISNG::Util::colorPercentLo((100/7)*6) }
 	elsif ( $event_level =~ /normal/i or $event_level == 6 or $event_level == 7 ) { $color = NMISNG::Util::colorPercentLo(0) }
 	elsif ( $event_level =~ /up/i ) { $color = NMISNG::Util::colorPercentHi(100) }
 	elsif ( $event_level =~ /down/i ) { $color = NMISNG::Util::colorPercentHi(0) }
 	elsif ( $event_level =~ /unknown/i ) { $color = '#AAAAAA'  }
 	else { $color = '#AAAAAA'; }
	return $color;
} # end eventColor

# sanitises/translates some sort of severity level into nmis levels
# fixme: except that levels error and traceback are not standard nor supported everwhere
sub eventLevelSet {
	my $event_level = shift;
	my $new_level;

 	if ( $event_level =~ /fatal/i or $event_level =~ /^0$/ ) { $new_level = "Fatal" }
 	elsif ( $event_level =~ /critical/i or $event_level == 1 ) { $new_level = "Critical" }
 	elsif ( $event_level =~ /major|traceback/i or $event_level == 2 ) { $new_level = "Major" }
 	elsif ( $event_level =~ /minor/i or $event_level == 3 ) { $new_level = "Minor" }
 	elsif ( $event_level =~ /warning/i or $event_level == 4 ) { $new_level = "Warning" }
 	elsif ( $event_level =~ /error/i or $event_level == 5 ) { $new_level = "Error" }
 	elsif ( $event_level =~ /normal/i or $event_level == 6 or $event_level == 7 ) { $new_level = "Normal" }
 	else { $new_level = "unknown" }

	return $new_level;
} # end eventLevel

sub checkHostName {
	my $node = shift;
	my @hostlookup = gethostbyname($node);
	if ( $hostlookup[0] =~ /$node/i or $hostlookup[1] =~ /$node/i ) { return "true"; }
	else { return "false"; }
}

sub getBits {
	$_ = shift;
	my $ps = shift; # 'ps'
	if ( $_ eq "NaN" ) { return "$_" ;}
	elsif ( $_ > 1000000000 ) { $_ /= 1000000000; /(\d+\.\d\d)/; return "$1 Gb${ps}"; }
	elsif ( $_ > 1000000 ) { $_ /= 1000000; /(\d+\.\d\d)/; return "$1 Mb${ps}"; }
	elsif ( $_ > 1000 ) { $_ /= 1000; /(\d+\.\d\d)/; return "$1 Kb${ps}"; }
	else { /(\d+\.\d\d)/; return"$1 b${ps}"; }
}

sub getDiskBytes {
	$_ = shift;
	my $ps = shift; # 'ps'
	if ( $_ eq "NaN" ) { return "$_" ;}
	elsif ( $_ > 1073741824 ) { $_ /= 1073741824; /(\d+\.\d\d)/; return "$1 GB${ps}"; }
	elsif ( $_ > 1048576 ) { $_ /= 1048576; /(\d+\.\d\d)/; return "$1 MB${ps}"; }
	elsif ( $_ > 1024 ) { $_ /= 1024; /(\d+\.\d\d)/; return "$1 KB${ps}"; }
	else { /(\d+\.\d\d)/; return"$1 b${ps}"; }
}

# performs a binary copy of a file, used for backup of files.
# args: file (= source path), backup (= destination path)
# returns: undef if ok, error message otherwise
sub backupFile
{
	my (%arg) = @_;
	my ($source, $dest)  = @arg{"file","backup"};
	return "no source file argument!" if (!$source);
	return "no backup destination argument!" if (!$dest);
	return "invalid backup destination!" if ($dest eq $source);

	# -f covers symlinks by checking the target
	return "source file \"$source\" is not a file or doesn't exist!"
			if (!-f $source);

	return "failed to copy \"$source\" to \"$dest\": $!"
			if (!File::Copy::cp($source, $dest));
	return undef;
}

# funky sort, by Eric.
# call me like this:
# foreach $i ( NMISNG::Util::sortall(\%hash, 'value', 'fwd') );
# or
# foreach $i ( NMISNG::Util::sorthash(\%hash, [ 'value1', 'value2', 'value3' ], 'fwd') ); value2 and 3 are optional
# where 'value' is the hash value that you wish to sort on.
# 3rd arguement = forward|reverse
# example: foreach $reportnode ( sort { $reportTable{$b}{response} <=> $reportTable{$a}{response} } keys %reportTable )
# now:	foreach $reportnode ( NMISNG::Util::sortall(\%reportTable, 'response' , 'fwd|rev') )
#
# sortall2 - takes two hash arguements
# foreach $i ( NMISNG::Util::sortall2(\%hash, 'sort1', 'sort2', 'fwd|rev') );

sub sortall2 {
	sort { alpha( $_[3], $_[0]->{$a}{$_[1]}, $_[0]->{$b}{$_[1]}) || alpha( $_[3], $_[0]->{$a}{$_[2]}, $_[0]->{$b}{$_[2]}) } keys %{$_[0]};
}

sub sortall {
	sort { alpha( $_[2], $_[0]->{$a}{$_[1]}, $_[0]->{$b}{$_[1]}) }  keys %{$_[0]};
}

# args: data (must be hashref), sortcriteria (must be list ref, optional), direction (fwd, rev, optional)
# attention: sortcriteria are NESTING, NOT fallbacks,
# ie. hash MUST have deep structure Crit1->C2->C3, if you pass three sortcriteria
# returns sorted keys of the hash
sub sorthash
{
	my ($data, $sortcriteria, $direction) = @_;
	if (ref($sortcriteria) ne "ARRAY" or !@$sortcriteria)
	{
		return sort { alpha( $direction, $a, $b) }  keys %$data;
	}
	elsif  (@$sortcriteria == 1)
	{
		return sort { alpha( $direction,
												 $data->{$a}->{$sortcriteria->[0]},
												 $data->{$b}->{$sortcriteria->[0]}) }  keys %$data;
	}
	elsif (@$sortcriteria == 2)
	{
		return sort { alpha( $direction,
												 $data->{$a}->{$sortcriteria->[0]}->{$sortcriteria->[1]},
												 $data->{$b}->{$sortcriteria->[0]}->{$sortcriteria->[1]} ) } keys %$data;
	}
	elsif (@$sortcriteria == 3)
	{
		return sort { alpha( $direction,
												 $data->{$a}->{$sortcriteria->[0]}->{$sortcriteria->[1]}->{$sortcriteria->[2]},
												 $data->{$b}->{$sortcriteria->[0]}->{$sortcriteria->[1]}->{$sortcriteria->[2]}) } keys %$data;
	}
	else
	{
		die "Invalid arguments passed to sorthash!\n";
	}
}

# internal helper for contextual sorting
# args: direction (fwd, rev - default is rev), and two inputs
# returns: -1/0/1
sub alpha
{
	my ($direction, $f, $s) = @_;

	if (!defined($direction) or $direction ne 'fwd')
	{
		my $temp = $f; $f = $s; $s = $temp;
	}

	# sort nan input after anything else
	if ($f != $f)									# ie. f is NaN
	{
		return ($s != $s)? 0 : 1;
	}
	elsif ($s != $s)
	{
		return -1;
	}

	# Sort numbers numerically - integer, fractionals, full ieee format
	return ($f <=> $s) if ($f =~ /^([+-]?)(?=\d|\.\d)\d*(\.\d*)?([Ee]([+-]?\d+))?$/
												 && $s =~ /^([+-]?)(?=\d|\.\d)\d*(\.\d*)?([Ee]([+-]?\d+))?$/);

	# Handle things like Level1, ..., Level10
	if ($f =~ /^(.*\D)(\d+)$/)
	{
    my @first = ($1, $2);
		if ($s =~ /^(.*\D)(\d+)$/)
		{
			my @second = ($1, $2);

			return ($first[1] <=> $second[1])
					if ($first[0] eq $second[0]);
		}
	}

	# Sort IP addresses numerically within each dotted quad
	# fixme: doesn't handle ipv6
	if ($f =~ /^(\d+\.){3}\d+$/ && $s =~ /^(\d+\.){3}\d+$/)
	{
		my @splitfirst = split(/\./, $f);
		my @splitsecond = split(/\./, $s);
		return ( $splitfirst[0] <=> $splitsecond[0]
						 || $splitfirst[1] <=> $splitsecond[1]
						 || $splitfirst[2] <=> $splitsecond[2]
						 || $splitfirst[3] <=> $splitsecond[3] );
	}

	# Handle things like Serial0/1/2, 3 numeric components (normally at the end),
	# separated by a single nondigit char
	if ($f =~ /^(.*\D)(\d+)\D(\d+)\D(\d+)(.*)$/)
	{
		my @first = ($1,$2,$3,$4,$5);
		if ($s =~ /^(.*\D)(\d+)\D(\d+)\D(\d+)(.*)$/)
		{
			my @second = ($1,$2,$3,$4,$5);
			return (lc($first[0]) cmp lc($second[0]) # text component
							|| $first[1] <=> $second[1]			 # first digit
							|| $first[2] <=> $second[2]			 # second digit
							|| $first[3] <=> $second[3]			 # third digit
							|| lc($first[4]) cmp lc($second[4]) );		# whatever's left
		}
	}

	# Default is to sort alphabetically
	return lc($f) cmp lc($s);
}

# reads and returns the nmis config file data
# reads from the given directory or the default one; uses cached data if possible.
# ATTENTION: no dir argument on a subsequent call means that the PREVIOUS
# dir and file are checked!
#
# attention: this massages in certain values: info, debug  etc!
# this function must be self-contained, as most stuff in NMISNG::Util:: calls loadconftable
#
# args: dir, debug (all optional)
# returns: hash ref, dies (verbosely) on failure
sub loadConfTable
{
	my %args = @_;
	state ($config_cache);

	my $dir = $args{dir} || "$FindBin::RealBin/../conf";
	# abspath and friends don't work properly if the dirs in question don't exist;
	mkpath($dir, { verbose  => 0, mode => 0755} ) if (!-d $dir);

	my $fn = Cwd::abs_path("$dir/Config.nmis");			# the one and only...
	# ...but the caller may have given us a dir in a previous call and NONE now
	# in which case we assume they want the cached goodies, so we look at
	# the file of the previous call.
	$fn = $config_cache->{configfile} if (ref($config_cache) eq "HASH"
																				&& $config_cache->{configfile}
																				&& !defined $args{dir});
	my $fallbackfn;								# only set if falling back
	# Directory for the partial configuration files (From Master)
	my $partialconf_dir = Cwd::abs_path("$dir/config.d");	
	my $stat = stat($fn);
	# try conf-default if that doesn't work
	if (!$stat)
	{
		$fallbackfn = ($args{dir}?
									 "$args{dir}/../conf-default/"
									 : "$FindBin::RealBin/../conf-default/") ."Config.nmis";
		$stat = stat($fallbackfn);
	}
	if (!$stat)
	{
		# no config, no hope, no future
		warn_die("all configuration files ($fn, $fallbackfn) are unreadable: $!");
	}

	# read the file if not read yet, or different dir requested
	if ( !$config_cache
			 or $config_cache->{configfile} ne $fn
			 or $stat->mtime > $config_cache->{mtime} )
	{
		$config_cache = {};				# clear it

		# note: cannot use readfiletohash here: infinite recursion as
		# most helper functions (have to) call loadConfTable first!

		# lock the file or config writing (which truncates) could cause race conditions
		my $whichfile = $fallbackfn? $fallbackfn : $fn;
	
		$config_cache = read_load_cache(whichfile => $whichfile, cachefile => $config_cache, master => "true", fn => $fn );
		$stat = stat($fn);
		
		# certain values get massaged in/to the config
		$config_cache->{conf} = "Config"; # fixme9: this is no longer very useful, only one config supported
		$config_cache->{auth_require} = 1; # auth_require false is no longer supported
		# ensure hide_groups is present (saves us checking the ref all over the place)
		$config_cache->{hide_groups} //= [];

		# fixme9: saving this back is likely a bad idea, config vs. command line
		# fixme: none of this is nmisng::log compatible, where info is only t/f,
		# and verbosity is from fatal..info..debug..1-9.
		my $verbosity = NMISNG::Log::parse_debug_level(debug => $args{debug});
		$config_cache->{debug} = $verbosity =~ /^(debug|\d)+/? $verbosity : 0;
		# info is only consulted if debug isn't
		if (!$config_cache->{debug})
		{
			$verbosity = NMISNG::Log::parse_debug_level(debug => $args{info});
			$config_cache->{info} = $verbosity =~ /^(debug|\d)+/? $verbosity : 0;
		}

		$config_cache->{configfile} = $fn; # fixperms also wants that
		$config_cache->{mtime} = $stat->mtime; # remember modified time for cache logic

		# config is loaded, all plain <xyz> -> "static stuff" macros need to be resolved
		# walk all things in need of macro expansion and fix them up as much as possible each iteration
		
		$config_cache = replace_macros( config_cache => $config_cache );
		# a little safety net (for init/systemd and other stuff that needs to find pidfiles etc):
		# if the var directory configuration is non-standard,
		# then maintain a symlink to the configured directory
		# note: if var is reconfigured back to normal but symlink is correct, then no action is taken
		my $confdvar = $config_cache->{'<nmis_var>'};
		my @confdstat = (CORE::stat($confdvar))[0,1]; # device and inode
		my $normalvar = "$config_cache->{'<nmis_base>'}/var";
		my @normalstat = (CORE::stat($normalvar))[0,1]; # device and inode

		if (-d $confdvar and ($confdstat[0] != $normalstat[0]
													or $confdstat[1] != $normalstat[1]))
		{
			rename($normalvar, "$normalvar.deconfigured.$$") if (-e $normalvar);
			symlink($confdvar, $normalvar)
					or warn_die("cannot symlink $normalvar to configured $confdvar: $!");
		}
		
		# Now that we finish loading all the values, lets load overriding partial files
		# conf.d directory
		if (opendir(DIR, $partialconf_dir)) {
			my $filename;
			$config_cache->{configpeerfiles} = [];
			while ($filename = readdir(DIR)) {
				# Only .nmis files
				next unless ($filename =~ m/\.nmis$/);
				my $path = $partialconf_dir . "/" . $filename;
				my $local_config_cache;
				push @{$config_cache->{configpeerfiles}}, $path;
				$local_config_cache = read_load_cache(whichfile => $path, cachefile => $local_config_cache, master => 0, fn => $path );
				$local_config_cache = replace_macros( config_cache => $local_config_cache );
				# Merge with local cache
				while ( my ($k,$v) = each(%{$local_config_cache}) ) {
					# Never let the master change this value(s)
					# TODO: Place this values on a file
					next if ($k eq 'cluster_id');
				
					$config_cache->{$k} = $v;
				}
			}
			closedir(DIR);
		}
		else
		{
			warn("\n WARN: Could not open $partialconf_dir");
		}		
	}
	return $config_cache;
}

# Read a configuration file, block and load cache
sub read_load_cache
{
	my %args = @_;
	my $whichfile = $args{whichfile};
	my $config_cache = $args{cachefile};
	my $is_master = $args{master};
	my $fn = $args{fn};

	open(X, $whichfile) or warn_die("cannot open configuration file $whichfile: $!") if $is_master;
	flock(X, LOCK_SH) or warn_die("cannot lock configuration file $whichfile: $!") if $is_master;

	my %deepdata = do ($whichfile);
	# should the file have unwanted gunk after the %hash = ();
	# it'll most likely be a '1;' and do returns the last statement result...
	if ($@)
	{
		warn_die("configuration file $fn unparseable: $@ $is_master") if $is_master;
		warn(">> configuration file $fn unparseable: $@");
	}
	elsif (keys %deepdata < 2)
	{
		warn_die("configuration $whichfile does not have enough depth, only ". (scalar keys %deepdata). " entries!") if $is_master;
		warn("configuration $whichfile does not have enough depth, only ". (scalar keys %deepdata). " entries!");
	} else {
		# strip the outer of two levels, does not flatten any deeper structure
		for my $k (keys %deepdata)
		{
			for my $kk (keys %{$deepdata{$k}})
			{
				warn("Config section \"$k\" contains clashing config entry \"$kk\"!\n")
						if (defined($config_cache->{$kk})); # not terminal
				$config_cache->{$kk} = $deepdata{$k}->{$kk};
			}
		}
		
		# this one is vital for NMIS9 in particular: the cluster_id must be unique AND not change
		if (!$config_cache->{cluster_id} && $is_master)
		{
			$deepdata{id}->{cluster_id} = $config_cache->{cluster_id} = create_uuid_as_string(UUID_RANDOM);
	
			# and write back the updated config file - cannot use writehashtofile yet!
			open(F, (-e $fn? "+<": ">"), $fn) or warn_die("cannot write configuration file $fn: $!");
			seek(F,0,0);							# only relevant when opening existing file
			truncate(F,0);						# ditto
			flock(F, LOCK_EX) or warn_die("cannot lock configuration file $fn: $!");
			print F Data::Dumper->Dump([\%deepdata], [qw(*hash)]);
			close F;									# which unlocks
			# and restat to get the new mtime
			# TODO
			#$stat = stat($fn);
		}
	}
	close(X);										# which unlocks
	
	return $config_cache;
}

<<<<<<< HEAD
		# certain values get massaged in/to the config
		$config_cache->{conf} = "Config"; # fixme9: this is no longer very useful, only one config supported
		$config_cache->{auth_require} = 1; # auth_require false is no longer supported
		# ensure hide_groups is present (saves us checking the ref all over the place)
		$config_cache->{hide_groups} //= [];

		$config_cache->{configfile} = $fn; # fixperms also wants that
		$config_cache->{mtime} = $stat->mtime; # remember modified time for cache logic

		# config is loaded, all plain <xyz> -> "static stuff" macros need to be resolved
		# walk all things in need of macro expansion and fix them up as much as possible each iteration
		my @todos = grep(!ref($config_cache->{$_})
=======
# small helper function that is going to replace macros
# args: error message
sub replace_macros
{
	my (%args) = @_;
	my $config_cache = $args{config_cache};
	
	my @todos = grep(!ref($config_cache->{$_})
>>>>>>> 0e7ba615
										 && $config_cache->{$_} =~ /<\w+>/, keys %$config_cache);
	
	while (@todos)
		{
			my $atstart = @todos;
			my @stilltodo;

			while (my $needsmacro = shift @todos)
			{
				my $value = $config_cache->{$needsmacro};
				my $newvalue; my $isdone = 1;
				# variation one: explicitely defined '<something>' => whatever, used as '...<something>...'
				# variation two, fallback: if 'other' is defined, but used as '...<other>...'
				while ($value =~ s/^(.*?)(<[^>]+>)//)
				{
					my ($pre, $macroname) = ($1,$2);
					$newvalue .= $pre;
					my $fallbackname = $macroname; $fallbackname =~ s/^<(.*)>$/$1/;

					if (defined($config_cache->{$macroname}))
					{
						$newvalue .= $config_cache->{$macroname};
					}
					elsif (defined($config_cache->{$fallbackname}))
					{
						$newvalue .= $config_cache->{$fallbackname};
					}
					else
					{
						$newvalue .= $macroname; # leave unresolvables as they are AND reappend to todo
						$isdone = 0;
					}
				}
				$newvalue .= $value;		# unmatched remainder
				$config_cache->{$needsmacro} = $newvalue;
				push @stilltodo, $needsmacro if (!$isdone or $newvalue =~ /<\w+>/);
			}
			@todos = @stilltodo;
			my $atend = @todos;
			if ($atend == $atstart) # any remaining <xyz> occurrences are unresolvable or self-referential loops!
			{
				warn("unresolvable macros for config entries: ".join(", ",@todos)."\n");
				last;
			}
		}
		return $config_cache;
}

# small helper function that syslogs the exception message, then terminates
# args: error message
sub warn_die
{
	my ($msg) = @_;
	my $me = $0 =~ m!/!? basename($0): $0;
	openlog($me, "pid,ndelay,nofatal", LOG_DAEMON);
	syslog(LOG_ERR, $msg);
	die "$msg\n";
}

# sets file ownership and permissions, with diagnostic return values
# args: file (required, path to file or dir), username, groupname, permission
# if run as root, then ownership is changed to username and to config nmis_group
# if NOT root, then just the file group ownership is changed, to config nmis_group (if possible).
#
# returns undef if successful, error message otherwise
sub setFileProtDiag
{
	my (%args) = @_;
	my $C = NMISNG::Util::loadConfTable();

	my $filename = $args{file};
	my $username = $args{username} || $C->{nmis_user} || "nmis";
	my $groupname = $args{groupname} || $C->{nmis_group} || 'nmis';
	my $permission = $args{permission};

	return "file=$filename does not exist"
			if ( not -r $filename and ! -d $filename );

	my $currentstatus = stat($filename);

	if (!$permission)
	{
		# dirs
		if (S_ISDIR($currentstatus->mode))
		{
			$permission = $C->{'os_execperm'} || "0770";
		}
		# files
		elsif ($filename =~ /$C->{'nmis_executable'}/
					 && $C->{'os_execperm'} )
		{
			$permission = $C->{'os_execperm'};
		}
		elsif ($C->{'os_fileperm'})
		{
			$permission = $C->{'os_fileperm'};
		}
		else
		{
			$permission = "0660";
		}
	}

	my ($login,$pass,$uid,$primgid) = getpwnam($username);
	return "cannot change file owner to unknown user \"$username\"!"
			if (!$login);
	my $gid = getgrnam($groupname);

	# we can change file ownership iff running as root
	my $myuid = $<;
	if ( $myuid == 0)
	{
		# ownership ok or in need of changing?
		if ($currentstatus->uid != $uid or $currentstatus->gid != $gid)
		{
			return("Could not change ownership of $filename to $username:$groupname, $!")
					if (!chown($uid,$gid,$filename));
		}
	}
	elsif ($currentstatus->uid == $myuid )
	{
		# only root can change files that are owned by others,
		# but you don't need to be root to set the group and perms IF you're the owner
		# and if the target group is one you're a member of
		# in this case username is IGNORED and we aim for config nmis_group

		if (defined($gid) && $currentstatus->gid != $gid)
		{
			return ("could not set the group of $filename to $groupname: $!")
					if (!chown($myuid, $gid, $filename));
		}
	}
	else
	{
		# we complain about this situation only if a change would be required
		return "Cannot change ownership/permissions of $filename: neither root nor file owner!"
				if (!defined($gid) or $currentstatus->gid != $gid);
	}

	# perms need changing?
	if (($currentstatus->mode & 07777) != oct($permission))
	{
		return "could not change $filename permissions to $permission, $!"
				if (!chmod(oct($permission), $filename));
	}

	return undef;
}



# fix up the file permissions for given directory,
# and all its parents up to (but excluding) the given top (or nmis_base)
# args: directory in question, topdir
# returns: undef or error message
sub setFileProtParents
{
	my ($thisdir, $topdir) = @_;
	my $C = NMISNG::Util::loadConfTable();

	$topdir ||= $C->{'<nmis_base>'};
	$topdir = File::Spec->canonpath($topdir);
	$thisdir = File::Spec->canonpath($thisdir);

	my $relative = File::Spec->abs2rel($thisdir, $topdir);
	my $curdir = $topdir;

	# don't make a mess if thisdir is outside of the topdir!
	if ($thisdir !~ /$topdir/ or $relative =~ m!/\.\./!)
	{
		return "setFileProtParents called with bad args: thisdir=$thisdir top=$topdir relative=$relative";
	}

	for my $component (File::Spec->splitdir($relative))
	{
		next if !$component;
		$curdir.="/$component";
		if (my $error = NMISNG::Util::setFileProtDiag(file =>$curdir))
		{
			return $error;
		}
	}
	return undef;
}

# expand directory name if its one of the short names var, models, conf, conf_default, logs, mibs;
# args: dir
# returns expanded value or original input
sub getDir
{
	my (%args) = @_;
	my $dir = $args{dir};
	my $C = NMISNG::Util::loadConfTable(); # cache, in general

	# known expansions
	for my $maybe (qw(var models default_models conf conf_default logs mibs))
	{
		return $C->{"<nmis_$maybe>"} if ($dir eq $maybe);
	}
	return $dir;
}

# takes dir and name, possibly shortnames, possibly w/o extension,
# mangles that and returns 0/1 if the file exists.
sub existFile
{
	my %args = @_;
	my $dir = $args{dir};
	my $name = $args{name};
	return 0 if (!$dir or !$name);

	my $file;
	$file = getDir(dir=>$dir)."/$name"; # expands dir args like 'conf' or 'logs'
	$file = NMISNG::Util::getFileName(file => $file); # mangles that into path with extension
	return ( -e $file ) ;
}

# get modified time of file
### 2011-12-29 keiths, added test for file existing.
sub mtimeFile {
	my %args = @_;
	my $dir = $args{dir};
	my $name = $args{name};
	my $file;
	return if $dir eq '' or $name eq '';
	$file = getDir(dir=>$dir)."/$name";
	$file = NMISNG::Util::getFileName(file => $file);
	if ( -r $file ) {
		return stat($file)->mtime;
	}
	else {
		return;
	}
}

# function for reading hash tables/files
#
# args: dir, name (both required, name may be w/o extension),
#  lock (optional, default 0, if 0 loadtable returns (data,locked handle), if 0 returns just data
#
# returns: (hashref-or-errormsg) or (hashref-or-errormsg,locked handle)
#
# ATTENTION: fixme dir logic is very convoluted! dir is generally NOT a garden-variety real dir path!
sub loadTable
{
	my %args = @_;
	my $dir =  $args{dir}; # name of directory
	my $name = $args{name};	# name of table or short file name
	my $nmisng = $args{nmisng};

	my $lock = NMISNG::Util::getbool($args{lock}); # if lock is true then no caching and no fallbacks

	# full path -> { data => ..., mtime => ... }
	state %cache;

	return "loadTable is missing arguments: name=$name dir=$dir" if (!$name or !$dir);

	my $expandeddir = getDir(dir => $dir); # expands dirs like 'conf' or 'logs' into full location
	my $file = "$expandeddir/$name";
	$file = NMISNG::Util::getFileName(file => $file);		 # mangles file name into extension'd one

	# special case for files under conf: if lock is not set and conf/file is missing, fall back automatically conf-default/file
	if ($expandeddir eq getDir(dir => "conf") && !$lock && !-e $file)
	{
		$file = NMISNG::Util::getFileName(file => getDir(dir => "conf_default")."/$name");
	}

	# no file? nothing to do but bail out
	return ("loadtable: $file does not exist or has bad permissions (dir=$dir name=$name)") if (!-e $file);

	return NMISNG::Util::readFiletoHash(file=>$file, lock=>$lock)
			if ($lock);

	# look at the cache, does it have existing non-stale data?
	my $filetime = stat($file)->mtime;
	if (ref($cache{$file}) ne "HASH"
			|| $filetime != $cache{$file}->{mtime})
	{
		# nope, reread
		$cache{$file} = { "data" => NMISNG::Util::readFiletoHash(file=>$file),
											"mtime" => $filetime };
	}

	return $cache{$file}->{data};
}

# writes data to file in question,
# returns: undef or error message
sub writeTable
{
	my %args = @_;
	my $dir = $args{dir};			# name of directory, semi-symbolic
	my $name = $args{name};	# name of table or short file name

	return "writeTable failed: no name specified"
			if (!defined($name) or $name eq "");

	return "writeTable failed: invalid dir=$dir specified with name=$name"
			if ($dir !~ /conf|models|var/);

	my $file = getDir(dir=>$dir)."/$name";

	if (my $error = NMISNG::Util::writeHashtoFile(file=>$file,
																								data=>$args{data},
																								handle=>$args{handle}))
	{
		return $error;
	}
	return undef;
}

# figures out the appropriate extension for a file, based
# on location, config and json arg
#
# args: file (relative) and dir, or file (full path), json (optional), only_extension (optional)
# variant with file+dir is used not commonly
#
# attention: this function name clashes with a function in rrdfunc.pm!
# ATTENTION: fixme dir logic is very very convoluted!
# fixme: passing json=false DOES NOT WORK if the config says use_json=true!
#
# returns absolute filename with extension
sub getFileName
{
	my %args = @_;
	my $json = NMISNG::Util::getbool($args{json});
	my $file = $args{file};
	my $dir = $args{dir};

	my $C = loadConfTable();

	# are we in/under var? fixme unsafe and misleading
	my $fileundervar = ($dir and $dir =~ m!(^|/)var(/|$)!)
			|| ($file and $file =~ m!(^|/)var(/|$)!);

	my $conf_says_json = NMISNG::Util::getbool($C->{use_json});

	# all files: use json if the arg says so
	# var files: also use json if the config says so
	# defaults: no json
	if (($fileundervar and $conf_says_json) or $json )
	{
		return "json" if (NMISNG::Util::getbool($args{only_extension}));
		$file =~ s/\.nmis$//g;				# if somebody gave us a full but dud extension
		$file .= '.json' if $file !~ /\.json/;
	}
	else
	{
		return "nmis" if (NMISNG::Util::getbool($args{only_extension}));
		$file =~ s/\.json$//g;
		$file .= ".nmis" if $file !~ /\.nmis/;
	}
	$file = "$dir/$file" if ($dir);
	return $file;
}

# variant of the getFileName function, just returning the extension
# same arguments
# # fixme: passing json=false DOES NOT WORK if the config says use_json=true!
sub getExtension
{
	my (%args) = @_;
	return NMISNG::Util::getFileName(dir => $args{dir}, file => $args{file},
										 json => $args{json}, only_extension => 1);
}

# look up model file in models-custom, falling back to models-default,
# args: model (= model name, without extension),
#  only_mtime (optional, if set no data is returned)
#
# returns: hashref (success, error, data, is_custom, mtime)
# with success 1/0, error message, data structure, and is_custom is 1 if the model came from models-custom
# success is set IFF valid data came back.
# note: not exported.
sub getModelFile
{
	my (%args) = @_;
	return { error => "Invalid arguments: no model requested!" } if (!$args{model});

	my $C = NMISNG::Util::loadConfTable();			# generally cached
	my ($iscustom, $modeldata);
	my $relfn = "$args{model}.nmis"; # the getFile logic is not safe.
	for my $choices ("models","default_models")
	{
		my $fn = getDir(dir => $choices)."/$relfn";
		if (-e $fn)
		{
			my $age = stat($fn)->mtime;

			return { success => 1, mtime => $age, is_custom => $iscustom } if ($args{only_mtime});

			# loadtable caches, therefore preferred over readfiletohash
			my $modeldata = NMISNG::Util::loadTable(dir => $choices, name => $relfn);
			return { error => "failed to read file $fn: $!" } if (ref($modeldata) ne "HASH"
																														or !keys %$modeldata);
			return { success => 1, data => $modeldata, is_custom => $iscustom, mtime => $age};
		}
	}
	return { error => "no model definition file available for model $args{model}!" };
}


# write hash data to file in suitable format
# returns: undef or error message
sub writeHashtoFile
{
	my %args = @_;
	my $file = $args{file};
	my $data = $args{data};
	my $handle = $args{handle}; # if handle specified then file is locked EX
	my $json = NMISNG::Util::getbool($args{json});

	my $C = loadConfTable();

	# pretty printing: if arg given, that overrides config
	my $pretty = NMISNG::Util::getbool( (exists $args{pretty})? $args{pretty} : $C->{use_json_pretty} );

	my $conf_says_json = NMISNG::Util::getbool($C->{use_json});

	# handle _id getting into system - we save the stringified data,
	# not extended json.
	if( ref($data->{system}) eq "HASH"
			&& ref($data->{system}->{_id}) =~ /^(BSON|MongoDB)::OID$/)
	{
		# bson::oid has value() only for backwards compat,
		# offically supposed to use hex

		$data->{system}->{_id} = $data->{system}->{_id}->can("hex")?
				$data->{system}->{_id}->hex
				: $data->{system}->{_id}->value;
	}
	# all files: use json if the arg says so
	# var files: also use json if the config says so
	# defaults: no json
	my $useJson = ( ($file =~ m!(^|/)var(/|$)! and $conf_says_json)
									|| $json );
	$file = NMISNG::Util::getFileName(file => $file, json => $json);

	if ($handle eq "")
	{
		if (open($handle, "+<$file"))
		{
			flock($handle, LOCK_EX) or return("writeHashtoFile: can't lock $file: $!");

			seek($handle,0,0) or return("writeHashtoFile: can't seek in $file: $!");
			truncate($handle,0) or return("writeHashtoFileL can't truncate $file: $!");
		}
		else
		{
			open($handle, ">$file")  or return("writeHashtoFile: cannot write to $file: $!\n");
			flock($handle, LOCK_EX) or return("writeHashtoFile: can't lock file $file: $!\n");
		}
	}
	else
	{
		seek($handle,0,0) or return("writeHashtoFile: can't seek in $file: $!");
		truncate($handle,0) or return("writeHashtoFile: can't truncate $file: $!");
	}

	# write out the data, but defer error reporting until after the lock is released
	my $errormsg;
	if ( $useJson and $pretty )
	{
		# make sure that all json files contain valid utf8-encoded json, as required by rfc7159
		if ( not print $handle JSON::XS->new->utf8(1)->pretty(1)->encode($data) )
		{
			$errormsg = "cannot write data object to file $file: $!";
		}
	}
	elsif ( $useJson )
	{
		# encode_json already ensures utf8-encoded json
		eval { print $handle encode_json($data) } ;
		if ( $@ ) {
			$errormsg = "cannot write data object to $file: $@";
		}
	}
	elsif ( not print $handle Data::Dumper->Dump([$data], [qw(*hash)]) ) {
		$errormsg = "cannot write to file $file: $!";
	}
	close $handle;

	# now it's safe to handle the error
	return("writeHashtoFile: $errormsg")
			if ($errormsg);

	if (my $error = NMISNG::Util::setFileProtDiag(file =>$file))
	{
		return $error;
	}
	return undef;
}


### read file containing data generated by writeFileToHash
# file structure must be hash, format can be perl or json
#
# args: file, lock, json
#
# fixme: passing json=false DOES NOT WORK if the config says use_json=true
#
# returns: (hashref-or-errormsg, handle) if lock is given,
# returns: hashref-or-errormsg if lock wasn't given
#
# errors are signalled by returning the error message text,
# do check ref() on the result.
#
sub readFiletoHash
{
	my %args = @_;

	my $file = $args{file};
	my $lock = NMISNG::Util::getbool($args{lock}); # option
	my $json = NMISNG::Util::getbool($args{json}); # also optional

	my (%hash, $handle, $line);

	# gefilename=getextension applies this heuristic:
	# all files: use json if args say so
	# files in and under var: also use json if config says so
	# default: no json
	$file = NMISNG::Util::getFileName(file => $file, json => $json);
	my $useJson = NMISNG::Util::getExtension(file => $file, json => $json) eq "json";

	return "No file argument given!" if (!$file); # no or dud args...

	if ( -r $file )
	{
		my $filerw = $lock ? "+<$file" : "<$file";
		my $lck = $lock ? LOCK_EX : LOCK_SH;
		if (open($handle, "$filerw"))
		{
			flock($handle, $lck) or return("readFiletoHash: can't lock $file: $!");
			local $/ = undef;
			my $data = <$handle>;

			if ( $useJson )
			{
				# be liberal in what we accept: latin1 isn't an allowed encoding for json,
				# but fall back to that before giving up
				my $hashref = eval { decode_json($data); };
				my $gotcha = $@;

				#  utf8 failed but latin1 works?
				if ($gotcha)
				{
					$hashref = eval { JSON::XS->new->latin1(1)->decode($data); };
				}
				return "readFiletoHash failed: cannot convert $file to hash table: $@" if ($@);

				# report invalid data
				if ((my $whatisit = ref($hashref)) ne "HASH")
				{
					return "readFiletoHash failed: resulting structure is a $whatisit";
				}
				return ($hashref,$handle) if ($lock);

				close $handle;
				return $hashref;
			}
			else											# perl
			{
				# convert data to hash. this is really very yucky.
				%hash = eval $data;
				if ($@)
				{
					return("readFiletoHash failed to convert $file to hash table: $@");
				}
				return (\%hash, $handle) if ($lock);

				close $handle;
				return \%hash;
			}
		}
		else
		{
			return("readFiletoHash: cannot open $file: $!");
		}
	}
	else # nx file
	{
		if ($lock)
		{
			# create new empty file, otherwise we can't return a lock
			open ($handle,">", "$file") or return("readFiletoHash: can't create $file: $!");
			flock($handle, LOCK_EX) or return("readFiletoHash: can't lock file $file: $!");
			return (\%hash,$handle);
		}

		return "readFiletoHash failed to access $file: $!";
	}
}


#-----------------------------------
# NMISNG::Util::logAuth2(message,level)
# message: message text
# level: [0..7] or string in [EMERG,ALERT,CRITICAL,ERROR,WARNING,NOTICE,INFO,DEBUG]
# if level < 0, use 0;
# if level > 7 or any string not in the group, use 7
# case insensitive
# arbitrary strings can be used (only at debug level)
# Only messages below $maxlevel are printed
# fixme9: this function doesn't do what it claims: the second argument, level, is utterly ignored
# therefore simplified to wrap logAuth()
sub logAuth2
{
	my ($msg,$level) = @_;
	return logAuth($msg);
}

# message with (class::)method names and line number
# returns: undef or error message
sub logAuth
{
	my $msg = shift;
	my $C = loadConfTable;

	my $handle;
	my $string = &NMISNG::Log::trace();

	$string .= "<br>$msg";
	$string =~ s/\n/ /g;      #remove all embedded newlines

	open($handle,">>$C->{auth_log}") or return " logAuth, Couldn't open log file $C->{auth_log}. $!";
	flock($handle, LOCK_EX)  or return "logAuth, can't lock filename: $!";
	print $handle NMISNG::Util::returnDateStamp().",$string\n" or return " logAuth, can't write file $C->{auth_log}. $!";
	close $handle;
	if (my $error = NMISNG::Util::setFileProtDiag(file =>$C->{auth_log}))
	{
		return $error;
	}
	return undef;
}

# message with (class::)method names and line number
sub logIpsla
{
	my $msg = shift;
	my $C = loadConfTable;
	my $handle;

	if ($C eq '') {
		# no config loaded
		die "FATAL logIpsla, NO Config Loaded: $msg";
	}
	elsif ( not -f $C->{ipsla_log} and not -d $C->{'<nmis_logs>'} ) {
		print "ERROR, logIpsla can't do anything but NAG YOU\n";
		warn "ERROR logIpsla: the message which might have killed me was: $msg\n";
		return undef;
	}

	my $PID = $$;
	my $sep = "::";
	my ($string,$caller,$ln,$fn);
	for my $i (1..10) {
		($caller) = (caller($i))[3];	# name sub
		($ln) = (caller($i-1))[2];	# linenumber
		$string = "$sep$PID$sep$caller#$ln".$string;
		if ($caller =~ /main/ or $caller eq '') {
			($fn) = (caller($i-1))[1];	# filename
			$fn =~ s;.*/(.*\.\w+)$;$1; ; # strip directory
			$string =~ s/main|//;
			$string = "$fn".$string;
			last;
		}
	}

	$string .= "<br>$msg";
	$string =~ s/\n/ /g;      #remove all embedded newlines

	open($handle,">>$C->{ipsla_log}") or warn returnTime." logIpsla, Couldn't open log file $C->{ipsla_log}. $!\n";
	flock($handle, LOCK_EX)  or warn "logIpsla, can't lock filename: $!";
	print $handle NMISNG::Util::returnDateStamp().",$string\n" or warn returnTime." logIpsla, can't write file $C->{ipsla_log}. $!\n";
	close $handle or warn "logIpsla, can't close filename: $!";
	NMISNG::Util::setFileProtDiag(file =>$C->{ipsla_log});
}

sub logPolling {
	my $msg = shift;
	my $C = loadConfTable;
	my $handle;

	#To enable polling log a file must be configured in Config.nmis and the file must exist.
	if ( $C->{polling_log} ne "" and -f $C->{polling_log} ) {
		if ($C eq '') {
			# no config loaded
			die "FATAL logPolling, NO Config Loaded: $msg";
		}
		elsif ( not -f $C->{polling_log} and not -d $C->{'<nmis_logs>'} ) {
			print "ERROR, logPolling can't do anything but NAG YOU\n";
			warn "ERROR logPolling: the message which killed me was: $msg\n";
		}

		open($handle,">>$C->{polling_log}") or warn returnTime." logPolling, Couldn't open log file $C->{polling_log}. $!\n";
		flock($handle, LOCK_EX)  or warn "logPolling, can't lock filename: $!";
		print $handle NMISNG::Util::returnDateStamp().",$msg\n" or warn returnTime." logPolling, can't write file $C->{polling_log}. $!\n";
		close $handle or warn "logPolling, can't close filename: $!";
		NMISNG::Util::setFileProtDiag(file =>$C->{polling_log});
	}
}

# normal op: compares first argument against true or 1 or yes
# opposite: compares first argument against false or 0 or no
#
# this opposite stuff is needed for handling "XX ne false",
# which is 1 if XX is undef and thus not the same as !NMISNG::Util::getbool(XX,0)
#
# usage: eq true => getbool, ne true => !getbool,
# eq false => NMISNG::Util::getbool(...,invert), ne false => !NMISNG::Util::getbool(...,invert)
#
# returns: 0 if arg is undef or non-matching, 1 if matches thingy
sub getbool
{
	my ($val,$opposite) = @_;
	if (!$opposite)
	{
		return (defined $val and $val =~ /^[yt1]/i)? 1 : 0;
	}
	else
	{
		return (defined $val and $val =~ /^[nf0]/i)? 1 : 0;
	}
}


# trivial wrapper around readfiletohash
# difference to loadConfTable: loadconftable flattens and adds a few entries
# args: none
# returns: hashref-or-errormessage, file name
sub readConfData
{
	my %args = @_;

	my $C = loadConfTable;
	my $fn = $C->{configfile};
	
	my $rawdata = NMISNG::Util::readFiletoHash(file => $fn);
	
	my $fnp = $C->{configpeerfiles};

	foreach ( @{$fnp} ) {

		my $rawpartialdata = NMISNG::Util::readFiletoHash(file => $_);
		# strip the outer of two levels, does not flatten any deeper structure
		# merge
		for my $k (keys %{$rawpartialdata})
		{
			for my $kk (keys %{$rawpartialdata->{$k}})
			{
				if (ref($rawpartialdata->{$k}->{$kk}) ne "HASH" )
				{
					next if ($kk eq 'cluster_id');
					$rawdata->{$k}->{$kk} =$rawpartialdata->{$k}->{$kk};
				}
				else
				{
					# FIXME: Support nested config values
					NMISNG::Util::logMsg($kk . " is a hash. Not being merged");
				}
			}
		}
	}
	
	return ($rawdata, $fn);
}

# trivial wrapper around writeHashtoFile
# args: data, required
# returns: undef or error message
sub writeConfData
{
	my %args = @_;
	my $CC = $args{data};

	my $C = NMISNG::Util::loadConfTable();
	my $configfile = $C->{configfile};

	# save old one
	File::Copy::cp($configfile, "$configfile.bak") # this overwrites any existing backup file
			if (-r "$configfile");

	return NMISNG::Util::writeHashtoFile(file=>$configfile, data=>$CC);
}

# creates the dir in question, and all missing intermediate
# directories in the path; also sets ownership up to nmis_base.
sub createDir
{
	my ($dir) = @_;

	my $C = NMISNG::Util::loadConfTable(); # normally cached

	if ( not -d $dir )
	{
		my $permission = $C->{'os_execperm'} || "0770"; # fixme dirperm should be separate from execperm...

		my $umask = umask(0);
		mkpath($dir, {verbose => 0, mode => oct($permission)});
		umask($umask);
		setFileProtParents($dir);
	}
}

# checks the ownerships and permissions on one directory
# args: directory, options hash
# fixme: currently ignores options, should support non-strictperms)
#
# returns: (1, info msg list) or (0, error message list)
sub checkDir
{
	my ($dir, %opts) = @_;

	my $result = 1;
	my (@messages, @problems);

	my $C = NMISNG::Util::loadConfTable();

	# Does the directory exist
	return (0, "ERROR: directory $dir does not exist") if (!-d $dir);

	my $dstat = stat($dir);
	my $gid = $dstat->gid;
	my $uid = $dstat->uid;
	my $mode = $dstat->mode;

	my ($groupname,$passwd,$gid2,$members) = getgrgid $gid;
	my $username = getpwuid($uid);

	# Are the user and group permissions correct.
	my $user_rwx = ($mode & S_IRWXU) >> 6;
	my $group_rwx = ($mode & S_IRWXG) >> 3;

	if ( $user_rwx ) {
		push(@messages,"INFO: $dir has user read-write-execute permissions");
	}
	else {
		$result = 0;
		push(@problems,"ERROR: $dir does not have user read-write-execute permissions");
	}

	if ( $group_rwx ) {
		push(@messages,"INFO: $dir has group read-write-execute permissions");
	}
	else {
		$result = 0;
		push(@problems,"ERROR: $dir does not have group read-write-execute permissions");
	}

	if ( $C->{'nmis_user'} eq $username ) {
		push(@messages,"INFO: $dir has correct owner from config nmis_user=$username");
	}
	else {
		$result = 0;
		push(@problems,"ERROR: $dir DOES NOT have correct owner from config nmis_user=$C->{'nmis_user'} dir=$username");
	}

	if ( $C->{'nmis_user'} eq $username ) {
		push(@messages,"INFO: $dir has correct owner from config nmis_user=$username");
	}
	else {
		$result = 0;
		push(@problems,"ERROR: $dir DOES NOT have correct owner from config nmis_user=$C->{nmis_user} dir=$username");
	}

	if ( $C->{'nmis_group'} eq $groupname ) {
		push(@messages,"INFO: $dir has correct owner from config nmis_group=$groupname");
	}
	else {
		$result = 0;
		push(@problems,"ERROR: $dir DOES NOT have correct owner from config nmis_group=$C->{'nmis_group'} dir=$groupname");
	}

	return ($result, ($result? @messages : @problems));
}

# checks the characteristics of ONE file
# args: file (full path), options hash
# options: checksize (optional, default: yes)
# strictperms (optional, default: yes),
# if off, SUFFICIENT perms for user+group nmis are ok,
# if on, PRECISELY the standard perms and ownerships are accepted as ok
#
# returns: (1, list of messages) if ok or (0, list of problem messages)
sub checkFile
{
	my ($file, %opts) = @_;

	my $result = 1;
	my (@messages, @problems);

	my $C = NMISNG::Util::loadConfTable();
	my $prettyfile = File::Spec->abs2rel(Cwd::abs_path($file), $C->{'<nmis_base>'});

	# does it even exist?
	return (0, "ERROR: file $prettyfile ($file) does not exist") if ( not -f $file );

	my $fstat = stat($file);

	# size check - default is yes
	if ( !NMISNG::Util::getbool($opts{checksize}, "invert")
			 && $C->{file_size_warning}
			 && $fstat->size > $C->{'file_size_warning'})
	{
		$result = 0;
		push(@problems,"WARN: $prettyfile is ".$fstat->size." bytes, larger than $C->{'file_size_warning'} bytes");
	}

	my $groupname = getgrgid($fstat->gid);
	my $username = getpwuid($fstat->uid);
	my $mode = $fstat->mode & (S_IRWXU|S_IRWXG|S_IRWXO); # only want u/g/o perms, not type, not setX

	my $should_be_executable = $C->{nmis_executable}?
			qr/$C->{nmis_executable}/
			: qr!(/(bin|admin|install/scripts|conf/scripts)/[a-zA-Z0-9_\\.-]+|\\.pl|\\.sh)$!i;

	# permissions, strict or sufficient? default is strict
	if (!NMISNG::Util::getbool($opts{strictperms},"invert"))
	{
		# strict: owner and group must be exact matches
		if ( $C->{'nmis_user'} eq $username )
		{
			push(@messages,"INFO: $prettyfile has correct owner $username");
		}
		else
		{
			$result = 0;
			push(@problems,"ERROR: $prettyfile owned by user $username, not correct owner $C->{nmis_user}");
		}

		if ( $C->{'nmis_group'} eq $groupname ) {
			push(@messages,"INFO: $prettyfile has correct group $groupname");
		}
		else
		{
			$result = 0;
			push(@problems,"ERROR: $prettyfile owned by group $groupname, not correct group $C->{nmis_group}");
		}

		my ($text,$wanted) = ($file =~ $should_be_executable)?
				("exec", oct($C->{os_execperm})) : ("file", oct($C->{os_fileperm}));

		# exactly os_execperm/os_fileperm is accepted
		if ($mode != $wanted)
		{
			$result = 0;
			my @grants;
			push @grants, "FEWER" if ($wanted & $mode) != $wanted;
			push @grants, "MORE" if ($wanted | $mode) != $wanted;
			push @problems, sprintf("ERROR: $prettyfile has incorrect %s perms 0%o: grants %s rights than correct 0%o",
															$text, $mode, join(" and ", @grants), $wanted);
		}
		else
		{
			push @messages, sprintf("INFO: $prettyfile has correct %s perms 0%o", $text, $mode);
		}
	}
	else													# lenient/sufficient mode selected
	{
		# the nmis group must match; user isn't critical
		if ( $C->{'nmis_group'} eq $groupname )
		{
			push(@messages,"INFO: $prettyfile has correct group $groupname");
		}
		else
		{
			$result = 0;
			push(@problems,"ERROR: $prettyfile owned by group $groupname, not correct group $C->{nmis_group}");
		}

		# check that: the nmis group can rwx, or that the nmis group can rw
		my ($text,$wanted) = ($file =~ $should_be_executable)?
				("exec", oct($C->{os_execperm}))
				: ("file", oct($C->{os_fileperm}));
		my $reducedmode = $mode & S_IRWXG;

		# only check that not less rights than the sufficient ones are granted
		if (($reducedmode & $wanted & S_IRWXG) != ($wanted & S_IRWXG))
		{
			$result = 0;
			push @problems, sprintf("ERROR: $prettyfile has insufficient group %s perms 0%o: grants fewer rights than correct 0%o",
															$text, $mode, $wanted);
		}
		else
		{
			push @messages, sprintf("INFO: $prettyfile has sufficient group %s perms 0%o", $text, $mode);
		}
	}

	return ($result, ($result? @messages : @problems));
}

# checks the files and dirs under the given directory (optionally recurses)
# args: directory, options hash
# options: recursive (default: false),
# all options are passed through to checkFile and checkDir
#
# returns: (1, info msg list) or (0, error message list)
# note: skips all dotfiles and dotdirs
sub checkDirectoryFiles
{
	my ($dir, %opts) = @_;
	my $result = 1;
	my (@messages, @problems);

	return (0, "ERROR: $dir is not a directory!") if (!-d $dir);

	opendir (DIR, $dir) or die "Cannot open dir $dir: $!\n";
	my @dirlist = readdir DIR;
	closedir DIR;

	foreach my $thing (@dirlist)
	{
		next if ($thing =~ /^\./);
		my $func;

		if (-d "$dir/$thing")
		{
			if (NMISNG::Util::getbool($opts{recurse}))
			{
				$func=\&checkDirectoryFiles;
			}
			else
			{
				$func= \&checkDir;
			}
		}
		elsif (-l "$dir/$thing" || -f "$dir/$thing")
		{
			$func=\&checkFile;
		}
		else
		{
			next;										# ignore unexpected file types
		}

		my ($newstatus, @newmsgs) = &$func("$dir/$thing", %opts);
		if ($newstatus)
		{
			push @messages, @newmsgs;
		}
		else
		{
			push @problems, @newmsgs;
		}
		$result = 0 if (!$newstatus);
	}
	return ($result, ($result? @messages : @problems));
}

# checks and adjusts the ownership and permissions on given dir X
# and all files directly within it. if recurse is given, then
# subdirs below X are also checked recursively.
#
# returns: list of errors, may be empty
sub setFileProtDirectory
{
	my $dir = shift;
	my $recurse = shift;

	my @problems;

	if ( $recurse eq "" ) {
		$recurse = 0;
	}
	else {
		$recurse = NMISNG::Util::getbool($recurse);
	}

	# the dir itself must be checked and fixed, too!
	if (my $error = NMISNG::Util::setFileProtDiag(file =>$dir))
	{
		push @problems, $error;
	}

	opendir (DIR, "$dir") or push @problems, "cannot open directory $dir: $!";
	my @dirlist = readdir DIR;
	closedir DIR;

	foreach my $file (@dirlist)
	{
		if ( -f "$dir/$file" and $file !~ /^\./ )
		{
			if (my $error = NMISNG::Util::setFileProtDiag(file =>"$dir/$file"))
			{
				push @problems, $error;
			}
		}
		elsif ( -d "$dir/$file" and $recurse and $file !~ /^\./ )
		{
			if (my $error = NMISNG::Util::setFileProtDiag(file =>"$dir/$file"))
			{
				push @problems, $error;
			}
			push @problems, NMISNG::Util::setFileProtDirectory("$dir/$file",$recurse);
		}
	}
	return @problems;
}

# 100 = red, 0 = green
# red: rgb(255,0,0)
# green: rgb(0,255,0)
# blue: rgb(0,0,255)
# yellow: rgb(255,255,0)
# white: rgb(255,255,255)
#
# rgb(255,0,0) > rgb(255,255,0) > rgb(0,255,0)
#

sub colorPercentHi
{
	my $val = shift;
	if ( $val =~ /^(\d+|\d+\.\d+)$/ ) {
		$val = 100 - int($val);
		return sprintf("#%2.2X%2.2X00",
									 int(List::Util::min($val*2*2.55,255)),
									 int(List::Util::min( (100-$val)*2*2.55,255)));
	}
	else {
		return '#AAAAAA';
	}
}

sub colorPercentLo
{
	my $val = shift;
	if ( $val =~ /^(\d+|\d+\.\d+)$/ ) {
		$val = int($val);
		return sprintf("%2.2X%2.2X00", int(List::Util::min($val*2*2.55,255)),
									 int(List::Util::min( (100-$val)*2*2.55,255)));
	}
	else {
		return '#AAAAAA';
	}
}

sub colorResponseTime {
	my $val = int(shift);
	my $thresh = shift;
	$thresh = 750 if not $thresh;
	my $ratio = 255/($thresh/255);

	return "#FF0000" if $val > $thresh;
	return "#AAAAAA" if $val !~ /[0-9]+/;
	return sprintf("#%2.2X%2.2X00", int((($val/255)*$ratio)), int((($thresh-$val)/255)*$ratio));
}

sub checkPerlLib {
	my $lib = shift;

	my $path = $lib;
	$path =~ s/\:\:/\//g;

	if ( $path !~ /\.pm$/ ) {
		$path .= ".pm";
	}

	#check the USE path for the file.
	foreach my $libdir (@INC) {
		return 1 if (-f "$libdir/$path");
	}
	return 0;
}


# a quick selftest function to verify that the runtime environment is ok
# updates the selftest status cache file, also manages var/nmis_system/dbdir_full marker
#
# args: nmisng (live object),
#  delay_is_ok (= whether iostat and cpu computation are allowed to delay
#  for a few seconds, default: no),
#  optional perms (default: 0, if 1 CRITICAL permissions are checked)
#
# returns: (all_ok, arrayref of array of test_name => error message or undef if ok)
sub selftest
{
	my (%args) = @_;
	my @details;

	# bsts fallback is a bit ugly, also assumes caller has loaded compat::nmis
	my $nmisng = $args{nmisng} || Compat::NMIS::new_nmisng();
	my $config = $nmisng->config;

	return (0,{ "Config missing" =>  "cannot perform selftest without configuration!"})
			if (ref($config) ne "HASH" or !keys %$config);
	my $candelay = NMISNG::Util::getbool($args{delay_is_ok});
	my $wantpermsnow = NMISNG::Util::getbool($args{perms});

	# always verify and fix-up the most critical file permissions: config dir,
	# custom models dir, var dir
	NMISNG::Util::setFileProtDirectory($config->{'<nmis_conf>'},1);    # do recurse
	NMISNG::Util::setFileProtDirectory($config->{'<nmis_var>'},0);  # no recursion
	NMISNG::Util::setFileProtDirectory($config->{'<nmis_models>'},0)
			if (-d $config->{'<nmis_models>'});														# dir isn't necessarily present

	my $varsysdir = "$config->{'<nmis_var>'}/nmis_system";
	if ( !-d $varsysdir )
	{
		NMISNG::Util::createDir($varsysdir);
		NMISNG::Util::setFileProtDiag(file =>$varsysdir);
	}
	my $statefile = "$varsysdir/selftest.json"; # name also embedded in nmisd and gui
	my $laststate = NMISNG::Util::readFiletoHash( file => $statefile, json => 1 );
	if (ref($laststate) ne "HASH")
	{
		$nmisng->log->warn("failed to read selftest $statefile: $laststate");
		$laststate = { tests => [] };
	}
	my $dbdir_full = "$varsysdir/dbdir_full"; # marker file name also embedded in rrdfunc.pm
	unlink($dbdir_full);											# assume the database dir passes...until proven otherwise

	my $allok=1;

	# check that we have a new enough RRDs module
	my $minversion=version->parse("1.4004");
	my $testname="RRDs Module";
	my $curversion;
	eval {
		&NMISNG::rrdfunc::require_RRDs;
		$curversion = version->parse($RRDs::VERSION);
	};
	if ($@)
	{
		$nmisng->log->debug("RRDs module test failed: $@");
		push @details, [$testname, "RRDs Module not present!"];
		$allok=0;
	}
	elsif ($curversion < $minversion)
	{
		push @details, [$testname, "RRDs Version $curversion is below required min $minversion!"];
		$allok=0;
	}
	else
	{
		push @details, [$testname, undef];
	}

	# verify that nmis isn't disabled altogether
	$testname = "NMIS enabled";
	my $result = undef;
	my $lockoutfile = $config->{'<nmis_conf>'}."/NMIS_IS_LOCKED";
	if (-f $lockoutfile)
	{
		$result = "NMIS is disabled! Remove the file $lockoutfile to re-enable.";
	}
	push @details, [$testname, $result];
	$allok = 0 if ($result);

	# check the main/involved directories AND /tmp and /var
	my $minfreepercent = $config->{selftest_min_diskfree_percent} || 10;
	my $minfreemegs = $config->{selftest_min_diskfree_mb} || 25;
	# do tmp and var last as we skip already seen ones
	my %fs_ids;
	for my $dir (@{$config}{'<nmis_base>','<nmis_var>',
													'<nmis_logs>','database_root'}, "/tmp","/var")
	{
		my $statresult = stat($dir);
		# nonexistent dir or seen that filesystem? ignore
		next if (!$statresult or $fs_ids{$statresult->dev});
		$fs_ids{$statresult->dev} = 1;

		my $testname = "Free space in $dir";
		my @df = `df -mP $dir 2>/dev/null`;
		if ($? >> 8)
		{
			push @details, [$testname, "Could not determine free space: $!"];
			$allok=0;
			next;
		}
		# Filesystem       1048576-blocks  Used Available Capacity Mounted on
		my (undef,undef,undef,$remaining,$usedpercent,undef) = split(/\s+/,$df[1]);
		$usedpercent =~ s/%$//;
		if (100-$usedpercent < $minfreepercent)
		{
			push @details, [$testname, "Only ".(100-$usedpercent)."% free in $dir!"];
			if ($dir eq $config->{"database_root"})
			{
				open(F, ">$dbdir_full") && close(F);
			}
			$allok=0;
		}
		elsif ($remaining < $minfreemegs)
		{
			push @details, [$testname, "Only $remaining Megabytes free in $dir!"];
			unlink($dbdir_full) if ($dir eq $config->{"database_root"});
			$allok=0;
		}
		else
		{
			push @details, [$testname, undef];
		}
	}

	$testname = "Permissions";
	if ($wantpermsnow)
	{
		# check the permissions, but only the most critical aspects: don't bother with precise permissions
		# as long as the nmis user and group can work with the dirs and files
		# code is same as type=audit (checkConfig), but better error handling
		my @permproblems;

		# flat dirs first
		my %done;
		for my $location ($config->{'<nmis_data>'}, # commonly same as base
											$config->{'<nmis_base>'},
											$config->{'<nmis_admin>'}, $config->{'<nmis_bin>'}, $config->{'<nmis_cgi>'},
											$config->{'<nmis_models>'},
											$config->{'<nmis_logs>'},
											$config->{'log_root'}, # should be the same as nmis_logs
											$config->{'config_logs'},
											$config->{'json_logs'},
											$config->{'<menu_base>'},
											$config->{'report_root'},  )
		{
			my $where = Cwd::abs_path($location);
			next if ($done{$where});

			my ($status, @msgs) = NMISNG::Util::checkDirectoryFiles($location,
																								recurse => "false",
																								strictperms => "false",
																								checksize =>  "false" );
			if (!$status)
			{
				push @permproblems, @msgs;
			}
			$done{$where} = 1;
		}

		# deeper dirs with recursion
		%done = ();
		for my $location ($config->{'<nmis_base>'}."/lib",
											$config->{'<nmis_conf>'},
											$config->{'<nmis_var>'},
											$config->{'<nmis_menu>'},
											$config->{'mib_root'},
											$config->{'database_root'},
											 )
		{
			my $where = Cwd::abs_path($location);
			next if ($done{$where});

			my ($status, @msgs) = NMISNG::Util::checkDirectoryFiles($location,
																								recurse => "true",
																								strictperms => "false",
																								checksize =>  "false" );
			if (!$status)
			{
				push @permproblems, @msgs;
			}
			$done{$where} = 1;
		}

		if (@permproblems)
		{
			$allok=0;
			push @details, [$testname, join("\n", @permproblems)];
		}
		else
		{
			push @details, [$testname, undef];
		}
	}
	else
	{


		# keep the old permission test result as-is
		my $prev = List::Util::first { $_->[0] eq $testname } (@{$laststate->{tests}});
		push @details, $prev // [ $testname, undef ];
	}

	# check the number of nmis processes, complain if above limit
	my $ptable = Proc::ProcessTable->new(enable_ttys => 0);

	# all nmisd processes are calling themselves 'nmisd something'
	# opcharts 3's nmisd calls itself 'nmisd',
	# 'nmisd worker' or 'nmisd collector <something>' - exclude these
	my @ourprocs = grep($_->cmndline =~ /^nmisd (fping|scheduler|worker .+)\s*$/,
											@{$ptable->table});
	if (NMISNG::Util::getbool($config->{nmisd_fping_worker}))
	{
		my $status = (List::Util::any { $_->cmndline =~ /^nmisd fping\s*$/ } @ourprocs)?
				undef : "No fping worker seems to be running!";
		push @details, ["FastPing worker", $status];
		$allok = 0 if ($status);
	}

	my $nr_procs = @ourprocs;
	my $max_nmis_processes = 1 		# the scheduler
			+ (NMISNG::Util::getbool($config->{nmisd_fping_worker})? 1:0) # the fping worker
			+ $config->{nmisd_max_workers} * 1.1; # the configured workers and 10% extra for transitionals
	my $status;
	if ($nr_procs > $max_nmis_processes)
	{
		$status = "Too many NMIS processes running: current count $nr_procs";
		$allok=0;
	}
	elsif (!$nr_procs)
	{
		$status = "No NMIS workers running!";
		$allok=0;
	}
	push @details, ["NMIS process count",$status];

	# check that there is an nmis scheduler running
	my $schedstatus = (grep($_->cmndline =~ /^nmisd scheduler\s*$/, @ourprocs))?
			undef : "No scheduler process running!";
	push @details, ["NMIS daemon", $schedstatus];

	# check that there is some sort of cron running
	my $cron_name = $config->{selftest_cron_name}?
			qr/$config->{selftest_cron_name}/ : qr!(^|/)crond?$!;

	my $cron_status = (grep($_->fname =~ $cron_name, @{$ptable->table})?
										 undef : "No CRON daemon seems to be running!");
	push @details, ["CRON daemon",$cron_status];
	$allok = 0 if ($cron_status);

	# check iowait and general busyness of the system
	# however, do that ONLY if we are allowed to delay for a few seconds
	# (otherwise we get only the avg since boot!)
	if ($candelay && -f '/proc/stat')
	{
		my (@total, @busy, @iowait);
		for my $run (0,1)
		{
			open(F,"/proc/stat") or die "cannot read /proc/stat: $!\n";
			for my $line (<F>)
			{
				my ($name,@info) = split(/\s+/, $line);
				# cpu user nice system idle iowait irq softirq steal guest guestnice
				if ($name eq "cpu")
				{
					my $total = $info[0] + $info[1] + $info[2] + $info[3] + $info[4]
							+ $info[5] + $info[6] + $info[7] + $info[8] + $info[9];
					# cpu util = sum of everything but idle, iowait is separate
					push @total, $total;
					push @busy, $total-$info[3];
					push @iowait, $info[4];
					last;
				}
			}
			close(F);
			sleep(5) if (!$run);			# get the cpu and io load over a few seconds
		}

		my $total_delta = $total[1] - $total[0];
		my $busy_delta = $busy[1] - $busy[0];
		my $iowait_delta = $iowait[1] - $iowait[0];

		my ($busy_ratio, $iowait_ratio, $busy_status, $iowait_status);
		$busy_ratio = $busy_delta / $total_delta;
		$iowait_ratio = $iowait_delta / $total_delta;

		my $max_cpu = $config->{selftest_max_system_cpu} || 50;
		my $max_iowait = $config->{selftest_max_system_iowait} || 10;
		if ($busy_ratio * 100 > $max_cpu)
		{
			$busy_status = sprintf("CPU load %.2f%% is above threshold %.2f%%",
														 $busy_ratio*100, $max_cpu);
			$allok=0;
		}
		if ($iowait_ratio * 100 > $max_iowait)
		{
			$iowait_status = sprintf("I/O load %.2f%% is above threshold %.2f%%",
															 $iowait_ratio*100,
															 $max_iowait);
			$allok=0;
		}
		push @details, ["Server Load", $busy_status], ["Server I/O Load", $iowait_status];
	}

	# check the swap status, more than 50% is a bad sign
	my $max_swap = $config->{selftest_max_swap} || 50;
	if( -f '/proc/meminfo')
	{
		open(F,"/proc/meminfo") or die "cannot read /proc/meminfo: $!\n";
		my ($swaptotal, $swapfree, $swapstatus);
		for my $line (<F>)
		{
			if ($line =~ /^Swap(Total|Free):\s*(\d+)\s+(\S+)\s*$/)
			{
				my ($name,$value,$unit) = ($1,$2,$3);
				$value *= 1024 if ($unit eq "kB");
				($name eq "Total"? $swaptotal : $swapfree ) = $value;
			}
		}
		close(F);
		my $swapused = $swaptotal - $swapfree;
		if ($swaptotal && 100*$swapused/$swaptotal > $max_swap)
		{
			$swapstatus = sprintf("Swap memory use %.2f%% is above threshold %.2f%%",
														$swapused/$swaptotal * 100, $max_swap);
			$allok=0;
		}

		push @details, ["Server Swap Memory", $swapstatus];
	}

	# check the last operation completion for update and collect, see if it was too long ago
	for (['update', 'Update', $config->{selftest_max_update_age} || 604800 ], # 1 week
			 ['collect', 'Collect', $config->{selftest_max_collect_age} || 3600 ], ) # 1 hr
	{
		my ($op, $name, $maxage)  = @$_;

		my $mostrecent = $nmisng->get_opstatus_model(activity => $op,
																								 # failure is always an option...actually ok here
																								 status => { '$ne' => "inprogress" },
																								 sort => { 'time' => -1 },
																								 limit => 1);
		my $status = undef;
		my $last_time = $mostrecent->data->[0]->{time}

		if (!$mostrecent->error && $mostrecent->data);
		if ($mostrecent->error or !$mostrecent->count)
		{
			$status = "Could not determine last $name status";
			$allok = 0;
		}
		elsif ($last_time < time - $maxage)
		{
			$status = "Last $op completed too long ago, at "
					.NMISNG::Util::returnDateStamp($last_time);
			$allok = 0;
		}
		# put these two the beginning
		unshift @details, ["Last $name", $status];
	}

	# update the status
	NMISNG::Util::writeHashtoFile(
		file => $statefile,
		json => 1,
		data => {status => $allok,
						 lastupdate => time,
						 lastupdate_perms => ( $wantpermsnow? time : $laststate->{lastupdate_perms}),
						 tests => \@details }
			);

	return ($allok, \@details);
}


# this small helper converts an ethernet or similar layer2 address
# from pure binary or 0xsomething into a string of the colon-separated bytes in the address
# the distinction raw binary vs. other formats depends on the 0x being present,
# and expects the raw binary to be 6 bytes or longer
# returns: string
sub beautify_physaddress
{
	my ($raw) = @_;

	return $raw if ($raw =~ /^([0-9a-f]{2}:)+[0-9a-f]{2}$/i); # nothing to do

	my @bytes;
	# nice 0xlonghex -> split into bytes
	if ($raw =~ /^0x[0-9a-f]+$/i)
	{
		$raw =~ s/^0x//i;
		@bytes = unpack("C*", pack("H*", $raw));
	}
	elsif (length($raw) >= 6) # hmm looks like if it's raw binary, convert it on the go
	{
		@bytes = unpack("(C2)".length($raw), $raw);
	}

	if (@bytes)
	{
		my $template = join(":", ("%02x") x @bytes);
		return sprintf($template, @bytes);
	}

	return $raw;									# fallback to return the input unchanged if beautication doesn't work out
}

# takes binary encoded DateAndTime snmp value,
# translates into fractional seconds in gmt
# args: 0xhexstring or real binary string,
# returns: fractional seconds in gmt
# note: not exported.
sub parse_dateandtime
{
	my ($dateandtime) = @_;
	# see https://tools.ietf.org/html/rfc1443 for format

	if ($dateandtime =~ /^0x([a-f0-9]+)$/i)
	{
		$dateandtime = pack("H*", $1);
	}

	# raw binary? length 8 or length 11 (with timezone)
	if (length($dateandtime) == 8 or length($dateandtime) == 11)
	{
		my ($year,$month,$day,$hour,$min,$sec,$decisec,
				$sign,$offhour,$offminutes) = unpack("nC6a1C2",$dateandtime);

		my $seconds = Time::Local::timegm($sec,$min,$hour, $day, $month-1,$year)
				+ $decisec/10;
		if ($sign && defined($offminutes) && defined($offhour))
		{
			$seconds += ($sign eq "+"? -1 : 1) * ($offhour * 3600 + $offminutes * 60);
		}
		return $seconds;
	}
	else
	{
		return undef;
	}
}

# this function creates a new uuid
# if uuid namespaces are configured: either the optional node argument is used,
# or a random component is added to make the namespaced uuid work. not relevant
# for totally random uuids.
#
# args: node, optional
# returns: uuid string
sub getUUID
{
	my ($maybenode) = @_;
	my $C = NMISNG::Util::loadConfTable();

	# translate between data::uuid and uuid::tiny namespace constants for config-compat,
	# as the config file uses namespace_<X> (url,dns,oid,x500) in data::uuid,
	# corresponds to UUID_NS_<X> in uuid::tiny
	state $known_namespaces= { map { my $varname = "UUID_NS_$_";
																	 ("NameSpace_$_" => UUID::Tiny->$varname,
																		$varname => UUID::Tiny->$varname) } (qw(DNS OID URL X500)) };

	#'uuid_namespace_type' => 'NameSpace_URL' OR "UUID_NS_DNS"
	#'uuid_namespace_name' => 'www.domain.com' AND we need to add the nodename to make it unique,
	# because if namespaced, then name is the ONLY thing controlling the resulting uuid!
	my $uuid;

	if ( $known_namespaces->{$C->{'uuid_namespace_type'}}
			 and defined($C->{'uuid_namespace_name'})
			 and $C->{'uuid_namespace_name'}
			 and $C->{'uuid_namespace_name'} ne "www.domain.com" ) # the shipped example default...
	{
		# namespace prefix plus node name or random component
		my $nodecomponent = $maybenode || create_uuid(UUID_RANDOM);
		$uuid = create_uuid_as_string(UUID_V5, $known_namespaces->{$C->{uuid_namespace_type}},
																	$C->{uuid_namespace_name}.$nodecomponent);
	}
	else
	{
		$uuid = create_uuid_as_string(UUID_RANDOM);
	}

	return $uuid;
}

# create a new namespaced uuid from concat of all components that are passed in
# if there's a configured namespace prefix that is used; otherwise
# the UUID_NS_URL is used w/o prefix.
#
# args: list of components
# returns: uuid string
sub getComponentUUID
{
	my @components = @_;

	my $C = NMISNG::Util::loadConfTable();

	# translate between data::uuid and uuid::tiny namespace constants for config-compat,
	# as the config file uses namespace_<X> (url,dns,oid,x500) in data::uuid,
	# corresponds to UUID_NS_<X> in uuid::tiny
	state $known_namespaces = { map { my $varname = "UUID_NS_$_";
															("NameSpace_$_" => UUID::Tiny->$varname,
															 $varname => UUID::Tiny->$varname) } (qw(DNS OID URL X500)) };

	my $uuid_ns = $known_namespaces->{"NameSpace_URL"};
	my $prefix = '';
	$prefix = $C->{'uuid_namespace_name'} if ( $known_namespaces->{$C->{'uuid_namespace_type'}}
																						 and defined($C->{'uuid_namespace_name'})
																						 and $C->{'uuid_namespace_name'}
																						 and $C->{'uuid_namespace_name'} ne "www.domain.com" );

	return create_uuid_as_string(UUID_V5, $uuid_ns, join('', $prefix, @components));
}


# this function translates a toplevel hash with fields in dot-notation
# into a deep structure. this is primarily needed in deep data objects
# handled by the crudcontroller but not necessarily just there.
#
# notations supported: fieldname.number for array,
# fieldname.subfield for hash and nested combos thereof
#
# args: resource record ref to fix up, which will be changed inplace!
# returns: undef if ok, error message if problems were encountered
sub translate_dotfields
{
	my ($resource) = @_;
	return "toplevel structure must be hash, not ".ref($resource) if (ref($resource) ne "HASH");

	# we support hashkey1.hashkey2.hashkey3, and hashkey1.NN.hashkey2.MM
	for my $dotkey (grep(/\./, keys %{$resource}))
	{
		my $target = $resource;
		my @indir = split(/\./, $dotkey);
		for my $idx (0..$#indir) # span the intermediate structure
		{
			my $thisstep = $indir[$idx];
			# numeric? make array, textual? make hash
			if ($thisstep =~ /^\d+$/)
			{
				# check that structure is ok.
				return "data conflict with $dotkey at step $idx: need array but found ".(ref($target) || "leaf value")
						if (ref($target) ne "ARRAY");
				# last one? park value
				if ($idx == $#indir)
				{
					$target->[$thisstep] = $resource->{$dotkey};
				}
				else
				{
					# check what the next one is and prime the obj
					$target = $target->[$thisstep] ||= ($indir[$idx+1] =~ /^\d+$/? []:  {} );
				}
			}
			else											# hash
			{
				# check that structure is ok.
				return "data conflict with $dotkey at step $idx: need hash but found ". (ref($target) || "leaf value")
						if (ref($target) ne "HASH");
				# last one? park value
				if ($idx == $#indir)
				{
					$target->{$thisstep} = $resource->{$dotkey};
				}
				else
				{
					# check what the next one is and prime the obj
					$target = $target->{$thisstep} ||= ($indir[$idx+1] =~ /^\d+$/? []:  {} );
				}
			}
		}
		delete $resource->{$dotkey};
	}
	return undef;
}

# this function flattens a toplevel hash structure into a flat hash of dotted fields
# args: data (hashref or array ref), prefix (optional, if set each field name starts with "prefix.")
# if data is array ref then prefix is required or you'll get ugly ".0.bla", ".1.blu" etc.
#
# hashes, arrays, mongodb/bson::oid, mongodb::binary/bson::bytes, and (json::xs::)booleans are supported
# oids are stringified, binary data is returned as-is, and booleans are transformed into 1 or 0.
#
# returns: (undef, flattened hash) or (error message)
sub flatten_dotfields
{
	my ($deep, $prefix) = @_;
	my %flatearth;

	$prefix = (defined $prefix? "$prefix." : "");

	if (ref($deep) eq "HASH")
	{
		for my $k (keys %$deep)
		{
			if (ref($deep->{$k}))			# hash, array, oid or boolean
			{
				if (ref($deep->{$k}) eq "MongoDB::OID")
				{
					$flatearth{$prefix.$k} =  $deep->{$k}->value;
				}
				# bson::oid also has undocumented value just for backwards compat
				elsif (ref($deep->{$k}) eq "BSON::OID")
				{
					$flatearth{$prefix.$k} =  $deep->{$k}->hex;
				}
				elsif (ref($deep->{$k}) =~ /^(JSON::XS::B|b)oolean$/)
				{
					$flatearth{$prefix.$k} = ( $deep->{$k}? 1:0);
				}
				elsif (ref($deep->{$k}) =~ /^(MongoDB::BSON::Binary|BSON::Bytes)$/)
				{
					$flatearth{$prefix.$k} = $deep->{$k}->data;
				}
				else
				{
					my ($error, %subfields) = flatten_dotfields($deep->{$k}, $prefix.$k);
					return $error if ($error);
					%flatearth = (%flatearth, %subfields);
				}
			}
			else
			{
				$flatearth{$prefix.$k} = $deep->{$k};
			}
		}
	}
	elsif (ref($deep) eq "ARRAY")
	{
		for my $idx (0..$#$deep)
		{
			if (ref($deep->[$idx])) 			# hash, array, oid or boolean
			{
				if (ref($deep->[$idx]) eq "MongoDB::OID")
				{
					$flatearth{$prefix.$idx} =  $deep->[$idx]->value;
				}
				elsif (ref($deep->[$idx]) eq "BSON::OID")
				{
					$flatearth{$prefix.$idx} =  $deep->[$idx]->hex;
				}
				elsif (ref($deep->[$idx]) =~ /^(JSON::XS::B|b)oolean$/)
				{
					$flatearth{$prefix.$idx} = ($deep->[$idx]? 1:0);
				}
				elsif (ref($deep->[$idx]) =~ /^(MongoDB::BSON::Binary|BSON::Bytes)$/)
				{
					$flatearth{$prefix.$idx} = $deep->[$idx]->data;
				}
				else
				{
					my ($error, %subfields) = flatten_dotfields($deep->[$idx], $prefix.$idx);
					return $error if ($error);
					%flatearth = (%flatearth, %subfields);
				}
			}
			else
			{
				$flatearth{$prefix.$idx} = $deep->[$idx];
			}
		}
	}
	else
	{
		return "invalid input to flatten_dotfields: ".ref($deep);
	}
	return (undef, %flatearth);
}

# append activity audit information to the one textual audit.log
# expects that the configuration has been loaded with loadConfTable!
#
# args: when (=unix ts), who (=user),
# what (=operation), where (=context), how (=success/failure/warning,info), details
# all required except when and details; all freeform except when,
# which must be numeric (but may be fractional)
#
# returns undef if ok, error otherwise
sub audit_log
{
	my (%args) = @_;
	my $C = NMISNG::Util::loadConfTable();
	return "no config available, cannot determine log directory!" if (!$C);

	for my $musthave (qw(who what where how))
	{
		return "Missing argument \"$musthave\"!" if (!$args{$musthave});
	}
	$args{details} ||= 'N/A';

	my $auditlogfile = $C->{'<nmis_logs>'}."/audit.log";

	# format is tab-delimited, any tabs in input are removed
	# order: ts, who, what, where, how, details
	# time format same as NMISNG::Log/Mojo::Log
  my @output = ( '['. localtime($args{when}||time) .']',
								 map { s/\t+//g; $_ } (@args{qw(who what where how details)}) );

	open(F, ">>$auditlogfile") or return "cannot open $auditlogfile for writing: $!";
	flock(F, LOCK_EX) or  return "cannot lock $auditlogfile: $!";
	# add helpful header if file was empty
	print F "# when\t\t\twho\twhat\twhere\thow\tdetails\n" if (! -s $auditlogfile);

	print F join("\t", @output),"\n";
	close(F);

	# fixme should handle errors at some point...
	my $res = NMISNG::Util::setFileProtDiag(file => $auditlogfile);

	return undef;
}

# quick and dirty dns lookup for ip addresses
# args: address (ipv4 or ipv6)
# returns: list of hostnames (or empty array)
sub resolve_dns_address
{
	my ($lookup) = @_;

	my @results;
	# full ipv6 support works only with newer socket module
	my ($err,@possibles) = Socket::getaddrinfo($lookup,'',
																						 {
																							 # don't bother with any service
																							 socktype => SOCK_RAW,
																							 #  and only REVERSE lookups
																							 flags => Socket::AI_NUMERICHOST });
	return () if ($err);
	for my $address (@possibles)
	{
		my ($err,$hostname) = Socket::getnameinfo(
			$address->{addr},
			Socket::NIx_NOSERV());
		push @results,$hostname if (!$err and $hostname ne $lookup);
	}
	return @results;
}


# quick dns lookup for names
# args: name
# returns: list of addresses (or empty array)
sub resolve_dns_name
{
	my ($lookup) = @_;
	my @results;

	# full ipv6 support works only with newer socket module
	my ($err,@possibles) = Socket::getaddrinfo($lookup,'',
																						 {socktype => SOCK_RAW});
	return () if ($err);

	for my $address (@possibles)
	{
		my ($err,$ipaddr) = Socket::getnameinfo(
			$address->{addr},
			Socket::NI_NUMERICHOST(),
			Socket::NIx_NOSERV());
		push @results, $ipaddr if (!$err and $ipaddr ne $lookup); # suppress any nop results
	}
	return @results;
}

# wrapper around resolve_dns_name,
# returns the _first_ available ip _v4_ address or undef
sub resolveDNStoAddr
{
	my ($name) = @_;

	my @addrs = resolve_dns_name($name);
	my @v4 = grep(/^\d+.\d+.\d+\.\d+$/, @addrs);

	return $v4[0];
}

# takes anything that time::parsedate understands, plus an optional timezone argument
# and returns full seconds (ie. unix epoch seconds in utc)
#
# if no timezone is given, the local timezone is used.
# attention: parsedate by itself does NOT understand the iso8601 format with timezone Z or
# with negative offset; relative time specs also don't work well with timezones OR dst changes!
#
# az recommends using parseDateTime || getUnixTime for max compat.
sub getUnixTime
{
	my ($timestring, $tzdef) = @_;

	# to make the tz-dependent stuff work, we MUST give parsedate a tz spec...
	# - but we don't know the applicable offset until after we've parsed the
	# time (== catch 22 when dst is involved)
	# - and parsedate doesn't understand most timezone names, so we must compute a numeric offset...fpos.
	# (== catch 22^2)
	# - plus trying to fix in postprocessing with shift FAILS if the time was a relative one (e.g. now),
	# and parsedate doesn't tell us whether the time in question was relative or absolute. fpos^2.
	#
	# best effort: take the current time's offset, hope it's applicable to the actual time in question

	my $tz = DateTime::TimeZone->new(name => 'local');

	my $tmobj = Time::Moment->now_utc;							 # don't do any local timezone stuff
	my $tzoffset = $tz->offset_for_datetime($tmobj); # in seconds
	# want [+-]HHMM
	my $tzspec = sprintf("%s%02u%02u", ($tzoffset < 0? "-":"+"),
											 (($tzoffset < 0? -$tzoffset: $tzoffset)/3600),
											 ($tzoffset%3600)/60);

  my $epochseconds = parsedate($timestring, ZONE => $tzspec);
	return $epochseconds;
}

# convert an iso8601/rfc3339 time into (fractional!) unix epoch seconds
# returns undef if the input string is invalid
# note: timezone suffixes ARE parsed and taken into account!
# if no tz suffix is present, use the local timezone
sub parseDateTime
{
	my ($dtstring) = @_;
	# YYYY-MM-DDTHH:MM:SS.SSS, millis are optional
	# also allowed: timezone suffixes Z, +NN, -NN, +NNMM, -NNMM, +NN:MM, -NN:MM

	# meh: time::moment strictly REQUIRES tz - just constructing with from_string()
	# fails on implicit local zone (and is likely more expensive even with fixup work, as lenient is
	# required because the damn thing otherwise refuses +NNMM as that has no ":"...
	if ($dtstring =~ /^(\d+)-(\d+)-(\d+)T(\d+):(\d+):(\d+)(\.\d+)?(Z|([\+-])(\d{2})\:?(\d{2})?)?/)
	{
		my $eleven = $11 // "00"; # datetime wants offsets as +-HHMM, nost just +-HH
		my $tzn = (defined($8)? $8 eq "Z"? $8 : $9.$10.$eleven : undef);
		my $tz = DateTime::TimeZone->new(name => $tzn // "local");

		# oh the convolutions...make obj w/o tz, then figure out offset for THAT time,
		# then apply the offset. meh.
		my $when = Time::Moment->new(year => $1, month => $2, day => $3,
																 hour => $4,  minute => $5, second => $6,
																 nanosecond => (defined $7? $7 * 1e9: 0));
		my $tzoffset = $tz->offset_for_datetime($when) / 60;

		my $inthezone = $when->with_offset_same_local($tzoffset);
		return $inthezone->epoch + $inthezone->nanosecond / 1e9;
	}
	else
	{
		return undef;
	}
}

# small helper to handle X.Y.Z or X.N.M indirection into a deep structure
# takes anchor of structure, follows X.Y.Z or X.N.M or X.-N.M indirections
#
# args: structure (ref), path (string)
# returns: value (or undef), error: undef/0 for ok, 1 for nonexistent key/index,
# 2 for type mismatch (eg. hash expected but scalar or array observed)
sub follow_dotted
{
	my ($anchor, $path) = @_;
	my ($error, $value);

	for my $indirection (split(/\./, $path))
	{
		if (ref($anchor) eq "ARRAY" and $indirection =~ /^-?\d+$/)
		{
			if (!exists $anchor->[$indirection])
			{
				return (undef, 1);
			}
			else
			{
				$anchor = $anchor->[$indirection];
			}
		}
		elsif (ref($anchor) eq "HASH")
		{
			if (!exists $anchor->{$indirection})
			{
				return (undef, 1);
			}
			else
			{
				$anchor = $anchor->{$indirection};
			}
		}
		else
		{
			return (undef, 2);			# type mismatch
		}
	}
	$value = $anchor;
	return ($value, 0);
}

# this is a general-purpose reaper of zombies
# args: none, returns: hash of process ids -> statuses that were reaped
#
# you can use this to just periodically collect zombies,
# or as a signal handler, but:
#
# PLEASE NOTE: if you attach it to $SIG{CHLD}, then
# this CAN AND WILL interfere with getting exit codes from
# backticks, system, and open-with-pipe, because the child handler
# can run before the perl standard wait() for these ipc ops,
# hence $? becomes -1 because the wait() was preempted.
#
sub reaper
{
	my %exparrots;

	while ((my $pid = waitpid(-1, POSIX::WNOHANG)) > 0)
	{
		$exparrots{$pid} = $?;
	}
	return %exparrots;
}

# trivial type/which implementation, saves us file::which or forking off a shell
# args: program name
# returns: full path or undef
sub type_which
{
        my ($needle) = @_;
        for my $maybe (split(/:/, $ENV{PATH}))
        {
                return "$maybe/$needle" if (-x "$maybe/$needle");
        }
        return undef;
}

1;<|MERGE_RESOLUTION|>--- conflicted
+++ resolved
@@ -752,7 +752,7 @@
 	
 		$config_cache = read_load_cache(whichfile => $whichfile, cachefile => $config_cache, master => "true", fn => $fn );
 		$stat = stat($fn);
-		
+						 
 		# certain values get massaged in/to the config
 		$config_cache->{conf} = "Config"; # fixme9: this is no longer very useful, only one config supported
 		$config_cache->{auth_require} = 1; # auth_require false is no longer supported
@@ -876,8 +876,6 @@
 			print F Data::Dumper->Dump([\%deepdata], [qw(*hash)]);
 			close F;									# which unlocks
 			# and restat to get the new mtime
-			# TODO
-			#$stat = stat($fn);
 		}
 	}
 	close(X);										# which unlocks
@@ -885,20 +883,6 @@
 	return $config_cache;
 }
 
-<<<<<<< HEAD
-		# certain values get massaged in/to the config
-		$config_cache->{conf} = "Config"; # fixme9: this is no longer very useful, only one config supported
-		$config_cache->{auth_require} = 1; # auth_require false is no longer supported
-		# ensure hide_groups is present (saves us checking the ref all over the place)
-		$config_cache->{hide_groups} //= [];
-
-		$config_cache->{configfile} = $fn; # fixperms also wants that
-		$config_cache->{mtime} = $stat->mtime; # remember modified time for cache logic
-
-		# config is loaded, all plain <xyz> -> "static stuff" macros need to be resolved
-		# walk all things in need of macro expansion and fix them up as much as possible each iteration
-		my @todos = grep(!ref($config_cache->{$_})
-=======
 # small helper function that is going to replace macros
 # args: error message
 sub replace_macros
@@ -907,7 +891,6 @@
 	my $config_cache = $args{config_cache};
 	
 	my @todos = grep(!ref($config_cache->{$_})
->>>>>>> 0e7ba615
 										 && $config_cache->{$_} =~ /<\w+>/, keys %$config_cache);
 	
 	while (@todos)
@@ -1636,7 +1619,7 @@
 
 # trivial wrapper around readfiletohash
 # difference to loadConfTable: loadconftable flattens and adds a few entries
-# args: none
+# args: only_local eq 1 loads only local config (Not by default)
 # returns: hashref-or-errormessage, file name
 sub readConfData
 {
@@ -1646,32 +1629,40 @@
 	my $fn = $C->{configfile};
 	
 	my $rawdata = NMISNG::Util::readFiletoHash(file => $fn);
+
+	my $fnp = $C->{configpeerfiles};
+	my $nmisng = Compat::NMIS::new_nmisng();
 	
-	my $fnp = $C->{configpeerfiles};
-
-	foreach ( @{$fnp} ) {
-
-		my $rawpartialdata = NMISNG::Util::readFiletoHash(file => $_);
-		# strip the outer of two levels, does not flatten any deeper structure
-		# merge
-		for my $k (keys %{$rawpartialdata})
-		{
-			for my $kk (keys %{$rawpartialdata->{$k}})
-			{
-				if (ref($rawpartialdata->{$k}->{$kk}) ne "HASH" )
+	if ($args{only_local} ne 1)
+	{
+		$nmisng->log->info("Reading config properties from master. ");
+		eval {
+			foreach ( @{$fnp} ) {
+			
+				my $rawpartialdata = NMISNG::Util::readFiletoHash(file => $_);
+		
+				# strip the outer of two levels, does not flatten any deeper structure
+				# merge
+				for my $k (keys %{$rawpartialdata})
 				{
-					next if ($kk eq 'cluster_id');
-					$rawdata->{$k}->{$kk} =$rawpartialdata->{$k}->{$kk};
-				}
-				else
-				{
-					# FIXME: Support nested config values
-					NMISNG::Util::logMsg($kk . " is a hash. Not being merged");
+					for my $kk (keys %{$rawpartialdata->{$k}})
+					{
+						if (ref($rawpartialdata->{$k}->{$kk}) ne "HASH" )
+						{
+							next if ($kk eq 'cluster_id');
+							$rawdata->{$k}->{$kk} =$rawpartialdata->{$k}->{$kk};
+						}
+						else
+						{
+							# FIXME: Support nested config values
+							$nmisng->log->warn($kk . " is a hash. Not being merged");
+						}
+					}
 				}
 			}
-		}
-	}
-	
+		}; if ($@) { $nmisng->log->warn("Error reading config peer files. Show local config " . $@); }
+	}
+
 	return ($rawdata, $fn);
 }
 
