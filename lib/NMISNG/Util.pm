#
#  Copyright (C) Opmantek Limited (www.opmantek.com)
#
#  ALL CODE MODIFICATIONS MUST BE SENT TO CODE@OPMANTEK.COM
#
#  This file is part of Network Management Information System (“NMIS”).
#
#  NMIS is free software: you can redistribute it and/or modify
#  it under the terms of the GNU General Public License as published by
#  the Free Software Foundation, either version 3 of the License, or
#  (at your option) any later version.
#
#  NMIS is distributed in the hope that it will be useful,
#  but WITHOUT ANY WARRANTY; without even the implied warranty of
#  MERCHANTABILITY or FITNESS FOR A PARTICULAR PURPOSE.  See the
#  GNU General Public License for more details.
#
#  You should have received a copy of the GNU General Public License
#  along with NMIS (most likely in a file named LICENSE).
#  If not, see <http://www.gnu.org/licenses/>
#
#  For further information on NMIS or for a license other than GPL please see
#  www.opmantek.com or email contact@opmantek.com
#
#  User group details:
#  http://support.opmantek.com/users/
#
# *****************************************************************************
#
# Utility package for various reusable general-purpose functions
package NMISNG::Util;
our $VERSION = "9.5.0";

use strict;
use feature 'state';						# loadconftable, uuid functions

use CPAN::Version;
use Fcntl qw(:DEFAULT :flock :mode);
use FindBin;										# bsts; normally loaded by the caller
use File::Path;
use File::Basename;
use File::stat;
use File::Spec;
use File::Copy;
use Sys::Syslog qw(:standard :macros);

use Time::ParseDate;
use Time::Local;
use Time::Moment;
use DateTime::TimeZone;
use HTML::Entities;

use POSIX qw();
use Cwd qw();
use version 0.77;
use Carp;
use UUID::Tiny qw(:std);			# for loadconftable, cluster_id, uuid functions
use IO::Handle;
use Socket 2.001;					# for getnameinfo() used by resolve_dns_name
use JSON::XS;
use Proc::ProcessTable 0.53;		# older versions are not totally reliable
use List::Util 1.33;
#use Math::Random::Secure qw(rand);  # Replace rand().
#use Crypt::CBC;						# for token / externally delegated auth
#use Crypt::Cipher::AES;
#use Syntax::Keyword::Try;
use Try::Tiny;

use Data::Dumper;
$Data::Dumper::Indent=1;			# fixme9: do we really need these globally on?
$Data::Dumper::Sortkeys=1;

use NMISNG::Log;					# for parse_debug_level

sub TODO
{
	my (@stuff) = @_;

	# TODO: find a better way to enable/disabling this, !?!
	my $show_todos = 0;
	print "TODO: " . $stuff[0] . "\n" if ($show_todos);
}

# like getargs, but arrayify multiple occurrences of a parameter
# args: list of key=values to parse,
# returns: hashref
sub get_args_multi
{
	my @argue = @_;
	my %hash;

	for my $item (@argue)
	{
		if ( $item !~ /^.+=/ )
		{
			print STDERR "Invalid command argument \"$item\"\n";
			next;
		}

		my ( $name, $value ) = split( /\s*=\s*/, $item, 2 );
		if ( ref( $hash{$name} ) eq "ARRAY" )
		{
			push @{$hash{$name}}, $value;
		}
		elsif ( exists $hash{$name} )
		{
			my @list = ( $hash{$name}, $value );
			$hash{$name} = \@list;
		}
		else
		{
			$hash{$name} = $value;
		}
	}
	return \%hash;
}

# like getargs, but arrayify multiple occurrences of a parameter
#
# Unlike 'get_args_multi', this subroutine does not print the 
# 'Invalid command argument' to STDERR, but returns a Hashmap
# Key named '__parse_error__' containing an array of errors.
# It is the responsibility of the caller to handle the errors,
# or ignore them.
#
# args: list of key=values to parse,
# returns: hashref
sub get_args_multi_quiet
{
	my @argue = @_;
	my %hash;

	for my $item (@argue)
	{
		if ( $item !~ /^.+=/ )
		{
			push @{$hash{'__parse_error__'}}, "Invalid command argument '$item'\n";
			next;
		}

		my ( $name, $value ) = split( /\s*=\s*/, $item, 2 );
		if ( ref( $hash{$name} ) eq "ARRAY" )
		{
			push @{$hash{$name}}, $value;
		}
		elsif ( exists $hash{$name} )
		{
			my @list = ( $hash{$name}, $value );
			$hash{$name} = \@list;
		}
		else
		{
			$hash{$name} = $value;
		}
	}
	return \%hash;
}

# this small helper forces anything that looks like a number
# into a number. json::xs needs that distinction, ditto mongodb.
# args: a single input, should be a string or a number.
#
# returns: original thing if not number or ref or other unwanted stuff,
# numberified thing otherwise.
sub numify
{
	my ($maybe) = @_;

	return $maybe if ref($maybe);

	# integer or full ieee floating point with optional exponent notation
	return ( $maybe =~ /^([+-]?)(?=\d|\.\d)\d*(\.\d*)?([Ee]([+-]?\d+))?$/ ) ? ( $maybe + 0 ) : $maybe;
}

# fixme9 move away
sub getCGIForm {
	my $buffer = shift;
	my (%FORM, $name, $value, $pair, @pairs);
	@pairs = split(/&/, $buffer);
	foreach $pair (@pairs) {
	    ($name, $value) = split(/=/, $pair);
	    $value =~ tr/+/ /;
	    $value =~ s/%([a-fA-F0-9][a-fA-F0-9])/pack("C", hex($1))/eg;
	    $FORM{$name} = $value;
	}
	return %FORM;
}

sub convertIfName {
	my $ifName = shift;
	$ifName =~ s/\W+/-/g;
	$ifName =~ s/\-$//g;
	$ifName = lc($ifName);
	return $ifName
}

# Used by makeRRDname to remove blanks 
# and /
sub filterName {
	my $name = shift;
	$name =~ s/\//-/g;
	$name =~ s/\s+/-/g;

	return $name;
}

# remove undesirable characters from ifdescr strings
sub rmBadChars
{
	my $intf = shift;

	# \0 shouldn't be there anyway,
	# ' is produced by cisco PIX
	# , is removed because csv generation and parsing in nmis is not good
	$intf =~ s/[\x00',]//g;
	return $intf;
}

# strips both leading and trailing spaces
sub stripSpaces
{
	my $str = shift;
	return undef if (!defined $str);

	$str =~ s/^\s+//;
	$str =~ s/\s+$//;
	return $str;
}

sub convertIfSpeed {
	my $ifSpeed = shift;

	if ( $ifSpeed eq "auto" ) { $ifSpeed = "auto" }
	elsif ( $ifSpeed == 1 ) { $ifSpeed = "auto" }
	elsif ( $ifSpeed eq "" ) { $ifSpeed = "N/A" }
	elsif ( $ifSpeed == 0 ) { $ifSpeed = "N/A" }
	elsif ( $ifSpeed < 2000000 ) { $ifSpeed = $ifSpeed / 1000 ." Kbps" }
	elsif ( $ifSpeed < 1000000000 ) { $ifSpeed = $ifSpeed / 1000000 ." Mbps" }
	elsif ( $ifSpeed >= 1000000000 ) { $ifSpeed = $ifSpeed / 1000000000 ." Gbps" }

	return $ifSpeed;
}

sub convertLineRate {
	my $bits = shift;

	if ( ! $bits ) { $bits = 0 }
	elsif ( $bits < 1000 ) { $bits = $bits ." bps" }
	elsif ( $bits < 2000000 ) { $bits = $bits / 1000 ." Kbps" }
	elsif ( $bits < 1000000000 ) { $bits = $bits / 1000000 ." Mbps" }
	elsif ( $bits >= 1000000000 ) { $bits = $bits / 1000000000 ." Gbps" }

	return $bits;
}

sub mediumInterface {
	my $shortint = shift;

	# Change the Names of interfaces to shortnames
	$shortint =~ s/PortChannel/pc/gi;
	$shortint =~ s/TokenRing/tr/gi;
	$shortint =~ s/Ethernet/eth/gi;
	$shortint =~ s/FastEth/fa/gi;
	$shortint =~ s/GigabitEthernet/gig/gi;
	$shortint =~ s/Serial/ser/gi;
	$shortint =~ s/Loopback/lo/gi;
	$shortint =~ s/VLAN/vlan/gi;
	$shortint =~ s/BRI/bri/gi;
	$shortint =~ s/fddi/fddi/gi;
	$shortint =~ s/Async/as/gi;
	$shortint =~ s/ATM/atm/gi;
	$shortint =~ s/Port-channel/pchan/gi;
	$shortint =~ s/channel/chan/gi;
	$shortint =~ s/dialer/dial/gi;

	return($shortint);
}

sub shortInterface {
	my $shortint = shift;

	# Change the Names of interfaces to shortnames
	$shortint =~ s/FastEthernet/f/gi;
	$shortint =~ s/GigabitEthernet/g/gi;
	$shortint =~ s/Ethernet/e/gi;
	$shortint =~ s/PortChannel/pc/gi;
	$shortint =~ s/TokenRing/t/gi;
	$shortint =~ s/Serial/s/gi;
	$shortint =~ s/Loopback/l/gi;
	$shortint =~ s/VLAN/v/gi;
	$shortint =~ s/BRI/b/gi;
	$shortint =~ s/fddi/fddi/gi;
	$shortint =~ s/Async/as/gi;
	$shortint =~ s/ATM/atm/gi;
	$shortint =~ s/Port-channel/pc/gi;
	$shortint =~ s/channel/chan/gi;
	$shortint =~ s/dialer/d/gi;
	$shortint =~ s/-aal5 layer//gi;
	$shortint =~ s/ /_/gi;
	$shortint =~ s/\//-/gi;
	$shortint = lc($shortint);

	return($shortint);
}

# Function which returns the time, formatted, NON-locale-capable
sub returnDateStamp {
	my $time = shift;
	if ( $time == 0 ) { $time = time; }

	my @timecomps = localtime($time);
	# want 24-Mar-2014 11:22:33, regardless of LC_*, so %b isn't good.
	my $mon=('Jan','Feb','Mar','Apr','May','Jun','Jul','Aug','Sep','Oct','Nov','Dec')[$timecomps[4]];
	return POSIX::strftime("%d-$mon-%Y %H:%M:%S", localtime($time));
}

# return just the date component
sub returnDate
{
	my $time = shift;
	if ( $time == 0 ) { $time = time; }
	my ($sec,$min,$hour,$mday,$mon,$year,$wday,$yday,$isdst)=localtime($time);
	if ($year > 70) { $year=$year+1900; }
        else { $year=$year+2000; }
	$mon=('Jan','Feb','Mar','Apr','May','Jun','Jul','Aug','Sep','Oct','Nov','Dec')[$mon];
	return "$mday-$mon-$year";
}

# and just the time part
sub returnTime
{
	my $time = shift;
	if ( $time == 0 ) { $time = time; }
	return POSIX::strftime("%H:%M:%S", localtime($time));
}

# this function returns the given time (or now) ALMOST in ctime format,
# i.e. same start but the timezone name is appended.
# args: time, optional.
sub get_localtime
{
	my ($time) = @_;
	$time ||= time;

	return POSIX::strftime("%a %b %d %H:%M:%S %Y %Z", localtime($time));
}

sub convertMonth {
	my $number = shift;

	$number =~ s/01/January/;
	$number =~ s/02/February/;
	$number =~ s/03/March/;
	$number =~ s/04/April/;
	$number =~ s/05/May/;
	$number =~ s/06/June/;
	$number =~ s/07/July/;
	$number =~ s/08/August/;
	$number =~ s/09/September/;
	$number =~ s/10/October/;
	$number =~ s/11/November/;
	$number =~ s/12/December/;

	return $number;
}

# number of seconds into format: HH:MM:SS
sub convertSecsHours {
	my $seconds = shift;

	return sprintf("%02d:%02d:%02d",
								 int($seconds/3600),
								 int(($seconds % 3600) / 60),
								 int($seconds % 60));
}

# takes number N and unit string X, returns now minus N times (numeric value for X)
sub convertTime
{
	my $amount = shift;
	my $units = shift;
	my $timenow = time;
	my $newtime;

	$units ||= "days";

	# convert length code into Graph start time
	if ( $units eq "minutes" ) { $newtime = $timenow - $amount * 60; }
	elsif ( $units eq "hours" ) { $newtime = $timenow - $amount * 60 * 60; }
	elsif ( $units eq "days" ) { $newtime = $timenow - $amount * 24 * 60 * 60; }
	elsif ( $units eq "weeks" ) { $newtime = $timenow - $amount * 7 * 24 * 60 * 60; }
	elsif ( $units eq "months" ) { $newtime = $timenow - $amount * 31 * 24 * 60 * 60; }
	elsif ( $units eq "years" ) { $newtime = $timenow - $amount * 365 * 24 * 60 * 60; }

	return $newtime;
}

# translates period value into human-friendly string
# input: period value, optional onlysingleunit, optional fractions
# fractions is honored only when onlysingleunit is set
# returns things like 4d or 95m with onlysingleunit, or 1h20m otherwise
# or 1.34d (onlysingleunit 1 and fractions 2)
sub period_friendly
{
		my ($value,$onlysingleunit,$fractions) = @_;

		my ($string,$div);
		my %units = ("y" => 86400*365, "d" => 86400, "h" => 3600, "m" => 60, "s" => 1);

		# break it into the largest available unit, then the next and so on
		# OR use only ONE unit, the largest that allows division without remainder,
		# or the largest one smaller than the input if fractions are allowed.
		for my $unitname (sort { $units{$b} <=> $units{$a}} keys %units)
		{
			my $unitvalue = $units{$unitname};
			my $mod = $value % $unitvalue;
			my $div = $value / $unitvalue;

			next if ($onlysingleunit && !$fractions && $mod);

			if ($div >= 1)
			{
				my $layout = ($onlysingleunit && $fractions)? "%.${fractions}f%s" : "%d%s";
				$string .= sprintf($layout, $div, $unitname);
				$value = $mod;
				last if ($onlysingleunit && $fractions);
			}
		}
		return $string;
}

sub convertUpTime {
	my $timeString = shift;
	my @x;
	my $days;
	my $hours;
	my $seconds;

	$timeString =~ s/  |, / /g;

	## KS 24/3/2001 minor problem when uptime is 1 day x hours.  Fixed now.
	if ( $timeString =~ /day/ ) {
		@x = split(/ days | day /,$timeString);
		$days = $x[0];
		$hours = $x[1];
	}
	else { $hours = $timeString; }
	# Now days are a number
	$seconds = $days * 24 * 60 * 60;

	# Work on Hours
	@x = split(":",$hours);
	$seconds = $seconds + ( $x[0] * 60 * 60 ) + ( $x[1] * 60 ) + $x[2];
	return $seconds;
}

sub convUpTime {
    my ($uptime) = @_;
    my ($seconds,$minutes,$hours,$days,$result);

    $days = int ($uptime / (60 * 60 * 24));
    $uptime %= (60 * 60 * 24);

    $hours = int ($uptime / (60 * 60));
    $uptime %= (60 * 60);

    $minutes = int ($uptime / 60);
    $seconds = $uptime % 60;

    if ($days == 0){
	$result = sprintf ("%d:%02d:%02d", $hours, $minutes, $seconds);
    } elsif ($days == 1) {
	$result = sprintf ("%d day, %d:%02d:%02d",
			   $days, $hours, $minutes, $seconds);
    } else {
	$result = sprintf ("%d days, %d:%02d:%02d",
			   $days, $hours, $minutes, $seconds);
    }
    return $result;
}


sub eventNumberLevel {
	my $number = shift;
	my $level;

	if ( $number == 1 ) { $level = "Normal"; }
	elsif ( $number == 2 ) { $level = "Warning"; }
	elsif ( $number == 3 ) { $level = "Minor"; }
	elsif ( $number == 4 ) { $level = "Major"; }
	elsif ( $number == 5 ) { $level = "Critical"; }
	elsif ( $number >= 6 ) { $level = "Fatal"; }
	# fixme unsupported - should be unknwon
	else { $level = "Error"; }

	return $level;
}

sub colorTime {
	my $time = shift;
	my $color = "";
	my ($hours,$minutes,$seconds) = split(":",$time);

	if ( $hours == 0 and $minutes <= 4 )  { $color = "#FFFFFF"; }
	elsif ( $hours == 0 and $minutes <= 5 )  { $color = "#FFFF00"; }
	elsif ( $hours == 0 and $minutes <= 15 ) { $color = "#FFDD00"; }
	elsif ( $hours == 0 and $minutes <= 30 ) { $color = "#FFCC00"; }
	elsif ( $hours == 0 and $minutes <= 45 ) { $color = "#FFBB00"; }
	elsif ( $hours == 0 and $minutes <= 60 ) { $color = "#FFAA00"; }
	elsif ( $hours == 1 ) { $color = "#FF9900"; }
	elsif ( $hours <= 2 ) { $color = "#FF8800"; }
	elsif ( $hours <= 6 ) { $color = "#FF7700"; }
	elsif ( $hours <= 12 ) { $color = "#FF6600"; }
	elsif ( $hours <= 24 ) { $color = "#FF5500"; }
	elsif ( $hours > 24 ) { $color = "#FF0000"; }

	return $color;
}

sub colorStatus {
	my $status = shift;
	my $color = "";

	if ( $status eq "up" ) { $color = NMISNG::Util::colorPercentHi(100); } 		#$color = "#00FF00"; }
	elsif ( $status eq "down" ) { $color = NMISNG::Util::colorPercentHi(0); }		 # "#FF0000"; }
	elsif ( $status eq "testing" ) { $color = '#AAAAAA'; }				 #"#FFFF00"; }
	elsif ( $status eq "null" ) { $color = '#AAAAAA'; } 						#"#FFFF00"; }
	else { $color = '#AAAAAA'; } 																		#"#FFFFF; }

	return $color;
}

# set color for background or border
sub getBGColor {
	return "background-color:$_[0];" ;
}

# translates nmis severity levels to colors
# fixme: traceback and error are not-quite-standard and not supported everywhere,
# nor are up or down event levels.
sub eventColor
{
	my $event_level = shift;
	my $color;

 	if ( $event_level =~ /fatal/i or $event_level =~ /^0$/ ) { $color = NMISNG::Util::colorPercentLo(100) }
 	elsif ( $event_level =~ /critical/i or $event_level == 1 ) { $color = NMISNG::Util::colorPercentLo((100/7)*1) }
 	elsif ( $event_level =~ /major|traceback/i or $event_level == 2 ) { $color = NMISNG::Util::colorPercentLo((100/7)*2) }
 	elsif ( $event_level =~ /minor/i or $event_level == 3 ) { $color = NMISNG::Util::colorPercentLo((100/7)*3) }
 	elsif ( $event_level =~ /warning/i or $event_level == 4 ) { $color = NMISNG::Util::colorPercentLo((100/7)*4) }
 	elsif ( $event_level =~ /error/i or $event_level == 5 ) { $color = NMISNG::Util::colorPercentLo((100/7)*5) }
 	#Was returning a dull green, want a nice lively green.
 	#elsif ( $event_level =~ /normal/i or $event_level == 6 or $event_level == 7 ) { $color = NMISNG::Util::colorPercentLo((100/7)*6) }
 	elsif ( $event_level =~ /normal/i or $event_level == 6 or $event_level == 7 ) { $color = NMISNG::Util::colorPercentLo(0) }
 	elsif ( $event_level =~ /up/i ) { $color = NMISNG::Util::colorPercentHi(100) }
 	elsif ( $event_level =~ /down/i ) { $color = NMISNG::Util::colorPercentHi(0) }
 	elsif ( $event_level =~ /unknown/i ) { $color = '#AAAAAA'  }
 	else { $color = '#AAAAAA'; }
	return $color;
} # end eventColor

# sanitises/translates some sort of severity level into nmis levels
# fixme: except that levels error and traceback are not standard nor supported everwhere
sub eventLevelSet {
	my $event_level = shift;
	my $new_level;

 	if ( $event_level =~ /fatal/i or $event_level =~ /^0$/ ) { $new_level = "Fatal" }
 	elsif ( $event_level =~ /critical/i or $event_level == 1 ) { $new_level = "Critical" }
 	elsif ( $event_level =~ /major|traceback/i or $event_level == 2 ) { $new_level = "Major" }
 	elsif ( $event_level =~ /minor/i or $event_level == 3 ) { $new_level = "Minor" }
 	elsif ( $event_level =~ /warning/i or $event_level == 4 ) { $new_level = "Warning" }
 	elsif ( $event_level =~ /error/i or $event_level == 5 ) { $new_level = "Error" }
 	elsif ( $event_level =~ /normal/i or $event_level == 6 or $event_level == 7 ) { $new_level = "Normal" }
 	else { $new_level = "unknown" }

	return $new_level;
} # end eventLevel

sub checkHostName {
	my $node = shift;
	my @hostlookup = gethostbyname($node);
	if ( $hostlookup[0] =~ /$node/i or $hostlookup[1] =~ /$node/i ) { return "true"; }
	else { return "false"; }
}

sub getBits {
	$_ = shift;
	my $ps = shift; # 'ps'
	if ( $_ eq "NaN" ) { return "$_" ;}
	elsif ( $_ > 1000000000 ) { $_ /= 1000000000; /(\d+\.\d\d)/; return "$1 Gb${ps}"; }
	elsif ( $_ > 1000000 ) { $_ /= 1000000; /(\d+\.\d\d)/; return "$1 Mb${ps}"; }
	elsif ( $_ > 1000 ) { $_ /= 1000; /(\d+\.\d\d)/; return "$1 Kb${ps}"; }
	else { /(\d+\.\d\d)/; return"$1 b${ps}"; }
}

sub getDiskBytes {
	$_ = shift;
	my $ps = shift; # 'ps'
	if ( $_ eq "NaN" ) { return "$_" ;}
	elsif ( $_ > 1073741824 ) { $_ /= 1073741824; /(\d+\.\d\d)/; return "$1 GB${ps}"; }
	elsif ( $_ > 1048576 ) { $_ /= 1048576; /(\d+\.\d\d)/; return "$1 MB${ps}"; }
	elsif ( $_ > 1024 ) { $_ /= 1024; /(\d+\.\d\d)/; return "$1 KB${ps}"; }
	else { /(\d+\.\d\d)/; return"$1 b${ps}"; }
}

# performs a binary copy of a file, used for backup of files.
# args: file (= source path), backup (= destination path)
# returns: undef if ok, error message otherwise
sub backupFile
{
	my (%arg) = @_;
	my ($source, $dest)  = @arg{"file","backup"};
	return "no source file argument!" if (!$source);
	return "no backup destination argument!" if (!$dest);
	return "invalid backup destination!" if ($dest eq $source);

	# -f covers symlinks by checking the target
	return "source file \"$source\" is not a file or doesn't exist!"
			if (!-f $source);

	return "failed to copy \"$source\" to \"$dest\": $!"
			if (!File::Copy::cp($source, $dest));
	return undef;
}

# funky sort, by Eric.
# call me like this:
# foreach $i ( NMISNG::Util::sortall(\%hash, 'value', 'fwd') );
# or
# foreach $i ( NMISNG::Util::sorthash(\%hash, [ 'value1', 'value2', 'value3' ], 'fwd') ); value2 and 3 are optional
# where 'value' is the hash value that you wish to sort on.
# 3rd arguement = forward|reverse
# example: foreach $reportnode ( sort { $reportTable{$b}{response} <=> $reportTable{$a}{response} } keys %reportTable )
# now:	foreach $reportnode ( NMISNG::Util::sortall(\%reportTable, 'response' , 'fwd|rev') )
#
# sortall2 - takes two hash arguements
# foreach $i ( NMISNG::Util::sortall2(\%hash, 'sort1', 'sort2', 'fwd|rev') );

sub sortall2 {
	sort { alpha( $_[3], $_[0]->{$a}{$_[1]}, $_[0]->{$b}{$_[1]}) || alpha( $_[3], $_[0]->{$a}{$_[2]}, $_[0]->{$b}{$_[2]}) } keys %{$_[0]};
}

sub sortall {
	sort { alpha( $_[2], $_[0]->{$a}{$_[1]}, $_[0]->{$b}{$_[1]}) }  keys %{$_[0]};
}

# args: data (must be hashref), sortcriteria (must be list ref, optional), direction (fwd, rev, optional)
# attention: sortcriteria are NESTING, NOT fallbacks,
# ie. hash MUST have deep structure Crit1->C2->C3, if you pass three sortcriteria
# returns sorted keys of the hash
sub sorthash
{
	my ($data, $sortcriteria, $direction) = @_;
	if (ref($sortcriteria) ne "ARRAY" or !@$sortcriteria)
	{
		return sort { alpha( $direction, $a, $b) }  keys %$data;
	}
	elsif  (@$sortcriteria == 1)
	{
		return sort { alpha( $direction,
												 $data->{$a}->{$sortcriteria->[0]},
												 $data->{$b}->{$sortcriteria->[0]}) }  keys %$data;
	}
	elsif (@$sortcriteria == 2)
	{
		return sort { alpha( $direction,
												 $data->{$a}->{$sortcriteria->[0]}->{$sortcriteria->[1]},
												 $data->{$b}->{$sortcriteria->[0]}->{$sortcriteria->[1]} ) } keys %$data;
	}
	elsif (@$sortcriteria == 3)
	{
		return sort { alpha( $direction,
												 $data->{$a}->{$sortcriteria->[0]}->{$sortcriteria->[1]}->{$sortcriteria->[2]},
												 $data->{$b}->{$sortcriteria->[0]}->{$sortcriteria->[1]}->{$sortcriteria->[2]}) } keys %$data;
	}
	else
	{
		die "Invalid arguments passed to sorthash!\n";
	}
}

# internal helper for contextual sorting
# args: direction (fwd, rev - default is rev), and two inputs
# returns: -1/0/1
sub alpha
{
	my ($direction, $f, $s) = @_;

	if (!defined($direction) or $direction ne 'fwd')
	{
		my $temp = $f; $f = $s; $s = $temp;
	}

	# sort nan input after anything else
	if ($f != $f)									# ie. f is NaN
	{
		return ($s != $s)? 0 : 1;
	}
	elsif ($s != $s)
	{
		return -1;
	}

	# Sort numbers numerically - integer, fractionals, full ieee format
	return ($f <=> $s) if ($f =~ /^([+-]?)(?=\d|\.\d)\d*(\.\d*)?([Ee]([+-]?\d+))?$/
												 && $s =~ /^([+-]?)(?=\d|\.\d)\d*(\.\d*)?([Ee]([+-]?\d+))?$/);

	# Handle things like Level1, ..., Level10
	if ($f =~ /^(.*\D)(\d+)$/)
	{
    my @first = ($1, $2);
		if ($s =~ /^(.*\D)(\d+)$/)
		{
			my @second = ($1, $2);

			return ($first[1] <=> $second[1])
					if ($first[0] eq $second[0]);
		}
	}

	# Sort IP addresses numerically within each dotted quad
	# fixme: doesn't handle ipv6
	if ($f =~ /^(\d+\.){3}\d+$/ && $s =~ /^(\d+\.){3}\d+$/)
	{
		my @splitfirst = split(/\./, $f);
		my @splitsecond = split(/\./, $s);
		return ( $splitfirst[0] <=> $splitsecond[0]
						 || $splitfirst[1] <=> $splitsecond[1]
						 || $splitfirst[2] <=> $splitsecond[2]
						 || $splitfirst[3] <=> $splitsecond[3] );
	}

	# Handle things like Serial0/1/2, 3 numeric components (normally at the end),
	# separated by a single nondigit char
	if ($f =~ /^(.*\D)(\d+)\D(\d+)\D(\d+)(.*)$/)
	{
		my @first = ($1,$2,$3,$4,$5);
		if ($s =~ /^(.*\D)(\d+)\D(\d+)\D(\d+)(.*)$/)
		{
			my @second = ($1,$2,$3,$4,$5);
			return (lc($first[0]) cmp lc($second[0]) # text component
							|| $first[1] <=> $second[1]			 # first digit
							|| $first[2] <=> $second[2]			 # second digit
							|| $first[3] <=> $second[3]			 # third digit
							|| lc($first[4]) cmp lc($second[4]) );		# whatever's left
		}
	}

	# Default is to sort alphabetically
	return lc($f) cmp lc($s);
}

# reads and returns the nmis config file data
# reads from the given directory or the default one; uses cached data if possible.
# ATTENTION: no dir argument on a subsequent call means that the PREVIOUS
# dir and file are checked!
#
# attention: this massages in certain values: info, debug  etc!
# this function must be self-contained, as most stuff in NMISNG::Util:: calls loadconftable
#
# args: dir, debug (all optional)
# returns: hash ref, dies (verbosely) on failure
sub loadConfTable
{
	my %args = @_;
	state ($config_cache);

	my $dir = $args{dir} || "$FindBin::RealBin/../conf";
	# abspath and friends don't work properly if the dirs in question don't exist;
	mkpath($dir, { verbose  => 0, mode => 0755} ) if (!-d $dir);

	my $fn = Cwd::abs_path("$dir/Config.nmis");			# the one and only...
	# ...but the caller may have given us a dir in a previous call and NONE now
	# in which case we assume they want the cached goodies, so we look at
	# the file of the previous call.
	$fn = $config_cache->{configfile} if (ref($config_cache) eq "HASH"
																				&& $config_cache->{configfile}
																				&& !defined $args{dir});
	my $fallbackfn;								# only set if falling back
	# Directory for the partial configuration files (From Master)
	my $partialconf_dir = Cwd::abs_path("$dir/conf.d");
	my $stat = stat($fn);
	# try conf-default if that doesn't work
	if (!$stat)
	{
		$fallbackfn = ($args{dir}?
									 "$args{dir}/../conf-default/"
									 : "$FindBin::RealBin/../conf-default/") ."Config.nmis";
		$stat = stat($fallbackfn);
	}
	if (!$stat)
	{
		# no config, no hope, no future
		warn_die("all configuration files ($fn, $fallbackfn) are unreadable: $!");
	}

	my $external_files = get_external_files(dir => $partialconf_dir);

	# read the file if not read yet, or different dir requested
	if ( !$config_cache
			 or $config_cache->{configfile} ne $fn
			 or $stat->mtime > $config_cache->{mtime} )
	{
		$config_cache = {};				# clear it
		# note: cannot use readfiletohash here: infinite recursion as
		# most helper functions (have to) call loadConfTable first!

		# lock the file or config writing (which truncates) could cause race conditions
		my $whichfile = $fallbackfn? $fallbackfn : $fn;
	
		$config_cache = read_load_cache(whichfile => $whichfile, cachefile => $config_cache, master => "true", fn => $fn );
		$stat = stat($fn);
						 
		# certain values get massaged in/to the config
		$config_cache->{conf} = "Config"; # fixme9: this is no longer very useful, only one config supported
		$config_cache->{auth_require} = 1; # auth_require false is no longer supported
		# ensure hide_groups is present (saves us checking the ref all over the place)
		$config_cache->{hide_groups} //= [];

		# fixme9: saving this back is likely a bad idea, config vs. command line
		# fixme: none of this is nmisng::log compatible, where info is only t/f,
		# and verbosity is from fatal..info..debug..1-9.
		my $verbosity = NMISNG::Log::parse_debug_level(debug => $args{debug});
		$config_cache->{debug} = $verbosity =~ /^(debug|\d)+/? $verbosity : 0;
		# info is only consulted if debug isn't
		if (!$config_cache->{debug})
		{
			$verbosity = NMISNG::Log::parse_debug_level(debug => $args{info});
			$config_cache->{info} = $verbosity =~ /^(debug|\d)+/? $verbosity : 0;
		}

		$config_cache->{configfile} = $fn; # fixperms also wants that
		$config_cache->{mtime} = $stat->mtime;
		# config is loaded, all plain <xyz> -> "static stuff" macros need to be resolved
		# walk all things in need of macro expansion and fix them up as much as possible each iteration
		
		$config_cache = replace_macros( config_cache => $config_cache );
		# a little safety net (for init/systemd and other stuff that needs to find pidfiles etc):
		# if the var directory configuration is non-standard,
		# then maintain a symlink to the configured directory
		# note: if var is reconfigured back to normal but symlink is correct, then no action is taken
		my $confdvar = $config_cache->{'<nmis_var>'};
		my @confdstat = (CORE::stat($confdvar))[0,1]; # device and inode
		my $normalvar = "$config_cache->{'<nmis_base>'}/var";
		my @normalstat = (CORE::stat($normalvar))[0,1]; # device and inode

		if (-d $confdvar and ($confdstat[0] != $normalstat[0]
													or $confdstat[1] != $normalstat[1]))
		{
			rename($normalvar, "$normalvar.deconfigured.$$") if (-e $normalvar);
			symlink($confdvar, $normalvar)
					or warn_die("cannot symlink $normalvar to configured $confdvar: $!");
		}
		
	} else {
		#warn("\n>>> Reading cache");
	}
	
	if (scalar @$external_files > 0)
	{
		# Now that we finish loading all the values, lets load overriding partial files
		# conf.d directory
		my $properties = properties_never_override();	
		foreach (@$external_files) {
			my $stat = stat($_);
			if ($stat->mtime > $config_cache->{@_}) {
				my $local_config_cache;
				push @{$config_cache->{configpeerfiles}}, $_;
				$local_config_cache = read_load_cache(whichfile => $_, cachefile => $local_config_cache, master => 0, fn => $_ );	
				# Merge with local cache
				while ( my ($k,$v) = each(%{$local_config_cache}) ) {
					# Never let the master change this value(s)
					next if ( grep( /^$k$/, @$properties ));
					$config_cache->{$k} = $v;
				}
				$config_cache = replace_macros( config_cache => $config_cache );
				$config_cache->{@_} = $stat->mtime; # remember
			}
		}
	}
	return $config_cache;
}

# Get external configuration files
sub get_external_files
{
	my %args = @_;
	my $dir = $args{dir};
	my @files = ();
	if (opendir(DIR, $dir)) {
		my $filename;
		while ($filename = readdir(DIR)) {
			# Only .nmis files
			next unless ($filename =~ m/\.nmis$/);
			my $path = $dir . "/" . $filename;
			push @files, $path; 
		}
		closedir(DIR);
	}
	return \@files;
}

# Read a configuration file, block and load cache
sub read_load_cache
{
	my %args = @_;
	my $whichfile = $args{whichfile};
	my $config_cache = $args{cachefile};
	my $is_master = $args{master};
	my $fn = $args{fn};

	open(X, $whichfile) or warn_die("cannot open configuration file $whichfile: $!") if $is_master;
	flock(X, LOCK_SH) or warn_die("cannot lock configuration file $whichfile: $!") if $is_master;

	my %deepdata = do ($whichfile);
	# should the file have unwanted gunk after the %hash = ();
	# it'll most likely be a '1;' and do returns the last statement result...
	if ($@)
	{
		my $nmisng = Compat::NMIS::new_nmisng();
		$nmisng->log->info(&NMISNG::Log::trace()." MAKERRDNAME") if ($nmisng);
		warn_die("configuration file $fn unparseable: $@ $is_master") if $is_master;
		warn(">> configuration file $fn unparseable: $@");
		close(X);	
	}
	elsif (keys %deepdata < 2 and $is_master)
	{
		my $nmisng = Compat::NMIS::new_nmisng();
		$nmisng->log->info(&NMISNG::Log::trace()." MAKERRDNAME");
		warn_die("configuration $whichfile does not have enough depth, only ". (scalar keys %deepdata). " entries!") if $is_master;
	} else {
		close(X);	
		# strip the outer of two levels, does not flatten any deeper structure
		for my $k (keys %deepdata)
		{
			for my $kk (keys %{$deepdata{$k}})
			{
				warn("Config section \"$k\" contains clashing config entry \"$kk\"!\n")
						if (defined($config_cache->{$kk})); # not terminal
				$config_cache->{$kk} = $deepdata{$k}->{$kk};
			}
		}
		
		# this one is vital for NMIS9 in particular: the cluster_id must be unique AND not change
		if (!$config_cache->{cluster_id} && $is_master)
		{
			$deepdata{id}->{cluster_id} = $config_cache->{cluster_id} = create_uuid_as_string(UUID_RANDOM);
			# and write back the updated config file - cannot use writehashtofile yet!
			open(F, (-e $fn? "+<": ">"), $fn) or warn_die("cannot write configuration file $fn: $!");
			seek(F,0,0);							# only relevant when opening existing file
			truncate(F,0);						# ditto
			flock(F, LOCK_EX) or warn_die("cannot lock configuration file $fn: $!");
			print F Data::Dumper->Dump([\%deepdata], [qw(*hash)]);
			close F;									# which unlocks
			# and restat to get the new mtime
		}
	}
	
	return $config_cache;
}

# small helper function that is going to replace macros
# args: error message
sub replace_macros
{
	my (%args) = @_;
	my $config_cache = $args{config_cache};
	
	my @todos = grep(!ref($config_cache->{$_})
										 && $config_cache->{$_} =~ /<\w+>/, keys %$config_cache);
	
	while (@todos)
		{
			my $atstart = @todos;
			my @stilltodo;

			while (my $needsmacro = shift @todos)
			{
				my $value = $config_cache->{$needsmacro};
				my $newvalue; my $isdone = 1;
				# variation one: explicitely defined '<something>' => whatever, used as '...<something>...'
				# variation two, fallback: if 'other' is defined, but used as '...<other>...'
				while ($value =~ s/^(.*?)(<[^>]+>)//)
				{
					my ($pre, $macroname) = ($1,$2);
					$newvalue .= $pre;
					my $fallbackname = $macroname; $fallbackname =~ s/^<(.*)>$/$1/;

					if (defined($config_cache->{$macroname}))
					{
						$newvalue .= $config_cache->{$macroname};
					}
					elsif (defined($config_cache->{$fallbackname}))
					{
						$newvalue .= $config_cache->{$fallbackname};
					}
					else
					{
						$newvalue .= $macroname; # leave unresolvables as they are AND reappend to todo
						$isdone = 0;
					}
				}
				$newvalue .= $value;		# unmatched remainder
				$config_cache->{$needsmacro} = $newvalue;
				push @stilltodo, $needsmacro if (!$isdone or $newvalue =~ /<\w+>/);
			}
			@todos = @stilltodo;
			my $atend = @todos;
			if ($atend == $atstart) # any remaining <xyz> occurrences are unresolvable or self-referential loops!
			{
				warn("unresolvable macros for config entries: ".join(", ",@todos)."\n");
				last;
			}
		}
		return $config_cache;
}

# small helper function that syslogs the exception message, then terminates
# args: error message
sub warn_die
{
	my ($msg) = @_;
	my $me = $0 =~ m!/!? basename($0): $0;
	openlog($me, "pid,ndelay,nofatal", LOG_DAEMON);
	syslog(LOG_ERR, $msg);
	die "$msg\n";
}

# sets file ownership and permissions, with diagnostic return values
# args: file (required, path to file or dir), username, groupname, permission
# if run as root, then ownership is changed to username and to config nmis_group
# if NOT root, then just the file group ownership is changed, to config nmis_group (if possible).
#
# returns undef if successful, error message otherwise
sub setFileProtDiag
{
	my (%args) = @_;
	my $C; # = $args{conf} // NMISNG::Util::loadConfTable();
	(ref($args{conf}) eq "HASH" ? $C = $args{conf}
                                : $C = NMISNG::Util::loadConfTable());

	my $filename = $args{file};
	my $username = $args{username} || $C->{nmis_user} || "nmis";
	my $groupname = $args{groupname} || $C->{nmis_group} || 'nmis';
	my $permission = $args{permission};

	return "file=$filename does not exist"
			if ( not -r $filename and ! -d $filename );

	my $currentstatus = stat($filename);

	if (!$permission)
	{
		# dirs
		if (S_ISDIR($currentstatus->mode))
		{
			$permission = $C->{'os_execperm'} || "0770";
		}
		# files
		elsif ($filename =~ /$C->{'nmis_executable'}/
					 && $C->{'os_execperm'} )
		{
			$permission = $C->{'os_execperm'};
		}
		elsif ($C->{'os_fileperm'})
		{
			$permission = $C->{'os_fileperm'};
		}
		else
		{
			$permission = "0660";
		}
	}

	my ($login,$pass,$uid,$primgid) = getpwnam($username);
	return "cannot change file owner to unknown user \"$username\"!"
			if (!$login);
	my $gid = getgrnam($groupname);

	# we can change file ownership iff running as root
	my $myuid = $<;
	if ( $myuid == 0)
	{
		# ownership ok or in need of changing?
		if ($currentstatus->uid != $uid or $currentstatus->gid != $gid)
		{
			return("Could not change ownership of $filename to $username:$groupname, $!")
					if (!chown($uid,$gid,$filename));
		}
	}
	elsif ($currentstatus->uid == $myuid )
	{
		# only root can change files that are owned by others,
		# but you don't need to be root to set the group and perms IF you're the owner
		# and if the target group is one you're a member of
		# in this case username is IGNORED and we aim for config nmis_group

		if (defined($gid) && $currentstatus->gid != $gid)
		{
			return ("could not set the group of $filename to $groupname: $!")
					if (!chown($myuid, $gid, $filename));
		}
	}
	else
	{
		# we complain about this situation only if a change would be required
		return "Cannot change ownership/permissions of $filename: neither root nor file owner!"
				if (!defined($gid) or $currentstatus->gid != $gid);
	}

	# perms need changing?
	if (($currentstatus->mode & 07777) != oct($permission))
	{
		return "could not change $filename permissions to $permission, $!"
				if (!chmod(oct($permission), $filename));
	}

	return undef;
}



# fix up the file permissions for given directory,
# and all its parents up to (but excluding) the given top (or nmis_base)
# args: directory in question, topdir
# returns: undef or error message
sub setFileProtParents
{
	my ($thisdir, $topdir) = @_;
	my $C = NMISNG::Util::loadConfTable();

	$topdir ||= $C->{'<nmis_base>'};
	$topdir = File::Spec->canonpath($topdir);
	$thisdir = File::Spec->canonpath($thisdir);

	my $relative = File::Spec->abs2rel($thisdir, $topdir);
	my $curdir = $topdir;

	# don't make a mess if thisdir is outside of the topdir!
	if ($thisdir !~ /$topdir/ or $relative =~ m!/\.\./!)
	{
		return "setFileProtParents called with bad args: thisdir=$thisdir top=$topdir relative=$relative";
	}

	for my $component (File::Spec->splitdir($relative))
	{
		next if !$component;
		$curdir.="/$component";
		if (my $error = NMISNG::Util::setFileProtDiag(file =>$curdir))
		{
			return $error;
		}
	}
	return undef;
}

# expand directory name if its one of the short names var, models, conf, conf_default, logs, mibs;
# args: dir
# returns expanded value or original input
sub getDir
{
	my (%args) = @_;
	my $dir = $args{dir};
	my $C = $args{conf} // NMISNG::Util::loadConfTable(); # cache, in general

	# known expansions
	for my $maybe (qw(var models default_models conf conf_default logs mibs))
	{
		return $C->{"<nmis_$maybe>"} if ($dir eq $maybe);
	}
	return $dir;
}

# takes dir and name, possibly shortnames, possibly w/o extension,
# mangles that and returns 0/1 if the file exists.
sub existFile
{
	my %args = @_;
	my $dir = $args{dir};
	my $name = $args{name};
	my $conf = $args{conf};
	return 0 if (!$dir or !$name);

	my $file;
	$file = getDir(dir=>$dir, conf => $conf)."/$name"; # expands dir args like 'conf' or 'logs'
	$file = NMISNG::Util::getFileName(file => $file, conf => $conf); # mangles that into path with extension
	return ( -e $file ) ;
}

# get modified time of file
### 2011-12-29 keiths, added test for file existing.
sub mtimeFile {
	my %args = @_;
	my $dir = $args{dir};
	my $name = $args{name};
	my $conf = $args{conf};
	
	my $file;
	return if $dir eq '' or $name eq '';
	$file = getDir(dir=>$dir, conf => $conf)."/$name";
	$file = NMISNG::Util::getFileName(file => $file, conf => $conf);
	if ( -r $file ) {
		return stat($file)->mtime;
	}
	else {
		return;
	}
}

# function for reading hash tables/files
#
# args: dir, name (both required, name may be w/o extension),
#  lock (optional, default 0, if 0 loadtable returns (data,locked handle), if 0 returns just data
#
# returns: (hashref-or-errormsg) or (hashref-or-errormsg,locked handle)
#
# ATTENTION: fixme dir logic is very convoluted! dir is generally NOT a garden-variety real dir path!
sub loadTable
{
	my %args = @_;
	my $dir =  $args{dir}; # name of directory
	my $name = $args{name};	# name of table or short file name
	my $nmisng = $args{nmisng};
	my $conf = $args{conf};

	my $lock = NMISNG::Util::getbool($args{lock}); # if lock is true then no caching and no fallbacks

	# full path -> { data => ..., mtime => ... }
	state %cache;

	return "loadTable is missing arguments: name=$name dir=$dir" if (!$name or !$dir);
	(my $without_extension = $name) =~ s/\.[^.]+$//;

	my $expandeddir = getDir(dir => $dir, conf => $conf); # expands dirs like 'conf' or 'logs' into full location
	my $file = "$expandeddir/$name";
	$file = NMISNG::Util::getFileName(file => $file, conf => $conf);		 # mangles file name into extension'd one

	# special case for files under conf: if lock is not set and conf/file is missing, fall back automatically conf-default/file
	if ($expandeddir eq getDir(dir => "conf", conf => $conf) && !$lock && !-e $file)
	{
		$file = NMISNG::Util::getFileName(file => getDir(dir => "conf_default", conf => $conf)."/$name", conf => $conf);
	}

	# no file? nothing to do but bail out
	return ("loadtable: $file does not exist or has bad permissions (dir=$dir name=$name)") if (!-e $file);

	my $externalDir = "$expandeddir/conf.d";
	if ($without_extension ne "Config") # Config is special, as it is saved in conf.d
	{
		$externalDir = "$externalDir/$without_extension";
	}
	my $externalFiles = NMISNG::Util::get_external_files(dir=>$externalDir);

	if ($lock) {
		my $table = NMISNG::Util::readFiletoHash(file=>$file, lock=>$lock, conf => $conf);

		foreach (@$externalFiles) {
			# Read and mix
			my $lock = NMISNG::Util::getbool($args{lock});
			my $extfile = NMISNG::Util::readFiletoHash(file=>$_, lock=>$lock, conf => $conf);
			$table = {%$table, %$extfile};
		}		
		return $table;
	}
	
	# look at the cache, does it have existing non-stale data?
	my $filetime = stat($file)->mtime;

	if (ref($cache{$file}) ne "HASH"
			|| $filetime != $cache{$file}->{mtime})
	{
		my $table = NMISNG::Util::readFiletoHash(file=>$file, conf => $conf);

		foreach (@$externalFiles) {
			# Read and mix
			my $extfile = NMISNG::Util::readFiletoHash(file=>$_, conf => $conf);
			$table = {%$table, %$extfile};
		}
		# nope, reread
		$cache{$file} = { "data" => $table,
											"mtime" => $filetime };
	}

	return $cache{$file}->{data};
}

# Returns data if it is 
# returns: undef or error message
sub has_external_files
{
	my %args = @_;
	my $dir = $args{dir};			# name of directory, semi-symbolic
	my $name = $args{name};	# name of table or short file name
	
	my $expandeddir = getDir(dir => $dir);
	my $externalDir = "$expandeddir/conf.d";
	if ($name ne "Config") # Config is special, as it is saved in conf.d
	{
		$externalDir = "$externalDir/$name";
	}
	my $externalFiles = NMISNG::Util::get_external_files(dir=>$externalDir);
	return scalar(@$externalFiles);
}

# writes data to file in question,
# returns: undef or error message
sub writeTable
{
	my %args = @_;
	my $dir = $args{dir};			# name of directory, semi-symbolic
	my $name = $args{name};	# name of table or short file name

	return "writeTable failed: no name specified"
			if (!defined($name) or $name eq "");

	return "writeTable failed: invalid dir=$dir specified with name=$name"
			if ($dir !~ /conf|models|var/);

	my $file = getDir(dir=>$dir)."/$name";

	if (my $error = NMISNG::Util::writeHashtoFile(file=>$file,
																								data=>$args{data},
																								handle=>$args{handle}))
	{
		return $error;
	}
	return undef;
}

# figures out the appropriate extension for a file, based
# on location, config and json arg
#
# args: file (relative) and dir, or file (full path), json (optional), only_extension (optional)
# variant with file+dir is used not commonly
#
# attention: this function name clashes with a function in rrdfunc.pm!
# ATTENTION: fixme dir logic is very very convoluted!
# fixme: passing json=false DOES NOT WORK if the config says use_json=true!
#
# returns absolute filename with extension
sub getFileName
{
	my %args = @_;
	my $json = NMISNG::Util::getbool($args{json});
	my $file = $args{file};
	my $dir = $args{dir};
	my $conf = $args{conf};

	my $C = $conf // loadConfTable();

	# are we in/under var? fixme unsafe and misleading
	my $fileundervar = ($dir and $dir =~ m!(^|/)var(/|$)!)
			|| ($file and $file =~ m!(^|/)var(/|$)!);

	my $conf_says_json = NMISNG::Util::getbool($C->{use_json});

	# all files: use json if the arg says so
	# var files: also use json if the config says so
	# defaults: no json
	if (($fileundervar and $conf_says_json) or $json )
	{
		return "json" if (NMISNG::Util::getbool($args{only_extension}));
		$file =~ s/\.nmis$//g;				# if somebody gave us a full but dud extension
		$file .= '.json' if $file !~ /\.json/;
	}
	else
	{
		return "nmis" if (NMISNG::Util::getbool($args{only_extension}));
		$file =~ s/\.json$//g;
		$file .= ".nmis" if $file !~ /\.nmis/;
	}
	$file = "$dir/$file" if ($dir);
	return $file;
}

# variant of the getFileName function, just returning the extension
# same arguments
# # fixme: passing json=false DOES NOT WORK if the config says use_json=true!
sub getExtension
{
	my (%args) = @_;
	my $C = $args{conf};
	
	return NMISNG::Util::getFileName(dir => $args{dir}, file => $args{file},
										 json => $args{json}, only_extension => 1, conf => $C);
}

# look up model file in models-custom, falling back to models-default,
# args: model (= model name, without extension),
#  only_mtime (optional, if set no data is returned)
#
# returns: hashref (success, error, data, is_custom, mtime)
# with success 1/0, error message, data structure, and is_custom is 1 if the model came from models-custom
# success is set IFF valid data came back.
# note: not exported.
sub getModelFile
{
	my (%args) = @_;
	return { error => "Invalid arguments: no model requested!" } if (!$args{model});

	my $C = $args{conf} // NMISNG::Util::loadConfTable();			# generally cached
	my ($iscustom, $modeldata);
	my $relfn = "$args{model}.nmis"; # the getFile logic is not safe.
	for my $choices ("models","default_models")
	{
		my $fn = getDir(dir => $choices, conf => $C)."/$relfn";
		if (-e $fn)
		{
			my $age = stat($fn)->mtime;

			return { success => 1, mtime => $age, is_custom => $iscustom } if ($args{only_mtime});

			# loadtable caches, therefore preferred over readfiletohash
			my $modeldata = NMISNG::Util::loadTable(dir => $choices, name => $relfn, conf => $C);
			return { error => "failed to read file $fn: $!" } if (ref($modeldata) ne "HASH"
																														or !keys %$modeldata);
			return { success => 1, data => $modeldata, is_custom => $iscustom, mtime => $age};
		}
	}
	return { error => "no model definition file available for model $args{model}!" };
}


# write hash data to file in suitable format
# returns: undef or error message
sub writeHashtoFile
{
	my %args = @_;
	my $file = $args{file};
	my $data = $args{data};
	my $handle = $args{handle}; # if handle specified then file is locked EX
	my $json = NMISNG::Util::getbool($args{json});

	my $C = $args{conf} // loadConfTable();

	# pretty printing: if arg given, that overrides config
	my $pretty = NMISNG::Util::getbool( (exists $args{pretty})? $args{pretty} : $C->{use_json_pretty} );

	my $conf_says_json = NMISNG::Util::getbool($C->{use_json});

	# handle _id getting into system - we save the stringified data,
	# not extended json.
	if( ref($data->{system}) eq "HASH"
			&& ref($data->{system}->{_id}) =~ /^(BSON|MongoDB)::OID$/)
	{
		# bson::oid has value() only for backwards compat,
		# offically supposed to use hex

		$data->{system}->{_id} = $data->{system}->{_id}->can("hex")?
				$data->{system}->{_id}->hex
				: $data->{system}->{_id}->value;
	}
	# all files: use json if the arg says so
	# var files: also use json if the config says so
	# defaults: no json
	my $useJson = ( ($file =~ m!(^|/)var(/|$)! and $conf_says_json)
									|| $json );
	$file = NMISNG::Util::getFileName(file => $file, json => $json, conf => $C);

	if ($handle eq "")
	{
		if (open($handle, "+<$file"))
		{
			flock($handle, LOCK_EX) or return("writeHashtoFile: can't lock $file: $!");

			seek($handle,0,0) or return("writeHashtoFile: can't seek in $file: $!");
			truncate($handle,0) or return("writeHashtoFileL can't truncate $file: $!");
		}
		else
		{
			open($handle, ">$file")  or return("writeHashtoFile: cannot write to $file: $!\n");
			flock($handle, LOCK_EX) or return("writeHashtoFile: can't lock file $file: $!\n");
		}
	}
	else
	{
		seek($handle,0,0) or return("writeHashtoFile: can't seek in $file: $!");
		truncate($handle,0) or return("writeHashtoFile: can't truncate $file: $!");
	}

	# write out the data, but defer error reporting until after the lock is released
	my $errormsg;
	if ( $useJson and $pretty )
	{
		# make sure that all json files contain valid utf8-encoded json, as required by rfc7159
		if ( not print $handle JSON::XS->new->utf8(1)->pretty(1)->encode($data) )
		{
			$errormsg = "cannot write data object to file $file: $!";
		}
	}
	elsif ( $useJson )
	{
		# encode_json already ensures utf8-encoded json
		eval { print $handle encode_json($data) } ;
		if ( $@ ) {
			$errormsg = "cannot write data object to $file: $@";
		}
	}
	elsif ( not print $handle Data::Dumper->Dump([$data], [qw(*hash)]) ) {
		$errormsg = "cannot write to file $file: $!";
	}
	close $handle;

	# now it's safe to handle the error
	return("writeHashtoFile: $errormsg")
			if ($errormsg);

	if (my $error = NMISNG::Util::setFileProtDiag(file =>$file, conf => $C))
	{
		return $error;
	}
	return undef;
}


### read file containing data generated by writeFileToHash
# file structure must be hash, format can be perl or json
#
# args: file, lock, json
#
# fixme: passing json=false DOES NOT WORK if the config says use_json=true
#
# returns: (hashref-or-errormsg, handle) if lock is given,
# returns: hashref-or-errormsg if lock wasn't given
#
# errors are signalled by returning the error message text,
# do check ref() on the result.
#
sub readFiletoHash
{
	my %args = @_;

	my $file = $args{file};
	my $lock = NMISNG::Util::getbool($args{lock}); # option
	my $json = NMISNG::Util::getbool($args{json}); # also optional
	my $conf = $args{conf};

	my (%hash, $handle, $line);

	# gefilename=getextension applies this heuristic:
	# all files: use json if args say so
	# files in and under var: also use json if config says so
	# default: no json
	$file = NMISNG::Util::getFileName(file => $file, json => $json, conf => $conf);
	my $useJson = NMISNG::Util::getExtension(file => $file, json => $json, conf => $conf) eq "json";

	return "No file argument given!" if (!$file); # no or dud args...

	if ( -r $file )
	{
		my $filerw = $lock ? "+<$file" : "<$file";
		my $lck = $lock ? LOCK_EX : LOCK_SH;
		if (open($handle, "$filerw"))
		{
			flock($handle, $lck) or return("readFiletoHash: can't lock $file: $!");
			local $/ = undef;
			my $data = <$handle>;

			if ( $useJson )
			{
				# be liberal in what we accept: latin1 isn't an allowed encoding for json,
				# but fall back to that before giving up
				my $hashref = eval { decode_json($data); };
				my $gotcha = $@;

				#  utf8 failed but latin1 works?
				if ($gotcha)
				{
					$hashref = eval { JSON::XS->new->latin1(1)->decode($data); };
				}
				return "readFiletoHash failed: cannot convert $file to hash table: $@" if ($@);

				# report invalid data
				if ((my $whatisit = ref($hashref)) ne "HASH")
				{
					return "readFiletoHash failed: resulting structure is a $whatisit";
				}
				return ($hashref,$handle) if ($lock);

				close $handle;
				return $hashref;
			}
			else											# perl
			{
				# convert data to hash. this is really very yucky.
				%hash = eval $data;
				if ($@)
				{
					return("readFiletoHash failed to convert $file to hash table: $@");
				}
				return (\%hash, $handle) if ($lock);

				close $handle;
				return \%hash;
			}
		}
		else
		{
			return("readFiletoHash: cannot open $file: $!");
		}
	}
	else # nx file
	{
		if ($lock)
		{
			# create new empty file, otherwise we can't return a lock
			open ($handle,">", "$file") or return("readFiletoHash: can't create $file: $!");
			flock($handle, LOCK_EX) or return("readFiletoHash: can't lock file $file: $!");
			return (\%hash,$handle);
		}

		return "readFiletoHash failed to access $file: $!";
	}
}


#-----------------------------------
# NMISNG::Util::logAuth2(message,level)
# message: message text
# level: [0..7] or string in [EMERG,ALERT,CRITICAL,ERROR,WARNING,NOTICE,INFO,DEBUG]
# if level < 0, use 0;
# if level > 7 or any string not in the group, use 7
# case insensitive
# arbitrary strings can be used (only at debug level)
# Only messages below $maxlevel are printed
# fixme9: this function doesn't do what it claims: the second argument, level, is utterly ignored
# therefore simplified to wrap logAuth()
sub logAuth2
{
	my ($msg,$level) = @_;
	return logAuth($msg);
}

# message with (class::)method names and line number
# returns: undef or error message
sub logAuth
{
	my $msg = shift;
	my $C = loadConfTable;

	my $handle;
	my $string = &NMISNG::Log::trace();

	$string .= "<br>$msg";
	$string =~ s/\n/ /g;      #remove all embedded newlines

	open($handle,">>$C->{auth_log}") or return " logAuth, Couldn't open log file $C->{auth_log}. $!";
	flock($handle, LOCK_EX)  or return "logAuth, can't lock filename: $!";
	print $handle NMISNG::Util::returnDateStamp().",$string\n" or return " logAuth, can't write file $C->{auth_log}. $!";
	close $handle;
	if (my $error = NMISNG::Util::setFileProtDiag(file =>$C->{auth_log}))
	{
		return $error;
	}
	return undef;
}

sub logPolling {
	my $msg = shift;
	my $conf = shift;
	my $C = $conf // loadConfTable;
	my $handle;

	#To enable polling log a file must be configured in Config.nmis and the file must exist.
	if ( $C->{polling_log} ne "" and -f $C->{polling_log} ) {
		if ($C eq '') {
			# no config loaded
			die "FATAL logPolling, NO Config Loaded: $msg";
		}
		elsif ( not -f $C->{polling_log} and not -d $C->{'<nmis_logs>'} ) {
			print "ERROR, logPolling can't do anything but NAG YOU\n";
			warn "ERROR logPolling: the message which killed me was: $msg\n";
		}

		open($handle,">>$C->{polling_log}") or warn returnTime." logPolling, Couldn't open log file $C->{polling_log}. $!\n";
		flock($handle, LOCK_EX)  or warn "logPolling, can't lock filename: $!";
		print $handle NMISNG::Util::returnDateStamp().",$msg\n" or warn returnTime." logPolling, can't write file $C->{polling_log}. $!\n";
		close $handle or warn "logPolling, can't close filename: $!";
		NMISNG::Util::setFileProtDiag(file =>$C->{polling_log});
	}
}

# normal op: compares first argument against true or 1 or yes
# opposite: compares first argument against false or 0 or no
#
# this opposite stuff is needed for handling "XX ne false",
# which is 1 if XX is undef and thus not the same as !NMISNG::Util::getbool(XX,0)
#
# usage: eq true => getbool, ne true => !getbool,
# eq false => NMISNG::Util::getbool(...,invert), ne false => !NMISNG::Util::getbool(...,invert)
#
# returns: 0 if arg is undef or non-matching, 1 if matches thingy
sub getbool
{
	my ($val,$opposite) = @_;
	if (!$opposite)
	{
		return (defined $val and $val =~ /^[yt1]/i)? 1 : 0;
	}
	else
	{
		return (defined $val and $val =~ /^[nf0]/i)? 1 : 0;
	}
}

#########################################################################
# Check boolean for CLI input.  It will not default an assumed value    #
#  when the user may have not intended the action.  This function       #
#  expects the key name, variable name, and default value.  It will die #
#  with an error message if the value is not a valid boolean value.     #
#                                                                       #
#  The function will accept the following and is not case sesitive:     #
#  true, yes, t, y, 1, false, no, f, n, or 0                            #
#                                                                       #
#########################################################################
sub getbool_cli
{
	my ($key, $val, $default) = @_;
	$default = 0 if !defined($default);

	return ((defined($val)) ? (($val =~ /(^true$)|(^yes$)|(^t$)|(^y$)|(^1$)/i) ? 1 : (($val =~ /(^false$)|(^no$)|(^f$)|(^n$)|(^0$)/i) ? 0 : die "Invalid boolean value for '$key': '$val'\n" )) : $default);
}

#########################################################################
# Check debug argument for CLI input.  It will not default an assumed   #
#  value when the user may have not intended the action.  This function #
#  expects the current debug value.  It will convert 'true' to 1, false #
#  to 0, and 'verbose' to 9. It will die with an error message if the   #
#  value is not understood.                                             #
#                                                                       #
#  The function will accept the following and is not case sesitive:     #
#  true, yes, t, y, false, no, f, n, verbose, or 0-9.                   #
#                                                                       #
#########################################################################
sub getdebug_cli
{
	my ($val) = shift;

	return ((defined($val)) ? (($val =~ /(^true$)|(^yes$)|(^t$)|(^y$)|(^1$)/i) ? 1 : (($val =~ /(^false$)|(^no$)|(^f$)|(^n$)|(^0$)/i) ? 0 : (($val =~ /^verbose$/i) ? 9 : (($val =~ /^[0-9]$/) ? $val : die "Invalid debug value: '$val'\n" )))) : 0);
}

# Send an array with the properties never overrided by the conf master files
# Hardcoded as we dont want them to be overrided
# Could be a mess
sub properties_never_override
{
	my @properties = ('cluster_id', 'server_name', 'nmis_host');
	return \@properties;
}

# trivial wrapper around readfiletohash
# difference to loadConfTable: loadconftable flattens and adds a few entries
# args: only_local eq 1 loads only local config (Not by default)
# returns: hashref-or-errormessage, file name
sub readConfData
{
	my %args = @_;
	my $logger;

	my $C = loadConfTable;
	my $fn = $C->{configfile};
	
	my $rawdata = NMISNG::Util::readFiletoHash(file => $fn);

	my $fnp = $C->{configpeerfiles};
	if (defined($args{log})) 
	{
		$logger = $args{log};
	}
	else
	{
		my $nmisng = Compat::NMIS::new_nmisng();
		$logger  = $nmisng->log;
	}
	
	if ($args{only_local} ne 1)
	{
		$logger->info("Reading config properties from master. ");
		eval {
			foreach ( @{$fnp} ) {
			
				my $rawpartialdata = NMISNG::Util::readFiletoHash(file => $_);
		
				# strip the outer of two levels, does not flatten any deeper structure
				# merge
				for my $k (keys %{$rawpartialdata})
				{
					for my $kk (keys %{$rawpartialdata->{$k}})
					{
						if (ref($rawpartialdata->{$k}->{$kk}) ne "HASH" )
						{
							next if (grep( /^$kk$/, properties_never_override()));
							$rawdata->{$k}->{$kk} =$rawpartialdata->{$k}->{$kk};
						}
						else
						{
							# FIXME: Support nested config values
							$logger->warn($kk . " is a hash. Not being merged");
						}
					}
				}
			}
		}; if ($@) { $logger->warn("Error reading config peer files. Show local config " . $@); }
	}

	return ($rawdata, $fn);
}

# trivial wrapper around writeHashtoFile
# args: data, required
# returns: undef or error message
sub writeConfData
{
	my %args = @_;
	my $CC = $args{data};

	my $C = NMISNG::Util::loadConfTable();
	my $configfile = $C->{configfile};

	# save old one
	File::Copy::cp($configfile, "$configfile.bak") # this overwrites any existing backup file
			if (-r "$configfile");

	return NMISNG::Util::writeHashtoFile(file=>$configfile, data=>$CC);
}

# creates the dir in question, and all missing intermediate
# directories in the path; also sets ownership up to nmis_base.
sub createDir
{
	my ($dir) = @_;

	my $C = NMISNG::Util::loadConfTable(); # normally cached

	if ( not -d $dir )
	{
		my $permission = $C->{'os_execperm'} || "0770"; # fixme dirperm should be separate from execperm...

		my $umask = umask(0);
		mkpath($dir, {verbose => 0, mode => oct($permission)});
		umask($umask);
		setFileProtParents($dir);
	}
}

# checks the ownerships and permissions on one directory
# args: directory, options hash
# fixme: currently ignores options, should support non-strictperms)
#
# returns: (1, info msg list) or (0, error message list)
sub checkDir
{
	my ($dir, %opts) = @_;

	my $result = 1;
	my (@messages, @problems);

	my $C = NMISNG::Util::loadConfTable();

	# Does the directory exist
	return (0, "ERROR: directory $dir does not exist") if (!-d $dir);

	my $dstat = stat($dir);
	my $gid = $dstat->gid;
	my $uid = $dstat->uid;
	my $mode = $dstat->mode;

	my ($groupname,$passwd,$gid2,$members) = getgrgid $gid;
	my $username = getpwuid($uid);

	# Are the user and group permissions correct.
	my $user_rwx = ($mode & S_IRWXU) >> 6;
	my $group_rwx = ($mode & S_IRWXG) >> 3;

	if ( $user_rwx ) {
		push(@messages,"INFO: $dir has user read-write-execute permissions");
	}
	else {
		$result = 0;
		push(@problems,"ERROR: $dir does not have user read-write-execute permissions");
	}

	if ( $group_rwx ) {
		push(@messages,"INFO: $dir has group read-write-execute permissions");
	}
	else {
		$result = 0;
		push(@problems,"ERROR: $dir does not have group read-write-execute permissions");
	}

	if ( $C->{'nmis_user'} eq $username ) {
		push(@messages,"INFO: $dir has correct owner from config nmis_user=$username");
	}
	else {
		$result = 0;
		push(@problems,"ERROR: $dir DOES NOT have correct owner from config nmis_user=$C->{'nmis_user'} dir=$username");
	}

	if ( $C->{'nmis_user'} eq $username ) {
		push(@messages,"INFO: $dir has correct owner from config nmis_user=$username");
	}
	else {
		$result = 0;
		push(@problems,"ERROR: $dir DOES NOT have correct owner from config nmis_user=$C->{nmis_user} dir=$username");
	}

	if ( $C->{'nmis_group'} eq $groupname ) {
		push(@messages,"INFO: $dir has correct owner from config nmis_group=$groupname");
	}
	else {
		$result = 0;
		push(@problems,"ERROR: $dir DOES NOT have correct owner from config nmis_group=$C->{'nmis_group'} dir=$groupname");
	}

	return ($result, ($result? @messages : @problems));
}

# checks the characteristics of ONE file
# args: file (full path), options hash
# options: checksize (optional, default: yes)
# strictperms (optional, default: yes),
# if off, SUFFICIENT perms for user+group nmis are ok,
# if on, PRECISELY the standard perms and ownerships are accepted as ok
#
# returns: (1, list of messages) if ok or (0, list of problem messages)
sub checkFile
{
	my ($file, %opts) = @_;

	my $result = 1;
	my (@messages, @problems);

	my $C = NMISNG::Util::loadConfTable();
	my $prettyfile = File::Spec->abs2rel(Cwd::abs_path($file), $C->{'<nmis_base>'});

	# does it even exist?
	return (0, "ERROR: file $prettyfile ($file) does not exist") if ( not -f $file );

	my $fstat = stat($file);

	# size check - default is yes
	if ( !NMISNG::Util::getbool($opts{checksize}, "invert")
			 && $C->{file_size_warning}
			 && $fstat->size > $C->{'file_size_warning'})
	{
		$result = 0;
		push(@problems,"WARN: $prettyfile is ".$fstat->size." bytes, larger than $C->{'file_size_warning'} bytes");
	}

	my $groupname = getgrgid($fstat->gid);
	my $username = getpwuid($fstat->uid);
	my $mode = $fstat->mode & (S_IRWXU|S_IRWXG|S_IRWXO); # only want u/g/o perms, not type, not setX

	my $should_be_executable = $C->{nmis_executable}?
			qr/$C->{nmis_executable}/
			: qr!(/(bin|admin|install/scripts|conf/scripts)/[a-zA-Z0-9_\\.-]+|\\.pl|\\.sh)$!i;

	# permissions, strict or sufficient? default is strict
	if (!NMISNG::Util::getbool($opts{strictperms},"invert"))
	{
		# strict: owner and group must be exact matches
		if ( $C->{'nmis_user'} eq $username )
		{
			push(@messages,"INFO: $prettyfile has correct owner $username");
		}
		else
		{
			$result = 0;
			push(@problems,"ERROR: $prettyfile owned by user $username, not correct owner $C->{nmis_user}");
		}

		if ( $C->{'nmis_group'} eq $groupname ) {
			push(@messages,"INFO: $prettyfile has correct group $groupname");
		}
		else
		{
			$result = 0;
			push(@problems,"ERROR: $prettyfile owned by group $groupname, not correct group $C->{nmis_group}");
		}

		my ($text,$wanted) = ($file =~ $should_be_executable)?
				("exec", oct($C->{os_execperm})) : ("file", oct($C->{os_fileperm}));

		# exactly os_execperm/os_fileperm is accepted
		if ($mode != $wanted)
		{
			$result = 0;
			my @grants;
			push @grants, "FEWER" if ($wanted & $mode) != $wanted;
			push @grants, "MORE" if ($wanted | $mode) != $wanted;
			push @problems, sprintf("ERROR: $prettyfile has incorrect %s perms 0%o: grants %s rights than correct 0%o",
															$text, $mode, join(" and ", @grants), $wanted);
		}
		else
		{
			push @messages, sprintf("INFO: $prettyfile has correct %s perms 0%o", $text, $mode);
		}
	}
	else													# lenient/sufficient mode selected
	{
		# the nmis group must match; user isn't critical
		if ( $C->{'nmis_group'} eq $groupname )
		{
			push(@messages,"INFO: $prettyfile has correct group $groupname");
		}
		else
		{
			$result = 0;
			push(@problems,"ERROR: $prettyfile owned by group $groupname, not correct group $C->{nmis_group}");
		}

		# check that: the nmis group can rwx, or that the nmis group can rw
		my ($text,$wanted) = ($file =~ $should_be_executable)?
				("exec", oct($C->{os_execperm}))
				: ("file", oct($C->{os_fileperm}));
		my $reducedmode = $mode & S_IRWXG;

		# only check that not less rights than the sufficient ones are granted
		if (($reducedmode & $wanted & S_IRWXG) != ($wanted & S_IRWXG))
		{
			$result = 0;
			push @problems, sprintf("ERROR: $prettyfile has insufficient group %s perms 0%o: grants fewer rights than correct 0%o",
															$text, $mode, $wanted);
		}
		else
		{
			push @messages, sprintf("INFO: $prettyfile has sufficient group %s perms 0%o", $text, $mode);
		}
	}

	return ($result, ($result? @messages : @problems));
}

# checks the files and dirs under the given directory (optionally recurses)
# args: directory, options hash
# options: recursive (default: false),
# all options are passed through to checkFile and checkDir
#
# returns: (1, info msg list) or (0, error message list)
# note: skips all dotfiles and dotdirs
sub checkDirectoryFiles
{
	my ($dir, %opts) = @_;
	my $result = 1;
	my (@messages, @problems);

	return (0, "ERROR: $dir is not a directory!") if (!-d $dir);

	opendir (DIR, $dir) or die "Cannot open dir $dir: $!\n";
	my @dirlist = readdir DIR;
	closedir DIR;

	foreach my $thing (@dirlist)
	{
		next if ($thing =~ /^\./);
		my $func;

		if (-d "$dir/$thing")
		{
			if (NMISNG::Util::getbool($opts{recurse}))
			{
				$func=\&checkDirectoryFiles;
			}
			else
			{
				$func= \&checkDir;
			}
		}
		elsif (-l "$dir/$thing" || -f "$dir/$thing")
		{
			$func=\&checkFile;
		}
		else
		{
			next;										# ignore unexpected file types
		}

		my ($newstatus, @newmsgs) = &$func("$dir/$thing", %opts);
		if ($newstatus)
		{
			push @messages, @newmsgs;
		}
		else
		{
			push @problems, @newmsgs;
		}
		$result = 0 if (!$newstatus);
	}
	return ($result, ($result? @messages : @problems));
}

# checks and adjusts the ownership and permissions on given dir X
# and all files directly within it. if recurse is given, then
# subdirs below X are also checked recursively.
#
# returns: list of errors, may be empty
sub setFileProtDirectory
{
	my $dir = shift;
	my $recurse = shift;
	my $conf = shift;

	my @problems;

	if ( $recurse eq "" ) {
		$recurse = 0;
	}
	else {
		$recurse = NMISNG::Util::getbool($recurse);
	}

	# the dir itself must be checked and fixed, too!
	if (my $error = NMISNG::Util::setFileProtDiag(file =>$dir, conf => $conf))
	{
		push @problems, $error;
	}

	opendir (DIR, "$dir") or push @problems, "cannot open directory $dir: $!";
	my @dirlist = readdir DIR;
	closedir DIR;

	foreach my $file (@dirlist)
	{
		if ( -f "$dir/$file" and $file !~ /^\./ )
		{
			if (my $error = NMISNG::Util::setFileProtDiag(file =>"$dir/$file", conf => $conf))
			{
				push @problems, $error;
			}
		}
		elsif ( -d "$dir/$file" and $recurse and $file !~ /^\./ )
		{
			if (my $error = NMISNG::Util::setFileProtDiag(file =>"$dir/$file", conf => $conf))
			{
				push @problems, $error;
			}
			push @problems, NMISNG::Util::setFileProtDirectory("$dir/$file",$recurse, conf => $conf);
		}
	}
	return @problems;
}

# 100 = red, 0 = green
# red: rgb(255,0,0)
# green: rgb(0,255,0)
# blue: rgb(0,0,255)
# yellow: rgb(255,255,0)
# white: rgb(255,255,255)
#
# rgb(255,0,0) > rgb(255,255,0) > rgb(0,255,0)
#

sub colorPercentHi
{
	my $val = shift;
	if ( $val =~ /^(\d+|\d+\.\d+)$/ ) {
		$val = 100 - int($val);
		return sprintf("#%2.2X%2.2X00",
									 int(List::Util::min($val*2*2.55,255)),
									 int(List::Util::min( (100-$val)*2*2.55,255)));
	}
	else {
		return '#AAAAAA';
	}
}

sub colorPercentLo
{
	my $val = shift;
	if ( $val =~ /^(\d+|\d+\.\d+)$/ ) {
		$val = int($val);
		return sprintf("%2.2X%2.2X00", int(List::Util::min($val*2*2.55,255)),
									 int(List::Util::min( (100-$val)*2*2.55,255)));
	}
	else {
		return '#AAAAAA';
	}
}

sub colorResponseTime {
	my $val = int(shift);
	my $thresh = shift;
	$thresh = 750 if not $thresh;
	my $ratio = 255/($thresh/255);

	return "#FF0000" if $val > $thresh;
	return "#AAAAAA" if $val !~ /[0-9]+/;
	return sprintf("#%2.2X%2.2X00", int((($val/255)*$ratio)), int((($thresh-$val)/255)*$ratio));
}

sub checkPerlLib {
	my $lib = shift;

	my $path = $lib;
	$path =~ s/\:\:/\//g;

	if ( $path !~ /\.pm$/ ) {
		$path .= ".pm";
	}

	#check the USE path for the file.
	foreach my $libdir (@INC) {
		return 1 if (-f "$libdir/$path");
	}
	return 0;
}


# a quick selftest function to verify that the runtime environment is ok
# updates the selftest status cache file, also manages var/nmis_system/dbdir_full marker
#
# args: nmisng (live object),
#  delay_is_ok (= whether iostat and cpu computation are allowed to delay
#  for a few seconds, default: no),
#  optional perms (default: 0, if 1 CRITICAL permissions are checked)
#
# returns: (all_ok, arrayref of array of test_name => error message or undef if ok)
sub selftest
{
	my (%args) = @_;
	my @details;

	# bsts fallback is a bit ugly, also assumes caller has loaded compat::nmis
	my $nmisng = $args{nmisng} || Compat::NMIS::new_nmisng();
	my $config = $nmisng->config;

	return (0,{ "Config missing" =>  "cannot perform selftest without configuration!"})
			if (ref($config) ne "HASH" or !keys %$config);
	my $candelay = NMISNG::Util::getbool($args{delay_is_ok});
	my $wantpermsnow = NMISNG::Util::getbool($args{perms});

	# always verify and fix-up the most critical file permissions: config dir,
	# custom models dir, var dir
	NMISNG::Util::setFileProtDirectory($config->{'<nmis_conf>'},1, $config );    # do recurse
	NMISNG::Util::setFileProtDirectory($config->{'<nmis_var>'},0, $config );  # no recursion
	NMISNG::Util::setFileProtDirectory($config->{'<nmis_models>'},0, $config )
			if (-d $config->{'<nmis_models>'});														# dir isn't necessarily present

	my $varsysdir = "$config->{'<nmis_var>'}/nmis_system";
	if ( !-d $varsysdir )
	{
		NMISNG::Util::createDir($varsysdir);
		NMISNG::Util::setFileProtDiag(file =>$varsysdir, conf => $config);
	}
	my $statefile = "$varsysdir/selftest.json"; # name also embedded in nmisd and gui
	my $laststate = NMISNG::Util::readFiletoHash( file => $statefile, json => 1, conf => $config );
	if (ref($laststate) ne "HASH")
	{
		$nmisng->log->warn("failed to read selftest $statefile: $laststate");
		$laststate = { tests => [] };
	}
	my $dbdir_full = "$varsysdir/dbdir_full"; # marker file name also embedded in rrdfunc.pm
	unlink($dbdir_full);											# assume the database dir passes...until proven otherwise

	my $allok=1;

	# check that we have a new enough RRDs module
	my $minversion=version->parse("1.4004");
	my $testname="RRDs Module";
	my $curversion;
	eval {
		&NMISNG::rrdfunc::require_RRDs;
		$curversion = version->parse($RRDs::VERSION);
	};
	if ($@)
	{
		$nmisng->log->debug("RRDs module test failed: $@");
		push @details, [$testname, "RRDs Module not present!"];
		$allok=0;
	}
	elsif ($curversion < $minversion)
	{
		push @details, [$testname, "RRDs Version $curversion is below required min $minversion!"];
		$allok=0;
	}
	else
	{
		push @details, [$testname, undef];
	}

	# verify that nmis isn't disabled altogether
	$testname = "NMIS enabled";
	my $result = undef;
	my $lockoutfile = $config->{'<nmis_conf>'}."/NMIS_IS_LOCKED";
	if (-f $lockoutfile)
	{
		$result = "NMIS is disabled! Remove the file $lockoutfile to re-enable.";
	}
	push @details, [$testname, $result];
	$allok = 0 if ($result);

	# check the main/involved directories AND /tmp and /var
	my $minfreepercent = $config->{selftest_min_diskfree_percent} || 10;
	my $minfreemegs = $config->{selftest_min_diskfree_mb} || 25;
	# do tmp and var last as we skip already seen ones
	my %fs_ids;
	for my $dir (@{$config}{'<nmis_base>','<nmis_var>',
													'<nmis_logs>','database_root'}, "/tmp","/var")
	{
		my $statresult = stat($dir);
		# nonexistent dir or seen that filesystem? ignore
		next if (!$statresult or $fs_ids{$statresult->dev});
		$fs_ids{$statresult->dev} = 1;

		my $testname = "Free space in $dir";
		my @df = `df -mP $dir 2>/dev/null`;
		if ($? >> 8)
		{
			push @details, [$testname, "Could not determine free space: $!"];
			$allok=0;
			next;
		}
		# Filesystem       1048576-blocks  Used Available Capacity Mounted on
		my (undef,undef,undef,$remaining,$usedpercent,undef) = split(/\s+/,$df[1]);
		$usedpercent =~ s/%$//;
		if (100-$usedpercent < $minfreepercent)
		{
			push @details, [$testname, "Only ".(100-$usedpercent)."% free in $dir!"];
			if ($dir eq $config->{"database_root"})
			{
				open(F, ">$dbdir_full") && close(F);
			}
			$allok=0;
		}
		elsif ($remaining < $minfreemegs)
		{
			push @details, [$testname, "Only $remaining Megabytes free in $dir!"];
			unlink($dbdir_full) if ($dir eq $config->{"database_root"});
			$allok=0;
		}
		else
		{
			push @details, [$testname, undef];
		}
	}

	$testname = "Permissions";
	if ($wantpermsnow)
	{
		# check the permissions, but only the most critical aspects: don't bother with precise permissions
		# as long as the nmis user and group can work with the dirs and files
		# code is same as type=audit (checkConfig), but better error handling
		my @permproblems;

		# flat dirs first
		my %done;
		for my $location ($config->{'<nmis_data>'}, # commonly same as base
											$config->{'<nmis_base>'},
											$config->{'<nmis_admin>'}, $config->{'<nmis_bin>'}, $config->{'<nmis_cgi>'},
											$config->{'<nmis_models>'},
											$config->{'<nmis_logs>'},
											$config->{'log_root'}, # should be the same as nmis_logs
											$config->{'config_logs'},
											$config->{'json_logs'},
											$config->{'<menu_base>'},
											$config->{'report_root'},  )
		{
			my $where = Cwd::abs_path($location);
			next if ($done{$where});

			my ($status, @msgs) = NMISNG::Util::checkDirectoryFiles($location,
																								recurse => "false",
																								strictperms => "false",
																								checksize =>  "false" );
			if (!$status)
			{
				push @permproblems, @msgs;
			}
			$done{$where} = 1;
		}

		# deeper dirs with recursion
		%done = ();
		for my $location ($config->{'<nmis_base>'}."/lib",
											$config->{'<nmis_conf>'},
											$config->{'<nmis_var>'},
											$config->{'<nmis_menu>'},
											$config->{'mib_root'},
											$config->{'database_root'},
											 )
		{
			my $where = Cwd::abs_path($location);
			next if ($done{$where});

			my ($status, @msgs) = NMISNG::Util::checkDirectoryFiles($location,
																								recurse => "true",
																								strictperms => "false",
																								checksize =>  "false" );
			if (!$status)
			{
				push @permproblems, @msgs;
			}
			$done{$where} = 1;
		}

		if (@permproblems)
		{
			$allok=0;
			push @details, [$testname, join("\n", @permproblems)];
		}
		else
		{
			push @details, [$testname, undef];
		}
	}
	else
	{


		# keep the old permission test result as-is
		my $prev = List::Util::first { $_->[0] eq $testname } (@{$laststate->{tests}});
		push @details, $prev // [ $testname, undef ];
	}

	# check the number of nmis processes, complain if above limit
	my $ptable = Proc::ProcessTable->new(enable_ttys => 0);

	# all nmisd processes are calling themselves 'nmisd something'
	# opcharts 3's nmisd calls itself 'nmisd',
	# 'nmisd worker' or 'nmisd collector <something>' - exclude these
	my @ourprocs = grep($_->cmndline =~ /^nmisd.(fping|scheduler|worker.+)\s*$/,
											@{$ptable->table});
	if (NMISNG::Util::getbool($config->{nmisd_fping_worker}))
	{
		my $status = (List::Util::any { $_->cmndline =~ /^nmisd.fping\s*$/ } @ourprocs)?
				undef : "No fping worker seems to be running!";
		push @details, ["FastPing worker", $status];
		$allok = 0 if ($status);
	}

	my $nr_procs = @ourprocs;
	my $max_nmis_processes = 1 		# the scheduler
			+ (NMISNG::Util::getbool($config->{nmisd_fping_worker})? 1:0) # the fping worker
			+ $config->{nmisd_max_workers} * 1.1; # the configured workers and 10% extra for transitionals
	my $status;
	if ($nr_procs > $max_nmis_processes)
	{
		$status = "Too many NMIS processes running: current count $nr_procs";
		$allok=0;
	}
	elsif (!$nr_procs)
	{
		$status = "No NMIS workers running!";
		$allok=0;
	}
	push @details, ["NMIS process count",$status];

	# check that there is one and only one nmis scheduler running
	my $schedstatus = (grep($_->cmndline =~ /^nmisd.scheduler\s*$/, @ourprocs));
	if ($schedstatus == 0)
	{
		push @details, ["NMIS daemon", "No scheduler process running!"];
		$allok=0;
	}
	elsif ($schedstatus > 1)
	{
		push @details, ["NMIS daemon", "Multiple scheduler processes are running!"];
		$allok=0;
	}

	# check that there is some sort of cron running
	my $cron_name = $config->{selftest_cron_name}?
			qr/$config->{selftest_cron_name}/ : qr!(^|/)crond?$!;

	my $cron_status = (grep($_->fname =~ $cron_name, @{$ptable->table})?
										 undef : "No CRON daemon seems to be running!");
	push @details, ["CRON daemon",$cron_status];
	$allok = 0 if ($cron_status);

	# check iowait and general busyness of the system
	# however, do that ONLY if we are allowed to delay for a few seconds
	# (otherwise we get only the avg since boot!)
	if ($candelay && -f '/proc/stat')
	{
		my (@total, @busy, @iowait);
		for my $run (0,1)
		{
			open(F,"/proc/stat") or die "cannot read /proc/stat: $!\n";
			for my $line (<F>)
			{
				my ($name,@info) = split(/\s+/, $line);
				# cpu user nice system idle iowait irq softirq steal guest guestnice
				if ($name eq "cpu")
				{
					my $total = $info[0] + $info[1] + $info[2] + $info[3] + $info[4]
							+ $info[5] + $info[6] + $info[7] + $info[8] + $info[9];
					# cpu util = sum of everything but idle, iowait is separate
					push @total, $total;
					push @busy, $total-$info[3];
					push @iowait, $info[4];
					last;
				}
			}
			close(F);
			sleep(5) if (!$run);			# get the cpu and io load over a few seconds
		}

		my $total_delta = $total[1] - $total[0];
		my $busy_delta = $busy[1] - $busy[0];
		my $iowait_delta = $iowait[1] - $iowait[0];

		my ($busy_ratio, $iowait_ratio, $busy_status, $iowait_status);
		$busy_ratio = $busy_delta / $total_delta;
		$iowait_ratio = $iowait_delta / $total_delta;

		my $max_cpu = $config->{selftest_max_system_cpu} || 50;
		my $max_iowait = $config->{selftest_max_system_iowait} || 10;
		if ($busy_ratio * 100 > $max_cpu)
		{
			$busy_status = sprintf("CPU load %.2f%% is above threshold %.2f%%",
														 $busy_ratio*100, $max_cpu);
			$allok=0;
		}
		if ($iowait_ratio * 100 > $max_iowait)
		{
			$iowait_status = sprintf("I/O load %.2f%% is above threshold %.2f%%",
															 $iowait_ratio*100,
															 $max_iowait);
			$allok=0;
		}
		push @details, ["Server Load", $busy_status], ["Server I/O Load", $iowait_status];
	}

	# check the swap status, more than 50% is a bad sign
	my $max_swap = $config->{selftest_max_swap} || 50;
	if( -f '/proc/meminfo')
	{
		open(F,"/proc/meminfo") or die "cannot read /proc/meminfo: $!\n";
		my ($swaptotal, $swapfree, $swapstatus);
		for my $line (<F>)
		{
			if ($line =~ /^Swap(Total|Free):\s*(\d+)\s+(\S+)\s*$/)
			{
				my ($name,$value,$unit) = ($1,$2,$3);
				$value *= 1024 if ($unit eq "kB");
				($name eq "Total"? $swaptotal : $swapfree ) = $value;
			}
		}
		close(F);
		my $swapused = $swaptotal - $swapfree;
		if ($swaptotal && 100*$swapused/$swaptotal > $max_swap)
		{
			$swapstatus = sprintf("Swap memory use %.2f%% is above threshold %.2f%%",
														$swapused/$swaptotal * 100, $max_swap);
			$allok=0;
		}

		push @details, ["Server Swap Memory", $swapstatus];
	}

	# check the last operation completion for update and collect, see if it was too long ago
	for (['update', 'Update', $config->{selftest_max_update_age} || 604800 ], # 1 week
			 ['collect', 'Collect', $config->{selftest_max_collect_age} || 3600 ], ) # 1 hr
	{
		my ($op, $name, $maxage)  = @$_;

		my $mostrecent = $nmisng->get_opstatus_model(activity => $op,
																								 # failure is always an option...actually ok here
																								 status => { '$ne' => "inprogress" },
																								 sort => { 'time' => -1 },
																								 limit => 1);
		my $status = undef;
		my $last_time = $mostrecent->data->[0]->{time}

		if (!$mostrecent->error && $mostrecent->data);
		if ($mostrecent->error or !$mostrecent->count)
		{
			$status = "Could not determine last $name status";
			$allok = 0;
		}
		elsif ($last_time < time - $maxage)
		{
			$status = "Last $op completed too long ago, at "
					.NMISNG::Util::returnDateStamp($last_time);
			$allok = 0;
		}
		# put these two the beginning
		unshift @details, ["Last $name", $status];
	}

	# Get number of queue jobs
	# check that there is some sort of cron running
	for my $op (qw(collect update))
	{
		$status = undef;
		$allok = 1;
		
		my $max_jobs;
		if ($op =~ /collect/) {
			$max_jobs = $config->{selftest_max_collect_jobs}? $config->{selftest_max_collect_jobs} : 200;
		}
		else {
			$max_jobs = $config->{selftest_max_update_jobs}? $config->{selftest_max_update_jobs} : 400;
		}

		my $queued = $nmisng->get_queue_model(type => $op);
		if (my $fault = $queued->error)
		{
			$status = "Failed to get the queue: $fault";
			$allok = 0;
		}
	
		my $queuedjobs = $queued->data;

		if (@$queuedjobs > $max_jobs)
		{
			$status = "Number of $op jobs ".@$queuedjobs." exceeded. Max allowed $max_jobs";
			$allok = 0;
		}
		
		push @details, ["QUEUE $op", $status];
	}
	
	
	
	# update the status
	NMISNG::Util::writeHashtoFile(
		file => $statefile,
		json => 1,
		data => {status => $allok,
						 lastupdate => time,
						 lastupdate_perms => ( $wantpermsnow? time : $laststate->{lastupdate_perms}),
						 tests => \@details }
			);

	return ($allok, \@details);
}


# this small helper converts an ethernet or similar layer2 address
# from pure binary or 0xsomething into a string of the colon-separated bytes in the address
# the distinction raw binary vs. other formats depends on the 0x being present,
# and expects the raw binary to be 6 bytes or longer
# returns: string
sub beautify_physaddress
{
	my ($raw) = @_;

	return $raw if ($raw =~ /^([0-9a-f]{2}:)+[0-9a-f]{2}$/i); # nothing to do

	my @bytes;
	# nice 0xlonghex -> split into bytes
	if ($raw =~ /^0x[0-9a-f]+$/i)
	{
		$raw =~ s/^0x//i;
		@bytes = unpack("C*", pack("H*", $raw));
	}
	elsif (length($raw) >= 6) # hmm looks like if it's raw binary, convert it on the go
	{
		@bytes = unpack("(C2)".length($raw), $raw);
	}

	if (@bytes)
	{
		my $template = join(":", ("%02x") x @bytes);
		return sprintf($template, @bytes);
	}

	return $raw;									# fallback to return the input unchanged if beautication doesn't work out
}

# takes binary encoded DateAndTime snmp value,
# translates into fractional seconds in gmt
# args: 0xhexstring or real binary string,
# returns: fractional seconds in gmt
# note: not exported.
sub parse_dateandtime
{
	my ($dateandtime) = @_;
	# see https://tools.ietf.org/html/rfc1443 for format

	if ($dateandtime =~ /^0x([a-f0-9]+)$/i)
	{
		$dateandtime = pack("H*", $1);
	}

	# raw binary? length 8 or length 11 (with timezone)
	if (length($dateandtime) == 8 or length($dateandtime) == 11)
	{
		my ($year,$month,$day,$hour,$min,$sec,$decisec,
				$sign,$offhour,$offminutes) = unpack("nC6a1C2",$dateandtime);

		my $seconds = Time::Local::timegm($sec,$min,$hour, $day, $month-1,$year)
				+ $decisec/10;
		if ($sign && defined($offminutes) && defined($offhour))
		{
			$seconds += ($sign eq "+"? -1 : 1) * ($offhour * 3600 + $offminutes * 60);
		}
		return $seconds;
	}
	else
	{
		return undef;
	}
}

# this function creates a new uuid
# if uuid namespaces are configured: either the optional node argument is used,
# or a random component is added to make the namespaced uuid work. not relevant
# for totally random uuids.
#
# args: node, optional
# returns: uuid string
sub getUUID
{
	my ($maybenode) = @_;
	my $C = NMISNG::Util::loadConfTable();

	# translate between data::uuid and uuid::tiny namespace constants for config-compat,
	# as the config file uses namespace_<X> (url,dns,oid,x500) in data::uuid,
	# corresponds to UUID_NS_<X> in uuid::tiny
	state $known_namespaces= { map { my $varname = "UUID_NS_$_";
																	 ("NameSpace_$_" => UUID::Tiny->$varname,
																		$varname => UUID::Tiny->$varname) } (qw(DNS OID URL X500)) };

	#'uuid_namespace_type' => 'NameSpace_URL' OR "UUID_NS_DNS"
	#'uuid_namespace_name' => 'www.domain.com' AND we need to add the nodename to make it unique,
	# because if namespaced, then name is the ONLY thing controlling the resulting uuid!
	my $uuid;

	if ( $known_namespaces->{$C->{'uuid_namespace_type'}}
			 and defined($C->{'uuid_namespace_name'})
			 and $C->{'uuid_namespace_name'}
			 and $C->{'uuid_namespace_name'} ne "www.domain.com" ) # the shipped example default...
	{
		# namespace prefix plus node name or random component
		my $nodecomponent = $maybenode || create_uuid(UUID_RANDOM);
		$uuid = create_uuid_as_string(UUID_V5, $known_namespaces->{$C->{uuid_namespace_type}},
																	$C->{uuid_namespace_name}.$nodecomponent);
	}
	else
	{
		$uuid = create_uuid_as_string(UUID_RANDOM);
	}

	return $uuid;
}

# create a new namespaced uuid from concat of all components that are passed in
# if there's a configured namespace prefix that is used; otherwise
# the UUID_NS_URL is used w/o prefix.
#
# args: list of components
# returns: uuid string
sub getComponentUUID
{
	my @components = @_;

	my $C = NMISNG::Util::loadConfTable();

	# translate between data::uuid and uuid::tiny namespace constants for config-compat,
	# as the config file uses namespace_<X> (url,dns,oid,x500) in data::uuid,
	# corresponds to UUID_NS_<X> in uuid::tiny
	state $known_namespaces = { map { my $varname = "UUID_NS_$_";
															("NameSpace_$_" => UUID::Tiny->$varname,
															 $varname => UUID::Tiny->$varname) } (qw(DNS OID URL X500)) };

	my $uuid_ns = $known_namespaces->{"NameSpace_URL"};
	my $prefix = '';
	$prefix = $C->{'uuid_namespace_name'} if ( $known_namespaces->{$C->{'uuid_namespace_type'}}
																						 and defined($C->{'uuid_namespace_name'})
																						 and $C->{'uuid_namespace_name'}
																						 and $C->{'uuid_namespace_name'} ne "www.domain.com" );

	return create_uuid_as_string(UUID_V5, $uuid_ns, join('', $prefix, @components));
}

sub getComponentUUIDConf
{
	my %args = @_;
	my @components = $args{components};
	my $conf = $args{conf};

	my $C = $conf // NMISNG::Util::loadConfTable();

	# translate between data::uuid and uuid::tiny namespace constants for config-compat,
	# as the config file uses namespace_<X> (url,dns,oid,x500) in data::uuid,
	# corresponds to UUID_NS_<X> in uuid::tiny
	state $known_namespaces = { map { my $varname = "UUID_NS_$_";
															("NameSpace_$_" => UUID::Tiny->$varname,
															 $varname => UUID::Tiny->$varname) } (qw(DNS OID URL X500)) };

	my $uuid_ns = $known_namespaces->{"NameSpace_URL"};
	my $prefix = '';
	$prefix = $C->{'uuid_namespace_name'} if ( $known_namespaces->{$C->{'uuid_namespace_type'}}
																						 and defined($C->{'uuid_namespace_name'})
																						 and $C->{'uuid_namespace_name'}
																						 and $C->{'uuid_namespace_name'} ne "www.domain.com" );

	return create_uuid_as_string(UUID_V5, $uuid_ns, join('', $prefix, @components));
}

# This function translates a toplevel hash with fields in dot-notation
# into a deep structure.
#
# This is primarily needed in deep data objects handled by the
# crudcontroller but not necessarily just there.
#
# Notations supported:
#    fieldname.number for array,
#    fieldname.subfield for hash and nested combos thereof
#
# args:
#    resource record ref to fix up, which will be changed inplace!
# returns:
#    undef if ok, error message if problems were encountered
sub translate_dotfields
{
	my ($resource) = @_;
	return "toplevel structure must be hash, not ".ref($resource) if (ref($resource) ne "HASH");

	# we support hashkey1.hashkey2.hashkey3, and hashkey1.NN.hashkey2.MM
	for my $dotkey (grep(/\./, keys %{$resource}))
	{
		my $target = $resource;
		my @indir = split(/\./, $dotkey);
		for my $idx (0..$#indir) # span the intermediate structure
		{
			my $thisstep = $indir[$idx];
			# numeric? make array, textual? make hash
			if ($thisstep =~ /^\d+$/)
			{
				# check that structure is ok.
				return "data conflict with $dotkey at step $idx: need array but found ".(ref($target) || "leaf value")
						if (ref($target) ne "ARRAY");
				# last one? park value
				if ($idx == $#indir)
				{
					$target->[$thisstep] = $resource->{$dotkey};
				}
				else
				{
					# check what the next one is and prime the obj
					$target = $target->[$thisstep] ||= ($indir[$idx+1] =~ /^\d+$/? []:  {} );
				}
			}
			else # hash
			{
				# check that structure is ok.
				return "data conflict with $dotkey at step $idx: need hash but found ". (ref($target) || "leaf value")
						if (ref($target) ne "HASH");
				# last one? park value
				if ($idx == $#indir)
				{
					$target->{$thisstep} = $resource->{$dotkey};
				}
				else
				{
					# check what the next one is and prime the obj
					$target = $target->{$thisstep} ||= ($indir[$idx+1] =~ /^\d+$/? []:  {} );
				}
			}
		}
		delete $resource->{$dotkey};
	}
	return undef;
}

# This function translates a toplevel hash with fields in dot-notation
# into a deep structure and deletes the referenced key.
#
# This is primarily needed in deep data objects handled by the
# crudcontroller but not necessarily just there.
#
# Notations supported:
#    fieldname.number for array,
#    fieldname.subfield for hash and nested combos thereof
#
# args:
#    resource record ref to fix up, which will be changed inplace!
# returns:
#    undef if ok, error message if problems were encountered
sub translate_dotfields_delete
{
	my ($resource) = @_;
	return "toplevel structure must be hash, not ".ref($resource) if (ref($resource) ne "HASH");

	# we support hashkey1.hashkey2.hashkey3, and hashkey1.NN.hashkey2.MM
	for my $dotkey (grep(/\./, keys %{$resource}))
	{
		my $target = $resource;
		my @indir = split(/\./, $dotkey);
		for my $idx (0..$#indir) # span the intermediate structure
		{
			my $thisstep = $indir[$idx];
			# numeric? make array, textual? make hash
			if ($thisstep =~ /^\d+$/)
			{
				# check that structure is ok.
				return "data conflict with $dotkey at step $idx: need array but found ".(ref($target) || "leaf value")
						if (ref($target) ne "ARRAY");
				# last one? park value
				if ($idx == $#indir)
				{
					undef($target->[$thisstep])  if (ref(\$target->[$thisstep]) eq "ARRAY");
					delete($target->[$thisstep]) if (ref(\$target->[$thisstep]) eq "SCALAR");
				}
				else
				{
					# check what the next one is and prime the obj
					$target = $target->[$thisstep] ||= ($indir[$idx+1] =~ /^\d+$/? []:  {} );
				}
			}
			else # hash
			{
				# check that structure is ok.
				return "data conflict with $dotkey at step $idx: need hash but found ". (ref($target) || "leaf value")
						if (ref($target) ne "HASH");
				# last one? park value
				if ($idx == $#indir)
				{
					undef($target->{$thisstep})  if (ref(\$target->{$thisstep}) eq "ARRAY");
					delete($target->{$thisstep}) if (ref(\$target->{$thisstep}) eq "SCALAR");
				}
				else
				{
					# check what the next one is and prime the obj
					$target = $target->{$thisstep} ||= ($indir[$idx+1] =~ /^\d+$/? []:  {} );
				}
			}
		}
		delete $resource->{$dotkey};
	}
	return undef;
}

# this function flattens a toplevel hash structure into a flat hash of dotted fields
# args: data (hashref or array ref), prefix (optional, if set each field name starts with "prefix.")
# if data is array ref then prefix is required or you'll get ugly ".0.bla", ".1.blu" etc.
#
# hashes, arrays, mongodb/bson::oid, mongodb::binary/bson::bytes, and (json::xs::)booleans are supported
# oids are stringified, binary data is returned as-is, and booleans are transformed into 1 or 0.
#
# returns: (undef, flattened hash) or (error message)
sub flatten_dotfields
{
	my ($deep, $prefix) = @_;
	my %flatearth;

	$prefix = (defined $prefix? "$prefix." : "");

	if (ref($deep) eq "HASH")
	{
		for my $k (keys %$deep)
		{
			if (ref($deep->{$k}))			# hash, array, oid or boolean
			{
				if (ref($deep->{$k}) eq "MongoDB::OID")
				{
					$flatearth{$prefix.$k} =  $deep->{$k}->value;
				}
				# bson::oid also has undocumented value just for backwards compat
				elsif (ref($deep->{$k}) eq "BSON::OID")
				{
					$flatearth{$prefix.$k} =  $deep->{$k}->hex;
				}
				elsif (ref($deep->{$k}) =~ /^(JSON::XS::B|b)oolean$/)
				{
					$flatearth{$prefix.$k} = ( $deep->{$k}? 1:0);
				}
				elsif (ref($deep->{$k}) =~ /^(MongoDB::BSON::Binary|BSON::Bytes)$/)
				{
					$flatearth{$prefix.$k} = $deep->{$k}->data;
				}
				elsif (ref($deep->{$k}) =~ /^Regexp$/)
				{
					$flatearth{$prefix.$k} = $deep->{$k};
				}
				else
				{
					my ($error, %subfields) = flatten_dotfields($deep->{$k}, $prefix.$k);
					return $error if ($error);
					%flatearth = (%flatearth, %subfields);
				}
			}
			else
			{
				$flatearth{$prefix.$k} = $deep->{$k};
			}
		}
	}
	elsif (ref($deep) eq "ARRAY")
	{
		for my $idx (0..$#$deep)
		{
			if (ref($deep->[$idx])) 			# hash, array, oid or boolean
			{
				if (ref($deep->[$idx]) eq "MongoDB::OID")
				{
					$flatearth{$prefix.$idx} =  $deep->[$idx]->value;
				}
				elsif (ref($deep->[$idx]) eq "BSON::OID")
				{
					$flatearth{$prefix.$idx} =  $deep->[$idx]->hex;
				}
				elsif (ref($deep->[$idx]) =~ /^(JSON::XS::B|b)oolean$/)
				{
					$flatearth{$prefix.$idx} = ($deep->[$idx]? 1:0);
				}
				elsif (ref($deep->[$idx]) =~ /^(MongoDB::BSON::Binary|BSON::Bytes)$/)
				{
					$flatearth{$prefix.$idx} = $deep->[$idx]->data;
				}
				elsif (ref($deep->[$idx]) =~ /^Regexp$/)
				{
					$flatearth{$prefix.$idx} = $deep->[$idx];
				}
				else
				{
					my ($error, %subfields) = flatten_dotfields($deep->[$idx], $prefix.$idx);
					return $error if ($error);
					%flatearth = (%flatearth, %subfields);
				}
			}
			else
			{
				$flatearth{$prefix.$idx} = $deep->[$idx];
			}
		}
	}
	else
	{
		return "invalid input to flatten_dotfields: ".ref($deep);
	}
	return (undef, %flatearth);
}

# small helper to handle X.Y.Z or X.N.M indirection into a deep structure
# takes anchor of structure, follows X.Y.Z or X.N.M or X.-N.M indirections
#
# args: structure (ref), path (string)
# returns: value (or undef), error: undef/0 for ok, 1 for nonexistent key/index,
# 2 for type mismatch (eg. hash expected but scalar or array observed)
sub follow_dotted_diag
{
	my ($anchor, $path) = @_;
	my ($error, $value);

	for my $indirection (split(/\./, $path))
	{
		if (ref($anchor) eq "ARRAY" and $indirection =~ /^-?\d+$/)
		{
			if (!exists $anchor->[$indirection])
			{
				return (undef, 1);
			}
			else
			{
				$anchor = $anchor->[$indirection];
			}
		}
		elsif (ref($anchor) eq "HASH")
		{
			if (!exists $anchor->{$indirection})
			{
				return (undef, 1);
			}
			else
			{
				$anchor = $anchor->{$indirection};
			}
		}
		else
		{
			return (undef, 2);			# type mismatch
		}
	}
	$value = $anchor;
	return ($value, 0);
}

# append activity audit information to the one textual audit.log
# expects that the configuration has been loaded with loadConfTable!
#
# args: when (=unix ts), who (=user),
# what (=operation), where (=context), how (=success/failure/warning,info), details
# all required except when and details; all freeform except when,
# which must be numeric (but may be fractional)
#
# returns undef if ok, error otherwise
sub audit_log
{
	my (%args) = @_;
	my $C = NMISNG::Util::loadConfTable();
	return "no config available, cannot determine log directory!" if (!$C);

	for my $musthave (qw(who what where how))
	{
		return "Missing argument \"$musthave\"!" if (!$args{$musthave});
	}
	$args{details} ||= 'N/A';

	my $auditlogfile = $C->{'<nmis_logs>'}."/audit.log";

	# format is tab-delimited, any tabs in input are removed
	# order: ts, who, what, where, how, details
	# time format same as NMISNG::Log/Mojo::Log
  my @output = ( '['. localtime($args{when}||time) .']',
								 map { s/\t+//g; $_ } (@args{qw(who what where how details)}) );

	open(F, ">>$auditlogfile") or return "cannot open $auditlogfile for writing: $!";
	flock(F, LOCK_EX) or  return "cannot lock $auditlogfile: $!";
	# add helpful header if file was empty
	print F "# when\t\t\twho\twhat\twhere\thow\tdetails\n" if (! -s $auditlogfile);

	print F join("\t", @output),"\n";
	close(F);

	# fixme should handle errors at some point...
	my $res = NMISNG::Util::setFileProtDiag(file => $auditlogfile);

	return undef;
}

# quick and dirty dns lookup for ip addresses
# args: address (ipv4 or ipv6)
# returns: list of hostnames (or empty array)
sub resolve_dns_address
{
	my ($lookup) = @_;

	my @results;
	# full ipv6 support works only with newer socket module
	my ($err,@possibles) = Socket::getaddrinfo($lookup,'',
																						 {
																							 # don't bother with any service
																							 socktype => SOCK_RAW,
																							 #  and only REVERSE lookups
																							 flags => Socket::AI_NUMERICHOST });
	return () if ($err);
	for my $address (@possibles)
	{
		my ($err,$hostname) = Socket::getnameinfo(
			$address->{addr},
			Socket::NIx_NOSERV());
		push @results,$hostname if (!$err and $hostname ne $lookup);
	}
	return @results;
}


# quick dns lookup for names
# args: name
# returns: list of addresses (or empty array)
sub resolve_dns_name
{
	my ($lookup) = @_;
	my @results;

	my $nmisng = Compat::NMIS::new_nmisng();

	$nmisng->log->debug2(sub {"resolve_dns_name($lookup)"});

	# full ipv6 support works only with newer socket module
	my ($err,@possibles) = Socket::getaddrinfo($lookup, '', {socktype => SOCK_RAW});
	
	if ($err)
	{
		$nmisng->log->debug2(sub {"getaddrinfo error: $err"});
		return ();
	}

	for my $address (@possibles)
	{
		my ($err,$ipaddr) = Socket::getnameinfo(
			$address->{addr},
			Socket::NI_NUMERICHOST(),
			Socket::NIx_NOSERV());
		push @results, $ipaddr if (!$err and $ipaddr ne $lookup); # suppress any nop results
		if ($err)
		{
			$nmisng->log->debug2(sub {"getnameinfo error: $err"});
		}
		else
		{
			$nmisng->log->debug2(sub {"getnameinfo result: $ipaddr"});
		}
	}
	return @results;
}

# wrapper around resolve_dns_name,
# returns the _first_ available ip _v4_ address or undef
sub resolveDNStoAddr
{
	my ($name) = @_;

	my @addrs = resolve_dns_name($name);
	my @v4 = grep(/^\d+.\d+.\d+\.\d+$/, @addrs);

	return $v4[0];
}

sub resolveDNStoAddrIPv6
{
	my ($name) = @_;

	my @addresses = resolve_dns_name($name);

	return if (!@addresses);

	my @addr_objs = map { Net::IP->new($_) } (@addresses);
	my $type = 6;
	my ($ipv6) = grep($_->version == $type, @addr_objs);

	return Net::IP::ip_compress_address($ipv6->{ip}, 6);
}

# takes anything that time::parsedate understands, plus an optional timezone argument
# and returns full seconds (ie. unix epoch seconds in utc)
#
# if no timezone is given, the local timezone is used.
# attention: parsedate by itself does NOT understand the iso8601 format with timezone Z or
# with negative offset; relative time specs also don't work well with timezones OR dst changes!
#
# az recommends using parseDateTime || getUnixTime for max compat.
sub getUnixTime
{
	my ($timestring, $tzdef) = @_;

	# to make the tz-dependent stuff work, we MUST give parsedate a tz spec...
	# - but we don't know the applicable offset until after we've parsed the
	# time (== catch 22 when dst is involved)
	# - and parsedate doesn't understand most timezone names, so we must compute a numeric offset...fpos.
	# (== catch 22^2)
	# - plus trying to fix in postprocessing with shift FAILS if the time was a relative one (e.g. now),
	# and parsedate doesn't tell us whether the time in question was relative or absolute. fpos^2.
	#
	# best effort: take the current time's offset, hope it's applicable to the actual time in question

	my $tz = DateTime::TimeZone->new(name => 'local');

	my $tmobj = Time::Moment->now_utc;							 # don't do any local timezone stuff
	my $tzoffset = $tz->offset_for_datetime($tmobj); # in seconds
	# want [+-]HHMM
	my $tzspec = sprintf("%s%02u%02u", ($tzoffset < 0? "-":"+"),
											 (($tzoffset < 0? -$tzoffset: $tzoffset)/3600),
											 ($tzoffset%3600)/60);

  my $epochseconds = parsedate($timestring, ZONE => $tzspec);
	return $epochseconds;
}

# convert an iso8601/rfc3339 time into (fractional!) unix epoch seconds
# returns undef if the input string is invalid
# note: timezone suffixes ARE parsed and taken into account!
# if no tz suffix is present, use the local timezone
sub parseDateTime
{
	my ($dtstring) = @_;
	# YYYY-MM-DDTHH:MM:SS.SSS, millis are optional
	# also allowed: timezone suffixes Z, +NN, -NN, +NNMM, -NNMM, +NN:MM, -NN:MM

	# meh: time::moment strictly REQUIRES tz - just constructing with from_string()
	# fails on implicit local zone (and is likely more expensive even with fixup work, as lenient is
	# required because the damn thing otherwise refuses +NNMM as that has no ":"...
	if ($dtstring =~ /^(\d+)-(\d+)-(\d+)T(\d+):(\d+):(\d+)(\.\d+)?(Z|([\+-])(\d{2})\:?(\d{2})?)?/)
	{
		my $eleven = $11 // "00"; # datetime wants offsets as +-HHMM, nost just +-HH
		my $tzn = (defined($8)? $8 eq "Z"? $8 : $9.$10.$eleven : undef);
		my $tz = DateTime::TimeZone->new(name => $tzn // "local");

		# oh the convolutions...make obj w/o tz, then figure out offset for THAT time,
		# then apply the offset. meh.
		my $when = Time::Moment->new(year => $1, month => $2, day => $3,
																 hour => $4,  minute => $5, second => $6,
																 nanosecond => (defined $7? $7 * 1e9: 0));
		my $tzoffset = $tz->offset_for_datetime($when) / 60;

		my $inthezone = $when->with_offset_same_local($tzoffset);
		return $inthezone->epoch + $inthezone->nanosecond / 1e9;
	}
	else
	{
		return undef;
	}
}

# small helper to handle X.Y.Z or X.N.M indirection into a deep structure
# takes anchor of structure, follows X.Y.Z or X.N.M or X.-N.M indirections
#
# args: structure (ref), path (string)
# returns: value (or undef), error: undef/0 for ok, 1 for nonexistent key/index,
# 2 for type mismatch (eg. hash expected but scalar or array observed)
sub follow_dotted
{
	my ($anchor, $path) = @_;
	my ($error, $value);

	for my $indirection (split(/\./, $path))
	{
		if (ref($anchor) eq "ARRAY" and $indirection =~ /^-?\d+$/)
		{
			if (!exists $anchor->[$indirection])
			{
				return (undef, 1);
			}
			else
			{
				$anchor = $anchor->[$indirection];
			}
		}
		elsif (ref($anchor) eq "HASH")
		{
			if (!exists $anchor->{$indirection})
			{
				return (undef, 1);
			}
			else
			{
				$anchor = $anchor->{$indirection};
			}
		}
		else
		{
			return (undef, 2);			# type mismatch
		}
	}
	$value = $anchor;
	return ($value, 0);
}

# this is a general-purpose reaper of zombies
# args: none, returns: hash of process ids -> statuses that were reaped
#
# you can use this to just periodically collect zombies,
# or as a signal handler, but:
#
# PLEASE NOTE: if you attach it to $SIG{CHLD}, then
# this CAN AND WILL interfere with getting exit codes from
# backticks, system, and open-with-pipe, because the child handler
# can run before the perl standard wait() for these ipc ops,
# hence $? becomes -1 because the wait() was preempted.
#
sub reaper
{
	my %exparrots;

	while ((my $pid = waitpid(-1, POSIX::WNOHANG)) > 0)
	{
		$exparrots{$pid} = $?;
	}
	return %exparrots;
}

# trivial type/which implementation, saves us file::which or forking off a shell
# args: program name
# returns: full path or undef
sub type_which
{
        my ($needle) = @_;
        for my $maybe (split(/:/, $ENV{PATH}))
        {
                return "$maybe/$needle" if (-x "$maybe/$needle");
        }
        return undef;
}

# package Array::Utils::array_diff() copied from https://metacpan.org/release/Array-Utils/source/Utils.pm
sub array_diff(\@\@) {
        my %e = map { $_ => undef } @{$_[1]};
        return @{[ ( grep { (exists $e{$_}) ? ( delete $e{$_} ) : ( 1 ) } @{ $_[0] } ), keys %e ] };
}


# Replace directory names
# Migrate nmis8 node lowercase names
# Recursive
# if the file exists, it wont be replaced ( mv -n )
# @returns the number of moved files
sub replace_files_recursive {
	my ($path, $new, $old, $extension, $force) = @_;
	my $nmisng = Compat::NMIS::new_nmisng();
	$nmisng->log->info("Replacing $new for $old in $path ");
	my $C = $nmisng->config();
	
	my $total = 0;
	my @toreview;
	
	my $replaced = $path;
	my $dh;
	
	$replaced =~ s/$old/$new/g;
		
	if (!opendir($dh, $path)) {
		print "Can't open $path: $! \n";
		return 0;
	}
			
	if ( !-d $replaced and $replaced ne "" ) {
		my $output = `mkdir $replaced`;
		system("chown","-R","$C->{nmis_user}:$C->{nmis_group}", $output);
		$nmisng->log->debug("Create dir $replaced");
	}

	while (readdir $dh) {
		my $fh = "$path/$_";
		$nmisng->log->debug("Listing $fh ");
		if ( -d "$fh" && $_ ne "." && $_ ne "..") {
			push @toreview, $fh;
		} else {
			next unless ($_ =~ m/\.$extension$/);				
			my $replaced = $fh;
			$replaced =~ s/$old/$new/g;
			$nmisng->log->debug("Replacing $fh = $replaced if not equals ");
			if ($fh ne $replaced) {
				$total++;
				my $output;
				
				if ($force) {
					$output = `mv $fh $replaced`;
				} else {
					$output = `mv -n $fh $replaced`;
				}
				system("chown","-R","$C->{nmis_user}:$C->{nmis_group}", $replaced);
				system("chmod","-R","g+rw", $replaced);
				$nmisng->log->info("mv $fh into $replaced  ");
			}
		}
	}
	closedir $dh;
	
	foreach (@toreview) {
		$total = $total + replace_files_recursive($_, $new, $old, $extension, $force);
	}
	return $total;
}

# Filter values
# Used by CGI
sub filter_params {
	my ($vars) = @_;
	
	foreach my $param (%$vars) {
		$param = encode_entities($param);
	}
	
	return $vars;
}

# Get policy for a node based on policy name
# args pollicy_name
sub get_policy {

	my ($policy_name, $C) = @_;	
	my $table_policies = NMISNG::Util::loadTable(dir => "conf", name => "Polling-Policy", conf => $C) // NMISNG::Util::loadTable(dir => "conf-default", name => "Polling-Policy", conf => $C);
	my $policy;
	my $intervals;
	$intervals->{default} = {ping => 60, snmp => 300, wmi => 300, update => 86400};
	
	for my $polname ( keys %$table_policies )
	{
		next if ( ref( $table_policies->{$polname} ) ne "HASH" );
		for my $subtype (qw(snmp wmi ping update))
		{
				my $interval = $table_policies->{$polname}->{$subtype};
				if ( $interval =~ /^\s*(\d+(\.\d+)?)([smhd])$/ )
				{
					my ( $rawvalue, $unit ) = ( $1, $3 );
					$interval = $rawvalue * (
						  $unit eq 'm' ? 60
						: $unit eq 'h' ? 3600
						: $unit eq 'd' ? 86400
						:                1
					);
				}
				else
				{
					#$self->nmisng->log->error("Polling policy \"$polname\" has invalid interval \"$interval\" for $subtype! Ignoring.");
					$interval = $intervals->{devault}->{$subtype};
				}
				$intervals->{$polname}->{$subtype} = $interval;    # now in seconds
		}
	}
	return $intervals->{$policy_name};
}

########################################################################
# getTmpDir - Get the proper temporary directory.                      #
########################################################################
sub getTmpDir {
	my $C = loadConfTable();
	return $C->{"<nmis_tmp>"} || $C->{"<nmis_var>"} . "/tmp" || "/tmp";
}

########################################################################
# getProcessOwner - Get Process owner for a given Process ID           #
#                   Returns the UID of the process owner, or           #
#                   -1 if the process is not found.                    #
########################################################################
sub getProcessOwner {
	my $processID    = shift;
	my $processOwner = -1;
	chomp($processID);

	if (int($processID) && -f "/proc/$processID/status")
	{
		my $processInfo = Mojo::File->new("/proc/$processID/status")->slurp();
		$_ = $processInfo =~ /.*Uid:\t*([0-9]*)\t*.*/;
		$processOwner = $1;
	}

	return $processOwner;
}

########################################################################
# shutdownAllDaemons - This function stops ALL FirstWave daemons       #
#                      for both NMIS and OMK.  This is primarily       #
#                      used by EOS to enable or disable it.            #
#                                                                      #
# Returns:                                                             #
#    1 - If the deamons were successfully stopped.                     #
#    0 - If the deamons were not able to be stopped.                   #
########################################################################
sub shutdownAllDaemons {
	my $logger    = shift;
	if ($< != 0)
	{
		return(0);
	}
<<<<<<< HEAD
	print("Stopping all FirstWave processes (This may take a few minutes).\n");
=======
	print("Stopping all FirstWave Processes (This may take a few minutes).\n");
>>>>>>> 3640a23a
	try {
		if (-d "/etc/systemd")
		{
			$logger->info("Stopping NMIS daemon.");
	    	print(`systemctl stop nmis9d.service`);
			$logger->info("Stopping OMK daemon.");
			print(`systemctl stop omkd.service`)      if (-f "/etc/systemd/system/omkd.service");
			$logger->info("Stopping opCharts daemon.");
			print(`systemctl stop opchartsd.service`) if (-f "/etc/systemd/system/opchartsd.service");
			$logger->info("Stopping opConfig daemon.");
			print(`systemctl stop opconfigd.service`) if (-f "/etc/systemd/system/opconfigd.service");
			$logger->info("Stopping opEvents daemon.");
			print(`systemctl stop opeventsd.service`) if (-f "/etc/systemd/system/opeventsd.service");
			$logger->info("Stopping opTrend daemon.");
			print(`systemctl stop optrend.service`)   if (-f "/etc/systemd/system/optrend.service");
			$logger->info("Stopping opFlow daemon.");
			print(`systemctl stop opflowd.service`)   if (-f "/etc/systemd/system/opflowd.service");
		}
		else
		{
			$logger->info("Stopping NMIS daemon.");
	    	print(`service nmis9d stop`);
			$logger->info("Stopping OMK daemon.");
			print(`service omkd stop`)      if (-f "/etc/init.d/system/omkd");
			$logger->info("Stopping opCharts daemon.");
			print(`service opchartsd stop`) if (-f "/etc/init.d/system/opchartsd");
			$logger->info("Stopping opConfig daemon.");
			print(`service opconfigd stop`) if (-f "/etc/init.d/system/opconfigd");
			$logger->info("Stopping opEvents daemon.");
			print(`service opeventsd stop`) if (-f "/etc/init.d/system/opeventsd");
			$logger->info("Stopping opTrend daemon.");
			print(`service optrend stop`)   if (-f "/etc/init.d/system/optrend");
			$logger->info("Stopping opFlow daemon.");
			print(`service opflowd stop`)   if (-f "/etc/init.d/system/opflowd");
		}
	}
	catch
	{
		$logger->info("All FirstWave processes may not have stopped successfully.");
		print("All FirstWave processes may not have stopped successfully.\n");
		return(0);
	};

	$logger->info("All FirstWave processes should be down.");
	print("All FirstWave processes should be down.\n");
	return(1);
}

########################################################################
# startAllDaemons - This function starts ALL FirstWave daemons         #
#                      for both NMIS and OMK.  This is primarily       #
#                      used by EOS to enable or disable it.            #
#                                                                      #
# Returns:                                                             #
#    1 - If the deamons were successfully startped.                    #
#    0 - If the deamons were not able to be startped.                  #
########################################################################
sub startAllDaemons {
	my $logger    = shift;
	if ($< != 0)
	{
		return(0);
	}
<<<<<<< HEAD
	print("Starting all FirstWave processes. (This may take a few minutes)\n");
=======
	print("Starting all FirstWave Processes. (This may take a few minutes)\n");
>>>>>>> 3640a23a
	try {
		if (-d "/etc/systemd")
		{
			$logger->info("Starting NMIS daemon.");
	    	print(`systemctl start nmis9d.service`);
			$logger->info("Starting OMK daemon.");
			print(`systemctl start omkd.service`)      if (-f "/etc/systemd/system/omkd.service");
			$logger->info("Starting opCharts daemon.");
			print(`systemctl start opchartsd.service`) if (-f "/etc/systemd/system/opchartsd.service");
			$logger->info("Starting opConfig daemon.");
			print(`systemctl start opconfigd.service`) if (-f "/etc/systemd/system/opconfigd.service");
			$logger->info("Starting opEvents daemon.");
			print(`systemctl start opeventsd.service`) if (-f "/etc/systemd/system/opeventsd.service");
			$logger->info("Starting opTrend daemon.");
			print(`systemctl start optrend.service`)   if (-f "/etc/systemd/system/optrend.service");
			$logger->info("Starting opFlow daemon.");
			print(`systemctl start opflowd.service`)   if (-f "/etc/systemd/system/opflowd.service");
		}
		else
		{
			$logger->info("Starting NMIS daemon.");
	    	print(`service nmis9d start`);
			$logger->info("Starting OMK daemon.");
			print(`service omkd start`)      if (-f "/etc/init.d/system/omkd");
			$logger->info("Starting opCharts daemon.");
			print(`service opchartsd start`) if (-f "/etc/init.d/system/opchartsd");
			$logger->info("Starting opConfig daemon.");
			print(`service opconfigd start`) if (-f "/etc/init.d/system/opconfigd");
			$logger->info("Starting opEvents daemon.");
			print(`service opeventsd start`) if (-f "/etc/init.d/system/opeventsd");
			$logger->info("Starting opTrend daemon.");
			print(`service optrend start`)   if (-f "/etc/init.d/system/optrend");
			$logger->info("Starting opFlow daemon.");
			print(`service opflowd start`)   if (-f "/etc/init.d/system/opflowd");
		}
	}
	catch
	{
		$logger->info("All FirstWave processes may not have started successfully.");
		print("All FirstWave processes may not have started successfully.\n");
		return(0);
	};

	$logger->info("All FirstWave processes should be running.");
	print("All FirstWave processes should be running.\n");
	return(1);
}

########################################################################
# askYesNo - Ask a yes/no question to the terminal.                   #
########################################################################
sub askYesNo
{
	my ($prompt, $default) = @_;
	my $answer             = "";
	my $quit               = 0;

	until ($quit)
	{
		print("$prompt ");
		chomp(my $input = <STDIN>);
		if ($input =~ /(^true$)|(^yes$)|(^t$)|(^y$)|(^1$)/i)
		{
			$answer = 1;
			$quit = 1;
		}
		elsif ($input =~ /(^false$)|(^no$)|(^f$)|(^n$)|(^0$)/i)
		{
			$answer = 0;
			$quit = 1;
		}
		elsif ($input eq "" && defined($default))
		{
			if ($default =~ /(^true$)|(^yes$)|(^t$)|(^y$)|(^1$)/i)
			{
				$answer = 1;
				$quit = 1;
			}
			elsif ($default =~ /(^false$)|(^no$)|(^f$)|(^n$)|(^0$)/i)
			{
				$answer = 0;
				$quit = 1;
			}
		}
		if (!$quit)
		{
			print("Invalid Response: '$input'!\n");
		}
	}

	return($answer);
}

############################################################################
# findOMKDir - Search for the OMK Installation directory                   #
#                                                                          #
# Returns:                                                                 #
#    the OMK directory if found, or an empty string if not.                #
############################################################################
sub findOMKDir
{
	my $omkDir = "";
	# Find the OMK Installation directory.
	if ( -f "/etc/systemd/system/omkd.service" )
	{
		$omkDir  = qx{grep ExecStart= /etc/systemd/system/omkd.service | awk '{ print \$1 }' | cut -f2 -d= | sed 's#/script/opmantek.pl##'};
	}
	elsif ( -f "/etc/init.d/omkd" )
	{
		$omkDir  = qx{grep 'DAEMON=' /etc/init.d/omkd | cut -f2 -d=  | sed 's#/script/opmantek.pl##'};
	}
	chomp($omkDir);
	if ( "$omkDir" eq "" && -f "/usr/local/omk" )
	{
		$omkDir  = '/usr/local/omk';
	}

	return $omkDir;
}

############################################################################
# isEOSAvailable - Test whether EOS can be enabled                         #
#                                                                          #
# Returns:                                                                 #
#    1 - If Encryption of secrets is Available and can be enabled.         #
#    0 - If Encryption of secrets is NOT Available and cannot be enabled   #
############################################################################
sub isEOSAvailable
{
	my $available          = 1;
	my $config             = loadConfTable();
	my $encryption_enabled = getbool($config->{'global_enable_password_encryption'});
	my %eosCurrentVers;
	my %eosEOSVersion;
	my %eosMinVersions     = (
								'opCharts'   => "4.7.0",
								'opEvents'   => "4.4.0",
								'opAddress'  => "2.4.0",
								'opHA'       => "3.7.0",
								'opConfig'   => "4.6.0",
								'opReports'  => "4.6.0",
								'Open-AudIT' => "4.4.0",
								'NMIS'       => "9.5.0"
							);

	eval {require Crypt::CBC;};
	if($@)
	{
		$available = 0;
		print ("Encryption of secrets is not available - Module: 'Crypt::CBC' is missing.\n");
	}
	eval {require Crypt::Cipher::AES;};
	if($@)
	{
		$available = 0;
		print ("Encryption of secrets is not available - Module: 'Crypt::Cipher::AES' is missing.\n");
	}
	eval {require Math::Random::Secure;};
	if($@)
	{
		$available = 0;
		print ("Encryption of secrets is not available - Module: 'Math::Random::Secure' is missing.\n");
	}
    if ($available)
	{
		my $output;
		my $omkSystemState;
		$output = sprintf("   Product          Current Version    Required Version      EOS supported?\n");
		$output = sprintf("${output}================================================================================\n");

		# check NMIS product version
		my $nmisVersion = qx{$config->{'<nmis_bin>'}/nmis-cli --version | cut -f2 -d=};
		chomp($nmisVersion);
		$eosCurrentVers{"NMIS"} = $nmisVersion;
		my $answer = CPAN::Version->vge("$nmisVersion","$eosMinVersions{NMIS}") ? "YES" : "NO";
		$available = 0 if ($answer eq 'NO');
		$eosEOSVersion{NMIS} = $answer;
		$output = sprintf("${output}   %10s%20s%20s%10s\n", "NMIS", $eosCurrentVers{NMIS}, $eosMinVersions{NMIS},$eosEOSVersion{NMIS});

		# check OMK product versions
		my $omkDir  = findOMKDir();
		if ( "$omkDir" ne "" )
		{
			if (-e "$omkDir/manifest")
			{
				$omkSystemState = do "$omkDir/manifest" or (print ("ERROR: Unable to enable EOS; cannot read the $omkDir/manifest file.\n") and $available = 0);
			}
			if ($available)
			{
				foreach my $eachProduct (keys  (%{ $omkSystemState->{products} }))
				{
					my $versionOutput = $omkSystemState->{products}{$eachProduct}{version};
					chomp($versionOutput);
					$eosCurrentVers{"$eachProduct"} = $versionOutput;
					$answer = CPAN::Version->vge("$versionOutput","$eosMinVersions{$eachProduct}") ? "YES" : "NO";
					$available = 0 if ($answer eq 'NO');
					$eosEOSVersion{"$eachProduct"} = $answer;
					$output = sprintf("${output}   %10s%20s%20s%10s\n", $eachProduct, $eosCurrentVers{$eachProduct}, $eosMinVersions{$eachProduct},$eosEOSVersion{$eachProduct});
				}
			}
		}
		print("\r$output");
	}
    if ($available)
	{
		if (!testEncryption())
		{
			print ("Encryption of Secrets is not available, encryption test failed.\n");
			return(0);    # is NOT available
		}
		else
		{
			if ($encryption_enabled)
			{
				print ("Encryption of Secrets is available, and is already enabled.\n");
			}
			else
			{
				print ("Encryption of Secrets is available and can be enabled.\n");
			}
			return(1);    # is available
		}
    }
    else
    {
		if ($encryption_enabled)
		{
			print ("Encryption of Secrets is not available and should not be enabled, but already is.\n");
		}
		else
		{
			print ("Encryption of Secrets is not available.\n");
		}
        return(0);    # is NOT available
    }
}

########################################################################
# testEncryption - Test that encryption works.                         #
#                                                                      #
# Returns:                                                             #
#    1 - If round trip encryption succeeds.                            #
#    0 - If round trip encryption fails.                               #
########################################################################
sub testEncryption {
	eval {require Crypt::CBC; require Crypt::Cipher::AES; require Math::Random::Secure;};
	if($@)
	{
		return(0);
	}
    my $secretWord    = "ThisIsASecretWord";
    my $encryptedPass = encrypt($secretWord, '', '', 1);
#	print STDERR "Encrypted Password is '$encryptedPass'\n";
	return 0 if (substr($encryptedPass, 0, 2) ne "!!");
    my $password      = decrypt($encryptedPass);
    if ($password eq $secretWord)
    {
        return(1);
    }
    else
    {
        return(0);
    }
}

########################################################################
# checkEOS - Check if EOS is enabled or not.                           #
#                                                                      #
# Returns:                                                             #
#    1 - If Encryption of Secrets is enabled.                          #
#    0 - If Encryption of Secrets is disabled.                         #
########################################################################
sub checkEOS {
	my $config             = loadConfTable();
	my $encryption_enabled = getbool($config->{'global_enable_password_encryption'});
	if ($encryption_enabled)
	{
		return 1;
	}
	else
	{
		return 0;
	}
}

########################################################################
# disableEOS - Disable Encryption of Secrets.                          #
#              NOTE:  THIS WILL STOP ALL DEAMONS TO PERFORM THIS       #
#                     FUNCTION!                                        #
#                                                                      #
# Returns:                                                             #
#    1 - If the request was successful. (encryption is disabled)       #
#    0 - If the request failed.                                        #
########################################################################
sub disableEOS {
	my $config  = loadConfTable();
	my $logfile = "$config->{'<nmis_logs>'}/nmis.log";
	my $logger  = NMISNG::Log->new( level => NMISNG::Log::parse_debug_level( debug => $config->{log_level}), path  => $logfile);
	my $startMsg;

	$logger->info("disableEOS called");

	my $encryption_enabled = getbool($config->{'global_enable_password_encryption'});
	if (!$encryption_enabled)
	{
		print("Encryption of secrets is already disabled.\n");
		# The test below is backwards. If it indicates changes, then we failed!
		my $success = !verifyNMISEncryption(log => $logger);
		return($success);
	}
	if ($< != 0)
	{
		print("Disabling encryption of secrets requires root permission!\n");
		return(0);
	}
	my $rc = shutdownAllDaemons($logger);
	if ($rc)
	{
		$logger->info("Disabling Encryption of secrets.");
		print("Disabling Encryption of secrets.\n");

		my ($fullConfig,undef) = readConfData(log =>$logger, only_local => 1);
		$fullConfig->{globals}{global_enable_password_encryption} = "false";
		writeConfData(data=>$fullConfig);

		# We changed encryption, so the test below is backwards.
		# If it indicates changes, then we failed!
		my $success = !verifyNMISEncryption(log => $logger);
		if ($success)
		{
			my $omkDir  = findOMKDir();
			if ( "$omkDir" ne "" )
			{
				if (-x "$omkDir/bin/opcommon-cli.exe")
				{
					qx{$omkDir/bin/opcommon-cli.exe act=disable-eos};
					my $omkSuccess = $? >> 8;
					if ($omkSuccess != 1)
					{
						$startMsg =  "Unable to disable EOS in OMK. OMK may not work correctly.";
						$success = 0;
					}
				}
			}
			else
			{
				$startMsg =  "Unable to disable EOS in OMK. OMK may not work correctly.";
			}
		}
		if ($success)
		{
			$startMsg = "Encryption was successfully disabled.";
			$logger->info("$startMsg");
			print("$startMsg\n");
		}
		else
		{
			$startMsg = "Encryption could not be disabled." if (!defined($startMsg));
			$logger->error("ERROR: $startMsg");
			print("$startMsg\n");
		}
		$rc = startAllDaemons($logger);
		if (!$rc)
		{
			$logger->warn("WARN: $startMsg, but restarting the processes did not succeed.");
			print("$startMsg, but restarting the processes did not succeed.\n");
		}
		return($success);
	}
	else
	{
		$logger->error("ERROR: Encryption could not be disabled (daemons could not be stopped).");
		print("Encryption could not be disabled (daemons could not be stopped).\n");
		return(0);
	}
}

########################################################################
# enableEOS - Enable Encryption of Secrets.                            #
#              NOTE:  THIS WILL STOP ALL DAEMONS TO PERFORM THIS       #
#                     FUNCTION!                                        #
#                                                                      #
# Returns:                                                             #
#    1 - If the request was successful. (encryption is enabled)        #
#    0 - If the request failed.                                        #
########################################################################
sub enableEOS {
	my $config  = loadConfTable();
	my $logfile = "$config->{'<nmis_logs>'}/nmis.log";
	my $logger  = NMISNG::Log->new( level => NMISNG::Log::parse_debug_level( debug => $config->{log_level}), path  => $logfile);
	my $startMsg;

	$logger->info("enableEOS called");

	my $encryption_enabled = getbool($config->{'global_enable_password_encryption'});
	if ($encryption_enabled)
	{
		print("Encryption of secrets is already enabled.\n");
		# The test below is backwards. If it indicates changes, then we failed!
		my $success = !verifyNMISEncryption(log => $logger);
		return($success);
	}
	if ($< != 0)
	{
		print("Enabling encryption of secrets requires root permission!\n");
		return(0);
	}
	if (testEncryption())
	{
		my $rc = shutdownAllDaemons($logger);
		if ($rc)
		{
			$logger->info("Enabling encryption of secrets.");			
			print("Enabling encryption of secrets.\n");

			my ($fullConfig,undef) = readConfData(log =>$logger, only_local => 1);
			$fullConfig->{globals}{global_enable_password_encryption} = "true";
			writeConfData(data=>$fullConfig);

			# We changed encryption, so the test below is backwards.
			# If it indicates changes, then we failed!
			my $success = !verifyNMISEncryption(log => $logger);
			if ($success)
			{
				my $omkDir  = findOMKDir();
				if ( "$omkDir" ne "" )
				{
					if (-x "$omkDir/bin/opcommon-cli.exe")
					{
						qx{$omkDir/bin/opcommon-cli.exe act=enable-eos};
						my $omkSuccess = $? >> 8;
						if ($omkSuccess != 1)
						{
							$startMsg =  "Unable to enable EOS in OMK ('enable-eos' action failed). OMK may not work correctly.";
							$success = 0;
						}
					}
					else
					{
						$startMsg =  "Unable to enable EOS in OMK (could not locate 'opcommon-cli.exe'). OMK may not work correctly.";
					}
				}
				else
				{
					$startMsg =  "Unable to enable EOS in OMK (could not locate OMK directory). OMK may not work correctly.";
				}
			}
			if ($success)
			{
				$startMsg = "Encryption was successfully enabled.";
				$logger->info("$startMsg");
				print("$startMsg\n");
			}
			else
			{
				$startMsg = "Encryption could not be enabled." if (!defined($startMsg));
				$logger->error("ERROR: $startMsg");
				print("$startMsg\n");
			}
			$rc = startAllDaemons($logger);
			if (!$rc)
			{
				$logger->warn("WARN: $startMsg, but restarting the processes did not succeed.");
				print("$startMsg, but restarting the processes did not succeed.\n");
			}
			return($success);
		}
		else
		{
			$logger->error("ERROR: Encryption could not be disabled (daemons could not be stopped).");
			print("Encryption could not be disabled (daemons could not be stopped).\n");
			return(0);
		}
	}
	else
	{
		$logger->error("ERROR: Encryption of secrets encryption test failed, EOS cannot be enabled!");
		print("Encryption of secrets encryption test failed, EOS cannot be enabled!");
		return(0);
	}
}

########################################################################
# verifyNMISEncryption - Verify Password encrypted strings.            #
#                                                                      #
# Returns:                                                             #
#    0 - If nothing was changed.                                       #
#    1 - If Encryption of secrets was reversed.                        #
########################################################################
sub verifyNMISEncryption {
	my (%args)   = @_;
	my $logger   = $args{log};
	# We create seed file in ./installer_hooks/20-postcopy-user as installer always runs with root permissions:
	my $seeddir  = '/usr/local/etc/firstwave/';
	my $seedfile = '/usr/local/etc/firstwave/master.key';
	my $epochNow = time;
	my $timeNow  = localtime;
	my %protected;
	my $config;
	my $fh;
	my $changed = 0;

	$config = loadConfTable();

	my $nmis_encryption_enabled = getbool($config->{'global_enable_password_encryption'});

	my ($fullConfig,undef) = readConfData(log =>$logger, only_local => 1);
	eval {require Crypt::CBC; require Crypt::Cipher::AES; require Math::Random::Secure; };
	if($@)
	{
		$logger->error("ERROR: 'Crypt::CBC' and 'Crypt::Cipher::AES', and 'Math::Random::Secure' must be installed in order to enable password encryption!");
		$logger->error("ERROR: Password encryption cannot be enabled!");
		$logger->debug9(sub {"Config '" .  Dumper($fullConfig) . "'."});
		if ($nmis_encryption_enabled)
		{
			$logger->error("ERROR: The configuration option 'global_enable_password_encryption' is set to 'true'!");
			$logger->error("Disabling Encryption of secrets.");
			$fullConfig->{globals}{global_enable_password_encryption} = "false";
			$logger->debug9(sub {"Config '" .  Dumper($fullConfig) . "'."});
			writeConfData(data=>$fullConfig);
			return(1);
		}
		else
		{
			return(0);
		}
	}
	if ($nmis_encryption_enabled)
	{
		if (!testEncryption())
		{
			$logger->error("ERROR: Encryption is not working!");
			$logger->error("ERROR: Password encryption will be disabled!");
			$logger->debug9(sub {"Config '" .  Dumper($fullConfig) . "'."});
			$fullConfig->{globals}{global_enable_password_encryption} = "false";
			writeConfData(data=>$fullConfig);
			return(1);
		}
		# Make sure we have a seed file.
		if (!-f "$seedfile") {
			_make_seed($seedfile, $logger);
		}
		my $installDir = $config->{'<nmis_base>'} . "/conf-default";
		if (open($fh, '<', $installDir . '/nmisPasswordFields.conf'))
		{
			my @passwordFieldRows = <$fh>;
			close $fh;
			foreach my $eachRow (@passwordFieldRows)
			{
				chomp($eachRow);
				next if ($eachRow eq '');
				my @fieldsArray = split(/:/, $eachRow);
				my $count       = scalar @fieldsArray;
				if ($count == 2)
				{
					if (ref($fullConfig->{$fieldsArray[0]}) eq "HASH")
					{
						my $password     = $fullConfig->{$fieldsArray[0]}->{$fieldsArray[1]};
						if (defined($password) && $password ne '' && substr($password, 0, 2) ne "!!")
						{
							$protected{$eachRow} = $password;
							my $encrypted_pw = encrypt($password);
							$fullConfig->{$fieldsArray[0]}->{$fieldsArray[1]} = $encrypted_pw;
							$changed = 1;
						}
					}
				}
				elsif ($count == 3)
				{
					if ((ref($fullConfig->{$fieldsArray[0]}) eq "HASH") && (ref($fullConfig->{$fieldsArray[0]}->{$fieldsArray[1]}) eq "HASH"))
					{
						my $password     = $fullConfig->{$fieldsArray[0]}->{$fieldsArray[1]}->{$fieldsArray[2]};
						if (defined($password) && $password ne '' && substr($password, 0, 2) ne "!!")
						{
							$protected{$eachRow} = $password;
							my $encrypted_pw = encrypt($password);
							$fullConfig->{$fieldsArray[0]}->{$fieldsArray[1]}->{$fieldsArray[2]} = $encrypted_pw;
							$changed = 1;
						}
					}
				}
				elsif ($count == 4)
				{
					if ((ref($fullConfig->{$fieldsArray[0]}) eq "HASH") && (ref($fullConfig->{$fieldsArray[0]}->{$fieldsArray[1]}) eq "HASH") &&
					   (ref($fullConfig->{$fieldsArray[0]}->{$fieldsArray[1]}->{$fieldsArray[2]}) eq "HASH"))
					{
						my $password     = $fullConfig->{$fieldsArray[0]}->{$fieldsArray[1]}->{$fieldsArray[2]}->{$fieldsArray[3]};
						if (defined($password) && $password ne '' && substr($password, 0, 2) ne "!!")
						{
							$protected{$eachRow} = $password;
							my $encrypted_pw = encrypt($password);
							$fullConfig->{$fieldsArray[0]}->{$fieldsArray[1]}->{$fieldsArray[2]}->{$fieldsArray[3]} = $encrypted_pw;
							$changed = 1;
						}
					}
				}
				elsif ($count == 5)
				{
					if ((ref($fullConfig->{$fieldsArray[0]}) eq "HASH") && (ref($fullConfig->{$fieldsArray[0]}->{$fieldsArray[1]}) eq "HASH") &&
					   (ref($fullConfig->{$fieldsArray[0]}->{$fieldsArray[1]}->{$fieldsArray[2]}) eq "HASH") &&
					   (ref($fullConfig->{$fieldsArray[0]}->{$fieldsArray[1]}->{$fieldsArray[2]}->{$fieldsArray[3]}) eq "HASH"))
					{
						my $password     = $fullConfig->{$fieldsArray[0]}->{$fieldsArray[1]}->{$fieldsArray[2]}->{$fieldsArray[3]}->{$fieldsArray[4]};
						if (defined($password) && $password ne '' && substr($password, 0, 2) ne "!!")
						{
							$protected{$eachRow} = $password;
							my $encrypted_pw = encrypt($password);
							$fullConfig->{$fieldsArray[0]}->{$fieldsArray[1]}->{$fieldsArray[2]}->{$fieldsArray[3]}->{$fieldsArray[4]} = $encrypted_pw;
							$changed = 1;
						}
					}
				}
				else
				{
					$logger->error("Unable to parse entry in '$eachRow' 'nmisPasswordFields.conf'.");
				}
			}
		}
		else
		{
			$logger->error("File '$installDir/nmisPasswordFields.conf' was not found, unable to synchronize encryption settings between NMIS and OMK.");
		}
		if ($changed)
		{
			writeConfData(data=>$fullConfig);
			my $protectedFile = "$seeddir/NMIS-$epochNow";
			unless(open($fh, '>', $protectedFile)) {
				$logger->error("Unable to backup Passwords.");
			}
			else
			{
				print $fh ("Created on $timeNow.\n");
				foreach my $eachRow (keys %protected)
				{
					print $fh ("$eachRow = $protected{$eachRow}\n");
				}
				close $fh;
				chown(0, 0, $protectedFile);
				chmod(0400, $protectedFile);
			}
		}
		return(0);
	}
	else
	{
		my ($fullConfig,undef) = readConfData(log =>$logger, only_local => 1);
		my $installDir = $config->{'<nmis_base>'} . "/conf-default";
		if (open($fh, '<', $installDir . '/nmisPasswordFields.conf'))
	   	{
			my @passwordFieldRows = <$fh>;
			close $fh;
			foreach my $eachRow (@passwordFieldRows)
			{
				chomp($eachRow);
				next if ($eachRow eq '');
				my @fieldsArray = split(/:/, $eachRow);
				my $count       = scalar @fieldsArray;
				if ($count == 2)
				{
					if (ref($fullConfig->{$fieldsArray[0]}) eq "HASH")
					{
						my $password     = $fullConfig->{$fieldsArray[0]}->{$fieldsArray[1]};
						if (defined($password) && $password ne '' && substr($password, 0, 2) eq "!!")
						{
							my $decrypted_pw = decrypt($password);
							$fullConfig->{$fieldsArray[0]}->{$fieldsArray[1]} = $decrypted_pw;
							$changed = 1;
						}
					}
				}
				elsif ($count == 3)
				{
					if ((ref($fullConfig->{$fieldsArray[0]}) eq "HASH") && (ref($fullConfig->{$fieldsArray[0]}->{$fieldsArray[1]}) eq "HASH"))
					{
						my $password     = $fullConfig->{$fieldsArray[0]}->{$fieldsArray[1]}->{$fieldsArray[2]};
						if (defined($password) && $password ne '' && substr($password, 0, 2) eq "!!")
						{
							my $decrypted_pw = decrypt($password);
							$fullConfig->{$fieldsArray[0]}->{$fieldsArray[1]}->{$fieldsArray[2]} = $decrypted_pw;
							$changed = 1;
						}
					}
				}
				elsif ($count == 4)
				{
					if ((ref($fullConfig->{$fieldsArray[0]}) eq "HASH") && (ref($fullConfig->{$fieldsArray[0]}->{$fieldsArray[1]}) eq "HASH") &&
					   (ref($fullConfig->{$fieldsArray[0]}->{$fieldsArray[1]}->{$fieldsArray[2]}) eq "HASH"))
					{
						my $password     = $fullConfig->{$fieldsArray[0]}->{$fieldsArray[1]}->{$fieldsArray[2]}->{$fieldsArray[3]};
						if (defined($password) && $password ne '' && substr($password, 0, 2) eq "!!")
						{
							my $decrypted_pw = decrypt($password);
							$fullConfig->{$fieldsArray[0]}->{$fieldsArray[1]}->{$fieldsArray[2]}->{$fieldsArray[3]} = $decrypted_pw;
							$changed = 1;
						}
					}
				}
				elsif ($count == 5)
				{
					if ((ref($fullConfig->{$fieldsArray[0]}) eq "HASH") && (ref($fullConfig->{$fieldsArray[0]}->{$fieldsArray[1]}) eq "HASH") &&
					   (ref($fullConfig->{$fieldsArray[0]}->{$fieldsArray[1]}->{$fieldsArray[2]}) eq "HASH") &&
					   (ref($fullConfig->{$fieldsArray[0]}->{$fieldsArray[1]}->{$fieldsArray[2]}->{$fieldsArray[3]}) eq "HASH"))
					{
						my $password     = $fullConfig->{$fieldsArray[0]}->{$fieldsArray[1]}->{$fieldsArray[2]}->{$fieldsArray[3]}->{$fieldsArray[4]};
						if (defined($password) && $password ne '' && substr($password, 0, 2) eq "!!")
						{
							my $decrypted_pw = decrypt($password);
							$fullConfig->{$fieldsArray[0]}->{$fieldsArray[1]}->{$fieldsArray[2]}->{$fieldsArray[3]}->{$fieldsArray[4]} = $decrypted_pw;
							$changed = 1;
						}
					}
				}
				else
				{
					$logger->error("Unable to parse entry in '$eachRow' 'nmisPasswordFields.conf'.");
				}
			}
		}
		else
		{
			$logger->error("File '$installDir/nmisPasswordFields.conf' was not found, unable to synchronize encryption settings between NMIS and OMK.");
		}
		if ($changed)
		{
			writeConfData(data=>$fullConfig);
		}
		return(0);
	}
}

########################################################################
# decrypt - Decrypt the password.                                      #
########################################################################
sub decrypt {
	my ($password, $section, $keyword) = @_;
	my $config;
	my $logger;

	# Passed nothing or an empty string.
	return "" if (!defined($password) || $password eq '');

	$config = loadConfTable();

	my $encryption_enabled = getbool($config->{'global_enable_password_encryption'});
	# the password does not look encrypted and encryption is disabled so don't try
	if ((substr($password, 0, 2) ne "!!") && (!$encryption_enabled))
	{
		return $password;
	}
	
	my $logfile = "$config->{'<nmis_logs>'}/nmis.log";
	$logger = NMISNG::Log->new( level => NMISNG::Log::parse_debug_level( debug => $config->{log_level}), path  => $logfile);
	
	eval {require Crypt::CBC; require Crypt::Cipher::AES; require Math::Random::Secure;};
	if($@)
	{
		$logger->error("ERROR: 'Crypt::CBC' and 'Crypt::Cipher::AES', and 'Math::Random::Secure' must be installed in order to enable password encryption!");
		$logger->error("ERROR: Password encryption cannot be enabled!");
		if ($encryption_enabled)
		{
			$logger->error("ERROR: The configuration option 'global_enable_password_encryption' is set to 'true'!");
			$logger->error("Disabling Encryption of secrets.");
			my ($fullConfig,undef) = readConfData(log =>$logger, only_local => 1);
			$fullConfig->{globals}{global_enable_password_encryption} = "false";
			writeConfData(data=>$fullConfig);
			return $password;
		}
	}

	$logger->debug("Encryption is '" . $encryption_enabled . "'.");
	
	# We create seed file in ./installer_hooks/20-postcopy-user as installer always runs with root permissions:
	my $seedfile           = '/usr/local/etc/firstwave/master.key';
	my $strLen             = "";
	my $fh;

	$logger->debug9(sub {"Seedfile name is '" . $seedfile . "'."});

	# Make sure we have a seed file.
	if (!-f "$seedfile") {
		_make_seed($seedfile, $logger);
	}

	# If the password is not currently encrypted, then we just return what we have.
	if (substr($password, 0, 2) ne "!!") {
		# Encryption is enabled.
		if ($encryption_enabled) {
			# If the 'section and 'keyword' arguments are passed, it means we are
			# dealing with the configuration file, so we we encrypt it in the file.
			if (defined($section) && defined($keyword) && $section ne '' && $keyword ne '') {
				# Get the non-flattened raw hash
				my ($fullConfig,undef) = readConfData(log =>$logger, only_local => 1);
				$logger->debug9(sub {"Config '" .  Dumper($fullConfig) . "'."});
				my $encrypted_pw = encrypt($password);
				if ($fullConfig->{$section}{$keyword} ne $encrypted_pw) {
					$logger->debug3(sub {"Encrypting the password for Section: '$section' Field: '$keyword'"});
					$fullConfig->{$section}{$keyword} = $encrypted_pw;
					$logger->debug9(sub {"Config '" .  Dumper($fullConfig) . "'."});
					writeConfData(data=>$fullConfig);
				}
			}
		} else {
			$logger->debug9(sub {"Encryption is disabled."});
		}
		return $password;
	} else {
		$password = substr($password, 2);
	}
	if (open($fh, '<', $seedfile)) {
		my $seed = <$fh>;
		close $fh;
		chomp($seed);
		my $cipherHandle = Crypt::CBC->new( -key    => "$seed",
											-cipher => 'Cipher::AES',
											-pbkdf  => 'pbkdf2'
											);
		my $error = 0;
		try {
		   $password = $cipherHandle->decrypt_hex($password);
#			print STDERR  ("Password '$password.\n");
		}
   		catch {
			$error = $_ || 'Unknown failure!';
		};
		if ($error || $password eq "") {
#			print STDERR  ("Password decryption failure, Error: $error\n");
			$logger->error("Password decryption failure, Error: $error");
			$password = "";
		} else {
			$strLen   = substr($password, 0, 3);
			if ($strLen !~ /^\d+$/)
			{
#				print STDERR  ("Password decryption failure, Error: Received corrupted String, possible seed file modification.\n");
				$password = "";
			} else {
#				print STDERR  ("Password Length '$strLen'.\n");
				$password = substr($password, 3, $strLen);
#				print STDERR  ("Password '$password.\n");
				# Encryption is disabled, unencrypt whatever we encounter.
				if (!$encryption_enabled) {
					# If we have an encrypted password in the configuration file, then we unencrypt it.
					# (If the 'section and 'keyword' arguments are passed, it means we are dealing with the configuration file)
					if (defined($section) && defined($keyword) && $section ne '' && $keyword ne '') {
						# Get the non-flattened raw hash
						my ($fullConfig,undef) = readConfData(log =>$logger, only_local => 1);
						$logger->debug9(sub {"Config '" .  Dumper($fullConfig) . "'."});
						if ($fullConfig->{$section}{$keyword} ne $password) {
							$logger->debug3(sub {"Decrypting the password for Section: '$section' Field: '$keyword'"});
							$fullConfig->{$section}{$keyword} = $password;
							$logger->debug9(sub {"Config '" .  Dumper($fullConfig) . "'."});
							writeConfData(data=>$fullConfig);
						}
					}
				}
			}
		}
	} else {
		$logger->error("Password decryption failure.");
		$password = "";
	}

	return $password;
}

########################################################################
# encrypt - Encrypt the password.                                      #
########################################################################
sub encrypt {
	my ($password, $section, $keyword, $force) = @_;
	my $config;
	my $logger;

	# Passed nothing or an empty string.
	return "" if (!defined($password) || $password eq '');

	$config = loadConfTable();
	
	my $encryption_enabled = getbool($config->{'global_enable_password_encryption'});
	# the password does not look encrypted and encryption is disabled so don't try
	if ((substr($password, 0, 2) ne "!!") && (!$encryption_enabled && !$force))
	{
		return $password;
	}

	my $logfile = "$config->{'<nmis_logs>'}/nmis.log";
	$logger = NMISNG::Log->new( level => NMISNG::Log::parse_debug_level( debug => $config->{log_level}), path  => $logfile);
	
	eval {require Crypt::CBC; require Crypt::Cipher::AES; require Math::Random::Secure;};
	if($@)
	{
		$logger->error("ERROR: 'Crypt::CBC' and 'Crypt::Cipher::AES', and 'Math::Random::Secure' must be installed in order to enable password encryption!");
		$logger->error("ERROR: Password encryption cannot be enabled!");
		if ($encryption_enabled && !$force)
		{
			$logger->error("ERROR: The configuration option 'global_enable_password_encryption' is set to 'true'!");
			$logger->error("Disabling Encryption of secrets.");
			my ($fullConfig,undef) = readConfData(log =>$logger, only_local => 1);
			$fullConfig->{globals}{global_enable_password_encryption} = "false";
			writeConfData(data=>$fullConfig);
		}
		return $password;
	}

	$logger->debug("Encryption is '" . $encryption_enabled . "'.");

	# We create seed file in ./installer_hooks/20-postcopy-user as installer always runs with root permissions:
	my $seedfile           = '/usr/local/etc/firstwave/master.key';
	my $strLen             = 0;
	my $fh;

	$logger->debug9(sub {"Seedfile name is '" . $seedfile . "'."});

	if (!-f "$seedfile") {
		_make_seed($seedfile, $logger);
	}

	# Passed already encrypted string.
	if (substr($password, 0, 2) eq "!!") {
		# Encryption is disabled, decrypt whatever we encounter and return that.
		if (!$encryption_enabled && !$force) {
			# If we have an encrypted password in the configuration file, then we decrypt it.
			my $decrypted_pw = decrypt($password);
			# If the 'section and 'keyword' arguments are passed, it means we are
			# dealing with the configuration file, so we we decrypt it in the file.
			if (defined($section) && defined($keyword) && $section ne '' && $keyword ne '') {
				# Get the non-flattened raw hash
				my ($fullConfig,undef) = readConfData(log =>$logger, only_local => 1);
				$logger->debug9(sub {"Config '" .  Dumper($fullConfig) . "'."});
				if ($fullConfig->{$section}{$keyword} ne $decrypted_pw) {
					$logger->debug3(sub {"Decrypting the password for Section: '$section' Field: '$keyword'"});
					$fullConfig->{$section}{$keyword} = $decrypted_pw;
					$logger->debug9(sub {"Config '" .  Dumper($fullConfig) . "'."});
					writeConfData(data=>$fullConfig);
				}
			}
			return $decrypted_pw;
		} else {
			$logger->debug9(sub {"Encryption is enabled."});
		}
		return $password;
	}

	if ($encryption_enabled || $force) {
		if (open($fh, '<', $seedfile)) {
			my $seed = <$fh>;
			close $fh;
			chomp($seed);
			$strLen	   = sprintf("%03d", length($password));
			$password  = $strLen.$password;
	
			my $cipherHandle = Crypt::CBC->new( -key    => "$seed",
												-cipher => 'Cipher::AES',
												-pbkdf  => 'pbkdf2'
												);
			my $error = 0;
			try {
				$password = $cipherHandle->encrypt_hex($password);
			}
			catch {
				$error = $_ || 'Unknown failure!';
			};
			if ($error) {
				$logger->error("Password encryption failure.; Error $error");
				$password = "";
			} else {
				$password = "!!" . $password;
			}
		} else {
			$logger->error("Password encryption failure.");
			$password = "";
		}
	}

	return $password;
}

########################################################################
# _make_seed - Create an encryption seed file.                         #
########################################################################
sub _make_seed {
	my $seedfile  = shift;
	my $logger    = shift;

	# We create seed file in ./installer_hooks/20-postcopy-user as installer always runs with root permissions:
	my $seeddir  = File::Spec->rel2abs(dirname(${seedfile}));
	my @charset  = (('A'..'Z'), ('a'..'z'), (0..9));
	my $range    = $#charset + 1;
	my $fh;
	my $seed;

	if ($< != 0)
	{
		die "Security is not configured.  Security configuration requires root permission!\n";
	}
	$logger->info("Creating Encryption seed file.");

	for (1..256) {
		$seed .= $charset[int(Math::Random::Secure::rand($range))];
	}
 	my $uid;
	if (-f "/etc/redhat-release") {
		$uid = getpwnam("apache");
	} else {
		$uid = getpwnam("www-data");
	}
	my $gid = getgrnam("nmis");
	if (!-f "$seeddir") {
		mkpath($seeddir, 0770);
	    chown($uid, $gid, $seeddir);
	}
	unless(open($fh, '>', $seedfile)) {
		$logger->error("Unable to create an encryption seed file.");
		return 2;
	}
	print $fh ("$seed");
	close $fh;
	chown($uid, $gid, $seedfile);
	chmod(0440, $seedfile);
	$logger->info("Encryption seed file created.");

	return 0;
}

1;<|MERGE_RESOLUTION|>--- conflicted
+++ resolved
@@ -3519,11 +3519,7 @@
 	{
 		return(0);
 	}
-<<<<<<< HEAD
 	print("Stopping all FirstWave processes (This may take a few minutes).\n");
-=======
-	print("Stopping all FirstWave Processes (This may take a few minutes).\n");
->>>>>>> 3640a23a
 	try {
 		if (-d "/etc/systemd")
 		{
@@ -3587,11 +3583,7 @@
 	{
 		return(0);
 	}
-<<<<<<< HEAD
 	print("Starting all FirstWave processes. (This may take a few minutes)\n");
-=======
-	print("Starting all FirstWave Processes. (This may take a few minutes)\n");
->>>>>>> 3640a23a
 	try {
 		if (-d "/etc/systemd")
 		{
