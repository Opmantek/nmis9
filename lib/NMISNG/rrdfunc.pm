--- conflicted
+++ resolved
@@ -27,11 +27,8 @@
 #
 # *****************************************************************************
 package NMISNG::rrdfunc;
-<<<<<<< HEAD
+
 our $VERSION = "9.1.2a";
-=======
-our $VERSION = "9.1.2";
->>>>>>> 06b27ab2
 
 use strict;
 use feature 'state';
