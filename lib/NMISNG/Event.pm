#
#  Copyright (C) Opmantek Limited (www.opmantek.com)
#
#  ALL CODE MODIFICATIONS MUST BE SENT TO CODE@OPMANTEK.COM
#
#  This file is part of Network Management Information System (“NMIS”).
#
#  NMIS is free software: you can redistribute it and/or modify
#  it under the terms of the GNU General Public License as published by
#  the Free Software Foundation, either version 3 of the License, or
#  (at your option) any later version.
#
#  NMIS is distributed in the hope that it will be useful,
#  but WITHOUT ANY WARRANTY; without even the implied warranty of
#  MERCHANTABILITY or FITNESS FOR A PARTICULAR PURPOSE.  See the
#  GNU General Public License for more details.
#
#  You should have received a copy of the GNU General Public License
#  along with NMIS (most likely in a file named LICENSE).
#  If not, see <http://www.gnu.org/licenses/>
#
#  For further information on NMIS or for a license other than GPL please see
#  www.opmantek.com or email contact@opmantek.com
#
#  User group details:
#  http://support.opmantek.com/users/
#
# *****************************************************************************

# event class, create with attributes needed to look up an existing object and call
# load to get the event from the db or create with all attributes for a new event
# and call save.

package NMISNG::Event;
use strict;

use Carp;
use Data::Dumper;
use Test::Deep::NoTest;
use Time::HiRes;

our $VERSION = "9.0.7";

# params: all properties desired in the node, minimum is
#  either _id or  node_name,event,[element] are required to
#  have a minimal object which can load/look for itself
# note: this used to specifiy all the attributes in the event
# but there are places that put data into the event willy/nilly
# custom_data has been added to set this

# here is a list of the known attributes, these will be givent getter/setters, everything else is 'custom_data'
my %known_attrs = (
	_id            => 1,
	ack            => 1,
	active         => 1,
	cluster_id     => 1,
	context        => 1,
	details        => 1,
	element        => 1,
	escalate       => 1,
	event_previous => 1, # 'sub event' sets $self->{data}{event_previous} in same manner 'sub level' sets $self->{data}{level_previous}
	expire_at      => 1,
	historic       => 1,
	inventory_id   => 1,
	lastupdate     => 1,
<<<<<<< HEAD
	level          => 1,
	level_previous => 1,
=======
	#level          => 1, # 'sub level' now handles $self->{data}{level} in same manner 'sub event' handles $self->{data}{event}
	level_previous => 1,  # 'sub level' sets $self->{data}{level_previous} in same manner 'sub event' sets $self->{data}{event_previous}
>>>>>>> cba5b27e
	logged         => 1,
	node_name      => 1,
	node_uuid      => 1,
	notify         => 1,
	startdate      => 1,
	stateless      => 1,
	user           => 1
);

sub new
{
	my ( $class, %args ) = @_;
	confess "nmisng required" if ( ref( $args{nmisng} ) ne "NMISNG" );

	# need enough data to find this in the db, if we don't have that complain
	if ( !$args{_id} && ( !$args{node_uuid} && !$args{event} ) )
	{
		confess
			"not enough info to create an event, id:$args{_id}, node_uuid:$args{node_uuid}, event:$args{event}, element:$args{element}";
	}

	# sys not used as argument, also can't be left in the args
	my $nmisng = $args{'nmisng'};
	delete $args{nmisng};
	delete $args{sys};

	# note: defaults are not set here, they are done on save so that
	# loading with only_take_missing doesn't get taken by values
	# that were set for you
	my $self = bless(
		{
			_nmisng => $nmisng,
			data    => \%args
		},
		$class
	);

	# weaken the reference to nmisx to avoid circular reference problems
	# not sure if the check for isweak is required
	Scalar::Util::weaken $self->{_nmisng} if ( $self->{_nmisng} && !Scalar::Util::isweak( $self->{_nmisng} ) );
	return $self;
}

# quick get/setters for plain attributes
# having setters for these isn't really necessary
for my $name ( keys %known_attrs )
{
	no strict 'refs';
	*$name = sub {
		my $self = shift;
		return (
			  @_
			? $self->_generic_getset( name => $name, value => shift )
			: $self->_generic_getset( name => $name )
		);
		}
}

# a simple setter/getter for the object,
# usable by subclasses
# expects: name => fieldname, optional value => newvalue
# returns the old value for updates, current value for reads
sub _generic_getset
{
	my ( $self, %args ) = @_;

	die "cannot read option without name!\n" if ( !exists $args{name} );
	my $fieldname = $args{name};

	my $curval = $self->{data}{$fieldname};
	if ( exists $args{value} )
	{
		my $newvalue = $args{value};
		$self->{data}{$fieldname} = $newvalue;
	}
	return $curval;
}

# filter/query to find this thing, just a hash
# if we have an id look for it using that and only that (because we may want
# to update active/historic/etc), if we don't have an _id we have
# to use what we are given because this is probably a new object
# searching for its data in the db
#
# args:
# ignore_active (default: 0), iff set remove active from filter. n/a when _id is present.
# include_previous (default: 0), iff set look for event in previous name. n/a when _id is present.
#
# returns: query hashref
sub _query
{
	my ($self, %options) = @_;

	if ( $self->{data}{_id} )
	{
		return NMISNG::DB::get_query( and_part => {_id => $self->{data}{_id}}, no_regex => 1 );
	}
	else
	{
		my $q = NMISNG::DB::get_query(
			and_part => {
				node_uuid => $self->{data}{node_uuid},
				element   => $self->{data}{element},
				event => ($options{include_previous}? undef : $self->{data}->{event}),

				# can't use inventory for querying until it's uniform everywhere
				# inventory_id => $self->{data}{inventory_id},
				active   => $self->{data}{active}   // 1,
				historic => $self->{data}{historic} // 0
			},
			no_regex => 1
				);
		# optionally find both active and inactive events
		delete $q->{active} if ($options{ignore_active});

		# optionally find the event name in either event or event_previous
		# (so that Up/Down events can find each other)
		if ($options{include_previous})
		{
			$q = { '$and' => [$q,
												{'$or' => [ {event => $self->{data}{event}},
																		{event_previous => $self->{data}{event}},]}]};
		}

		return $q;
	}
}

## this function (un)acknowledges an existing event
# if configured to it also (event-)logs the activity
#
# args: node, event, element, level, details, ack, user;
# returns: undef if ok, error message otherwise
# quick way of acking the event, saved immediately
sub acknowledge
{
	my ( $self, %args ) = @_;
	my $ack  = $args{ack};
	my $user = $args{user};

	my $events_config = NMISNG::Util::loadTable( dir => 'conf', name => 'Events' );

	# just in case someone decided to give us true/false
	$ack = NMISNG::Util::getbool($ack);

	# event control for logging:  as configured or default true, ie. only off if explicitely configured off.
	my $wantlog = (
		       !$events_config
			or !$events_config->{$self->event}
			or !getbool( $events_config->{$self->event}->{Log}, "invert" )
	) ? 1 : 0;

	# events are only acknowledgeable while they are current (ie. not in the process of
	# being deleted)!
	if ( my $error = $self->load() )
	{
		$self->nmisng->log->error( "cannot find event id:" . $self->_id );
		return "cannot find event id:" . $self->_id;
	}
	return if ( !$self->active );

	### if a TRAP type event, then trash when ack. event record will be in event log if required
	if ( $ack and !$self->ack and $self->event eq "TRAP" )
	{
		if ( my $error = $self->delete() )
		{
			$self->nmisng->log->error("failed to delete event id ".$self->_id.": $error");
		}
		$self->log(
			event => "deleted event: " . $self->event,
			level => "Normal",
		) if ($wantlog);
	}
	else    # a 'normal' event
	{
		# nothing to do if requested ack and saved ack the same...
		if ( $ack != $self->ack )
		{
			$self->ack($ack);
			$self->user($user);
			if ( my $error = $self->save( update => 1 ) )
			{
				$self->nmisng->log->error("failed to save event id ".$self->_id.": $error");
			}

			$self->log(
				level   => "Normal",
				details => "acknowledge=$ack ($user)"
			) if $wantlog;
		}
	}
	return;
}

# Check event is called after determining that something is back up!
# Check event checks if the given event exists - so the object should have
# properties for the down event
# if it exists it deletes it from the event state table/log
#
# and then calls notify with a new Up event including the time of the outage
# args: a LIVE sys object for the node;
#  details and level are optional, if provided override what is in the event,
#  upevent (=event name, optional, overrides the event name, otherwise heuristic is applied,
#   e.g. ...down -> up)
#
# returns: nothing
sub check
{
	my ( $self, %args ) = @_;
	my $S = $args{sys};

	# cause this thing to load itself with
	my $exists = $self->exists();

	my $nmisng = $self->nmisng;

	my $details = $args{details} // $self->details;
	my $level   = $args{level}   // $self->level;

	my ( $log, $syslog );

	my $C = $self->nmisng->config;

	# events.nmis controls which events are active/logging/notifying
	# cannot use loadGenericTable as that checks and clashes with db_events_sql
	my $events_config = NMISNG::Util::loadTable( dir => 'conf', name => 'Events' );
	my $thisevent_control = $events_config->{$self->event} || {Log => "true", Notify => "true", Status => "true"};

	# set defaults just in case any are blank.
	$C->{'non_stateful_events'}               ||= 'Node Configuration Change, Node Reset';
	$C->{'threshold_falling_reset_dampening'} ||= 1.1;
	$C->{'threshold_rising_reset_dampening'}  ||= 0.9;

# it would be nice to have every entry have an inventory_id, but that's not happening right now
# $self->nmisng->log->debug("check got element:".$self->element." but no inventory id") if ( $self->element && !$self->inventory_id );

	# check if the event exists and load its details
	if ( $exists && $self->active )
	{
		# a down event exists, so log an UP and delete the original event
		my $new_event = $self->event;

		# cmpute the event period for logging
		my $outage = NMISNG::Util::convertSecsHours( time() - $self->startdate );

		# Log an up event now, either use the passed-in name or guess a decent one
		if ($args{upevent})
		{
			$new_event = $args{upevent};
		}
		elsif ( $self->event eq "Node Down" )
		{
			$new_event = "Node Up";
		}
		elsif ( $self->event eq "Interface Down" )
		{
			$new_event = "Interface Up";
		}
		elsif ( $self->event eq "RPS Fail" )
		{
			$new_event = "RPS Up";
		}
		elsif ( $self->event =~ /Proactive/ )
		{
			my ( $value, $reset ) = @args{"value", "reset"};
			if ( defined $value and defined $reset )
			{
				# but only if we have cleared the threshold by 10%
				# for thresholds where high = good (default 1.1)
				# for thresholds where low = good (default 0.9)
				my $cutoff = $reset * (
					  $value >= $reset
					? $C->{'threshold_falling_reset_dampening'}
					: $C->{'threshold_rising_reset_dampening'}
				);

				if ( $value >= $reset && $value <= $cutoff )
				{
					$S->nmisng->log->debug(
						"Proactive Event value $value too low for dampening limit $cutoff. Not closing.");
					return;
				}
				elsif ( $value < $reset && $value >= $cutoff )
				{
					$S->nmisng->log->debug(
						"Proactive Event value $value too high for dampening limit $cutoff. Not closing.");
					return;
				}
			}
			$new_event = $self->event . " Closed";
		}
		elsif ( $self->event =~ /^Alert/ )
		{
			# A custom alert is being cleared.
			$new_event = $self->event . " Closed";
		}
		elsif ( $self->event =~ /down/i )
		{
			$new_event =~ s/down/Up/i;
		}
		elsif ( $self->event =~ /\Wopen($|\W)/i )
		{
			$new_event =~ s/(\W)open($|\W)/$1Closed$2/i;
		}

		# event was renamed/inverted/massaged, need to get the right control record
		# this is likely not needed
		$thisevent_control = $events_config->{$new_event} || {Log => "true", Notify => "true", Status => "true"};

		$details .= ( $details ? " " : "" ) . "Time=$outage";

		( $level, $log, $syslog ) = $self->getLogLevel( sys => $S, event => $new_event, level => 'Normal' );

		my ( $otg, $outageinfo ) = NMISNG::Outage::outageCheck( node => $S->nmisng_node, time => time() );
		if ( $otg eq 'current' )
		{
			$details .= ( $details ? " " : "" ) . "outage_current=true change=$outageinfo->{change_id}";
		}

		# tell this event that it's no longer active
		# but not yet historic, process_escalations is supposed to do that
		$self->active(0);
		$self->event($new_event);
		$self->details($details);
<<<<<<< HEAD
		# need to save this event level as the previous
=======
		# save current event level as previous in sub $self->level()
>>>>>>> cba5b27e
		$self->level($level);

		$self->nmisng->log->debug(&NMISNG::Log::trace() . "event node_name="
															. $self->node_name
															. ", event="
															. $self->event
															. ", element="
															. $self->element
															. " marked for UP notify and delete" );
		if ( NMISNG::Util::getbool($log) and NMISNG::Util::getbool( $thisevent_control->{Log} ) )
		{
			$self->log();
		}

		if ( my $error = $self->save() )
		{
			$self->nmisng->log->fatal("failed to save event id ".$self->_id.": $error");
			confess "failed to save event id ".$self->_id.": $error";
		}

		# Syslog must be explicitly enabled in the config and will escalation is not being used.
		if (    NMISNG::Util::getbool( $C->{syslog_events} )
			and NMISNG::Util::getbool($syslog)
			and NMISNG::Util::getbool( $thisevent_control->{Log} )
			and !NMISNG::Util::getbool( $C->{syslog_use_escalation} ) )
		{
			my $error = NMISNG::Notify::sendSyslog(
				server_string => $C->{syslog_server},
				facility      => $C->{syslog_facility},
				nmis_host     => $C->{server_name},
				time          => time(),
				node          => $S->{name},
				event         => $new_event,
				level         => $level,
				element       => $self->element,
				details       => $details
					);

			$self->nmisng->log->error("sendSyslog to $C->{syslog_server} failed: $error") if ($error);

		}
	}
}

sub custom_data
{
	my ( $self, $key, $newvalue ) = @_;
	my $current = $self->{data}{$key};
	if ( @_ == 3 )
	{
		$self->{data}{$key} = $newvalue;
	}
	return $current;
}

# a way to access the internal data, this should not be used if possible
# it's here so existing code that's expecting a node to be a hash can have it's hash
sub data
{
	my ($self) = @_;
	return $self->{data};
}

# this will either delete the event or mark it as historic and set the expire_at
#
sub delete
{
	my ($self) = @_;

	my $ret;
	my $q = $self->_query();
	if ( !NMISNG::Util::getbool( $self->nmisng->config->{"keep_event_history"}, "invert" ) )
	{
		# mark it inactive/historic, and make it go away eventually
		my $expire_at = $self->nmisng->config->{purge_event_after} // 86400;
		$expire_at = Time::Moment->from_epoch( time + $expire_at );

		$self->historic(1);
		$self->expire_at($expire_at);

		# update the single record, save could be used here, should it?
		my $dbres = NMISNG::DB::update(
			collection => $self->nmisng->events_collection(),
			query      => $q,
			record     => {'$set' => {active => 0, historic => 1, expire_at => $expire_at, lastupdate => time}},
			freeform   => 1
		);
		$ret = "event deactivate failed: $dbres->{error}" if ( !$dbres->{success} );
	}
	else
	{
		my $result = NMISNG::DB::remove(
			collection => $self->nmisng->events_collection,
			query      => $q,
			just_one   => 1
		);
		$ret = "event delete failed: $result->{error}" if ( !$result->{success} );
	}
	$self->nmisng->log->error($ret) if ($ret);
	return $ret;
}

# get the log level for the provided event/level, if not provided it
# will use the internal event/level. this odesn't makea lot of sense
# right now but it's a little helpful during transitioning to event obj
sub getLogLevel
{
	my ( $self, %args ) = @_;
	my ( $S, $event, $level ) = @args{'sys', 'event', 'level'};
	confess "i need a sys" if ( !$S );

	my $node = $S->nmisng_node;
	my $role = $node->configuration->{roleType} || 'access ';
	my $type = $node->configuration->{nodeType} || 'router';

	my $M = $S->mdl;

	$event //= $self->event;
	$level //= $self->level;

	my $mdl_level;
	my $log    = 'true';
	my $syslog = 'true';
	my $pol_event;

	# Get the event policy and the rest is easy.
	if ( $event !~ /^Proactive|^Alert/i )
	{
		# proactive does already level defined
		if ( $event =~ /down/i and $event !~ /SNMP|Node|Interface|Service/i )
		{
			$pol_event = "Generic Down";
		}
		elsif ( $event =~ /up/i and $event !~ /SNMP|Node|Interface|Service/i )
		{
			$pol_event = "Generic Up";
		}
		else { $pol_event = $event; }

		# get the level and log from Model of this node
		if ( $mdl_level = $M->{event}{event}{lc $pol_event}{lc $role}{level} )
		{
			$log    = $M->{event}{event}{lc $pol_event}{lc $role}{logging};
			$syslog = $M->{event}{event}{lc $pol_event}{lc $role}{syslog}
				if ( $M->{event}{event}{lc $pol_event}{lc $role}{syslog} ne "" );
		}
		elsif ( $mdl_level = $M->{event}{event}{default}{lc $role}{level} )
		{
			$log    = $M->{event}{event}{default}{lc $role}{logging};
			$syslog = $M->{event}{event}{default}{lc $role}{syslog}
				if ( $M->{event}{event}{default}{lc $role}{syslog} ne "" );
		}
		else
		{
			$mdl_level = 'Major';

			# not found, use default
			$self->nmisng->log->warn("node=". $node->name
															 .", event=$event, role=$role not found in class=event of model $M->{system}->{nodeModel}, using $mdl_level instead");
		}
	}
	elsif ( $event =~ /^Alert/i )
	{
		# Level set by custom!
		### 2013-03-08 keiths, adding policy based logging for Alerts.
		# We don't get the level but we can get the logging policy.
		$pol_event = "Alert";
		if ( $log = $M->{event}{event}{lc $pol_event}{lc $role}{logging} )
		{
			$syslog = $M->{event}{event}{lc $pol_event}{lc $role}{syslog}
				if ( $M->{event}{event}{lc $pol_event}{lc $role}{syslog} ne "" );
		}
	}
	else
	{
		### 2012-03-02 keiths, adding policy based logging for Proactive.
		# We don't get the level but we can get the logging policy.
		$pol_event = "Proactive";
		if ( $log = $M->{event}{event}{lc $pol_event}{lc $role}{logging} )
		{
			$syslog = $M->{event}{event}{lc $pol_event}{lc $role}{syslog}
				if ( $M->{event}{event}{lc $pol_event}{lc $role}{syslog} ne "" );
		}
	}

	# overwrite the level argument if it wasn't set AND if the models reported something useful
	if ( $mdl_level && !defined $level )
	{
		$level = $mdl_level;
	}
	return ( $level, $log, $syslog );
}

# convenience getter for id, returns _id, _id allows setting/getting
sub id
{
	my ($self) = @_;
	return $self->{data}{_id} // undef;
}

# is this thing an alert? there should be a better way to do this, alerts
# should tell us that we are an alert
sub is_alert
{
	my ($self) = @_;
	return ( $self->event =~ /Alert:/i );
}

# returns 0/1 if the object is new or not.
# new means it is not yet in the database
# TODO: potentially this thing should call load first or keep a load
# flag around, as the data may not be loaded which means _id may be
# in the db
sub is_new
{
	my ($self) = @_;
	my $has_id = $self->{data}{_id} // undef;
	return ($has_id) ? 0 : 1;
}

# is this thing proactive? there should be a better way to do this, it
# should tell us that we are proactive
# also note, the nmis code does this in several ways, this is the least
# specific way the check is done
sub is_proactive
{
	my ($self) = @_;
	return ( $self->event =~ /proactive/i );
}

# set/get the name of the event and set event_previous
# 'sub event' gets and sets $self->{data}{event} which is not a key of '%known_attrs'
# 'sub event' sets $self->{data}{event_previous} even though it is a key of '%known_attrs'
sub event
{
	my ( $self, $newvalue ) = @_;
	my $current = $self->{data}{event};
	if ( @_ == 2 )
	{
		$self->{data}{event_previous} = $current if ( $newvalue ne $current );
		$self->{data}{event} = $newvalue;
	}
	return $current;
}

<<<<<<< HEAD
# set/get the name of the level
=======
# set/get the event level and set event level_previous
# 'sub level' gets and sets $self->{data}{level} which is no longer a key of '%known_attrs'
# 'sub level' sets $self->{data}{level_previous} even though it is a key of '%known_attrs'
>>>>>>> cba5b27e
sub level
{
	my ( $self, $newvalue ) = @_;
	my $current = $self->{data}{level};
	if ( @_ == 2 )
	{
<<<<<<< HEAD
		$self->{data}{level_previous} = $current if ( $newvalue ne $current );
		$self->{data}{level} = $newvalue;
=======
		# special case: unlike event name, event level can be undef as it is not set in NMISNG::Event::New()
		#				hence, we must ensure a default value is set when '!defined $current':
		$self->{data}{level_previous} = $current // 'Normal' if ( $newvalue ne $current );
		$self->{data}{level} = $newvalue;
		$self->nmisng->log->info("EVENT LEVEL level=$newvalue level_previous=$current");
>>>>>>> cba5b27e
	}
	return $current;
}

# returns if this event exists in the db
# uses whatever data is currently in the object to try
# and load from the db, if found an _id should be loaded which means it exists
#
# ATTENTION: this function IGNORES the event's active state,
# different from nmisng::events::eventExist which only considers active and nonhistoric events.
sub exists
{
	my ($self) = @_;
	my $exists = 0;
	$self->load();
	$exists = 1 if ( !$self->is_new );
	return $exists;
}

# using existing attributes attempt to load the event from the db
# it only does this if the event has not been loaded before or forced
# args: force - ignore idea that we're already loaded and do it,
#  only_take_missing - when loaded only valued that don't already exist will be
#   brought into the object
# returns undef on success, error message
# currently tracks if it has loaded itself
sub load
{
	my ( $self, %args ) = @_;
	my $force             = $args{force};
	my $only_take_missing = $args{only_take_missing};
	my $include_previous = $args{include_previous} // 0;

	# undef if we are not new and are not forced to check
	return if ( $self->loaded && !$force );

	# don't add active to filter, we want !historic but don't care about active because if one
	# exists that is inactive (but not historic) we want to make that active again if threshold
	# has not run
	# NMISNG::Events::get_events_model() returns without finding event and without error by design
	#		  t_event.pl provides that the intention is to "include_previous"
	#		  with this comment for a test: "loading event with previous event value still finds the event"
	my $model_data = $self->nmisng->events->get_events_model( query => $self->_query(filter_active => 1, include_previous => $include_previous) );
	my $error = $model_data->error;
	my $event_in_db;

	if ( !$error && $model_data->count == 1 )
	{
		$event_in_db = $model_data->data->[0];

		# set our new attributes, if found in db _id is already set
		# keep some copies as well so we can figure out state if we need to
		$self->{_data_from_db}     = {%$event_in_db};
		$self->{_data_before_load} = {%{$self->{data}}};

		foreach my $key ( keys %$event_in_db )
		{
			if ( !$only_take_missing || !defined( $self->$key() ) )
			{
				# use setter/getter if it's defined, otherwise it's 'custom_data'
				#
				# hence, in this loop '$self->event()' will not be called when $key='event' SO 'event_previous' will not be set
				# likewise, in this loop '$self->level()' will not be called when $key='level' SO 'level_previous' will not be set
				# 'event' and 'level' keys are set in $self->custom_data() here:
				if ( defined( $known_attrs{$key} ) )
				{
					$self->$key( $event_in_db->{$key} );
				}
				else
				{
					$self->custom_data( $key, $event_in_db->{$key} );
				}
			}
		}
		$self->loaded(1);
	}
	elsif ( !$error && $model_data->count > 1 )
	{
		# error, this function is for a single event, finding >1 is an issue
		$error = "more than one event found when a single event was expected, ids:"
			. join( ",", map { $_->{_id} } @{$model_data->data} );
	}

	return $error;
}

sub loaded
{
	my ( $self, $newvalue ) = @_;
	my $current = $self->{_loaded};
	if ( @_ == 2 )
	{
		$self->{_loaded} = $newvalue;
	}
	return $current;
}

# log this event to the event log, any arugments provided will override what is in this object
# internally track if we've been logged, this is not saved, perhaps it's useful? one issue:
# event can be logged without using the object
sub log
{
	my ( $self, %args ) = @_;
	$self->logged( $self->logged() + 1 );
	return $self->nmisng->events->logEvent(
		node_name => $args{node_name} // $self->node_name,
		event     => $args{event}     // $self->event,
		element   => $args{element}   // $self->element,
		level     => $args{level}     // $self->level,
		details   => $args{details}   // $self->details
	);
}

# return nmisng object for this object
sub nmisng
{
	my ($self) = @_;
	return $self->{_nmisng};
}

# save this thing, will be created in db if it does
# not already exist
# args: update -> set to 1 when the event is just being updated, not trying
#. to do anything like add an event, save(update=>1) == eventUpdate,
#. save(update=>0) == eventAdd
# returns undef on success, error otherwise
sub save
{
	my ( $self,  %args )  = @_;

	# set update when you want to skip the logic that came from eventAdd
	my $update = $args{update};

	# we must load to find out if this thing exists, if the first load of this object
	# is happening this late we assume that the caller does not want to clobber all the
	# attributes that are now set so only take on the missing ones, this seems like the
	# least
	$self->load( only_take_missing => 1 );
	my $exists = $self->exists();

	# is this an already EXISTING stateless event?
	# they will reset after the dampening time, default dampen of 15 minutes.
	if ( !$update )
	{
		if ( $exists && $self->stateless )
		{
			my $stateless_event_dampening = $self->nmisng->config->{stateless_event_dampening} || 900;

			# if the stateless time is greater than the dampening time, reset the escalate.
			if ( time() > $self->startdate + $stateless_event_dampening )
			{
				$self->active(1);
				$self->historic(0);
				$self->startdate(time);
				$self->escalate(-1);
				$self->ack(0);

				# $self->context( ||= $args{context});
				my ( $node_name, $event, $level, $element, $details )
						= @{$self->{data}}{'node_name', 'event', 'level', 'element', 'details'};
				$self->nmisng->log->debug(&NMISNG::Log::trace()
																	. "event stateless, node=$node_name, event=$event, level=$level, element=$element, details=$details");
			}
		}

		# before we log, check the state if there is an event and if it's current
		elsif ( $exists && $self->active && $self->was_active )
		{
			my ( $node_name, $event, $level, $element, $details )
				= @{$self->{data}}{'node_name', 'event', 'level', 'element', 'details'};

			$self->nmisng->log->error("cannot add event=$event, node=$node_name: already exists, is current and not stateless!");
			return "cannot add event: already exists, is current and not stateless!";
		}
		else
		{
			# doesn't exist or isn't current
			# fixme: existing but not current isn't cleanly handled here
			# set defaults
			$self->{data}{active}    //= 1;
			$self->{data}{historic}  //= 0;
			$self->{data}{startdate} //= time;
			$self->{data}{ack}       //= 0;
			$self->{data}{escalate}  //= -1;

			# Does this really need to be "" ?
			$self->{data}{notify}    //= "";
			$self->{data}{stateless} //= 0;

			# set clusterid
			$self->{data}{cluster_id} //= $self->nmisng->config->{cluster_id};
			$self->{data}{logged} //= 0;
		}
	}

	# ready for saving, does the event data make sense?
	my ( $valid, $error ) = $self->validate();
	return $error if (!$valid);

	# ensure we have an accurate lastupdate marker
	$self->{data}->{lastupdate} = Time::HiRes::time;

	# this will update/insert a single record
	# don't try and update the id and don't let it be there - undef is no good
	my %data = %{$self->data};
	delete $data{_id};

	my $q = $self->_query;
	my $dbres = NMISNG::DB::update(
		collection => $self->nmisng->events_collection(),
		query      => $q,
		record     => \%data,
		upsert     => 1
			);

	$error = $dbres->{error} if ( !$dbres->{success} );
	if ( $dbres->{upserted_id} )
	{
		$self->{data}{_id} = $dbres->{upserted_id};
		$self->nmisng->log->debug1(
			"Created new event $data{event} $dbres->{upserted_id} for node $data{node_name}");
	}

	# now that we've updated the db, update what we think is in the db
	$self->{_data_from_db} = {%data};

	return $error;
}

# returns (1,nothing) if the event configuration is valid,
# (negative or 0, explanation) otherwise
sub validate
{
	my ($self) = @_;

	return (-2, "event requires cluster_id") if ( !$self->{data}->{cluster_id} );
	for my $musthave (qw(node_uuid event))
	{
	 	return (-1, "event requires $musthave property") if (!$self->{data}->{$musthave}); # empty or zero is not ok
	}

	return ( 1, undef );
}

# tries to figure out if this event was active, only good from the last
# save point, only used in one spot, when event down, then up, then back down
# without ever having an escalate run
sub was_active
{
	my ($self) = @_;
	return $self->{_data_from_db}{active} if ( $self->exists );
	return;
}

1;<|MERGE_RESOLUTION|>--- conflicted
+++ resolved
@@ -63,13 +63,8 @@
 	historic       => 1,
 	inventory_id   => 1,
 	lastupdate     => 1,
-<<<<<<< HEAD
-	level          => 1,
-	level_previous => 1,
-=======
 	#level          => 1, # 'sub level' now handles $self->{data}{level} in same manner 'sub event' handles $self->{data}{event}
 	level_previous => 1,  # 'sub level' sets $self->{data}{level_previous} in same manner 'sub event' sets $self->{data}{event_previous}
->>>>>>> cba5b27e
 	logged         => 1,
 	node_name      => 1,
 	node_uuid      => 1,
@@ -394,11 +389,7 @@
 		$self->active(0);
 		$self->event($new_event);
 		$self->details($details);
-<<<<<<< HEAD
-		# need to save this event level as the previous
-=======
 		# save current event level as previous in sub $self->level()
->>>>>>> cba5b27e
 		$self->level($level);
 
 		$self->nmisng->log->debug(&NMISNG::Log::trace() . "event node_name="
@@ -644,29 +635,20 @@
 	return $current;
 }
 
-<<<<<<< HEAD
-# set/get the name of the level
-=======
 # set/get the event level and set event level_previous
 # 'sub level' gets and sets $self->{data}{level} which is no longer a key of '%known_attrs'
 # 'sub level' sets $self->{data}{level_previous} even though it is a key of '%known_attrs'
->>>>>>> cba5b27e
 sub level
 {
 	my ( $self, $newvalue ) = @_;
 	my $current = $self->{data}{level};
 	if ( @_ == 2 )
 	{
-<<<<<<< HEAD
-		$self->{data}{level_previous} = $current if ( $newvalue ne $current );
-		$self->{data}{level} = $newvalue;
-=======
 		# special case: unlike event name, event level can be undef as it is not set in NMISNG::Event::New()
 		#				hence, we must ensure a default value is set when '!defined $current':
 		$self->{data}{level_previous} = $current // 'Normal' if ( $newvalue ne $current );
 		$self->{data}{level} = $newvalue;
 		$self->nmisng->log->info("EVENT LEVEL level=$newvalue level_previous=$current");
->>>>>>> cba5b27e
 	}
 	return $current;
 }
