#
#  Copyright (C) Opmantek Limited (www.opmantek.com)
#
#  ALL CODE MODIFICATIONS MUST BE SENT TO CODE@OPMANTEK.COM
#
#  This file is part of Network Management Information System (“NMIS”).
#
#  NMIS is free software: you can redistribute it and/or modify
#  it under the terms of the GNU General Public License as published by
#  the Free Software Foundation, either version 3 of the License, or
#  (at your option) any later version.
#
#  NMIS is distributed in the hope that it will be useful,
#  but WITHOUT ANY WARRANTY; without even the implied warranty of
#  MERCHANTABILITY or FITNESS FOR A PARTICULAR PURPOSE.  See the
#  GNU General Public License for more details.
#
#  You should have received a copy of the GNU General Public License
#  along with NMIS (most likely in a file named LICENSE).
#  If not, see <http://www.gnu.org/licenses/>
#
#  For further information on NMIS or for a license other than GPL please see
#  www.opmantek.com or email contact@opmantek.com
#
#  User group details:
#  http://support.opmantek.com/users/
#
# *****************************************************************************

# event class, create with attributes needed to look up an existing object and call
# load to get the event from the db or create with all attributes for a new event
# and call save.

package NMISNG::Event;
use strict;

use Carp;
use Data::Dumper;
use Test::Deep::NoTest;
use Time::HiRes;

<<<<<<< HEAD
our $VERSION = "9.3.2";
=======
our $VERSION = "9.4.0";
>>>>>>> 3c9102c4

# Allow testing of proposed fix for Event Load():
# intent of t_event.pl and t_notify.pl tests shows "Node Up" and "Node Down" must include finding in "Event Previous"
#	event _query() function has this comment:
#		"optionally find the event name in either event or event_previous (so that Up/Down events can find each other)"
our $TEST_PROPOSED_LOAD_FIX=0;

# params: all properties desired in the node, minimum is
#  either _id or  node_name,event,[element] are required to
#  have a minimal object which can load/look for itself
# note: this used to specifiy all the attributes in the event
# but there are places that put data into the event willy/nilly
# custom_data has been added to set this

# here is a list of the known attributes, these will be givent getter/setters, everything else is 'custom_data'
my %known_attrs = (
	_id            => 1,
	ack            => 1,
	active         => 1,
	cluster_id     => 1,
	context        => 1,
	details        => 1,
	element        => 1,
	escalate       => 1,
	event_previous => 1, # 'sub event' sets $self->{data}{event_previous} in same manner 'sub level' sets $self->{data}{level_previous}
	expire_at      => 1,
	historic       => 1,
	inventory_id   => 1,
	lastupdate     => 1,
	#level          => 1, # 'sub level' now handles $self->{data}{level} in same manner 'sub event' handles $self->{data}{event}
	level_previous => 1,  # 'sub level' sets $self->{data}{level_previous} in same manner 'sub event' sets $self->{data}{event_previous}
	logged         => 1,
	node_name      => 1,
	node_uuid      => 1,
	notify         => 1,
	startdate      => 1,
	stateless      => 1,
	user           => 1,
	configuration  => {"group" => 1}
);

sub new
{
	my ( $class, %args ) = @_;
	confess "nmisng required" if ( ref( $args{nmisng} ) ne "NMISNG" );

	# need enough data to find this in the db, if we don't have that complain
	if ( !$args{_id} && ( !$args{node_uuid} && !$args{event} ) )
	{
		confess
			"not enough info to create an event, id:$args{_id}, node_uuid:$args{node_uuid}, event:$args{event}, element:$args{element}";
	}

	# sys not used as argument, also can't be left in the args
	my $nmisng = $args{'nmisng'};
	delete $args{nmisng};
	delete $args{sys};

	# note: defaults are not set here, they are done on save so that
	# loading with only_take_missing doesn't get taken by values
	# that were set for you
	my $self = bless(
		{
			_nmisng => $nmisng,
			data    => \%args
		},
		$class
	);

	# weaken the reference to nmisx to avoid circular reference problems
	# not sure if the check for isweak is required
	Scalar::Util::weaken $self->{_nmisng} if ( $self->{_nmisng} && !Scalar::Util::isweak( $self->{_nmisng} ) );
	return $self;
}

# quick get/setters for plain attributes
# having setters for these isn't really necessary
for my $name ( keys %known_attrs )
{
	no strict 'refs';
	*$name = sub {
		my $self = shift;
		return (
			  @_
			? $self->_generic_getset( name => $name, value => shift )
			: $self->_generic_getset( name => $name )
		);
		}
}

# a simple setter/getter for the object,
# usable by subclasses
# expects: name => fieldname, optional value => newvalue
# returns the old value for updates, current value for reads
sub _generic_getset
{
	my ( $self, %args ) = @_;

	die "cannot read option without name!\n" if ( !exists $args{name} );
	my $fieldname = $args{name};

	my $curval = $self->{data}{$fieldname};
	if ( exists $args{value} )
	{
		my $newvalue = $args{value};
		$self->{data}{$fieldname} = $newvalue;
	}
	return $curval;
}

# filter/query to find this thing, just a hash
# if we have an id look for it using that and only that (because we may want
# to update active/historic/etc), if we don't have an _id we have
# to use what we are given because this is probably a new object
# searching for its data in the db
#
# args:
# ignore_active (default: 0), iff set remove active from filter. n/a when _id is present.
# include_previous (default: 0), iff set look for event in previous name. n/a when _id is present.
#
# returns: query hashref
sub _query
{
	my ($self, %options) = @_;

	if ( $self->{data}{_id} )
	{
		return NMISNG::DB::get_query( and_part => {_id => $self->{data}{_id}}, no_regex => 1 );
	}
	else
	{
		my $q = NMISNG::DB::get_query(
			and_part => {
				node_uuid => $self->{data}{node_uuid},
				element   => $self->{data}{element},
				event => ($options{include_previous}? undef : $self->{data}->{event}),

				# can't use inventory for querying until it's uniform everywhere
				# inventory_id => $self->{data}{inventory_id},
				active   => $self->{data}{active}   // 1,
				historic => $self->{data}{historic} // 0
			},
			no_regex => 1
				);
		# optionally find both active and inactive events
		delete $q->{active} if ($options{ignore_active});

		# optionally find the event name in either event or event_previous
		# (so that Up/Down events can find each other)
		if ($options{include_previous})
		{
			$q = { '$and' => [$q,
												{'$or' => [ {event => $self->{data}{event}},
																		{event_previous => $self->{data}{event}},]}]};
		}

		return $q;
	}
}

## this function (un)acknowledges an existing event
# if configured to it also (event-)logs the activity
#
# args: node, event, element, level, details, ack, user;
# returns: undef if ok, error message otherwise
# quick way of acking the event, saved immediately
sub acknowledge
{
	my ( $self, %args ) = @_;
	my $ack  = $args{ack};
	my $user = $args{user};

	my $events_config = NMISNG::Util::loadTable( dir => 'conf', name => 'Events' );

	# just in case someone decided to give us true/false
	$ack = NMISNG::Util::getbool($ack);

	# event control for logging:  as configured or default true, ie. only off if explicitely configured off.
	my $wantlog = (
		       !$events_config
			or !$events_config->{$self->event}
			or !NMISNG::Util::getbool( $events_config->{$self->event}->{Log}, "invert" )
	) ? 1 : 0;

	# events are only acknowledgeable while they are current (ie. not in the process of
	# being deleted)!
	if ( my $error = $self->load() )
	{
		$self->nmisng->log->error( "cannot find event id:" . $self->_id );
		return "cannot find event id:" . $self->_id;
	}
	return if ( !$self->active );

	### if a TRAP type event, then trash when ack. event record will be in event log if required
	if ( $ack and !$self->ack and $self->event eq "TRAP" )
	{
		if ( my $error = $self->delete() )
		{
			$self->nmisng->log->error("failed to delete event id ".$self->_id.": $error");
		}
		$self->log(
			event => "deleted event: " . $self->event,
			level => "Normal",
		) if ($wantlog);
	}
	else    # a 'normal' event
	{
		# nothing to do if requested ack and saved ack the same...
		if ( $ack != $self->ack )
		{
			$self->ack($ack);
			$self->user($user);
			if ( my $error = $self->save( update => 1 ) )
			{
				$self->nmisng->log->error("failed to save event id ".$self->_id.": $error");
			}

			$self->log(
				level   => "Normal",
				details => "acknowledge=$ack ($user)"
			) if $wantlog;
		}
	}
	return;
}

# Check event is called after determining that something is back up!
# Check event checks if the given event exists - so the object should have
# properties for the down event
# if it exists it deletes it from the event state table/log
#
# and then calls notify with a new Up event including the time of the outage
# args: a LIVE sys object for the node;
#  details and level are optional, if provided override what is in the event,
#  upevent (=event name, optional, overrides the event name, otherwise heuristic is applied,
#   e.g. ...down -> up)
#
# returns: nothing
sub check
{
	my ( $self, %args ) = @_;
	my $S = $args{sys};

	# cause this thing to load itself with
	my $exists = $self->exists();

	my $nmisng = $self->nmisng;

	my $details = $args{details} // $self->details;
	my $level   = $args{level}   // $self->level;

	my ( $log, $syslog );

	my $C = $self->nmisng->config;

	# events.nmis controls which events are active/logging/notifying
	# cannot use loadGenericTable as that checks and clashes with db_events_sql
	my $events_config = NMISNG::Util::loadTable( dir => 'conf', name => 'Events', conf => $C );
	my $thisevent_control = $events_config->{$self->event} || {Log => "true", Notify => "true", Status => "true"};

	# set defaults just in case any are blank.
	$C->{'non_stateful_events'}               ||= 'Node Configuration Change, Node Reset';
	$C->{'threshold_falling_reset_dampening'} ||= 1.1;
	$C->{'threshold_rising_reset_dampening'}  ||= 0.9;

# it would be nice to have every entry have an inventory_id, but that's not happening right now
# $self->nmisng->log->debug("check got element:".$self->element." but no inventory id") if ( $self->element && !$self->inventory_id );

	# check if the event exists and load its details
	if ( $exists && $self->active )
	{
		# a down event exists, so log an UP and delete the original event
		my $new_event = $self->event;

		# cmpute the event period for logging
		my $outage = NMISNG::Util::convertSecsHours( time() - $self->startdate );

		# Log an up event now, either use the passed-in name or guess a decent one
		if ($args{upevent})
		{
			$new_event = $args{upevent};
		}
		elsif ( $self->event eq "Node Down" )
		{
			$new_event = "Node Up";
		}
		elsif ( $self->event eq "Interface Down" )
		{
			$new_event = "Interface Up";
		}
		elsif ( $self->event eq "RPS Fail" )
		{
			$new_event = "RPS Up";
		}
		elsif ( $self->event =~ /Proactive/ )
		{
			my ( $value, $reset ) = @args{"value", "reset"};
			if ( defined $value and defined $reset )
			{
				# but only if we have cleared the threshold by 10%
				# for thresholds where high = good (default 1.1)
				# for thresholds where low = good (default 0.9)
				my $cutoff = $reset * (
					  $value >= $reset
					? $C->{'threshold_falling_reset_dampening'}
					: $C->{'threshold_rising_reset_dampening'}
				);

				if ( $value >= $reset && $value <= $cutoff )
				{
					$S->nmisng->log->debug(
						"Proactive Event value $value too low for dampening limit $cutoff. Not closing.");
					return;
				}
				elsif ( $value < $reset && $value >= $cutoff )
				{
					$S->nmisng->log->debug(
						"Proactive Event value $value too high for dampening limit $cutoff. Not closing.");
					return;
				}
			}
			$new_event = $self->event . " Closed";
		}
		elsif ( $self->event =~ /^Alert/ )
		{
			# A custom alert is being cleared.
			$new_event = $self->event . " Closed";
		}
		elsif ( $self->event =~ /down/i )
		{
			$new_event =~ s/down/Up/i;
		}
		elsif ( $self->event =~ /\Wopen($|\W)/i )
		{
			$new_event =~ s/(\W)open($|\W)/$1Closed$2/i;
		}

		# event was renamed/inverted/massaged, need to get the right control record
		# this is likely not needed
		$thisevent_control = $events_config->{$new_event} || {Log => "true", Notify => "true", Status => "true"};

		$details .= ( $details ? " " : "" ) . "Time=$outage";

		( $level, $log, $syslog ) = $self->getLogLevel( sys => $S, event => $new_event, level => 'Normal' );

		my ( $otg, $outageinfo ) = NMISNG::Outage::outageCheck( node => $S->nmisng_node, time => time() );
		if ( $otg eq 'current' )
		{
			$details .= ( $details ? " " : "" ) . "outage_current=true change=$outageinfo->{change_id}";
		}

		# tell this event that it's no longer active
		# but not yet historic, process_escalations is supposed to do that
		$self->active(0);
		$self->event($new_event);
		$self->details($details);
		# save current event level as previous in sub $self->level()
		$self->level($level);

		$self->nmisng->log->debug(&NMISNG::Log::trace() . "event node_name="
															. $self->node_name
															. ", event="
															. $self->event
															. ", element="
															. $self->element
															. " marked for UP notify and delete" );
		if ( NMISNG::Util::getbool($log) and NMISNG::Util::getbool( $thisevent_control->{Log} ) )
		{
			$self->log();
		}

		if ( my $error = $self->save() )
		{
			$self->nmisng->log->fatal("failed to save event id ".$self->_id.": $error");
			confess "failed to save event id ".$self->_id.": $error";
		}

		# Syslog must be explicitly enabled in the config and will escalation is not being used.
		if (    NMISNG::Util::getbool( $C->{syslog_events} )
			and NMISNG::Util::getbool($syslog)
			and NMISNG::Util::getbool( $thisevent_control->{Log} )
			and !NMISNG::Util::getbool( $C->{syslog_use_escalation} ) )
		{
			my $error = NMISNG::Notify::sendSyslog(
				server_string => $C->{syslog_server},
				facility      => $C->{syslog_facility},
				nmis_host     => $C->{server_name},
				time          => time(),
				node          => $S->{name},
				event         => $new_event,
				level         => $level,
				element       => $self->element,
				details       => $details
					);

			$self->nmisng->log->error("sendSyslog to $C->{syslog_server} failed: $error") if ($error);

		}
	}
}

sub custom_data
{
	my ( $self, $key, $newvalue ) = @_;
	my $current = $self->{data}{$key};
	if ( @_ == 3 )
	{
		$self->{data}{$key} = $newvalue;
	}
	return $current;
}

# a way to access the internal data, this should not be used if possible
# it's here so existing code that's expecting a node to be a hash can have it's hash
sub data
{
	my ($self) = @_;
	return $self->{data};
}

# this will either delete the event or mark it as historic and set the expire_at
#
sub delete
{
	my ($self) = @_;

	my $ret;
	my $q = $self->_query();
	if ( !NMISNG::Util::getbool( $self->nmisng->config->{"keep_event_history"}, "invert" ) )
	{
		# mark it inactive/historic, and make it go away eventually
		my $expire_at = $self->nmisng->config->{purge_event_after} // 86400;
		$expire_at = Time::Moment->from_epoch( time + $expire_at );

		$self->historic(1);
		$self->expire_at($expire_at);

		# update the single record, save could be used here, should it?
		my $dbres = NMISNG::DB::update(
			collection => $self->nmisng->events_collection(),
			query      => $q,
			record     => {'$set' => {active => 0, historic => 1, expire_at => $expire_at, lastupdate => time}},
			freeform   => 1
		);
		$ret = "event deactivate failed: $dbres->{error}" if ( !$dbres->{success} );
	}
	else
	{
		my $result = NMISNG::DB::remove(
			collection => $self->nmisng->events_collection,
			query      => $q,
			just_one   => 1
		);
		$ret = "event delete failed: $result->{error}" if ( !$result->{success} );
	}
	$self->nmisng->log->error($ret) if ($ret);
	return $ret;
}

# get the log level for the provided event/level, if not provided it
# will use the internal event/level. this odesn't makea lot of sense
# right now but it's a little helpful during transitioning to event obj
sub getLogLevel
{
	my ( $self, %args ) = @_;
	my ( $S, $event, $level ) = @args{'sys', 'event', 'level'};
	confess "i need a sys" if ( !$S );

	my $node = $S->nmisng_node;
	my $role = $node->configuration->{roleType} || 'access ';
	my $type = $node->configuration->{nodeType} || 'router';

	my $M = $S->mdl;

	$event //= $self->event;
	$level //= $self->level;

	my $mdl_level;
	my $log    = 'true';
	my $syslog = 'true';
	my $pol_event;

	# Get the event policy and the rest is easy.
	if ( $event !~ /^Proactive|^Alert/i )
	{
		# proactive does already level defined
		if ( $event =~ /down/i and $event !~ /SNMP|Node|Interface|Service/i )
		{
			$pol_event = "Generic Down";
		}
		elsif ( $event =~ /up/i and $event !~ /SNMP|Node|Interface|Service/i )
		{
			$pol_event = "Generic Up";
		}
		else { $pol_event = $event; }

		# get the level and log from Model of this node
		if ( $mdl_level = $M->{event}{event}{lc $pol_event}{lc $role}{level} )
		{
			$log    = $M->{event}{event}{lc $pol_event}{lc $role}{logging};
			$syslog = $M->{event}{event}{lc $pol_event}{lc $role}{syslog}
				if ( $M->{event}{event}{lc $pol_event}{lc $role}{syslog} ne "" );
		}
		elsif ( $mdl_level = $M->{event}{event}{default}{lc $role}{level} )
		{
			$log    = $M->{event}{event}{default}{lc $role}{logging};
			$syslog = $M->{event}{event}{default}{lc $role}{syslog}
				if ( $M->{event}{event}{default}{lc $role}{syslog} ne "" );
		}
		else
		{
			$mdl_level = 'Major';

			# not found, use default
			$self->nmisng->log->warn("node=". $node->name
															 .", event=$event, role=$role not found in class=event of model $M->{system}->{nodeModel}, using $mdl_level instead");
		}
	}
	# Level set by custom!
	### 2013-03-08 keiths, adding policy based logging for Alerts.
	# We don't get the level but we can get the logging policy.
	# changed handling Proactive and Alert events to only use policy if found, default is kept
	elsif ( $event =~ /^Proactive|^Alert/i ) {
		if ( $event =~ /^Alert/i ) { $pol_event = "alert"; }
		elsif ( $event =~ /^Proactive/i ) { $pol_event = "proactive"; }

		$log = $M->{event}{event}{lc $pol_event}{lc $role}{logging} if defined $M->{event}{event}{lc $pol_event}{lc $role}{logging};
		$syslog = $M->{event}{event}{lc $pol_event}{lc $role}{syslog} if defined $M->{event}{event}{lc $pol_event}{lc $role}{syslog};
	}

	# overwrite the level argument if it wasn't set AND if the models reported something useful
	if ( $mdl_level && !defined $level )
	{
		$level = $mdl_level;
	}
	return ( $level, $log, $syslog );
}

# convenience getter for id, returns _id, _id allows setting/getting
sub id
{
	my ($self) = @_;
	return $self->{data}{_id} // undef;
}

# is this thing an alert? there should be a better way to do this, alerts
# should tell us that we are an alert
sub is_alert
{
	my ($self) = @_;
	return ( $self->event =~ /Alert:/i );
}

# returns 0/1 if the object is new or not.
# new means it is not yet in the database
# TODO: potentially this thing should call load first or keep a load
# flag around, as the data may not be loaded which means _id may be
# in the db
sub is_new
{
	my ($self) = @_;
	my $has_id = $self->{data}{_id} // undef;
	return ($has_id) ? 0 : 1;
}

# is this thing proactive? there should be a better way to do this, it
# should tell us that we are proactive
# also note, the nmis code does this in several ways, this is the least
# specific way the check is done
sub is_proactive
{
	my ($self) = @_;
	return ( $self->event =~ /proactive/i );
}

# set/get the name of the event and set event_previous
# 'sub event' gets and sets $self->{data}{event} which is not a key of '%known_attrs'
# 'sub event' sets $self->{data}{event_previous} even though it is a key of '%known_attrs'
sub event
{
	my ( $self, $newvalue ) = @_;
	my $current = $self->{data}{event};
	if ( @_ == 2 )
	{
		$self->{data}{event_previous} = $current if ( $newvalue ne $current );
		$self->{data}{event} = $newvalue;
	}
	return $current;
}

# set/get the event level and set event level_previous
# 'sub level' gets and sets $self->{data}{level} which is no longer a key of '%known_attrs'
# 'sub level' sets $self->{data}{level_previous} even though it is a key of '%known_attrs'
sub level
{
	my ( $self, $newvalue ) = @_;
	my $current = $self->{data}{level};
	if ( @_ == 2 )
	{
		# special case: unlike event name, event level can be undef as it is not set in NMISNG::Event::New()
		#				hence, we must ensure a default value is set when '!defined $current':
		$self->{data}{level_previous} = $current // 'Normal' if ( $newvalue ne $current );
		$self->{data}{level} = $newvalue;
		$self->nmisng->log->info("EVENT LEVEL level=$newvalue level_previous=$current");
	}
	return $current;
}

# returns if this event exists in the db
# uses whatever data is currently in the object to try
# and load from the db, if found an _id should be loaded which means it exists
#
# ATTENTION: this function IGNORES the event's active state,
# different from nmisng::events::eventExist which only considers active and nonhistoric events.
sub exists
{
	my ($self) = @_;
	my $exists = 0;
	$self->load();
	$exists = 1 if ( !$self->is_new );
	return $exists;
}

# using existing attributes attempt to load the event from the db
# it only does this if the event has not been loaded before or forced
# args: force - ignore idea that we're already loaded and do it,
#  only_take_missing - when loaded only valued that don't already exist will be
#   brought into the object
# returns undef on success, error message
# currently tracks if it has loaded itself
sub load
{
	my ( $self, %args ) = @_;
	my $force             = $args{force};
	my $only_take_missing = $args{only_take_missing};
	# Allow testing of proposed fix for Event Load():
	# intent of t_event.pl and t_notify.pl tests shows "Node Up" and "Node Down" must include finding in "Event Previous"
	#	event _query() function has this comment:
	#		"optionally find the event name in either event or event_previous (so that Up/Down events can find each other)"
	my $include_previous = $args{include_previous} // ($TEST_PROPOSED_LOAD_FIX and $self->{data}->{event} =~ /Node (?:Up|Down)/);

	# undef if we are not new and are not forced to check
	return if ( $self->loaded && !$force );

	# don't add active to filter, we want !historic but don't care about active because if one
	# exists that is inactive (but not historic) we want to make that active again if threshold
	# has not run
	# OMK-6477: fix typo in call to _query(): 'filter_active => 1' becomes 'ignore_active => 1'
	#
	# NMISNG::Events::get_events_model() returns without finding event and without error by design
	#		  t_event.pl provides that the intention is to "include_previous"
	#		  with this comment for a test: "loading event with previous event value still finds the event"
	my $model_data = $self->nmisng->events->get_events_model( query => $self->_query(ignore_active => 1, include_previous => $include_previous) );
	my $error = $model_data->error;
	my $event_in_db;

	if ( !$error && $model_data->count == 1 )
	{
		$event_in_db = $model_data->data->[0];

		# set our new attributes, if found in db _id is already set
		# keep some copies as well so we can figure out state if we need to
		$self->{_data_from_db}     = {%$event_in_db};
		$self->{_data_before_load} = {%{$self->{data}}};

		foreach my $key ( keys %$event_in_db )
		{
			eval {
				$self->$key();
			};
			if ($@ || !$only_take_missing) {
				# use setter/getter if it's defined, otherwise it's 'custom_data'
			 	#
				# hence, in this loop '$self->event()' will not be called when $key='event' SO 'event_previous' will not be set
				# likewise, in this loop '$self->level()' will not be called when $key='level' SO 'level_previous' will not be set
				# 'event' and 'level' keys are set in $self->custom_data() here:
				if ( defined( $known_attrs{$key} ) )
				{
					$self->$key( $event_in_db->{$key} );
				}
				else
				{
					$self->custom_data( $key, $event_in_db->{$key} );
				}
			}
		}
		$self->loaded(1);
	}
	elsif ( !$error && $model_data->count > 1 )
	{
		# error, this function is for a single event, finding >1 is an issue
		$error = "more than one event found when a single event was expected, ids:"
			. join( ",", map { $_->{_id} } @{$model_data->data} );
	}

	return $error;
}

sub loaded
{
	my ( $self, $newvalue ) = @_;
	my $current = $self->{_loaded};
	if ( @_ == 2 )
	{
		$self->{_loaded} = $newvalue;
	}
	return $current;
}

# log this event to the event log, any arugments provided will override what is in this object
# internally track if we've been logged, this is not saved, perhaps it's useful? one issue:
# event can be logged without using the object
sub log
{
	my ( $self, %args ) = @_;
	$self->logged( $self->logged() + 1 );
	return $self->nmisng->events->logEvent(
		node_name => $args{node_name} // $self->node_name,
		event     => $args{event}     // $self->event,
		element   => $args{element}   // $self->element,
		level     => $args{level}     // $self->level,
		details   => $args{details}   // $self->details
	);
}

# return nmisng object for this object
sub nmisng
{
	my ($self) = @_;
	return $self->{_nmisng};
}

# save this thing, will be created in db if it does
# not already exist
# args: update -> set to 1 when the event is just being updated, not trying
#. to do anything like add an event, save(update=>1) == eventUpdate,
#. save(update=>0) == eventAdd
# returns undef on success, error otherwise
sub save
{
	my ( $self,  %args )  = @_;

	# set update when you want to skip the logic that came from eventAdd
	my $update = $args{update};

	# we must load to find out if this thing exists, if the first load of this object
	# is happening this late we assume that the caller does not want to clobber all the
	# attributes that are now set so only take on the missing ones, this seems like the
	# least
	$self->load( only_take_missing => 1 );
	my $exists = $self->exists();

	# is this an already EXISTING stateless event?
	# they will reset after the dampening time, default dampen of 15 minutes.
	if ( !$update )
	{
		if ( $exists && $self->stateless )
		{
			my $stateless_event_dampening = $self->nmisng->config->{stateless_event_dampening} || 900;

			# if the stateless time is greater than the dampening time, reset the escalate.
			if ( time() > $self->startdate + $stateless_event_dampening )
			{
				$self->active(1);
				$self->historic(0);
				$self->startdate(time);
				$self->escalate(-1);
				$self->ack(0);

				# $self->context( ||= $args{context});
				my ( $node_name, $event, $level, $element, $details )
						= @{$self->{data}}{'node_name', 'event', 'level', 'element', 'details'};
				$self->nmisng->log->debug(&NMISNG::Log::trace()
																	. "event stateless, node=$node_name, event=$event, level=$level, element=$element, details=$details");
			}
		}

		# before we log, check the state if there is an event and if it's current
		elsif ( $exists && $self->active && $self->was_active )
		{
			my ( $node_name, $event, $level, $element, $details )
				= @{$self->{data}}{'node_name', 'event', 'level', 'element', 'details'};

			$self->nmisng->log->error("cannot add event=$event, node=$node_name: already exists, is current and not stateless!");
			return "cannot add event: already exists, is current and not stateless!";
		}
		else
		{
			# doesn't exist or isn't current
			# fixme: existing but not current isn't cleanly handled here
			# set defaults
			$self->{data}{active}    //= 1;
			$self->{data}{historic}  //= 0;
			$self->{data}{startdate} //= time;
			$self->{data}{ack}       //= 0;
			$self->{data}{escalate}  //= -1;

			# Does this really need to be "" ?
			$self->{data}{notify}    //= "";
			$self->{data}{stateless} //= 0;

			# set clusterid
			$self->{data}{cluster_id} //= $self->nmisng->config->{cluster_id};
			$self->{data}{logged} //= 0;
		}
	}

	# ready for saving, does the event data make sense?
	my ( $valid, $error ) = $self->validate();
	return $error if (!$valid);

	# ensure we have an accurate lastupdate marker
	$self->{data}->{lastupdate} = Time::HiRes::time;

	# this will update/insert a single record
	# don't try and update the id and don't let it be there - undef is no good
	my %data = %{$self->data};
	delete $data{_id};

	my $q = $self->_query;
	my $dbres = NMISNG::DB::update(
		collection => $self->nmisng->events_collection(),
		query      => $q,
		record     => \%data,
		upsert     => 1
			);

	$error = $dbres->{error} if ( !$dbres->{success} );
	if ( $dbres->{upserted_id} )
	{
		$self->{data}{_id} = $dbres->{upserted_id};
		$self->nmisng->log->debug1(
			"Created new event $data{event} $dbres->{upserted_id} for node $data{node_name}");
	}

	# now that we've updated the db, update what we think is in the db
	$self->{_data_from_db} = {%data};

	return $error;
}

# returns (1,nothing) if the event configuration is valid,
# (negative or 0, explanation) otherwise
sub validate
{
	my ($self) = @_;

	return (-2, "event requires cluster_id") if ( !$self->{data}->{cluster_id} );
	for my $musthave (qw(node_uuid event))
	{
	 	return (-1, "event requires $musthave property") if (!$self->{data}->{$musthave}); # empty or zero is not ok
	}

	return ( 1, undef );
}

# tries to figure out if this event was active, only good from the last
# save point, only used in one spot, when event down, then up, then back down
# without ever having an escalate run
sub was_active
{
	my ($self) = @_;
	return $self->{_data_from_db}{active} if ( $self->exists );
	return;
}

1;<|MERGE_RESOLUTION|>--- conflicted
+++ resolved
@@ -39,11 +39,7 @@
 use Test::Deep::NoTest;
 use Time::HiRes;
 
-<<<<<<< HEAD
-our $VERSION = "9.3.2";
-=======
 our $VERSION = "9.4.0";
->>>>>>> 3c9102c4
 
 # Allow testing of proposed fix for Event Load():
 # intent of t_event.pl and t_notify.pl tests shows "Node Up" and "Node Down" must include finding in "Event Previous"
