--- conflicted
+++ resolved
@@ -6,15 +6,7 @@
 use Compat::NMIS;
 use base 'Mojolicious::Plugin';
 use NMISNG::Auth;
-<<<<<<< HEAD
-use NMISNG::Util;
-use NMISNG;
-use NMISNG::Log;
-
-
-=======
   
->>>>>>> 97ea6951
 #our index route
 sub index {
   my $self = shift;
@@ -30,7 +22,6 @@
 # authenticate user using nmis auth
 sub authenticate_user {
   my $self = shift;
-<<<<<<< HEAD
   #print "self are ".Dumper($self);
   # Get the user name and password from the login page
   my $usrname = $self->param('username');
@@ -65,22 +56,6 @@
   # else{
   #     $self->render(template => 'login', error =>'Invalid username/password combination' );
   # }
-=======
-
-  # Get the user name and password from the login page
-  my $usrname = $self->param('username');
-  my $psswd = $self->param('password');
-  
-  
-  my $auth = NMISNG::Auth->new();
-  my $auth_user = $auth->user_verify($usrname, $psswd);
-  if ($auth_user){
-    &index($self);
-  }
-  else{
-      $self->render(template => 'login', error =>'Invalid username/password combination' );
-  }
->>>>>>> 97ea6951
 }
 
 sub nodes_view {
