--- conflicted
+++ resolved
@@ -315,11 +315,11 @@
 	die "nodestatus requries node" if (!$node);
 	if( !$catchall_data )
 	{
-		my $inventory =  $node->inventory( concept => "catchall" );	
-		$catchall_data = $inventory->data();		
+		my $inventory =  $node->inventory( concept => "catchall" );
+		$catchall_data = $inventory->data();
 	}
 	my $C = NMISNG::Util::loadConfTable();
-	
+
 
 	# 1 for reachable
 	# 0 for unreachable
@@ -2211,161 +2211,13 @@
 #
 # and then calls notify with a new Up event including the time of the outage
 # args: a LIVE sys object for the node, event(name);
-#  element, details and level are optional 
+#  element, details and level are optional
 sub checkEvent
 {
 	my (%args) = @_;
 	my $nmisng = new_nmisng();
 	my $S = $args{sys};
-<<<<<<< HEAD
-	my $node = $S->{node};
-	my $event = $args{event};
-	my $element = $args{element};
-	my $details = $args{details};
-	my $level = $args{level};
-	my $log;
-	my $syslog;
-
-	my $C = NMISNG::Util::loadConfTable();
-
-	# events.nmis controls which events are active/logging/notifying
-	my $events_config = NMISNG::Util::loadTable(dir => 'conf', name => 'Events');
-	my $thisevent_control = $events_config->{$event} || { Log => "true", Notify => "true", Status => "true"};
-
-	# set defaults just in case any are blank.
-	$C->{'non_stateful_events'} ||= 'Node Configuration Change, Node Reset';
-	$C->{'threshold_falling_reset_dampening'} ||= 1.1;
-	$C->{'threshold_rising_reset_dampening'} ||= 0.9;
-
-	# check if the event exists and load its details
-	my $event_exists = eventExist($node, $event, $element);
-	my $erec = eventLoad(filename => $event_exists) if $event_exists;
-
-	if ($event_exists
-			and NMISNG::Util::getbool($erec->{current}))
-	{
-		# a down event exists, so log an UP and delete the original event
-
-		# cmpute the event period for logging
-		my $outage = NMISNG::Util::convertSecsHours(time() - $erec->{startdate});
-
-		# Just log an up event now.
-		if ( $event eq "Node Down" )
-		{
-			$event = "Node Up";
-		}
-		elsif ( $event eq "Interface Down" )
-		{
-			$event = "Interface Up";
-		}
-		elsif ( $event eq "RPS Fail" )
-		{
-			$event = "RPS Up";
-		}
-		elsif ( $event =~ /Proactive/ )
-		{
-			my ($value,$reset) = @args{"value","reset"};
-			if (defined $value and defined $reset)
-			{
-				# but only if we have cleared the threshold by 10%
-				# for thresholds where high = good (default 1.1)
-				# for thresholds where low = good (default 0.9)
-				my $cutoff = $reset * ($value >= $reset?
-															 $C->{'threshold_falling_reset_dampening'}
-															 : $C->{'threshold_rising_reset_dampening'});
-
-				if ( $value >= $reset && $value <= $cutoff )
-				{
-					NMISNG::Util::info("Proactive Event value $value too low for dampening limit $cutoff. Not closing.");
-					return;
-				}
-				elsif ($value < $reset && $value >= $cutoff)
-				{
-					NMISNG::Util::info("Proactive Event value $value too high for dampening limit $cutoff. Not closing.");
-					return;
-				}
-			}
-			$event = "$event Closed";
-		}
-		elsif ( $event =~ /^Alert/ )
-		{
-			# A custom alert is being cleared.
-			$event = "$event Closed";
-		}
-		elsif ( $event =~ /down/i )
-		{
-			$event =~ s/down/Up/i;
-		}
-		elsif ($event =~ /\Wopen($|\W)/i)
-		{
-			$event =~ s/(\W)open($|\W)/$1Closed$2/i;
-		}
-
-		# event was renamed/inverted/massaged, need to get the right control record
-		# this is likely not needed
-		$thisevent_control = $events_config->{$event} || { Log => "true", Notify => "true", Status => "true"};
-
-		$details .= ($details? " " : "") . "Time=$outage";
-
-
-		($level,$log,$syslog) = getLevelLogEvent(sys=>$S, event=>$event, level=>'Normal');
-
-		my ($otg,$outageinfo) = NMISNG::Outage::outageCheck(node => $S->nmisng_node, time=>time());
-		if ($otg eq 'current') {
-			$details .= ($details? " ":""). "outage_current=true change=$outageinfo->{change_id}";
-		}
-
-		# now we save the new up event, and move the old down event into history
-		my $newevent = { %$erec };
-		$newevent->{current} = 'false'; # next processing by escalation routine
-		$newevent->{event} = $event;
-		$newevent->{details} = $details;
-		$newevent->{level} = $level;
-
-		# make the new one FIRST
-		if (my $error = eventUpdate(event => $newevent, create_if_missing => 1))
-		{
-			NMISNG::Util::logMsg("ERROR $error");
-		}
-		# then delete/move the old one, but only if all is well
-		else
-		{
-			if ($error = eventDelete(event => $erec))
-			{
-				NMISNG::Util::logMsg("ERROR $error");
-			}
-		}
-
-		NMISNG::Util::dbg("event node=$erec->{node}, event=$erec->{event}, element=$erec->{element} marked for UP notify and delete");
-		if (NMISNG::Util::getbool($log) and NMISNG::Util::getbool($thisevent_control->{Log}))
-		{
-			logEvent( node=>$S->{name},
-								event=>$event,
-								level=>$level,
-								element=>$element,
-								details=>$details);
-		}
-
-		# Syslog must be explicitly enabled in the config and will escalation is not being used.
-		if (NMISNG::Util::getbool($C->{syslog_events}) and NMISNG::Util::getbool($syslog)
-				and NMISNG::Util::getbool($thisevent_control->{Log})
-				and !NMISNG::Util::getbool($C->{syslog_use_escalation}))
-		{
-			NMISNG::Notify::sendSyslog(
-				server_string => $C->{syslog_server},
-				facility => $C->{syslog_facility},
-				nmis_host => $C->{server_name},
-				time => time(),
-				node => $S->{name},
-				event => $event,
-				level => $level,
-				element => $element,
-				details => $details
-					);
-		}
-	}
-}
-=======
+
 	$args{node_uuid} = $S->nmisng_node()->uuid;
 	# create event with attributes we are looking for
 	my $event = $nmisng->events->event( %args	);
@@ -2374,7 +2226,6 @@
 	$event->load( only_take_missing => 1 );
 	return $event->check( %args );
 };
->>>>>>> 786aff28
 
 # notify creates new events
 # OR updates level changes for existing threshold/alert ones
@@ -2405,7 +2256,7 @@
 	# events.nmis controls which events are active/logging/notifying
 	my $events_config = NMISNG::Util::loadTable(dir => 'conf', name => 'Events');
 	my $thisevent_control = $events_config->{$event} || { Log => "true", Notify => "true", Status => "true"};
-	
+
 	# create new event object with all properties, when load is called if it is found these will
 	# be overwritten by the existing properties
 	my $event_obj = $S->nmisng_node->event(event => $event, element => $element);
@@ -2436,9 +2287,9 @@
 			NMISNG::Util::dbg("Event node=$node event=$event element=$element already exists");
 		}
 	}
-	else 
-	{
-		# event doesn't exist OR exists and is inactive (but not historic)		
+	else
+	{
+		# event doesn't exist OR exists and is inactive (but not historic)
 		 $event_obj->event( $event );
 		 $event_obj->element( $element );
 		 $event_obj->active( 1 );
@@ -2446,7 +2297,7 @@
 		 $event_obj->details( $details );
 		 $event_obj->context( $args{context} );
 
-		# get level(if not defined) and log status from Model		
+		# get level(if not defined) and log status from Model
 		($level,$log,$syslog) = $event_obj->getLogLevel(sys=>$S);
 		$event_obj->level($level);
 
@@ -2479,7 +2330,7 @@
 
 	# log events if allowed
 	if ( NMISNG::Util::getbool($log) and NMISNG::Util::getbool($thisevent_control->{Log}))
-	{		
+	{
 		$event_obj->level($level);
 		$event_obj->log();
 	}
