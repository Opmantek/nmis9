#
#  Copyright (C) Opmantek Limited (www.opmantek.com)
#
#  ALL CODE MODIFICATIONS MUST BE SENT TO CODE@OPMANTEK.COM
#
#  This file is part of Network Management Information System (“NMIS”).
#
#  NMIS is free software: you can redistribute it and/or modify
#  it under the terms of the GNU General Public License as published by
#  the Free Software Foundation, either version 3 of the License, or
#  (at your option) any later version.
#
#  NMIS is distributed in the hope that it will be useful,
#  but WITHOUT ANY WARRANTY; without even the implied warranty of
#  MERCHANTABILITY or FITNESS FOR A PARTICULAR PURPOSE.  See the
#  GNU General Public License for more details.
#
#  You should have received a copy of the GNU General Public License
#  along with NMIS (most likely in a file named LICENSE).
#  If not, see <http://www.gnu.org/licenses/>
#
#  For further information on NMIS or for a license other than GPL please see
#  www.opmantek.com or email contact@opmantek.com
#
#  User group details:
#  http://support.opmantek.com/users/
#
# *****************************************************************************
package Compat::NMIS;
use strict;

<<<<<<< HEAD
our $VERSION = "9.5.0";
=======
our $VERSION = "9.4.6";
>>>>>>> fd810e6e

use Time::ParseDate;
use Time::Local;
use Net::hostent;
use Socket;
use URI::Escape;
use JSON::XS 2.01;
use File::Basename;
use feature 'state';						# for new_nmisng
use Carp;
use CGI qw();												# very ugly but createhrbuttons needs it :(
use Digest::MD5;										# for htmlGraph, nothing stronger is needed

use Fcntl qw(:DEFAULT :flock);  # Imports the LOCK_ *constants (eg. LOCK_UN, LOCK_EX)
use Data::Dumper;
use List::Util '1.33';

use Compat::IP;
use NMISNG::CSV;
use NMISNG;
use NMISNG::Sys;
use NMISNG::rrdfunc;
use NMISNG::Notify;
use NMISNG::Outage;

# this is a compatibility helper to quickly gain access
# to ONE persistent/shared nmisng object
#
# args: nocache (optional, if set creates new nmisng object),
#  config (optional, if present must be live config structure),
#  log (optional, if present must be nmisng::logger instance),
#  debug (optional, ignored if log argument given!
#   if debug is present, it overrules the configuration AND causes
#   logging to go to stderr, not the logfile)
#
# allow for instantiating a test collection in our $db for running tests
# in a hashkey named 'tests' passed as arg to Compat::NMIS::new_nmisng()
# by appending "_test_collection" to the subkey representing the NMISNG collection we want to test,
#   for example:
#	  my $nmisng_args->{tests}{events_test_collection} = "events_test";
#	  Compat::NMIS::new_nmisng(%$nmisng_args);
#
# returns: ref to one persistent nmisng object
sub new_nmisng
{
	my (%args) = @_;
	state ($_nmisng, $pending);

	# attention: some functions called here may indirectly call this function recursively, must guard against that!
	return undef if ($pending);

	if (ref($_nmisng) ne "NMISNG" or $args{nocache})
	{
		$pending = 1;

		# config: given or in need of loading?
		my $C = ref($args{config}) eq "HASH"? $args{config} : NMISNG::Util::loadConfTable();
		Carp::config("Config required but missing") if (ref($C) ne "HASH"  or !keys %$C);

		# logger given? then use that, otherwise prime one from config and debug args
		my $logger = $args{log};
		if (ref($logger) ne "NMISNG::Log")
		{
			# log level is controlled by debug (from commandline or config file),
			# output is stderr if debug came from command line, log file otherwise
			my $logfile = $C->{'<nmis_logs>'} . "/nmis.log";
			my $error = NMISNG::Util::setFileProtDiag(file => $logfile)
					if (-f $logfile);
			warn "failed to set $logfile permissions: $error\n" if ($error); # fixme bad output channel

			$logger = NMISNG::Log->new(
				level => ( NMISNG::Log::parse_debug_level( debug => $args{debug}) // $C->{log_level} ),
				path  =>  ($args{debug}? undef : $logfile ),
					);
		}
		# allow for instantiating a test collection in our $db for running tests
		# in a hashkey named 'tests' passed as arg to Compat::NMIS::new_nmisng()
		# by appending "_test_collection" to the subkey representing the NMISNG collection we want to test,
		#   for example:
		#	  my $nmisng_args->{tests}{events_test_collection} = "events_test";
		#	  Compat::NMIS::new_nmisng(%$nmisng_args);
		$_nmisng = NMISNG->new(config => $C, log => $logger, tests => $args{tests});

		undef $pending;
	}
	return $_nmisng;
}

# load local nodes (only!)
# args: none
# returns: hash of node name -> node record, FLATTENED!
# deprecated - cannot deal with name clashes, doesn't support cluster_id and discards structural information!
sub loadLocalNodeTable
{
	my $nmisng = new_nmisng();

	# ask the database for all of my nodes, ie. with my cluster id
	my $modelData = $nmisng->get_nodes_model( filter => { cluster_id => $nmisng->config->{cluster_id} } );
	my $data = $modelData->data();
	my %dontflatten = ('uuid', 1, 'name', 1);
	my %map = map { ($_->{name} => $_) } @$data;
	for my $flattenme (values %map)
	{	
		for my $confprop (keys %{$flattenme->{configuration}})
		{
			#Fix issue where a broken node would have uuid or name in the configuration
			next if($dontflatten{$confprop} and defined $flattenme->{$confprop});
			$flattenme->{$confprop} = $flattenme->{configuration}->{$confprop};
		}
		delete $flattenme->{configuration};
		$flattenme->{active} = $flattenme->{activated}->{NMIS};
		delete $flattenme->{activated};

		# untranslate override keys
		for my $uglykey (keys %{$flattenme->{overrides}})
		{
			# must handle compat/legacy load before correct structure in db
			if ($uglykey =~ /^==([A-Za-z0-9+\/=]+)$/)
			{
				my $nicekey = Mojo::Util::b64_decode($1);
				$flattenme->{overrides}->{$nicekey} = $flattenme->{overrides}->{$uglykey};
				delete $flattenme->{overrides}->{$uglykey};
			}
		}
	}
	foreach (keys %map)
	{
    	if ($map{$_}{wmiusername} ne '' && !$map{$_}{wmiversion})
    	{
        	$map{$_}{wmiversion} = 'Version 1';
#       	print "Node: '$_'&nbsp;&nbsp;&nbsp;&nbsp;&nbsp;&nbsp;&nbsp;&nbsp;&nbsp; WMI User '$map{$_}{wmiusername}'&nbsp;&nbsp;&nbsp;&nbsp;&nbsp;&nbsp;&nbsp;&nbsp;&nbsp; WMI Version '$map{$_}{wmiversion}'<BR>";
    	}
    	elsif (!$map{$_}{wmiversion})
    	{
        	$map{$_}{wmiversion} = 'Version 2';
    	}
	}

	return \%map;
}

# load all nodes, local and foreign
# args: none
# returns: hash of node name -> node record, FLATTENED!
# deprecated - cannot deal with name clashes, doesn't support cluster_id and discards structural information!
sub loadNodeTable
{
	my $nmisng = new_nmisng();

	# ask the database for all noes, my cluster id and all others
	my $modelData = $nmisng->get_nodes_model();
	my $data = $modelData->data();

	my %map = map { $_->{name} => $_ } @$data;
	for my $flattenme (values %map)
	{
		for my $confprop (keys %{$flattenme->{configuration}})
		{
			$flattenme->{$confprop} = $flattenme->{configuration}->{$confprop};
		}
		delete $flattenme->{configuration};
		$flattenme->{active} = $flattenme->{activated}->{NMIS};
		delete $flattenme->{activated};

		# untranslate override keys
		for my $uglykey (keys %{$flattenme->{overrides}})
		{
			# must handle compat/legacy load before correct structure in db
			if ($uglykey =~ /^==([A-Za-z0-9+\/=]+)$/)
			{
				my $nicekey = Mojo::Util::b64_decode($1);
				$flattenme->{overrides}->{$nicekey} = $flattenme->{overrides}->{$uglykey};
				delete $flattenme->{overrides}->{$uglykey};
			}
		}
	}
	return \%map;
}

# check if a table-ish file exists in conf (or conf-default)
# args: file name, relative, may be short w/o extension
# returns: 1 if file exists, 0 otherwise
sub tableExists
{
	my $table = shift;
	my $C = shift;

	return (NMISNG::Util::existFile(dir=>"conf",
																	name=>$table, conf => $C)
					|| NMISNG::Util::existFile(dir=>"conf_default",
																		 name=>$table, conf => $C))? 1 : 0;
}

# load a table from conf (or conf-default)
# args: file name, relative, may be short w/o extension
# returns: hash ref of data
sub loadGenericTable
{
	my ($tablename) = shift;
	my $C = shift;
	
	return NMISNG::Util::loadTable(dir => "conf", name => $tablename, conf => $C );
}


sub loadWindowStateTable
{
	my $C = NMISNG::Util::loadConfTable();

	return {} if (not NMISNG::Util::existFile(dir => 'var',
																						name => "nmis-windowstate"));
	return NMISNG::Util::loadTable(dir=>'var',name=>'nmis-windowstate');
}


# this small helper takes an optional section and a require config item name,
# and returns the structure info for that item from loadCfgTable
# returns: hashref (keys display, value etc.) or undef if not found
sub findCfgEntry
{
	my (%args) = @_;
	my ($section,$item) = @args{qw(section item)};

	my $meta = loadCfgTable();
	for my $maybesection (defined $section? ($section) : keys %$meta)
	{
		for my $entry (@{$meta->{$maybesection}})
		{
			if ($entry->{$item})
			{
				return $entry->{$item};
			}
		}
	}
	return undef;
}

# this loads a Table-<sometable> config structure (for the gui)
# and returns the <sometable> substructure - outermost is always hash,
# substructure is usually an array (except for Table-Config, which is one level deeper)
#
# args: table name (e.g. Nodes), defaults to "Config",
# user (optional, if given will be set in %ENV for any dynamic tables that need it)
#
# returns: (array or hash)ref or error message
sub loadCfgTable
{
	my %args = @_;

	my $tablename = $args{table} || "Config";

	# some tables contain complex code, call auth methods  etc,
	# and need to know who the originator is
	my $oldcontext = $ENV{"NMIS_USER"};
	if (my $usercontext = $args{user})
	{
		$ENV{"NMIS_USER"} = $usercontext;
	}
	my $goodies = loadGenericTable("Table-$tablename");
	$ENV{"NMIS_USER"} = $oldcontext; # let's not leave a mess behind.

	if (ref($goodies) ne "HASH" or !keys %$goodies)
	{
		return "loadCfgTable failed to load Table-$tablename";
	}
	return $goodies->{$tablename};
}

# fixme9: cannot work that way anymore
sub loadServersTable
{
	#return {};
	return NMISNG::Util::loadTable(dir=>'conf',name=>'Servers');
}

# compat function that basically just parrots nodes' catchall information
# args: none
# returns: hashref (may be empty)
# fixme9: argument master is currently not supported - no master/remote mode in nmis9 yet.
sub loadNodeSummary
{
	my (%args) = @_;
	# fixme9 gone my $master = $args{master};

	my $nmisng = new_nmisng();
	my $lotsanodes = $nmisng->get_nodes_model()->objects;
	if (my $err = $lotsanodes->{error})
	{
		$nmisng->log->error("failed to retrieve nodes: $err");
		return {};
	}

	# hash of node name -> catchall data, until fixme9: OMK-5972 less stuff gets dumped into catchall
	# also fixme9: will fail utterly with multipolling, node names are not unique, should use node_uuid
	my %summary;
	for my $onenode (@{$lotsanodes->{objects}})
	{
		# detour via sys for possibly cached catchall inventory
		my $S = NMISNG::Sys->new;
		$S->init(node => $onenode, snmp => 'false', wmi => 'false');
		my $catchall_data = $S->inventory( concept => 'catchall' )->data();
		$summary{$onenode->name} = $catchall_data;
	}
	return \%summary;
}

sub loadLocalNodeSummary
{
	my (%args) = @_;
	# fixme9 gone my $master = $args{master};

	my $nmisng = new_nmisng();
	my $lotsanodes = $nmisng->get_nodes_model(filter => { cluster_id => $nmisng->config->{cluster_id} })->objects;
	if (my $err = $lotsanodes->{error})
	{
		$nmisng->log->error("failed to retrieve nodes: $err");
		return {};
	}

	# hash of node name -> catchall data, until fixme9: OMK-5972 less stuff gets dumped into catchall
	# also fixme9: will fail utterly with multipolling, node names are not unique, should use node_uuid
	my %summary;
	for my $onenode (@{$lotsanodes->{objects}})
	{
		# detour via sys for possibly cached catchall inventory
		my $S = NMISNG::Sys->new;
		$S->init(node => $onenode, snmp => 'false', wmi => 'false');
		my $catchall_data = $S->inventory( concept => 'catchall' )->data();
		$summary{$onenode->name} = $catchall_data;
	}
	return \%summary;
}

# returns undef or error message
sub logConfigEvent
{
	my %args = @_;
	my $dir = $args{dir};
	delete $args{dir};
	my $nmisng = $args{nmisng};
	delete $args{nmisng};

	$nmisng->log->debug2(sub {"logConfigEvent logging Json event for event $args{event}"});
	my $event_hash = \%args;
	$event_hash->{startdate} = time;
	my $error = NMISNG::Notify::logJsonEvent(event => $event_hash, dir => $dir);

	return $error;								# or undef
}

# returns hashref or error message
sub getSummaryStats
{
	my %args = @_;
	my $type = $args{type};
	my $index = $args{index}; # optional
	my $item = $args{item};
	my $start = $args{start};
	my $end = $args{end};

	my $S = $args{sys};
	my $M  = $S->mdl;

	my $C = NMISNG::Util::loadConfTable();
	&NMISNG::rrdfunc::require_RRDs;

	my $db;
	my $ERROR;
	my ($graphret,$xs,$ys);
	my @option;
	my %summaryStats;

	$S->nmisng->log->debug2(sub {&NMISNG::Log::trace()."Start type=$type, index=$index, start=$start, end=$end"});

	# check if type exist in nodeInfo
	# fixme this cannot work - must CHECK existence, not make path blindly
	if (!($db = $S->makeRRDname(graphtype=>$type, index=>$index, item=>$item)))
	{
		# fixme: should this be logged as error? likely not, as common-bla models set
		# up all kinds of things that don't work everywhere...
		#$S->nmisng->log->warn("($S->{name}) no rrd name found for type $type, index $index, item $item");
		return {};
	}

	# check if rrd option rules exist in Model for stats
	if ($M->{stats}{type}{$type} eq "")
	{
		$S->nmisng->log->warn("($S->{name}) type=$type not found in section stats of model=$M->{system}->{nodeModel}");
		return {};
	}

	# check if rrd file exists - note that this is NOT an error if the db belongs to
	# a section with source X but source X isn't enabled (e.g. only wmi or only snmp)
	if (! -f $db )
	{
		# unfortunately the sys object here is generally NOT a live one
		# (ie. not init'd with snmp/wmi=true), so we use the precise_status as workaround
		# to figure out if the right source is enabled
		my %status = $S->nmisng_node->precise_status;
		# fixme unclear how to find the model's rrd section for this thing?
		$S->nmisng->log->warn("($S->{name}) database=$db does not exist, snmp is "
													.($status{snmp_enabled}?"enabled":"disabled").", wmi is "
													.($status{wmi_enabled}?"enabled":"disabled") );
		return {};
	}

	push @option, ("--start", "$start", "--end", "$end") ;

	#if( $index )
	{
		no strict;									# this is extremely bad stuff.
		$database = $db; # global
		#inventory keyed by index and ifDescr so we need partial
		my $intf_inventory = $S->inventory( concept => "interface", index => $index, partial => 1, nolog => 1);
		if( $intf_inventory )
		{
			my $data = $intf_inventory->data();
			$speed = $data->{ifSpeed} if $index ne "";
			$inSpeed = $data->{ifSpeed} if $index ne "";
			$outSpeed = $data->{ifSpeed} if $index ne "";
			$inSpeed = $data->{ifSpeedIn} if $index ne "" and $data->{ifSpeedIn};
			$outSpeed = $data->{ifSpeedOut} if $index ne "" and $data->{ifSpeedOut};
		}
		# read from Model and translate variable ($database etc.) rrd options
		# escape colons in ALL inputs, not just database, but only if not already escaped
		foreach my $str (@{$M->{stats}{type}{$type}}) {
			my $s = $str;
			$s =~ s{\$(\w+)}{if(defined${$1}){postcolonial(${$1});}else{"ERROR, no variable \$$1 ";}}egx;
			if ($s =~ /ERROR/)
			{
				return ("($S->{name}) failed to expand '$str' model=$M->{system}->{nodeModel} type=$type: $s");
			}
			push @option, $s;
		}
	}

	$S->nmisng->log->debug3(sub {"RRD Options: ".join(" ",@option)});

	($graphret,$xs,$ys) = RRDs::graph('/dev/null', @option);
	if (($ERROR = RRDs::error()))
	{
		return ("getSummaryStats failed: ($S->{name}) RRD graph error database=$db: $ERROR");
	}

	if (!scalar(@$graphret) )
	{
		$S->nmisng->log->warn("($S->{name}) no info return from RRD for type=$type index=$index item=$item");
		return {};
	}

	# fixme9: this should NOT return nan, but undef - upstreams should check for undef, not string NaN;
	# fixme9: must also numify the values
	# fixme9:  see getsubconceptstats for implementation
	map { s/nan/NaN/g } @$graphret;			# make sure a NaN is returned !!
	foreach my $line ( @$graphret ) {
		my ($name,$value) = split "=", $line;
		if ($index ne "") {
			$summaryStats{$index}{$name} = $value; # use $index as primairy key
		} else {
			$summaryStats{$name} = $value;
		}
		$S->nmisng->log->debug2(sub {"getsummarystats name=$name, index=$index, value=$value"});
	}
	return \%summaryStats;
}


# whatever it is that goes into rrdgraph arguments, colons are Not Good
sub postcolonial
{
	my ($unsafe) = @_;
	# but escaping already escaped colons isn't that much better
	$unsafe =~ s/(?<!\\):/\\:/g;
	return $unsafe;
}

# compute stats via rrd for a given subconcept,
# args: inventory,subconcept,start,end,sys, all required
#   subconcept is used to find the storage (db) and also the section in the stats
#   file.
#  stats_section - if provided this will be used to look up the location of the stats
#   instead of subconcept. this is required for concepts like cbqos where the subconcept
#   name is variable and based on class names which come from the device
#
# returns: hashref with numeric values (may be undef if infty or nan), or error message
# note: this does NOT return the string NaN, because json::xs utterly misencodes that
sub getSubconceptStats
{
	my %args = @_;
	my $inventory = $args{inventory};
	my $subconcept = $args{subconcept};
	my $stats_section = $args{stats_section} // $args{subconcept};

	my $start = $args{start};
	my $end = $args{end};

	my $S = $args{sys};
	my $M  = $S->mdl;

	my $C = $args{conf} // NMISNG::Util::loadConfTable();
	&NMISNG::rrdfunc::require_RRDs;

	my $db = $inventory->find_subconcept_type_storage( subconcept => $subconcept, type => 'rrd' );
	my $data = $inventory->data;
	my $index = $data->{index};

	my $ERROR;
	my ($graphret,$xs,$ys);
	my @option;
	my %summaryStats; # return value

	$S->nmisng->log->debug2(sub {&NMISNG::Log::trace()."Start subconcept=$subconcept, index=$index, start=$start, end=$end"});

	# check if storage exists
	if (!$db)
	{
		# fixme: should this be logged as error? likely not, as common-bla models set
		# up all kinds of things that don't work everywhere...
		$S->nmisng->log->warn("($S->{name}) no rrd name found for subconcept $subconcept, index $index");
		return {};
	}
	$db = $C->{database_root}.$db;

	# check if rrd option rules exist in Model for stats
	if ($M->{stats}{type}{$stats_section} eq "")
	{
		$S->nmisng->log->debug("($S->{name}) subconcept=$subconcept not found in section stats of model=$M->{system}->{nodeModel}, this may be expected");
		return {};
	}

	# check if rrd file exists - note that this is NOT an error if the db belongs to
	# a section with source X but source X isn't enabled (e.g. only wmi or only snmp)
	if (! -f $db )
	{
		# unfortunately the sys object here is generally NOT a live one
		# (ie. not init'd with snmp/wmi=true), so we use the precise_status as workaround
		# to figure out if the right source is enabled
		my %status = $S->nmisng_node->precise_status;
		# fixme unclear how to find the model's rrd section for this thing?

		$S->nmisng->log->warn("($S->{name}) database=$db does not exist, snmp is "
												 .($status{snmp_enabled}?"enabled":"disabled").", wmi is "
												 .($status{wmi_enabled}?"enabled":"disabled") );
		return {};
	}

	push @option, ("--start", "$start", "--end", "$end") ;

	# fixme9: is there any reason we don't use parse string or some other generic function here?
	{
		no strict;
		$database = $db; # global

		if( $inventory->concept eq 'interface' )
		{
			my $data = $inventory->data();
			$speed = $data->{ifSpeed} if $index ne "";
			$inSpeed = $data->{ifSpeed} if $index ne "";
			$outSpeed = $data->{ifSpeed} if $index ne "";
			$inSpeed = $data->{ifSpeedIn} if $index ne "" and $data->{ifSpeedIn};
			$outSpeed = $data->{ifSpeedOut} if $index ne "" and $data->{ifSpeedOut};
		}
		# read from Model and translate variable ($database etc.) rrd options
		# escape colons in ALL inputs, not just database but only if not already escaped
		foreach my $str (@{$M->{stats}{type}{$stats_section}}) {
			my $s = $str;
			$s =~ s{\$(\w+)}{if(defined${$1}){postcolonial(${$1});}else{"ERROR, no variable \$$1 ";}}egx;
			if ($s =~ /ERROR/)
			{
				return ("($S->{name}) getSubconceptStats failed to expand '$str' in model=$M->{system}->{nodeModel} subconcept=$subconcept: $s");
			}
			push @option, $s;
		}
	}

	# now try to work around OMK-6232, common-stats being NOT common
	# but instead containing lots of unavailable things for most platforms
	my $wehavethese = $inventory->dataset_info(subconcept => $subconcept);
	my (@needs, @finalopts, %have);
	for my $i (0..$#option)
	{
		my $rrdarg = $option[$i];
		# DEF:avgBusy1=$database:avgBusy1:AVERAGE
		if ($rrdarg =~ /^DEF:([^=]+)=[^:]+:([a-zA-Z0-9_-]+):/)
		{
			my ($varname, $dsname) = ($1, $2);
			$needs[$i]->{ds} = $dsname;
			$needs[$i]->{defines} = $varname;
		}
		# CDEF:perPUsedMem=MemPUsed,totalPMem,/,100,*
		elsif ($rrdarg =~ /^CDEF:([^=]+)=(.+)$/)
		{
			my ($varname,$expressions) = ($1,$2);
			for my $rpnexp (split(/,/,$expressions))
			{
				next if ($rpnexp !~ /^[a-zA-Z_-][a-zA-Z0-9_-]*$/); # not variables and not pure numbers
				$needs[$i]->{var}->{$rpnexp} = 1;
				$needs[$i]->{defines} = $varname;
			}
		}
		# PRINT:hrDiskUsed:AVERAGE:hrDiskUsed
		elsif ($rrdarg =~ /^PRINT:([^:]+):/)
		{
			$needs[$i]->{var}->{$1} = 1;
		}
	}
	# find unsatisfiable DEFs from the list
	my %nocando;
	for my $i (0..$#needs)
	{
		my $needs_ds = $needs[$i];

		next if (!$needs_ds);
		if ($needs_ds->{ds} && !$wehavethese->{$needs_ds->{ds}})
		{
			$nocando{ $needs_ds->{defines}} = 1;
			$needs[$i]->{skip} = 1;
			$S->nmisng->log->debug2("skipping variable definition $needs_ds->{defines}: requires DS $needs_ds->{ds} but we
only have DS ".join(" ",keys(%$wehavethese)));

			# and find all variable definitions that involve this one; they're just as unsatisfiable
			for my $other (0..$#needs)
			{
				my $needs_var = $needs[$other];
				next if (!$needs_var or !$needs_var->{var} or $needs_var->{skip});
				if ($needs_var->{var}->{ $needs_ds->{defines} })
				{
					if ($needs_var->{defines})
					{
						$nocando{$needs_var->{defines}} = 1;
						$needs[$other]->{skip} = 1;
						$S->nmisng->log->debug2(sub {"skipping variable definition $needs_var->{defines}: requires variable $needs_ds->{defines} which is unsatisfiable"});
					}
					else
					{
						$needs[$other]->{skip} = 1;
						$S->nmisng->log->debug2(sub {"skipping print of unsatisfiable variable $needs_ds->{defines}"});
					}
				}
			}
		}
	}
	if (%nocando)
	{
		# now remove the CDEFs that depend on unsatisfiable CDEFs
		# note: this is NOT perfect, it only covers on level of indirectionl; repeated looping would be required to
		# fully catch any depth CDEF interdependencies
		for my $i (0..$#needs)
		{
			my $needs_var = $needs[$i];

			next if (!$needs_var || $needs_var->{skip});
			if ($needs_var->{var} && List::Util::any { $nocando{$_} } (keys %{$needs_var->{var}}))
			{
				$nocando{ $needs_var->{defines} } = 1;
				$needs[$i]->{skip} = 1;
				$S->nmisng->log->debug2(sub {"variable definition $needs_var->{defines} is unsatisfiable: requires variables ".join(" ", keys %{$needs_var->{var}}).", some of which are unsatisfiable."});
			}
		}
	}
	if (%nocando)
	{
		for my $line (0..$#option)
		{
			if (!$needs[$line] 		# references no vars or ds
					or !$needs[$line]->{skip}) # or only ones that we know to have
			{
				push @finalopts, $option[$line];
			}
			# directly or indirectly depends on DS that we DON'T have
			else
			{
				my $whatitneeds = ($needs[$line]->{ds}? "DS $needs[$line]->{ds}"
													 : $needs[$line]->{var}? ("Variables ".join(" ",keys %{$needs[$line]->{var}}))
													 : "unclear" );
				# tag it as warning but log it only if we're at debug 2 or higher
				$S->nmisng->log->warn("skipping unsatisfiable stats option \"$option[$line]\"")
						if $S->nmisng->log->is_level(2);
			}
		}
	}
	else
	{
		@finalopts = @option;
	}

	# no satisfiable rrd accesses left? log and bail out early
	if (!List::Util::any { $_ =~ /^DEF:/ } (@finalopts))
	{
		$S->nmisng->log->warn("No satisfiable stats options for $S->{name}, concept ".$inventory->concept.", subconcept $subconcept!");
		return {};
	}

	$S->nmisng->log->debug3(sub {"RRD options: ".join(" ",@finalopts)});

	($graphret,$xs,$ys) = RRDs::graph('/dev/null', @finalopts);
	if (($ERROR = RRDs::error()))
	{
		return ("($S->{name}) getSubconceptStats: RRD graph error database=$db: $ERROR");
	}

	if (!scalar(@$graphret) )
	{
		$S->nmisng->log->warn("INFO ($S->{name}) no info return from RRD for subconcept=$subconcept index=$index");
		return {};
	}

	foreach my $line ( @$graphret )
	{
		my ($name,$value) = split "=", $line;

		# set value to undef if this is infty or NaN/nan...
		if ($value != $value) 	# standard nan test
		{
			$value = undef;
		}
		else
		{
			$value += 0.0;												# force to number
		}

		$summaryStats{$name} = $value;
	}
	return \%summaryStats;
}


sub getGroupSummary {
	my %args = @_;
	my $group = $args{group};
	my $customer = $args{customer};
	my $business = $args{business};
	my $start_time = $args{start};
	my $end_time = $args{end};
	my $include_nodes = $args{include_nodes} // 0;
	my $local_nodes = $args{local_nodes};

	my @tmpsplit;
	my @tmparray;

	my $SUM = undef;
	my $reportStats;
	my %nodecount = ();
	my $node;
	my $index;
	my $cache = 0;
	my $filename;

	my %summaryHash = ();
	my $nmisng = new_nmisng();
	$nmisng->log->debug2(sub {&NMISNG::Log::trace()."Starting"});

	# grouped_node_summary joins collections, node_config is the prefix for the nodes config
	my $group_by = ['configuration.group']; # which is deeply structured!
	$group_by = undef if( !$group );

	my ($entries,$count,$error);
	if ($local_nodes) {
		$nmisng->log->debug("getGroupSummary - Getting local nodes");
		($entries,$count,$error) = $nmisng->grouped_node_summary(
			filters => { 'configuration.group' => $group, cluster_id => $nmisng->config->{cluster_id}},
			group_by => $group_by,
			include_nodes => $include_nodes
		);
	}
	else {
		$nmisng->log->debug("getGroupSummary - Getting all nodes");
		($entries,$count,$error) = $nmisng->grouped_node_summary(
			filters => { 'configuration.group' => $group },
			group_by => $group_by,
			include_nodes => $include_nodes
		);
	}

	if( $error || @$entries != 1 )
	{
		my $group_by_str = ($group_by)?join(",",@$group_by):"";
		$error ||= "No data returned for group:$group,group_by:$group_by_str include_nodes:$include_nodes";
		$nmisng->log->error("Failed to get grouped_node_summary data, error:$error");
		return \%summaryHash;
	}
	my ($group_summary,$node_data);
	if( $include_nodes )
	{
		$group_summary = $entries->[0]{grouped_data}[0];
		$node_data = $entries->[0]{node_data}
	}
	else
	{
		$group_summary = $entries->[0];
	}

	my $C = NMISNG::Util::loadConfTable();

	my @loopdata = ({key =>"reachable", precision => "3f"},{key =>"available", precision => "3f"},{key =>"health", precision => "3f"},{key =>"response", precision => "3f"});
	foreach my $entry ( @loopdata )
	{
		my ($key,$precision) = @$entry{'key','precision'};
		$summaryHash{average}{$key} = sprintf("%.${precision}", $group_summary->{"08_${key}_avg"});
		$summaryHash{average}{"${key}_diff"} = $group_summary->{"16_${key}_avg"} - $group_summary->{"08_${key}_avg"};

		# Now the summaryHash is full, calc some colors and check for empty results.
		if ( $summaryHash{average}{$key} ne "" )
		{
			$summaryHash{average}{$key} = 100 if( $summaryHash{average}{$key} > 100  && $key ne 'response') ;
			$summaryHash{average}{"${key}_color"} = colorHighGood($summaryHash{average}{$key})
		}
		else
		{
			$summaryHash{average}{"${key}_color"} = "#aaaaaa";
			$summaryHash{average}{$key} = "N/A";
		}
	}

	if ( $summaryHash{average}{reachable} > 0 and $summaryHash{average}{available} > 0 and $summaryHash{average}{health} > 0 )
	{
		# new weighting for metric
		$summaryHash{average}{metric} = sprintf("%.3f",(
																							( $summaryHash{average}{reachable} * $C->{metric_reachability} ) +
																							( $summaryHash{average}{available} * $C->{metric_availability} ) +
																							( $summaryHash{average}{health} * $C->{metric_health} ))
				);
		$summaryHash{average}{"16_metric"} = sprintf("%.3f",(
																									 ( $group_summary->{"16_reachable_avg"} * $C->{metric_reachability} ) +
																									 ( $group_summary->{"16_available_avg"} * $C->{metric_availability} ) +
																									 ( $group_summary->{"16_health_avg"} * $C->{metric_health} ))
				);
		$summaryHash{average}{metric_diff} = $summaryHash{average}{"16_metric"} - $summaryHash{average}{metric};
	}

	$summaryHash{average}{counttotal} = $group_summary->{count} || 0;
	$summaryHash{average}{countdown} = $group_summary->{countdown} || 0;
	$summaryHash{average}{countdegraded} = $group_summary->{countdegraded} || 0;
	$summaryHash{average}{countup} = $group_summary->{count} - $group_summary->{countdegraded} - $group_summary->{countdown};

	### 2012-12-17 keiths, fixed divide by zero error when doing group status summaries
	if ( $summaryHash{average}{countdown} > 0 ) {
		$summaryHash{average}{countdowncolor} = ($summaryHash{average}{countdown}/$summaryHash{average}{counttotal})*100;
	}
	else {
		$summaryHash{average}{countdowncolor} = 0;
	}

	# if the node info is needed then add it.
	if( $include_nodes )
	{
		foreach my $entry (@$node_data)
		{
			my $node = $entry->{name};
			++$nodecount{counttotal};
			my $outage = '';
			$summaryHash{$node} = $entry;

			my $nodeobj = $nmisng->node(uuid => $entry->{uuid}); # much safer than by node name

			# check nodes
			# Carefull logic here, if nodedown is false then the node is up
			#print STDERR "DEBUG: node=$node nodedown=$summaryHash{$node}{nodedown}\n";
			if (NMISNG::Util::getbool($summaryHash{$node}{nodedown})) {
				($summaryHash{$node}{event_status},$summaryHash{$node}{event_color}) = eventLevel("Node Down",$entry->{roleType});
				++$nodecount{countdown};
				($outage,undef) = NMISNG::Outage::outageCheck(node=>$nodeobj,time=>time());
			}
			elsif (exists $C->{display_status_summary}
						 and NMISNG::Util::getbool($C->{display_status_summary})
						 and exists $summaryHash{$node}{nodestatus}
						 and $summaryHash{$node}{nodestatus} eq "degraded"
					) {
				$summaryHash{$node}{event_status} = "Error";
				$summaryHash{$node}{event_color} = "#ffff00";
				++$nodecount{countdegraded};
				($outage,undef) = NMISNG::Outage::outageCheck(node=>$nodeobj,time=>time());
			}
			else {
				($summaryHash{$node}{event_status},$summaryHash{$node}{event_color}) = eventLevel("Node Up",$entry->{roleType});
				++$nodecount{countup};
			}

			# dont if outage current with node down
			if ($outage ne 'current') {
				if ( $summaryHash{$node}{reachable} !~ /NaN/i	) {
					++$nodecount{reachable};
					$summaryHash{$node}{reachable_color} = colorHighGood($summaryHash{$node}{reachable});
				} else { $summaryHash{$node}{reachable} = "NaN" }

				if ( $summaryHash{$node}{available} !~ /NaN/i ) {
					++$nodecount{available};
					$summaryHash{$node}{available_color} = colorHighGood($summaryHash{$node}{available});
				} else { $summaryHash{$node}{available} = "NaN" }

				if ( $summaryHash{$node}{health} !~ /NaN/i ) {
					++$nodecount{health};
					$summaryHash{$node}{health_color} = colorHighGood($summaryHash{$node}{health});
				} else { $summaryHash{$node}{health} = "NaN" }

				if ( $summaryHash{$node}{response} !~ /NaN/i ) {
					++$nodecount{response};
					$summaryHash{$node}{response_color} = NMISNG::Util::colorResponseTime($summaryHash{$node}{response});
				} else { $summaryHash{$node}{response} = "NaN" }
			}
		}
	}

	$nmisng->log->debug2(sub {&NMISNG::Log::trace()."Finished"});
	return \%summaryHash;
} # end getGroupSummary

#=========================================================================================

# if you think this function and the next look very similar you are correct
sub getAdminColor {
	my %args = @_;
	my ($S,$index) = @args{'sys','index'};
	my ($ifAdminStatus,$ifOperStatus,$collect,$data) = @args{'ifAdminStatus','ifOperStatus','collect','data'};
	my $adminColor;

	if( defined($S) && defined($index) && !$data )
	{
		#inventory keyed by index and ifDescr so we need partial
		my $inventory = $S->inventory( concept => 'interface', index => $index, partial => 1 );
		# if data not found use args
		$data = ($inventory) ? $inventory->data : \%args;
	}

	if( $data )
	{
		$ifAdminStatus = $data->{ifAdminStatus};
		$collect = $data->{collect};
	}
	elsif ( $index eq "" ) {
		$ifAdminStatus = $args{ifAdminStatus};
		$collect = $args{collect};
	}

	if ( $ifAdminStatus =~ /down|testing|null|unknown/ or !NMISNG::Util::getbool($collect)) {
		$adminColor="#ffffff";
	} else {
		$adminColor="#00ff00";
	}
	return $adminColor;
}

#=========================================================================================

# get color stuff, determined from collect/{admin|oper}Status
# args:
#   S,index - if provided interface status info will be looked up from it
#   if S not provided then status/collect must be provided in arguments
sub getOperColor {
	my (%args) = @_;
	my ($S,$index) = @args{'sys','index'};
	my ($ifAdminStatus,$ifOperStatus,$collect,$data) = @args{'ifAdminStatus','ifOperStatus','collect','data'};

	my $operColor;

	if( defined($S) && defined($index) && !$data )
	{
		my $inventory = $S->inventory( concept => 'interface', index => $index, partial => 1 );
		# if data not found use args
		$data = ($inventory) ? $inventory->data : \%args;
	}
	if( $data )
	{
		$ifAdminStatus = $data->{ifAdminStatus};
		$ifOperStatus = $data->{ifOperStatus};
		$collect = $data->{collect};
	}

	if ( $ifAdminStatus =~ /down|testing|null|unknown/ or !NMISNG::Util::getbool($collect)) {
		$operColor="#ffffff"; # white
	} else {
		if ($ifOperStatus eq 'down') {
			# red for down
			$operColor = "#ff0000";
		} elsif ($ifOperStatus eq 'dormant') {
			# yellow for dormant
			$operColor = "#ffff00";
		} else { $operColor = "#00ff00"; } # green
	}
	return $operColor;
}

sub colorHighGood {
	my ($threshold) = @_;
	my $color = "";

	if ( ( $threshold =~ /^[a-zA-Z]/ ) || ( $threshold eq "") )  { $color = "#FFFFFF"; }
	elsif ( $threshold eq "N/A" )  { $color = "#FFFFFF"; }
	elsif ( $threshold >= 100 ) { $color = "#00FF00"; }
	elsif ( $threshold >= 95 ) { $color = "#00EE00"; }
	elsif ( $threshold >= 90 ) { $color = "#00DD00"; }
	elsif ( $threshold >= 85 ) { $color = "#00CC00"; }
	elsif ( $threshold >= 80 ) { $color = "#00BB00"; }
	elsif ( $threshold >= 75 ) { $color = "#00AA00"; }
	elsif ( $threshold >= 70 ) { $color = "#009900"; }
	elsif ( $threshold >= 65 ) { $color = "#008800"; }
	elsif ( $threshold >= 60 ) { $color = "#FFFF00"; }
	elsif ( $threshold >= 55 ) { $color = "#FFEE00"; }
	elsif ( $threshold >= 50 ) { $color = "#FFDD00"; }
	elsif ( $threshold >= 45 ) { $color = "#FFCC00"; }
	elsif ( $threshold >= 40 ) { $color = "#FFBB00"; }
	elsif ( $threshold >= 35 ) { $color = "#FFAA00"; }
	elsif ( $threshold >= 30 ) { $color = "#FF9900"; }
	elsif ( $threshold >= 25 ) { $color = "#FF8800"; }
	elsif ( $threshold >= 20 ) { $color = "#FF7700"; }
	elsif ( $threshold >= 15 ) { $color = "#FF6600"; }
	elsif ( $threshold >= 10 ) { $color = "#FF5500"; }
	elsif ( $threshold >= 5 )  { $color = "#FF3300"; }
	elsif ( $threshold > 0 )   { $color = "#FF1100"; }
	elsif ( $threshold == 0 )  { $color = "#FF0000"; }
	elsif ( $threshold == 0 )  { $color = "#FF0000"; }

	return $color;
}

sub colorPort {
	my $threshold = shift;
	my $color = "";

	if ( $threshold >= 60 ) { $color = "#FFFF00"; }
	elsif ( $threshold < 60 ) { $color = "#00FF00"; }

	return $color;
}

sub colorLowGood {
	my $threshold = shift;
	my $color = "";

	if ( ( $threshold =~ /^[a-zA-Z]/ ) || ( $threshold eq "") )  { $color = "#FFFFFF"; }
	elsif ( $threshold == 0 ) { $color = "#00FF00"; }
	elsif ( $threshold <= 5 ) { $color = "#00EE00"; }
	elsif ( $threshold <= 10 ) { $color = "#00DD00"; }
	elsif ( $threshold <= 15 ) { $color = "#00CC00"; }
	elsif ( $threshold <= 20 ) { $color = "#00BB00"; }
	elsif ( $threshold <= 25 ) { $color = "#00AA00"; }
	elsif ( $threshold <= 30 ) { $color = "#009900"; }
	elsif ( $threshold <= 35 ) { $color = "#008800"; }
	elsif ( $threshold <= 40 ) { $color = "#FFFF00"; }
	elsif ( $threshold <= 45 ) { $color = "#FFEE00"; }
	elsif ( $threshold <= 50 ) { $color = "#FFDD00"; }
	elsif ( $threshold <= 55 ) { $color = "#FFCC00"; }
	elsif ( $threshold <= 60 ) { $color = "#FFBB00"; }
	elsif ( $threshold <= 65 ) { $color = "#FFAA00"; }
	elsif ( $threshold <= 70 ) { $color = "#FF9900"; }
	elsif ( $threshold <= 75 ) { $color = "#FF8800"; }
	elsif ( $threshold <= 80 ) { $color = "#FF7700"; }
	elsif ( $threshold <= 85 ) { $color = "#FF6600"; }
	elsif ( $threshold <= 90 ) { $color = "#FF5500"; }
	elsif ( $threshold <= 95 ) { $color = "#FF4400"; }
	elsif ( $threshold < 100 ) { $color = "#FF3300"; }
	elsif ( $threshold == 100 )  { $color = "#FF1100"; }
	elsif ( $threshold <= 110 )  { $color = "#FF0055"; }
	elsif ( $threshold <= 120 )  { $color = "#FF0066"; }
	elsif ( $threshold <= 130 )  { $color = "#FF0077"; }
	elsif ( $threshold <= 140 )  { $color = "#FF0088"; }
	elsif ( $threshold <= 150 )  { $color = "#FF0099"; }
	elsif ( $threshold <= 160 )  { $color = "#FF00AA"; }
	elsif ( $threshold <= 170 )  { $color = "#FF00BB"; }
	elsif ( $threshold <= 180 )  { $color = "#FF00CC"; }
	elsif ( $threshold <= 190 )  { $color = "#FF00DD"; }
	elsif ( $threshold <= 200 )  { $color = "#FF00EE"; }
	elsif ( $threshold > 200 )  { $color = "#FF00FF"; }

	return $color;
}

sub colorResponseTimeStatic {
	my $threshold = shift;
	my $color = "";

	if ( ( $threshold =~ /^[a-zA-Z]/ ) || ( $threshold eq "") )  { $color = "#FFFFFF"; }
	elsif ( $threshold <= 1 ) { $color = "#00FF00"; }
	elsif ( $threshold <= 20 ) { $color = "#00EE00"; }
	elsif ( $threshold <= 50 ) { $color = "#00DD00"; }
	elsif ( $threshold <= 100 ) { $color = "#00CC00"; }
	elsif ( $threshold <= 200 ) { $color = "#00BB00"; }
	elsif ( $threshold <= 250 ) { $color = "#00AA00"; }
	elsif ( $threshold <= 300 ) { $color = "#009900"; }
	elsif ( $threshold <= 350 ) { $color = "#FFFF00"; }
	elsif ( $threshold <= 400 ) { $color = "#FFEE00"; }
	elsif ( $threshold <= 450 ) { $color = "#FFDD00"; }
	elsif ( $threshold <= 500 ) { $color = "#FFCC00"; }
	elsif ( $threshold <= 550 ) { $color = "#FFBB00"; }
	elsif ( $threshold <= 600 ) { $color = "#FFAA00"; }
	elsif ( $threshold <= 650 ) { $color = "#FF9900"; }
	elsif ( $threshold <= 700 ) { $color = "#FF8800"; }
	elsif ( $threshold <= 750 ) { $color = "#FF7700"; }
	elsif ( $threshold <= 800 ) { $color = "#FF6600"; }
	elsif ( $threshold <= 850 ) { $color = "#FF5500"; }
	elsif ( $threshold <= 900 ) { $color = "#FF4400"; }
	elsif ( $threshold <= 950 )  { $color = "#FF3300"; }
	elsif ( $threshold < 1000 )   { $color = "#FF1100"; }
	elsif ( $threshold > 1000 )  { $color = "#FF0000"; }

	return $color;
}



# fixme9: az thinks this function should be reworked
# or ditched in favour of node->coarse_status) and node->precise_status
# as this one also doesn't understand wmidown (properly)
sub overallNodeStatus
{
	my %args = @_;
	my $group = $args{group};
	my $customer = $args{customer};
	my $business = $args{business};
	my $netType = $args{netType};
	my $roleType = $args{roleType};

	if (scalar(@_) == 1) {
		$group = shift;
	}

	my $node_name;
	my $event_status;
	my $overall_status;
	my $status_number;
	my $total_status;
	my $multiplier;
	my $status;

	my %statusHash;

	my $nmisng = new_nmisng();
	my $C = NMISNG::Util::loadConfTable();
	my $NT = loadNodeTable();
	my $NS = loadNodeSummary();

	foreach $node_name (sort keys %{$NT} )
	{
		my $config = $NT->{$node_name};
		next if (!NMISNG::Util::getbool($config->{active}));

		if (
			( $group eq "" and $customer eq "" and $business eq "" and $netType eq "" and $roleType eq "" )
			or
			( $netType ne "" and $roleType ne ""
				and $config->{net} eq "$netType" && $config->{role} eq "$roleType" )
			or ($group ne "" and $config->{group} eq $group)
			or ($customer ne "" and $config->{customer} eq $customer)
			or ($business ne "" and $config->{businessService} =~ /$business/ ) )
		{
			my $nodedown = 0;
			my $outage = "";

			my $nodeobj = $nmisng->node(uuid => $config->{uuid});

			### 2013-08-20 keiths, check for SNMP Down if ping eq false.
			my $down_event = "Node Down";
			$down_event = "SNMP Down" if NMISNG::Util::getbool($config->{ping},"invert");
			$nodedown = $nodeobj->eventExist($down_event);

			($outage,undef) = NMISNG::Outage::outageCheck(node=>$nodeobj,time=>time());

			if ( $nodedown and $outage ne 'current' ) {
				($event_status) = eventLevel("Node Down",$config->{roleType});
			}
			else {
				($event_status) = eventLevel("Node Up",$config->{roleType});
			}

			++$statusHash{$event_status};
			++$statusHash{count};
		}
	}

	$status_number = 100 * $statusHash{Normal};
	$status_number = $status_number + ( 90 * $statusHash{Warning} );
	$status_number = $status_number + ( 75 * $statusHash{Minor} );
	$status_number = $status_number + ( 60 * $statusHash{Major} );
	$status_number = $status_number + ( 50 * $statusHash{Critical} );
	$status_number = $status_number + ( 40 * $statusHash{Fatal} );
	if ( $status_number != 0 and $statusHash{count} != 0 ) {
		$status_number = $status_number / $statusHash{count};
	}
	#print STDERR "New CALC: status_number=$status_number count=$statusHash{count}\n";

	### 2014-08-27 keiths, adding a more coarse any nodes down is red
	if ( defined $C->{overall_node_status_coarse}
			 and NMISNG::Util::getbool($C->{overall_node_status_coarse})) {
		$C->{overall_node_status_level} = "Critical" if not defined $C->{overall_node_status_level};
		if ( $status_number == 100 ) { $overall_status = "Normal"; }
		else { $overall_status = $C->{overall_node_status_level}; }
	}
	else {
		### AS 11/4/01 - Fixed up status for single node groups.
		# if the node count is one we do not require weighting.
		if ( $statusHash{count} == 1 ) {
			delete ($statusHash{count});
			foreach $status (keys %statusHash) {
				if ( $statusHash{$status} ne "" and $statusHash{$status} ne "count" ) {
					$overall_status = $status;
					#print STDERR returnDateStamp." overallNodeStatus netType=$netType status=$status hash=$statusHash{$status}\n";
				}
			}
		}
		elsif ( $status_number != 0  ) {
			if ( $status_number == 100 ) { $overall_status = "Normal"; }
			elsif ( $status_number >= 95 ) { $overall_status = "Warning"; }
			elsif ( $status_number >= 90 ) { $overall_status = "Minor"; }
			elsif ( $status_number >= 70 ) { $overall_status = "Major"; }
			elsif ( $status_number >= 50 ) { $overall_status = "Critical"; }
			elsif ( $status_number <= 40 ) { $overall_status = "Fatal"; }
			elsif ( $status_number >= 30 ) { $overall_status = "Disaster"; }
			elsif ( $status_number < 30 ) { $overall_status = "Catastrophic"; }
		}
		else {
			$overall_status = "Unknown";
		}
	}
	return $overall_status;
} # end overallNodeStatus



### AS 8 June 2002 - Converts status level to a number for metrics
sub statusNumber {
	my $status = shift;
	my $level;
	if ( $status eq "Normal" ) { $level = 100 }
	elsif ( $status eq "Warning" ) { $level = 95 }
	elsif ( $status eq "Minor" ) { $level = 90 }
	elsif ( $status eq "Major" ) { $level = 80 }
	elsif ( $status eq "Critical" ) { $level = 60 }
	elsif ( $status eq "Fatal" ) { $level = 40 }
	elsif ( $status eq "Disaster" ) { $level = 20 }
	elsif ( $status eq "Catastrophic" ) { $level = 0 }
	elsif ( $status eq "Unknown" ) { $level = "U" }
	return $level;
}


# load info of all interfaces - fixme9: this is likely dead slow
# and wasteful (as it combines EVERYTHING) - should be replaced by much more targetted lookups!
sub loadInterfaceInfo
{
	my $nmisng = new_nmisng();

	my $get_node_uuids = $nmisng->get_node_uuids(
		filter => { cluster_id => $nmisng->config->{cluster_id}, "activated.NMIS" => 1, "configuration.collect" => 1 } );

	my %interfaceInfo;
	foreach my $node_uuid ( @$get_node_uuids )
	{
		my $nmisng_node = $nmisng->node( uuid => $node_uuid );
		my $node_name = $nmisng_node->name();

		# ony grab active interfaces
		my $ids = $nmisng_node->get_inventory_ids(concept => 'interface', filter => { enabled => 1, historic => 0});
		foreach my $id ( @$ids )
		{
			my ($inventory,$error_message) = $nmisng_node->inventory( _id => $id );
			$nmisng->log->error("Failed to get inventory, error_message:$error_message") && next
					if(!$inventory);

			my $data = $inventory->data();
			next if ($data->{ifDescr} eq "");

			my $tmpDesc = &NMISNG::Util::convertIfName( $data->{ifDescr} );
			my $dest = $interfaceInfo{"$node_name-$tmpDesc"} = {};

			$dest->{node} = $node_name;
			$dest->{uuid} = $nmisng_node->uuid;

			for my $copyme (
				qw(ifIndex ifDescr collect real ifType ifSpeed ifAdminStatus
						ifOperStatus ifLastChange Description display_name portModuleIndex portIndex portDuplex portIfIndex
						portSpantreeFastStart vlanPortVlan portAdminSpeed)
					)
			{
				$dest->{$copyme} = $data->{$copyme};
			}

			my $cnt = 1;
			while ( defined( $data->{"ipAdEntAddr$cnt"} ) )
			{
				for my $copymeprefix (qw(ipAdEntAddr ipAdEntNetMask ipSubnet ipSubnetBits))
				{
					my $copyme = $copymeprefix . $cnt;
					$dest->{$copyme} = $data->{$copyme};
				}
				$cnt++;
			}
		}
	}
	return \%interfaceInfo;
}

sub loadEnterpriseTable {
	return NMISNG::Util::loadTable(dir=>'conf',name=>'Enterprise');
}


# small translator from event level to priority: header for email
sub eventToSMTPPri {
	my $level = shift;
	# More granularity might be possible there are 5 numbers but
	# can only find word to number mappings for L, N, H
	if ( $level eq "Normal" ) { return "Normal" }
	elsif ( $level eq "Warning" ) { return "Normal" }
	elsif ( $level eq "Minor" ) { return "Normal" }
	elsif ( $level eq "Major" ) { return "High" }
	elsif ( $level eq "Critical" ) { return "High" }
	elsif ( $level eq "Fatal" ) { return "High" }
	elsif ( $level eq "Disaster" ) { return "High" }
	elsif ( $level eq "Catastrophic" ) { return "High" }
	elsif ( $level eq "Unknown" ) { return "Low" }
	else
	{
		return "Normal";
	}
}

# test the dutytime of the given contact.
# return true if OK to notify
# expect a reference to %contact_table, and a contact name to lookup
sub dutyTime
{
	my ($table , $contact) = @_;
	my $today;
	my $days;
	my $start_time;
	my $finish_time;

	if ( $$table{$contact}{DutyTime} ) {
		# dutytime has some values, so assume TZ offset to localtime has as well
		my @ltime = localtime( time() + ($$table{$contact}{TimeZone}*60*60));

		( $start_time, $finish_time, $days) = split /:/, $$table{$contact}{DutyTime}, 3;
		$today = ("Sun","Mon","Tue","Wed","Thu","Fri","Sat")[$ltime[6]];
		if ( $days =~ /$today/i ) {
			if ( $ltime[2] >= $start_time && $ltime[2] < $finish_time ) {
				return 1;
			}
			elsif ( $finish_time < $start_time ) {
				if ( $ltime[2] >= $start_time || $ltime[2] < $finish_time ) {
					return 1;
				}
			}
		}
	}
	# dutytime blank or undefined so treat as 24x7 days a week..
	else {
		return 1;
	}
	return 0;		# dutytime was valid, but no timezone match, return false.
}

# produce clickable graph and return html that can be pasted onto a page
# rrd graph is created by this function and cached on disk
#
# args: node/group OR sys, intf/item, cluster_id, graphtype, width, height (all required),
#  start, end (optional),
#  only_link (optional, default: 0, if set ONLY the href for the graph is returned),
# returns: html or link/href value
sub htmlGraph
{
	my %args = @_;

	my $C = NMISNG::Util::loadConfTable();

	my $graphtype = $args{graphtype};
	my $group = $args{group};
	my $node = $args{node};
	my $intf = $args{intf};
	my $item  = $args{item};
	my $parent = $args{cluster_id} || $C->{cluster_id}; # default: ours
	my $width = $args{width}; # graph size
	my $height = $args{height};
	my $inventory = $args{inventory};
	my $omit_fluff = NMISNG::Util::getbool($args{only_link}); # return wrapped <a> etc. or just the href?
	
	my $sys = $args{sys};
	if (ref($sys) eq "NMISNG::Sys" && ref($sys->nmisng_node))
	{
		$node = $sys->nmisng_node->name;
		if (!$inventory) {
			$sys->nmisng->log->debug($graphtype . " index " . $intf);
			$inventory = $sys->inventory(concept => $graphtype, index => $intf);
		}
	}
	my $urlsafenode = uri_escape($node);
	my $urlsafegroup = uri_escape($group);
	my $urlsafeintf = uri_escape($intf);
	my $urlsafeitem = uri_escape($item);

	my $target = $node || $group; # only used for js/widget linkage
	my $clickurl = "$C->{'node'}?act=network_graph_view&graphtype=$graphtype&group=$urlsafegroup&intf=$urlsafeintf&item=$urlsafeitem&cluster_id=$parent&node=$urlsafenode";

	my $time = time();
	my $graphlength = ( $C->{graph_unit} eq "days" )?
			86400 * $C->{graph_amount} : 3600 * $C->{graph_amount};
	my $start = $args{start} || time-$graphlength;
	my $end = $args{end} || $time;

	# where to put the graph file? let's use htdocs/cache, that's web-accessible
	my $cachedir = $C->{'web_root'}."/cache";
	NMISNG::Util::createDir($cachedir) if (!-d $cachedir);

	# we need a time-invariant, short and safe file name component,
	# which also must incorporate a server-specific bit of secret sauce
	# that an external party does not have access to (to eliminate guessing)
	my $graphfile_prefix = Digest::MD5::md5_hex(
		join("__",
				 $C->{auth_web_key},
				 $group, $node, $intf, $item,
				 $graphtype,
				 $parent,
				 $width, $height));

	# do we want to reuse an existing, 'new enough' graph?
	opendir(D, $cachedir);
	my @recyclables = grep(/^$graphfile_prefix/, readdir(D));
	closedir(D);

	my $graphfilename;
	my $cachefilemaxage = $C->{graph_cache_maxage} // 60;

	for my $maybe (sort { $b cmp $a } @recyclables)
	{
		next if ($maybe !~ /^\S+_(\d+)_(\d+)\.png$/); # should be impossible
		my ($otherstart, $otherend) = ($1,$2);

		# let's accept anything newer than 60 seconds as good enough
		my $deltastart = $start - $otherstart;
		$deltastart *= -1 if ($deltastart < 0);
		my $deltaend = $end - $otherend;
		$deltaend *= -1 if ($deltaend < 0);

		if ($deltastart <= $cachefilemaxage && $deltaend <= $cachefilemaxage)
		{
			$graphfilename = $maybe;
			$sys->nmisng->log->debug2("reusing cached graph $maybe for $graphtype, node $node: requested period off by "
																.($start-$otherstart)." seconds")
					if ($sys);

			last;
		}
	}

	# nothing useful in the cache? then generate a new graph
	if (!$graphfilename)
	{
		$graphfilename = $graphfile_prefix."_${start}_${end}.png";
		$sys->nmisng->log->debug2("graphing args for new graph: node=$node, group=$group, graphtype=$graphtype, intf=$intf, item=$item, cluster_id=$parent, start=$start, end=$end, width=$width, height=$height, filename=$cachedir/$graphfilename")
				if ($sys);

		my $target = "$cachedir/$graphfilename";
		my $result = NMISNG::rrdfunc::draw(sys => $sys,
																			 node => $node,
																			 group => $group,
																			 graphtype => $graphtype,
																			 intf => $intf,
																			 item => $item,
																			 start => $start,
																			 end =>  $end,
																			 width => $width,
																			 height => $height,
																			 filename => $target,
																			 inventory => $inventory);
		return qq|<p>Error: $result->{error}</p>| if (!$result->{success});
		NMISNG::Util::setFileProtDiag($target);	# to make the selftest happy...
	}

	# return just the href? or html?
	return $omit_fluff? "$C->{'<url_base>'}/cache/$graphfilename"
			: qq|<a target="Graph-$target" onClick="viewwndw(\'$target\',\'$clickurl\',$C->{win_width},$C->{win_height})"><img alt='Network Info' src="$C->{'<url_base>'}/cache/$graphfilename"></img></a>|;
}

# args: user, node, system, refresh, widget, au (object),
# conf (=name of config for links)
# returns: html as array of lines
sub createHrButtons
{
	my %args = @_;
	my $user = $args{user};
	my $node = $args{node};
	my $S = $args{system};
	my $refresh = $args{refresh};
	my $widget = $args{widget};
	my $AU = $args{AU};

	return "" if (!$node);
	$refresh = "false" if (!NMISNG::Util::getbool($refresh));

	my @out;

	# note, not using live data beause this isn't used in collect/update
	my $catchall_data = $S->inventory( concept => 'catchall')->data();
	my $nmisng_node = $S->nmisng_node;
	my $parent = $nmisng_node->cluster_id; # cluster_id of the nmis polling this node

	my $C = NMISNG::Util::loadConfTable();
	return unless $AU->InGroup($catchall_data->{group});

	my $urlsafenode = uri_escape($node);


	push @out, "<table class='table'><tr>\n";

	# provide link back to the main dashboard if not in widget mode
	push @out, CGI::td({class=>"header litehead"}, CGI::a({class=>"wht", href=>$C->{'nmis'}."?"},
																												"NMIS $Compat::NMIS::VERSION"))
			if (!NMISNG::Util::getbool($widget));

	push @out, CGI::td({class=>'header litehead'},'Node ',
										 CGI::a({class=>'wht',href=>"network.pl?act=network_node_view&node=$urlsafenode&refresh=$refresh&widget=$widget&cluster_id=$parent"},$node));

	if ($S->getTypeInstances(graphtype => 'service', section => 'service')) {
		push @out, CGI::td({class=>'header litehead'},
											 CGI::a({class=>'wht',href=>"network.pl?act=network_service_view&node=$urlsafenode&refresh=$refresh&widget=$widget&cluster_id=$parent"},"services"));
	}

	if (NMISNG::Util::getbool($catchall_data->{collect}))
	{
		my $status_md = $nmisng_node->get_status_model();
		push @out, CGI::td({class=>'header litehead'},
											 CGI::a({class=>'wht',href=>"network.pl?act=network_status_view&node=$urlsafenode&refresh=$refresh&widget=$widget&cluster_id=$parent"},"status"))
			if $status_md->count > 0 and defined $C->{display_status_summary} and NMISNG::Util::getbool($C->{display_status_summary});
		push @out, CGI::td({class=>'header litehead'},
											 CGI::a({class=>'wht',href=>"network.pl?act=network_interface_view_all&node=$urlsafenode&refresh=$refresh&widget=$widget&cluster_id=$parent"},"interfaces"))
				if (defined $S->{mdl}{interface});
		push @out, CGI::td({class=>'header litehead'},
											 CGI::a({class=>'wht',href=>"network.pl?act=network_interface_view_act&node=$urlsafenode&refresh=$refresh&widget=$widget&cluster_id=$parent"},"active intf"))
				if defined $S->{mdl}{interface};

		# this should potentially be querying for active/not-historic
		my $ids = $S->nmisng_node->get_inventory_ids( concept => 'interface' );
		if ( @$ids > 0 )
		{
			push @out, CGI::td({class=>'header litehead'},
												 CGI::a({class=>'wht',href=>"network.pl?act=network_port_view&node=$urlsafenode&refresh=$refresh&widget=$widget&cluster_id=$parent"},"ports"));
		}
		# this should potentially be querying for active/not-historic
		$ids = $S->nmisng_node->get_inventory_ids( concept => 'storage' );
		if ( @$ids > 0 )
		{
			push @out, CGI::td({class=>'header litehead'},
												 CGI::a({class=>'wht',href=>"network.pl?act=network_storage_view&node=$urlsafenode&refresh=$refresh&widget=$widget&cluster_id=$parent"},"storage"));
		}
		# this should potentially be querying for active/not-historic
		$ids = $S->nmisng_node->get_inventory_ids( concept => 'storage' );
		# adding services list support, but hide the tab if the snmp service collection isn't working
		if ( @$ids > 0 )
		{
			push @out, CGI::td({class=>'header litehead'},
												 CGI::a({class=>'wht',href=>"network.pl?act=network_service_list&node=$urlsafenode&refresh=$refresh&widget=$widget&cluster_id=$parent"},"service list"));
		}
		if ($S->getTypeInstances(graphtype => "hrsmpcpu")) {
			push @out, CGI::td({class=>'header litehead'},
												 CGI::a({class=>'wht',href=>"network.pl?act=network_cpu_list&node=$urlsafenode&refresh=$refresh&widget=$widget&cluster_id=$parent"},"cpu list"));
		}

		# let's show the possibly many systemhealth items in a dropdown menu
		if ( defined $S->{mdl}{systemHealth}{sys} )
		{
    	my @systemHealth = split(",",$S->{mdl}{systemHealth}{sections});
			push @out, "<td class='header litehead'><ul class='jd_menu hr_menu'><li>System Health &#x25BE<ul>";
			foreach my $sysHealth (@systemHealth)
			{
				my $ids = $nmisng_node->get_inventory_ids( concept => $sysHealth );
				# don't show spurious blank entries
				if ( @$ids > 0 )
				{
					push @out, CGI::li(CGI::a({ class=>'wht',  href=>"network.pl?act=network_system_health_view&section=$sysHealth&node=$urlsafenode&refresh=$refresh&widget=$widget&cluster_id=$parent"}, $sysHealth));
				}
			}
			push @out, "</ul></li></ul></td>";
		}
	}

	push @out, CGI::td({class=>'header litehead'},
										 CGI::a({class=>'wht',href=>"events.pl?act=event_table_view&node=$urlsafenode&refresh=$refresh&widget=$widget&cluster_id=$parent"},"events"));
	push @out, CGI::td({class=>'header litehead'},
										 CGI::a({class=>'wht',href=>"outages.pl?act=outage_table_view&node=$urlsafenode&refresh=$refresh&widget=$widget&cluster_id=$parent"},"outage"));


	# and let's combine these in a 'diagnostic' menu as well
	push @out, "<td class='header litehead'><ul class='jd_menu hr_menu'><li>Diagnostic &#x25BE<ul>";

	# drill-in for the node's collect/update time
	push @out, CGI::li(CGI::a({class=>"wht",
														 href=> "$C->{'<cgi_url_base>'}/node.pl?act=network_graph_view&widget=false&node=$urlsafenode&graphtype=polltime",
														 target=>"_blank"},
														"Collect/Update Runtime"));

	push @out, CGI::li(CGI::a({class=>'wht',href=>"telnet://$catchall_data->{host}",target=>'_blank'},"telnet"))
			if (NMISNG::Util::getbool($C->{view_telnet}));

	if (NMISNG::Util::getbool($C->{view_ssh})) {
		my $ssh_url = $C->{ssh_url} ? $C->{ssh_url} : "ssh://";
		my $ssh_port = $C->{ssh_port} ? ":$C->{ssh_port}" : "";
		push @out, CGI::li(CGI::a({class=>'wht',href=>"$ssh_url$catchall_data->{host}$ssh_port",
															 target=>'_blank'},"ssh"));
	}

	push @out, CGI::li(CGI::a({class=>'wht',
														 href=>"tools.pl?act=tool_system_ping&node=$urlsafenode&refresh=$refresh&widget=$widget&cluster_id=$parent"},"ping"))
			if NMISNG::Util::getbool($C->{view_ping});
	push @out, CGI::li(CGI::a({class=>'wht',
														 href=>"tools.pl?act=tool_system_trace&node=$urlsafenode&refresh=$refresh&widget=$widget&cluster_id=$parent"},"trace"))
			if NMISNG::Util::getbool($C->{view_trace});
	push @out, CGI::li(CGI::a({class=>'wht',
														 href=>"tools.pl?act=tool_system_mtr&node=$urlsafenode&refresh=$refresh&widget=$widget&cluster_id=$parent"},"mtr"))
			if NMISNG::Util::getbool($C->{view_mtr});

	push @out, CGI::li(CGI::a({class=>'wht',
														 href=>"tools.pl?act=tool_system_lft&node=$urlsafenode&refresh=$refresh&widget=$widget&cluster_id=$parent"},"lft"))
			if NMISNG::Util::getbool($C->{view_lft});

	push @out, CGI::li(CGI::a({class=>'wht',
														 href=>"http://$catchall_data->{host}",target=>'_blank'},"http"))
			if NMISNG::Util::getbool($catchall_data->{webserver});
	push @out, CGI::li(CGI::a({class=>'wht',
														 href=>"tools.pl?act=tool_system_snmp&node=$urlsafenode&refresh=$refresh&widget=$widget&cluster_id=$parent"},"SNMP"))
			if NMISNG::Util::getbool($C->{view_snmp});
	# end of diagnostic menu
	push @out, "</ul></li></ul></td>";

	if ($parent eq $C->{cluster_id})
	{
		push @out, CGI::td({class=>'header litehead'},
											 CGI::a({class=>'wht',href=>"tables.pl?act=config_table_show&table=Contacts&key=".uri_escape($catchall_data->{sysContact})."&node=$urlsafenode&refresh=$refresh&widget=$widget&cluster_id=$parent"},"contact"))
				if $catchall_data->{sysContact} ne '';
		push @out, CGI::td({class=>'header litehead'},
											 CGI::a({class=>'wht',href=>"tables.pl?act=config_table_show&table=Locations&key=".uri_escape($catchall_data->{sysLocation})."&node=$urlsafenode&refresh=$refresh&widget=$widget&cluster_id=$parent"},"location"))
				if $catchall_data->{sysLocation} ne '';
	}

	push @out, "</tr></table>";

	return @out;
}

sub loadPortalCode {
	my %args = @_;
	my $C =	NMISNG::Util::loadConfTable();

	my $portalCode;
	if  ( -f NMISNG::Util::getFileName(file => "$C->{'<nmis_conf>'}/Portal") ) {
		# portal menu of nodes or clients to link to.
		my $P = NMISNG::Util::loadTable(dir=>'conf',name=>"Portal");

		my $portalOption;

		foreach my $p ( sort {$a <=> $b} keys %{$P} ) {
			# If the link is part of NMIS, append the config
			my $selected;

			if ( $P->{$p}{Link} =~ /cgi-nmis9/ ) {
				$P->{$p}{Link} .= "?";
			}

			if ( $ENV{SCRIPT_NAME} =~ /nmiscgi/ and $P->{$p}{Link} =~ /nmiscgi/ and $P->{$p}{Name} =~ /NMIS9/ ) {
				$selected = " selected=\"$P->{$p}{Name}\"";
			}
			elsif ( $ENV{SCRIPT_NAME} =~ /maps/ and $P->{$p}{Name} =~ /Map/ ) {
				$selected = " selected=\"$P->{$p}{Name}\"";
			}
			$portalOption .= qq|<option value="$P->{$p}{Link}"$selected>$P->{$p}{Name}</option>\n|;
		}


		$portalCode = qq|
				<div class="left">
					<form id="viewpoint">
						<select name="viewselect" onchange="window.open(this.options[this.selectedIndex].value);" size="1">
							$portalOption
						</select>
					</form>
				</div>|;

	}
	return $portalCode;
}

sub loadServerCode {
	my %args = @_;
	my $C = NMISNG::Util::loadConfTable();

	my $serverCode;
	if  ( -f NMISNG::Util::getFileName(file => "$C->{'<nmis_conf>'}/Servers") ) {
		# portal menu of nodes or clients to link to.
		my $ST = loadServersTable();

		my $serverOption;

		$serverOption .= qq|<option value="$ENV{SCRIPT_NAME}" selected="NMIS Servers">NMIS Servers</option>\n|;

		foreach my $srv ( sort {$ST->{$a}{name} cmp $ST->{$b}{name}} keys %{$ST} ) {
			## don't process server localhost for opHA2
			next if $srv eq "localhost";

			# If the link is part of NMIS, append the config
			$serverOption .= qq|<option value="$ST->{$srv}{portal_protocol}://$ST->{$srv}{portal_host}:$ST->{$srv}{portal_port}$ST->{$srv}{cgi_url_base}/nmiscgi.pl?">$ST->{$srv}{name}</option>\n|;
		}


		$serverCode = qq|
				<div class="left">
					<form id="serverSelect">
						<select name="serverOption" onchange="window.open(this.options[this.selectedIndex].value);" size="1">
							$serverOption
						</select>
					</form>
				</div>|;

	}
	return $serverCode;
}

sub loadTenantCode {
	my (%args) = @_;
	my $C = NMISNG::Util::loadConfTable();

	my $tenantCode;
	if  ( -f NMISNG::Util::getFileName(file => "$C->{'<nmis_conf>'}/Tenants") ) {
		# portal menu of nodes or clients to link to.
		my $MT = NMISNG::Util::loadTable(dir=>'conf',name=>"Tenants");

		my $tenantOption;

		$tenantOption .= qq|<option value="$ENV{SCRIPT_NAME}" selected="NMIS Tenants">NMIS Tenants</option>\n|;

		foreach my $t ( sort {$MT->{$a}{Name} cmp $MT->{$b}{Name}} keys %{$MT} ) {
			# If the link is part of NMIS, append the config

			$tenantOption .= qq|<option value="?">$MT->{$t}{Name}</option>\n|;
		}


		$tenantCode = qq|
				<div class="left">
					<form id="serverSelect">
						<select name="serverOption" onchange="window.open(this.options[this.selectedIndex].value);" size="1">
							$tenantOption
						</select>
					</form>
				</div>|;

	}
	return $tenantCode;
}

sub startNmisPage {
	my %args = @_;
	my $title = $args{title};
	my $refresh = $args{refresh};
	$title = "NMIS by FirstWave" if ($title eq "");
	$refresh = 86400 if ($refresh eq "");

	my $C = NMISNG::Util::loadConfTable();

	print qq
			|<!DOCTYPE HTML PUBLIC "-//W3C//DTD HTML 4.01 Transitional//EN" "http://www.w3.org/TR/html4/loose.dtd">
			<html>
			<head>
			<title>$title</title>
			<meta http-equiv="Content-Type" content="text/html; charset=iso-8859-1" />
			<meta http-equiv="Pragma" content="no-cache" />
			<meta http-equiv="Cache-Control" content="no-cache, no-store" />
			<meta http-equiv="Expires" content="-1" />
			<meta http-equiv="Robots" content="none" />
			<meta http-equiv="Googlebot" content="noarchive" />
			<link type="image/x-icon" rel="shortcut icon" href="$C->{'nmis_favicon'}" />
			<link type="text/css" rel="stylesheet" href="$C->{'jquery_ui_css'}" />
			<link type="text/css" rel="stylesheet" href="$C->{'jquery_jdmenu_css'}" />
			<link type="text/css" rel="stylesheet" href="$C->{'styles'}" />
			<script src="$C->{'jquery'}" type="text/javascript"></script>
			<script src="$C->{'jquery_ui'}" type="text/javascript"></script>
			<script src="$C->{'jquery_bgiframe'}" type="text/javascript"></script>
			<script src="$C->{'jquery_positionby'}" type="text/javascript"></script>
			<script src="$C->{'jquery_jdmenu'}" type="text/javascript"></script>
			<script src="$C->{'calendar'}" type="text/javascript"></script>
			<script src="$C->{'calendar_setup'}" type="text/javascript"></script>
			<script src="$C->{'jquery_ba_dotimeout'}" type="text/javascript"></script>
			<script src="$C->{'nmis_common'}?v=$Compat::NMIS::VERSION" type="text/javascript"></script>
			</head>
			<body>
			|;
	return 1;
}

sub pageStart {
	my %args = @_;
	my $refresh = $args{refresh};
	my $title = $args{title};
	my $jscript = $args{jscript};
	$jscript = getJavaScript() if ($jscript eq "");
	$title = "NMIS by FirstWave" if ($title eq "");
	$refresh = 300 if ($refresh eq "");

	my $C = NMISNG::Util::loadConfTable();

	print qq
			|<!DOCTYPE HTML PUBLIC "-//W3C//DTD HTML 4.01 Transitional//EN" "http://www.w3.org/TR/html4/loose.dtd">
			<html>
			<head>
			<title>$title</title>|,

			(defined($refresh) && $refresh > 0 ?
			 qq|<meta http-equiv="refresh" content="$refresh" />\n| : ""),

			qq|<meta http-equiv="Content-Type" content="text/html; charset=iso-8859-1" />
			<meta http-equiv="Pragma" content="no-cache" />
			<meta http-equiv="Cache-Control" content="no-cache, no-store" />
			<meta http-equiv="Expires" content="-1" />
			<meta http-equiv="Robots" content="none" />
			<meta http-equiv="Googlebot" content="noarchive" />
			<link type="image/x-icon" rel="shortcut icon" href="$C->{'nmis_favicon'}" />
			<link type="text/css" rel="stylesheet" href="$C->{'jquery_ui_css'}" />
			<link type="text/css" rel="stylesheet" href="$C->{'jquery_jdmenu_css'}" />
			<link type="text/css" rel="stylesheet" href="$C->{'styles'}" />
			<script src="$C->{'jquery'}" type="text/javascript"></script>
			<script>
			$jscript
			</script>
			</head>
			<body>
			|;
}


sub pageStartJscript {
	my %args = @_;
	my $title = $args{title};
	my $refresh = $args{refresh};
	$title = "NMIS by FirstWave" if ($title eq "");
	$refresh = 86400 if ($refresh eq "");

	my $C = NMISNG::Util::loadConfTable();

	print qq
			|<!DOCTYPE HTML PUBLIC "-//W3C//DTD HTML 4.01 Transitional//EN" "http://www.w3.org/TR/html4/loose.dtd">
			<html>
			<head>
			<title>$title</title>|,

			(defined($refresh) && $refresh > 0?
			 qq|<meta http-equiv="refresh" content="$refresh" />\n| : "" ),

			qq|<meta http-equiv="Content-Type" content="text/html; charset=iso-8859-1" />
			<meta http-equiv="Pragma" content="no-cache" />
			<meta http-equiv="Cache-Control" content="no-cache, no-store" />
			<meta http-equiv="Expires" content="-1" />
			<meta http-equiv="Robots" content="none" />
			<meta http-equiv="Googlebot" content="noarchive" />
			<link type="image/x-icon" rel="shortcut icon" href="$C->{'nmis_favicon'}" />
			<link type="text/css" rel="stylesheet" href="$C->{'jquery_ui_css'}" />
			<link type="text/css" rel="stylesheet" href="$C->{'jquery_jdmenu_css'}" />
			<link type="text/css" rel="stylesheet" href="$C->{'styles'}" />
			<script src="$C->{'jquery'}" type="text/javascript"></script>
			<script src="$C->{'jquery_ui'}" type="text/javascript"></script>
			<script src="$C->{'jquery_bgiframe'}" type="text/javascript"></script>
			<script src="$C->{'jquery_positionby'}" type="text/javascript"></script>
			<script src="$C->{'jquery_jdmenu'}" type="text/javascript"></script>
			<script src="$C->{'calendar'}" type="text/javascript"></script>
			<script src="$C->{'calendar_setup'}" type="text/javascript"></script>
			<script src="$C->{'jquery_ba_dotimeout'}" type="text/javascript"></script>
			<script src="$C->{'nmis_common'}" type="text/javascript"></script>
			</head>
			<body>
			|;
	return 1;
}

sub pageEnd {
	print "</body></html>";
}


sub getJavaScript {
	my $jscript = <<JS_END;
	function viewwndw(wndw,url,width,height)
	{
		var attrib = "scrollbars=yes,resizable=yes,width=" + width + ",height=" + height;
		ViewWindow = window.open(url,wndw,attrib);
		ViewWindow.focus();
	};
JS_END

			return $jscript;
}

# Load and organize the CBQoS meta-data
# inputs: a sys object, an index and a graphtype
# returns ref to sorted list of names, ref to hash of description/bandwidth/color/index/section
# this function is not exported on purpose, to reduce namespace clashes.
sub loadCBQoS
{
	my %args = @_;
	my $S = $args{sys};
	my $index = $args{index};
	my $graphtype = $args{graphtype};
	my $catchall_data = $S->inventory( concept => 'catchall' )->data_live();

	# this is still used by huaweiqos, nothing else should be using it
	# fixme9: this must be reworked to use inventory for huwaweiqos, too,
	# and the admin/huaweirouter-helper.pl needs to become a proper plugin.
	my $NI = {};

	my $M = $S->mdl;
	my $node = $catchall_data->{name};

	my ($PMName,  @CMNames, %CBQosValues , @CBQosNames);

	# define line/area colors of the graph
	my @colors = ("3300ff", "33cc33", "ff9900", "660099",
								"ff66ff", "ff3333", "660000", "0099CC",
								"0033cc", "4B0082","00FF00", "FF4500",
								"008080","BA55D3","1E90FF",  "cc00cc");

	my $direction = $graphtype eq "cbqos-in" ? "in" : "out" ;

	# in the cisco case we have the classmap as basis;
	# for huawei this info comes from the QualityOfServiceStat section
	# which is indexed (and collected+saved) per qos stat entry, NOT interface!
	if (exists $NI->{QualityOfServiceStat})
	{
		NMISNG::Util::TODO("Port huaweiqos in loadCBQos and in the plugin");
		my $huaweiqos = $NI->{QualityOfServiceStat};
		for my $k (keys %{$huaweiqos})
		{
			next if ($huaweiqos->{$k}->{ifIndex} != $index or $huaweiqos->{$k}->{Direction} !~ /^$direction/);
			my $CMName = $huaweiqos->{$k}->{ClassifierName};
			push @CMNames, $CMName;
			$PMName = $huaweiqos->{$k}->{Direction}; # there are no policy map names in huawei's qos

			# huawei devices don't expose descriptions or (easily accessible) bw limits
			$CBQosValues{$index.$CMName} = { CfgType => "Bandwidth", CfgRate => undef,
																			 CfgIndex => $k, CfgItem =>  undef,
																			 CfgUnique => $k, # index+cmname is not unique, doesn't cover inbound/outbound - this does.
																			 CfgSection => "QualityOfServiceStat",
																			 # ds names: bytes for in, out, and drop (aka prepolicy postpolicy drop in cisco parlance),
																			 # then packets and nobufdroppkt (which huawei doesn't have)
																			 CfgDSNames => [qw(MatchedBytes MatchedPassBytes MatchedDropBytes MatchedPackets MatchedPassPackets MatchedDropPackets),undef],
			};
		}
	}
	else													# the cisco case
	{
		my $inventory = $S->inventory( concept => "cbqos-$direction", index => $index );
		my $data = ($inventory) ? $inventory->data : {};
		$PMName = $data->{PolicyMap}{Name};

		foreach my $k (keys %{$data->{ClassMap}}) {
			my $CMName = $data->{ClassMap}{$k}{Name};
			push @CMNames , $CMName if $CMName ne "";

			$CBQosValues{$index.$CMName} = { CfgType => $data->{ClassMap}{$k}{'BW'}{'Descr'},
																			 CfgRate => $data->{ClassMap}{$k}{'BW'}{'Value'},
																			 CfgIndex => $index, CfgItem => undef,
																			 CfgUnique => $k,  # index+cmname is not unique, doesn't cover inbound/outbound - this does.
																			 CfgSection => $graphtype,
																			 CfgDSNames => [qw(PrePolicyByte PostPolicyByte DropByte PrePolicyPkt),
																											undef,"DropPkt", "NoBufDropPkt"]};
		}
	}

	# order the buttons of the classmap names for the Web page
	@CMNames = sort {uc($a) cmp uc($b)} @CMNames;

	my @qNames;
	my @confNames = split(',', $M->{node}{cbqos}{order_CM_buttons});
	foreach my $Name (@confNames) {
		for (my $i=0; $i<=$#CMNames; $i++) {
			if ($Name eq $CMNames[$i] ) {
				push @qNames, $CMNames[$i] ; # move entry
				splice (@CMNames,$i,1);
				last;
			}
		}
	}

	@CBQosNames = ($PMName,@qNames,@CMNames); #policy name, classmap names sorted, classmap names unsorted
	if ($#CBQosNames) {
		# colors of the graph in the same order
		for my $i (1..$#CBQosNames) {
			if ($i < $#colors ) {
				$CBQosValues{"${index}$CBQosNames[$i]"}{'Color'} = $colors[$i-1];
			} else {
				$CBQosValues{"${index}$CBQosNames[$i]"}{'Color'} = "000000";
			}
		}
	}

	return \(@CBQosNames,%CBQosValues);
} # end loadCBQos


# all event handling routines follow below


# small helper that translates event data into a severity level
# args: event, role.
# returns: severity level, color
# fixme: only used for group status summary display! actual event priorities come from the model
sub eventLevel {
	my ($event, $role) = @_;

	my ($event_level, $event_color);

	my $C = NMISNG::Util::loadConfTable();			# cached, mostly nop

	# the config now has a structure for xlat between roletype and severities for node down/other events
	my $rt2sev = $C->{severity_by_roletype};
	$rt2sev = { default => [ "Major", "Minor" ] } if (ref($rt2sev) ne "HASH" or !keys %$rt2sev);

	if ( $event eq 'Node Down' )
	{
		$event_level = ref($rt2sev->{$role}) eq "ARRAY"? $rt2sev->{$role}->[0] :
				ref($rt2sev->{default}) eq "ARRAY"? $rt2sev->{default}->[0] : "Major";
	}
	elsif ( $event =~ /up/i )
	{
		$event_level = "Normal";
	}
	else
	{
		$event_level = ref($rt2sev->{$role}) eq "ARRAY"? $rt2sev->{$role}->[1] :
				ref($rt2sev->{default}) eq "ARRAY"? $rt2sev->{default}->[1] : "Major";
	}
	$event_level = "Major" if ($event_level !~ /^(fatal|critical|major|minor|warning|normal)$/i); 	# last-ditch fallback
	$event_color = NMISNG::Util::eventColor($event_level);

	return ($event_level,$event_color);
}

# loads one or more service statuses
#
# args: service, node, cluster_id, only_known (all optional), all_cluster
# if service or node are given, only matching services are returned.
# cluster_id defaults to the local one, and is IGNORED unless only_known is 0.
#
# only_known is 1 by default, which ensures that only locally known, active services
# listed in Services.nmis and attached to active nodes are returned.
#
# if only_known is set to zero, then all services, remote or local,
# active or not are returned.
#
# when all_cluster equals true, it is not going to filter by master cluster_id
# when no cluster_id is provided
# opCharts use this to show the MonitoredServices from the poller
#
# returns: hash of cluster_id -> service -> node -> data; empty if invalid args
sub loadServiceStatus
{
	my (%args) = @_;
	my $C = NMISNG::Util::loadConfTable();			# generally cached anyway

	my $wantnode = $args{node};
	my $wantservice = $args{service};
	my $wantcluster;
	if ($args{all_cluster} ne "true") {
		$wantcluster = $args{cluster_id} || $C->{cluster_id};
	}
	my $only_known = !(NMISNG::Util::getbool($args{only_known}, "invert")); # default is 1

	my $nmisng = new_nmisng();

	my %result;
	my @selectors = ( concept => "service", filter =>
										{ historic => 0,
											enabled => $only_known? 1 : undef, # don't care if not onlyknown
										} );
	if ($wantnode)
	{
		my $noderec = $nmisng->node(name => $wantnode);
		return %result if (!$noderec);

		push @selectors, ( "node_uuid" =>  $noderec->uuid,
											 "cluster_id" => $noderec->cluster_id,
		);
	}
	push @selectors, ("cluster_id" => $wantcluster) if ($wantcluster);
	push @selectors, ("data.service" => $wantservice ) if ($wantservice);


	# first find all inventory instances that match, as objects please,
	# then get the newest timed data for them
	my $result = $nmisng->get_inventory_model(@selectors,
																						class_name => NMISNG::Inventory::get_inventory_class("service"));
	if (my $error = $result->error)
	{
		$nmisng->log->error("failed to retrieve service inventory: $error");
		die "failed to retrieve service inventory: $error\n";
	}
	return %result if (!$result->count);

	my $objectresult = $result->objects; # we need objects
	if (!$objectresult->{success})
	{
		$nmisng->log->error("object access failed: $objectresult->{error}");
		die "object access failed: $objectresult->{error}\n";
	}

	my %nodeobjs;
	for my $maybe (@{$objectresult->{objects}})
	{
		# we need to check each node for being disabled if only_known is set
		# reason: historic isn't set on service inventories if the node is disabled
		if ($only_known)
		{
			my $thisnode = $nodeobjs{$maybe->node_uuid} || $nmisng->node(uuid => $maybe->node_uuid);
			next if (ref($thisnode) ne "NMISNG::Node"); # ignore unexpectedly orphaned service info
			$nodeobjs{$maybe->node_uuid} ||= $thisnode;

			next if (!NMISNG::Util::getbool($thisnode->configuration->{active}) # disabled node
							 or ( !$maybe->enabled ) ); # service disabled (both count with only_known)
		}

		my $semistaticdata = $maybe->data;
		my $timeddata = $maybe->get_newest_timed_data();
		next if (!$timeddata->{success} or !$timeddata->{time}); # no readings, not interesting

		my $thisserver = $maybe->cluster_id;

		# timed data is structured by/under subconcept, one subconcept 'service' used for services now
		my %goodies = ( (map { ($_ => $timeddata->{data}->{service}->{$_}) } (keys %{$timeddata->{data}->{service}})),
										(map { ($_ => $semistaticdata->{$_}) } (keys %{$semistaticdata})),
										node_uuid => $maybe->node_uuid
				);

		$result{ $maybe->cluster_id }->{ $semistaticdata->{service} }->{ $semistaticdata->{node} } = \%goodies;
		# figure out which graphs to offer as customgraphs:
		# every service has these so we don't regard them as customgraphs:
		# see NMISNG::collect_services() where the following '@servicegraphs' line of code is also used:
		my @servicegraphs = (qw(service service-response));

		my @customgraphs;
		if (ref($maybe->{_subconcepts}) eq "ARRAY")
		{
			# symmetric difference
			@customgraphs = NMISNG::Util::array_diff(@servicegraphs, @{ $maybe->{_subconcepts} });
		}
		else
		{
			@customgraphs = ();
		}
		$result{ $maybe->cluster_id }->{ $semistaticdata->{service} }->{ $semistaticdata->{node} }->{customgraphs} = \@customgraphs;
	}

	return %result;
}

# Check event is called after determining that something is back up!
# Check event checks if the given event exists - args are the DOWN event!
# if it exists it deletes it from the event state table/log
#
# and then calls notify with a new Up event including the time of the outage
# args: a LIVE sys object for the node, event(name), upevent (name, optional)
#  element, details and level are optional
sub checkEvent
{
	my (%args) = @_;
	my $S = $args{sys};
	my $nmisng = $S->nmisng;

	my $upevent = $args{upevent};   # that's the optional name of the up event to log

	$args{node_uuid} = $S->nmisng_node()->uuid;

	# create event with attributes we are looking for
	my $event = $nmisng->events->event( _id => $args{_id},
									   node_uuid => $args{node_uuid},
									   event => $args{event},
									   element => $args{element},
									   configuration => {group => $S->nmisng_node()->{'_configuration'}->{'group'}} );

	# only take the missing data from the db, that way our new details/level will
	# be used instead of what is in the db
	return $event->check( sys => $S,
												details => $args{details}, level => $args{level},
												upevent => $upevent );
};

# notify creates new events
# OR updates level changes for existing threshold/alert ones
# note that notify ignores any outage configuration.
#
# args: LIVE sys for this node, event(=name), element (optional),
# details, level (all optional), context (optional, deep structure)
# returns: nothing
sub notify
{
	my %args = @_;
	my $S = $args{sys};

	my $event = $args{event};
	my $element = $args{element};
	my $details = $args{details};
	my $level = $args{level};
	my $inventory_id = $args{inventory_id};
	my $conf = $args{conf};

	my $M = $S->mdl;
	my $node = $S->nmisng_node;
	my $nodename = $node->name;
	my $nodeuuid = $node->uuid;

	my $log;
	my $syslog;
	my $saveupdate = undef;

	my $C = $S->nmisng->config;
	$S->nmisng->log->debug2(sub {"Start of Notify"});

	# events.nmis controls which events are active/logging/notifying
	my $events_config = NMISNG::Util::loadTable(dir => 'conf', name => 'Events', conf => $conf);
	my $thisevent_control = $events_config->{$event} || { Log => "true", Notify => "true", Status => "true"};

	# create new event object with all properties, when load is called if it is found these will
	# be overwritten by the existing properties
	my $event_obj = $S->nmisng_node->event(event => $event, element => $element, configuration => {group => $S->nmisng_node()->{'_configuration'}->{'group'}});
	$event_obj->load();
	if ($event_obj->exists() && $event_obj->active )
	{
		# event exists, maybe a level change of proactive threshold?
		if ($event_obj->event =~ /Proactive|Alert\:/ )
		{
			if ($event_obj->level ne $level)
			{
				# change of level; must update the event record
				# note: 2014-08-27 keiths, update the details as well when changing the level
				$event_obj->level( $level );
				$event_obj->details( $details );
				$event_obj->context( $args{context} ) if( !$event_obj->context );

				(undef, $log, $syslog) = $event_obj->getLogLevel(sys=>$S);
				$details .= " Updated";

				$saveupdate = 1;
			}
		}
		else # not an proactive/alert event - no changes are supported
		{
			$S->nmisng->log->debug2(sub {"Event node=$nodename event=$event element=$element already exists"});
		}
	}
	else
	{
		# event doesn't exist OR exists and is inactive (but not historic)
		 $event_obj->event( $event );
		 $event_obj->element( $element );
		 $event_obj->active( 1 );
		 $event_obj->level( $level );
		 $event_obj->details( $details );
		 $event_obj->context( $args{context} );

		# get level(if not defined) and log status from Model
		($level,$log,$syslog) = $event_obj->getLogLevel(sys=>$S);
		$event_obj->level($level);

		my $is_stateless = ($C->{non_stateful_events} !~ /$event/
												or NMISNG::Util::getbool($thisevent_control->{Stateful}))? 0: 1;
		$event_obj->stateless($is_stateless);

		my ($otg,$outageinfo) = NMISNG::Outage::outageCheck(node => $S->nmisng_node, time=>time());
		if ($otg eq 'current') {
			$details .= " outage_current=true change=$outageinfo->{change_id}";
			$event_obj->details( $details );
		}

		if (NMISNG::Util::getbool($C->{log_node_configuration_events})
				and $C->{node_configuration_events} =~ /$event/
				and NMISNG::Util::getbool($thisevent_control->{Log}))
		{
			my $error = logConfigEvent(dir => $C->{config_logs}, node_name=>$nodename, node_uuid=>$nodeuuid, event=>$event, level=>$level,
																 element=>$element, details=>$details, host => $node->configuration->{host},
																 nmis_server => $C->{nmis_host}, nmisng => $S->nmisng );
			if ( $error )
			{
				$S->nmisng->log->error("log Config event failed: $error");
			}
		}
		# want a save, not update
		$saveupdate = 0;
	}

	# log events if allowed
	# and do it before save so we can log that this thing has been saved
	if ( NMISNG::Util::getbool($log) and NMISNG::Util::getbool($thisevent_control->{Log}))
	{
		# details get changed a bit for the log so pass them through
		$event_obj->log(details => $details);
	}

	# Create and store this new event; record whether stateful or not
	# a stateless event should escalate to a level and then be automatically deleted.
	# or update existing event (and skip add logic)
	my $error;
	$error = $event_obj->save( update => $saveupdate ) if( defined($saveupdate) );
	if ( $error )
	{
		$S->nmisng->log->error("notify failed: $error");
	}

	# Syslog must be explicitly enabled in the config and
	# is used only if escalation isn't
	if (NMISNG::Util::getbool($C->{syslog_events})
			and NMISNG::Util::getbool($syslog)
			and NMISNG::Util::getbool($thisevent_control->{Log})
			and !NMISNG::Util::getbool($C->{syslog_use_escalation}))
	{
		my $error = NMISNG::Notify::sendSyslog(
			server_string => $C->{syslog_server},
			facility => $C->{syslog_facility},
			nmis_host => $C->{server_name},
			time => time(),
			node => $nodename,
			event => $event,
			level => $level,
			element => $element,
			details => $details
				);

		$S->nmisng->log->error("sendSyslog failed: $error") if ($error);

	}
	return $event_obj;
	$S->nmisng->log->debug2(sub {"Notify Finished"});
}


1;<|MERGE_RESOLUTION|>--- conflicted
+++ resolved
@@ -29,11 +29,7 @@
 package Compat::NMIS;
 use strict;
 
-<<<<<<< HEAD
 our $VERSION = "9.5.0";
-=======
-our $VERSION = "9.4.6";
->>>>>>> fd810e6e
 
 use Time::ParseDate;
 use Time::Local;
