#
## $Id: Auth.pm,v 8.10 2012/11/27 00:23:20 keiths Exp $
#
#    Auth.pm - Web authorization libraries and routines
#
#    Copyright (C) 2005 Robert W. Smith
#        <rwsmith (at) bislink.net> http://www.bislink.net
#
#    Portions Copyrighted by the following entities
#    
#       Copyright (C) 2000,2001,2002 Steve Shipway
#
#       Copyright (C) 2000,2001 Sinclair InterNetworking Services Pty Ltd
#          <nmis@sins.com.au> http://www.sins.com.au
#
#	 Modified by Jan van Keulen for NMIS5.
#
#    This program is free software; you can redistribute it and/or modify
#    it under the terms of the GNU General Public License as published by
#    the Free Software Foundation; either version 2 of the License, or
#    (at your option) any later version.
#
#    This program is distributed in the hope that it will be useful,
#    but WITHOUT ANY WARRANTY; without even the implied warranty of
#    MERCHANTABILITY or FITNESS FOR A PARTICULAR PURPOSE.  See the
#    GNU General Public License for more details.
#
#    You should have received a copy of the GNU General Public License
#    along with this program; if not, write to the Free Software
#    Foundation, Inc., 59 Temple Place, Suite 330, Boston, MA  02111-1307  USA
#
#    Enough of the legal stuff.
#
##############################################################################
#
#   Auth.pm
#   Auth.pm is a OO Perl module implementing a class module with methods
#   to enforce and perform user authentication and to a lesser degree, through
#   cooperation with another class module, provide some authorization.
#
#   I originally wrote this modules for a client that needed user-level
#   authentication and authorization with the NMIS package to segregate the
#   server groups from the router groups and then some.
#
#   The authentication routines originally came from Steve Shipway's very well 
#   written and designed (and coded) Routers2.cgi program. I took ("lifted") several
#   of his routines, verify_id, user_verfity, file_verify, ldap_verify, and
#   generate_cookie, and provided a wrapper so that they would be more easily
#   incorporated in NMIS and more generally into other web programs needing
#   user authentication.
#
#   This module is used in the following manner to enforce authentication:
#
#   use Auth;
#
#   my $AU = Auth->new();
#
#	if ($AU->Require) {
#		exit 0 unless $AU->loginout(type=>$Q->{auth_type},username=>$Q->{auth_username},
#					password=>$Q->{auth_password},headeropts=>$headeropts) ;
#


package Auth;

use vars qw(@ISA @EXPORT @EXPORT_OK %EXPORT_TAGS $VERSION );

use Exporter;

$VERSION = "1.0.0";

@ISA = qw(Exporter);

@EXPORT = qw(
	Require
	loginout
	do_force_login
	User
	SetUser
	InGroup
	CheckAccess
	CheckButton
	CheckAccessCmd
);

	#loadAccessTable
	#loadUsersTable

# Auto configure to the <nmis-base>/lib
use FindBin;
use lib "$FindBin::Bin/../lib";

use strict;

my $C;

# import external symbols from NMIS module
use NMIS;
use func;

use Data::Dumper; 
Data::Dumper->import();
$Data::Dumper::Indent = 1;

# import additional modules
use Time::ParseDate;
use File::Basename;

# I prefer the use of the library when debugging the resulting HTML script
# either one will work
use CGI::Pretty qw(:standard form *table *Tr *td center b h1 h2);
$CGI::Pretty::INDENT = "  ";
$CGI::Pretty::LINEBREAK = "\n";

# You should change this to be unique for your site
#
my $CHOCOLATE_CHIP = '8fhmgBC4YSVcZMnBsWtY32KQvTE9JBeuIp1y';

my $debug = 0;

#----------------------------------

sub new {
	my $this = shift;
	my $class = ref($this) || $this;
	
	my %arg = @_;	
	$C = $arg{conf},
	
	my $self = {
		_require => 1,
		dir => $arg{dir},
		user => undef,
		config => $C,
		priv => undef,
		privlevel => 0, # default all
		cookie => undef,
		groups => undef,
		forward_url => $arg{forward_url}
	};
	bless $self, $class;
	$self->_auth_init;
	return $self;
}

#----------------------------------

sub Require {
	my $self = shift;
	return $self->{_require};
}


#----------------------------------

sub _loadConf {
	my $self = shift;
<<<<<<< HEAD
	if ( not defined $C->{'<nmis_base>'} || $C->{'<nmis_base>'} eq "" ) {
		$C = loadConfTable();
	}	
	$debug |= ( $C->{auth_debug} eq 'true' );
=======
	if ( not defined $self->{config}->{'<nmis_base>'} || $self->{config}->{'<nmis_base>'} eq "" ) {		
		$C = loadConfTable();
	}	
	$debug |= ( $self->{config}->{auth_debug} eq 'true' );
>>>>>>> 8a360afa
}

#----------------------------------

sub _auth_init {
	my $self = shift;
<<<<<<< HEAD
	$self->_loadConf;
	$self->{_require} = $C->{auth_require} if defined $C->{auth_require};
=======
	$self->{_require} = $self->{config}->{auth_require} if defined $self->{config}->{auth_require};
>>>>>>> 8a360afa
}

#----------------------------------

sub debug {
	my $self = shift;
	$debug = shift;
}

#----------------------------------
#
#	Check Button identifier agains priv of user
#	$AU->CheckButton('identifier') where $AU is object of user
#
sub CheckButton {
	my $self = shift;
	my $identifier = lc shift; # key of Access table is lower case

	return 1 unless $self->{_require};

	my $AC = loadAccessTable(); # get pointer of Access table

	return $AC->{$identifier}{"level$self->{privlevel}"};
}


#----------------------------------
#
#	$AU->CheckAccess('identifier','option') where identifier must be declared in Access table
#	option can be 'check' then only status is returned
#	option can be 'header' then header is printed
#
#	if result is false then message is displayed
#

sub CheckAccess {
	my $self = shift;
	my $cmd = shift;
	my $option = shift;
	
	my $C = loadConfTable(); # get pointer of NMIS config table
	
	my @cookies = ();

	# check if authentication is required
	return 1 if not $self->{config}->{auth_require};
	return 1 unless $self->{_require};

	if ( ! $self->{user} ) { 
		do_force_login("Authentication is required. Please login");
		exit 0;
	}

	return 1 if $self->CheckAccessCmd($cmd);
	return 0 if $option eq "check"; # return the result of $self->CheckAccessCmd

	# Authorization failed--put access denied page and stop

	print header({type=>'text/html',expires=>'now'}) if $option eq 'header'; # add header

	print table(Tr(td({class=>'Error',align=>'center'},"Access denied")),
			Tr(td("Authorization required to access this function")),
			Tr(td("Requested access identifier is \'$cmd\'"))
		);

	exit 0;
}


##########################################################################
#
# The following routines in whole and in part are from Routers2.cgi and
# are copyrighted by Steve Shipway and included and used herein with
# permission. 
#
# Copyright (C) 2000, 2001, 2002 Steve Shipway
#
# The following routines are covered by this copyright and the GNU GPL.
#    verify_id
#    user_verify
#    _file_verify
#    _ldap_verify
#    generate_cookie
#
# All Java code include herein is also courtesy of Steve Shipway.
#
###########################################################################
# for security - create login page, verify username/password/cookie
# routers.conf:
#
sub get_cookie_token
{
	my $self = shift;
	my($user_name) = @_;

	my $token;
	
	$token = $user_name . remote_host();
	$token .= (defined $self->{config}->{'auth_web_key'}) ? $self->{config}->{'auth_web_key'} : $CHOCOLATE_CHIP;
	$token = unpack('%32C*',$token); # generate checksum
		
	return $token;
}

# verify_id -- reads cookies and params, returns verified username
sub verify_id {
	my $self = shift;
<<<<<<< HEAD
	my($uname,$cookie,$checksum, $token);

	$self->_loadConf;
=======
	my($user_name,$cookie,$checksum, $token);
>>>>>>> 8a360afa

	# now taste cookie 
	$cookie = cookie('nmis_auth');
	if(!$cookie) {
		logAuth("verify_id: cookie not defined");
		return ''; # not defined
	}
<<<<<<< HEAD
=======
	
>>>>>>> 8a360afa
	if($cookie !~ /^([\w\-]+):(.+)$/) {
		logAuth("verify_id: cookie bad format");
		return ''; # bad format
	}
<<<<<<< HEAD
	($uname, $checksum) = ($1,$2);
	$token = $uname . ($main::Q->{x_remote_addr} || remote_addr());
	$token .= (defined $C->{'auth_web_key'}) ? $C->{'auth_web_key'} : $CHOCOLATE_CHIP;
	$token = unpack('%32C*',$token); # generate checksum
	return $uname if( $token eq $checksum ); # yummy
=======

	($user_name, $checksum) = ($1,$2);
	my $token = $self->get_cookie_token($user_name);

	return $user_name if( $token eq $checksum ); # yummy
>>>>>>> 8a360afa
	
	# bleah, nasty taste
	return '';
}
#----------------------------------

# generate_cookie -- returns a cookie with current username, expiry
sub generate_cookie {
	my $self = shift;
	my $authuser = shift;
	my($cookie);
	my($exp) = "+1min"; # note this stops wk/mon/yrly autoupdate from working
	my($token);


	return "" if ( ! $authuser );

	$exp = $self->{config}->{auth_expire} if ( $self->{config}->{auth_expire} ne "" );
	$exp = "+60min" if ($exp eq ""); # some checking for format
	
	$token = $self->get_cookie_token($authuser);
	$token = $authuser . ':' . $token; # checksum

	#$cookie = cookie({name=>'nmis_auth', value=>$token, path=>$self->{config}->{'<cgi_url_base>'}, expires=>$exp} ) ;
	if ( $self->{config}->{'auth_sso_domain'} ne "" and $self->{config}->{'auth_sso_domain'} ne ".domain.com") {
		$cookie = cookie({name=>'nmis_auth', domain=>$self->{config}->{'auth_sso_domain'}, value=>$token, expires=>$exp} ) ;
	}
	else {		
		$cookie = cookie({name=>'nmis_auth', value=>$token, expires=>$exp} ) ;	
	}

	return $cookie;
}
#----------------------------------

# call appropriate verification routine
sub user_verify {
	my $self = shift;
	my($rv) = 0; # default: refuse
	my($u,$p) = @_;
<<<<<<< HEAD
	$self->_loadConf;
=======
>>>>>>> 8a360afa
	my $UT = loadUsersTable();
	my $exit = 0;

	my $lc_u = lc $u;
	if ($lc_u eq lc $UT->{$lc_u}{user} && $UT->{$lc_u}{admission} eq 'bypass') {
		logAuth("INFO login request for user $u bypass permitted");
		return 1;
	}

	#2011-11-14 Integrating changes from Till Dierkesmann
	if ( ! defined($self->{config}->{auth_method_1}) ) { 
		$self->{config}->{auth_method_1} = "apache"; 
	}
	elsif ($self->{config}->{auth_method_1} eq "") { 
		$self->{config}->{auth_method_1} = "apache";     
	}

	#print STDERR "DEBUG: auth_method_1=$self->{config}->{auth_method_1},$self->{config}->{auth_method_2},$self->{config}->{auth_method_3}\n" if $debug;
	for my $auth ( $self->{config}->{auth_method_1},$self->{config}->{auth_method_2},$self->{config}->{auth_method_3} ) {
		next if $auth eq '';

		if( $auth eq "apache" ) {               
			if($ENV{'REMOTE_USER'} ne "") { $exit=1; }  
			else { $exit=0; }             
		} elsif ( $auth eq "htpasswd" ) {
			$exit = $self->_file_verify($self->{config}->{auth_htpasswd_file},$u,$p,$self->{config}->{auth_htpasswd_encrypt});

		} elsif ( $auth eq "radius" ) {
			$exit = $self->_radius_verify($u,$p);

		} elsif ( $auth eq "tacacs" ) {
			$exit = $self->_tacacs_verify($u,$p);

		} elsif ( $auth eq "system" ) {
			$exit = $self->_system_verify($u,$p);

		} elsif ( $auth eq "ldaps" ) {
			$exit = $self->_ldap_verify($u,$p,1);

		} elsif ( $auth eq "ldap" ) {
			$exit = $self->_ldap_verify($u,$p,0);

		} elsif ( $auth eq "ms-ldap" ) {
			$exit = $self->_ms_ldap_verify($u,$p,0);
		
		} elsif ( $auth eq "novell-ldap" ) {
			$exit = _novell_ldap_verify($u,$p,0);
<<<<<<< HEAD
	#	} elsif ( defined( $C->{'web-htpasswd-file'} ) ) {
	#		$rv = _file_verify($C->{'web-htpasswd-file'},$u,$p,1);
=======
	#	} elsif ( defined( $self->{config}->{'web-htpasswd-file'} ) ) {
	#		$rv = _file_verify($self->{config}->{'web-htpasswd-file'},$u,$p,1);
>>>>>>> 8a360afa
	#		return $rv if($rv);
	#	} elsif ( defined( $self->{config}->{'web-md5-password-file'} ) ) {
	#		$rv = _file_verify($self->{config}->{'web-md5-password-file'},$u,$p,2);
	#		return $rv if($rv);
	#	} elsif ( defined( $self->{config}->{'web-unix-password-file'} ) ) {
	#		$rv = file_verify($self->{config}->{'web-unix-password-file'},$u,$p,3);
	#		return $rv if($rv);
		}

		if ($exit) {
			#Redundant logging
			#logAuth("INFO login request of user=$u method=$auth accepted");
			last; # done
		} else {
			logAuth("INFO login request of user=$u method=$auth failed");
		}
	}

	return $exit;
}

#----------------------------------

# verify against a password file:   username:password
sub _file_verify {
	my $self = shift;
	my($pwfile,$u,$p,$encmode) = @_;
	my($fp,$salt,$cp);

	my $crypthack;

<<<<<<< HEAD
	$self->_loadConf;
=======
>>>>>>> 8a360afa

	my $debugmessage = "DEBUG: _file_verify($pwfile,$u,$p,$encmode)\n";
	print STDERR "$debugmessage\n" if $debug;

	$encmode = 0 if $encmode eq "plaintext";
	$encmode = 1 if $encmode eq "crypt";
	$encmode = 2 if $encmode eq "md5";

	open PW, "<$pwfile" or return 0;
	while( <PW> ) {
		if( /([^\s:]+):([^:]+)/ ) {
			if($1 eq $u) {
				$fp = $2;
				chomp $fp;
				#close PW; # we are returning whatever
				if($encmode == 0) { # unencrypted. eek!
					return 1 if($p eq $fp); 
				} elsif ($encmode == 1) { # htpasswd (unix crypt)
					if($crypthack) {
					 require Crypt::UnixCrypt;
					 $Crypt::UnixCrypt::OVERRIDE_BUILTIN = 1;
					}
					$salt = substr($fp,0,2);
					$cp = crypt($p,$salt); 
					return 1 if($fp eq $cp); 
				} elsif ($encmode == 2) { # md5 digest
					require Digest::MD5;
					return 1 if($fp eq Digest::MD5::md5($p));
				} elsif ($encmode == 3) { # unix crypt
					if($crypthack) {
					 require Crypt::UnixCrypt;
					 $Crypt::UnixCrypt::OVERRIDE_BUILTIN = 1;
					}
					$salt = substr($fp,0,2);
					$cp = crypt($p,$salt); 
					return 1 if($fp eq $cp); 
				} # add new ones here...
				if( $self->{config}->{'auth_debug'} ) {
					$debugmessage .= "Mismatch password [$u][$p]:[$fp]!=[$cp]\n";
				}
				return 0;
			} elsif( $self->{config}->{'auth_debug'} ) {
				$debugmessage .= "Mismatch user [$1][$u]\n";
			}
		} elsif( $self->{config}->{'auth_debug'} ) {
			$debugmessage .= "Bad format line $_";
		}
	}
	close PW;
	
	print STDERR "$debugmessage\n" if $debug;

	return 0; # not found
}

#----------------------------------

# LDAP verify a username
sub _ldap_verify {
	my $self = shift;
	my($u, $p, $sec) = @_;
	my($dn,$context,$msg);
	my($ldap);
	my($attr,@attrlist);

<<<<<<< HEAD
	$self->_loadConf;
=======
>>>>>>> 8a360afa

	if($sec) {
		# load the LDAPS module
		eval { require IO::Socket::SSL; require Net::LDAPS; };
		if($@) {
			logAuth("ERROR, no IO::Socket::SSL; Net::LDAPS installed");
			return 0; 
		} # no Net::LDAPS installed
	} else {
		# load the LDAP module
		eval { require Net::LDAP; };
		if($@) {
			logAuth("ERROR, no Net::LDAP installed");
			return 0; 
		} # no Net::LDAP installed
	}

	# Connect to LDAP and verify username and password
	if($sec) {
		$ldap = new Net::LDAPS($self->{config}->{'auth_ldaps_server'});
	} else {
		$ldap = new Net::LDAP($self->{config}->{'auth_ldap_server'});
	}
	if(!$ldap) {
		logAuth("ERROR, no LDAP object created, maybe ldap server address missing in configuration of NMIS");
		return 0; 
	}
	@attrlist = ( 'uid','cn' );
	@attrlist = split( " ", $self->{config}->{'auth_ldap_attr'} )
		if( $self->{config}->{'auth_ldap_attr'} );
	
<<<<<<< HEAD
	# foreach $context ( split ":", $C->{'auth_ldap_context'}  ) {
	# 	foreach $attr ( @attrlist ) {
	# 		$dn = "$attr=$u,".$context;
	# 		$msg = $ldap->bind($dn, password=>$p) ;
	# 		if(!$msg->is_error) {
	# 			$ldap->unbind();
	# 			return 1;
	# 		}
	# 	}
	# }

	#if($debug) {
	#	print STDERR "DEBUG: _ldap_verify: auth_ldap_attr=(";
	#	print STDERR join(',',@attrlist);
	#	print STDERR ")\n";
	#}

	foreach $context ( split ":", $C->{'auth_ldap_context'}  ) {

		#print STDERR "DEBUG: _ldap_verify: context=$context\n" if $debug;

=======
	foreach $context ( split ":", $self->{config}->{'auth_ldap_context'}  ) {
>>>>>>> 8a360afa
		foreach $attr ( @attrlist ) {
			$dn = "$attr=$u,".$context;

			#print STDERR "DEBUG: _ldap_verify: $dn\n" if $debug;

			$msg = $ldap->bind($dn, password=>$p) ;
			if(!$msg->is_error) {

				#print STDERR "DEBUG: _ldap_verify: bind success\n" if $debug;

				$ldap->unbind();
				return 1;
			}

			#elsif ($debug) {
			#	my $__reason = $msg->error;
			#	print STDERR "DEBUG: _ldap_verify: bind failed with $__reason\n";
			#}	
		}
	}
	return 0; # not found
}

#----------------------------------
#
# Novell eDirectory LDAP verify a username
#

sub _novell_ldap_verify {
	my $self = shift;
	my($u, $p, $sec) = @_;
	my($dn,$context,$msg);
	my($ldap);
	my($attr,@attrlist);

<<<<<<< HEAD
	$self->_loadConf;
=======
>>>>>>> 8a360afa

	if($sec) {
		# load the LDAPS module
		eval { require IO::Socket::SSL; require Net::LDAPS; };
		if($@) {
			logAuth2("no IO::Socket::SSL; Net::LDAPS installed","ERROR");
			return 0; 
		} # no Net::LDAPS installed
	} else {
		# load the LDAP module
		eval { require Net::LDAP; };
		if($@) {
			logAuth2("no Net::LDAP installed","ERROR");
			return 0; 
		} # no Net::LDAP installed
	}

	# Connect to LDAP and verify username and password
	if($sec) {
<<<<<<< HEAD
		$ldap = new Net::LDAPS($C->{'auth_ldaps_server'});
	} else {
		$ldap = new Net::LDAP($C->{'auth_ldap_server'});
=======
		$ldap = new Net::LDAPS($self->{config}->{'auth_ldaps_server'});
	} else {
		$ldap = new Net::LDAP($self->{config}->{'auth_ldap_server'});
>>>>>>> 8a360afa
	}
	if(!$ldap) {
		logAuth2("no LDAP object created, maybe ldap server address missing in configuration of NMIS","ERROR");
		return 0; 
	}
	@attrlist = ( 'uid','cn' );
<<<<<<< HEAD
	@attrlist = split( " ", $C->{'auth_ldap_attr'} )
		if( $C->{'auth_ldap_attr'} );
=======
	@attrlist = split( " ", $self->{config}->{'auth_ldap_attr'} )
		if( $self->{config}->{'auth_ldap_attr'} );
>>>>>>> 8a360afa
	
	#if($debug) {
	#	print STDERR "DEBUG: _novell_ldap_verify: auth_ldap_attr=(";
	#	print STDERR join(',',@attrlist);
	#	print STDERR ")\n";
	#}

	# TODO: Implement non-anonymous bind

	$msg = $ldap->bind; # Anonymous bind
	if ($msg->is_error) {
		logAuth2("cant search LDAP (anonymous bind), need binddn which is uninplemented","TODO");
		logAuth2("LDAP anonymous bind failed","ERROR");
		return 0;
	}

<<<<<<< HEAD
	foreach $context ( split ":", $C->{'auth_ldap_context'}  ) {
=======
	foreach $context ( split ":", $self->{config}->{'auth_ldap_context'}  ) {
>>>>>>> 8a360afa

		#print STDERR "DEBUG: _novell_ldap_verify: context=$context\n" if $debug;

		$dn = undef;
		# Search "attr=user" in each context
		foreach $attr ( @attrlist ) {

			#print STDERR "DEBUG: _novell_ldap_verify: search ($attr=$u)\n" if $debug;

			$msg = $ldap->search(base=>$context,filter=>"$attr=$u",scope=>"sub",attrs=>["dn"]);

			#print STDERR "DEBUG: _novell_ldap_verify: search result: code=" . $msg->code . ", count=" . $msg->count . "\n" if $debug;

			if ( $msg->is_error ) { #|| ($msg->count != 1)) { # not Found, try next context
				next;
			}
			$dn = $msg->entry(0)->dn;
		}
		# if found, use DN to bind
		# not found => dn is undef

		return 0 unless defined($dn);

		#print STDERR "DEBUG: _novell_ldap_verify: found, trying to bind as $dn\n" if $debug;

		$msg = $ldap->bind($dn, password=>$p) ;
		if(!$msg->is_error) {

			#print STDERR "DEBUG: _novell_ldap_verify: bind success\n" if $debug;

			$ldap->unbind();
			return 1;
		}

		else {
			#print STDERR "DEBUG: _novell_ldap_verify: bind failed with ". $msg->error . "\n" if $debug;

			# A bind failure in one context is fatal.
			return 0;
		}
	}

	logAuth2("LDAP user not found in any context","ERROR");
	return 0; # not found in any context
}

#----------------------------------
# Microsoft LDAP verify username/password
#
# 18-4-10 Jan v. K.
#
sub _ms_ldap_verify {
	my $self = shift;
	my($u, $p, $sec) = @_;
	my $ldap;
	my $ldap2;
	my $status;
	my $status2;
	my $entry;
	my $dn;

<<<<<<< HEAD
	$self->_loadConf;
=======
>>>>>>> 8a360afa

	if($sec) {
		# load the LDAPS module
		eval { require IO::Socket::SSL; require Net::LDAPS; };
		if($@) {
			logAuth("ERROR no IO::Socket::SSL; Net::LDAPS installed");
			return 0; 
		} # no Net::LDAPS installed
	} else {
		# load the LDAP module
		eval { require Net::LDAP; };
		if($@) {
			logAuth("ERROR no Net::LDAP installed from CPAN");
			return 0; 
		} # no Net::LDAP installed
	}

	# Connect to LDAP by know (readonly) account
	if($sec) {
		$ldap = new Net::LDAPS($self->{config}->{'auth_ms_ldaps_server'});
	} else {
		$ldap = new Net::LDAP($self->{config}->{'auth_ms_ldap_server'});
	}
	if(!$ldap) {
		logAuth("ERROR no LDAP object created, maybe ms_ldap server address missing in configuration of NMIS");
		return 0; 
	}

	# bind LDAP for request DN of user
	$status = $ldap->bind("$self->{config}->{'auth_ms_ldap_dn_acc'}",password=>"$self->{config}->{'auth_ms_ldap_dn_psw'}");
	if ($status->code() ne 0) {
		logAuth("ERROR LDAP validation of $self->{config}->{'auth_ms_ldap_dn_acc'}, error msg ".$status->error()." ");
		return 0;
	}

	logAuth("DEBUG LDAP Base user=$self->{config}->{'auth_ms_ldap_dn_acc'} authorized") if $self->{config}->{auth_ms_ldap_debug};

	for my $attr ( split ',',$self->{config}->{'auth_ms_ldap_attr'}) {

		logAuth("DEBUG LDAP search, base=$self->{config}->{'auth_ms_ldap_base'},".
						"filter=${attr}=$u, attr=distinguishedName") if $self->{config}->{auth_ms_ldap_debug};

		my $results = $ldap->search(scope=>'sub',base=>"$self->{config}->{'auth_ms_ldap_base'}",filter=>"($attr=$u)",attrs=>['distinguishedName']);

		##
		writeTable(dir=>'var',name=>"nmis-ldap-debug",data=>$results) if $self->{config}->{auth_ms_ldap_debug};
		##

		if (($entry = $results->entry(0))) {
			$dn = $entry->get_value('distinguishedName');
		} else {
			logAuth("DEBUG LDAP search failed") if $self->{config}->{auth_ms_ldap_debug};
		}
	}

	if ($dn eq '') {
		logAuth("DEBUG user $u not found in Active Directory") if $self->{config}->{auth_ms_ldap_debug};
		$ldap->unbind();
		return 0;
	}

	my $d = $dn;
	$d =~ s/\\//g;
	logAuth("DEBUG LDAP found distinguishedName=$d") if $self->{config}->{auth_ms_ldap_debug};

	# check user

	# Connect to LDAP and verify username and password
	if($sec) {
		$ldap2 = new Net::LDAPS($self->{config}->{'auth_ms_ldaps_server'});
	} else {
		$ldap2 = new Net::LDAP($self->{config}->{'auth_ms_ldap_server'});
	}
	if(!$ldap2) {
		logAuth("ERROR no LDAP object created, maybe ms_ldap server address missing");
		return 0; 
	}

	$status2 = $ldap2->bind("$dn",password=>"$p");
	logAuth("DEBUG LDAP bind dn $d password $p status ".$status->code()) if $self->{config}->{auth_ms_ldap_debug};
	if ($status2->code eq 0) {
		# permitted
		$ldap->unbind();
		$ldap2->unbind();
		return 1;
	}

	$ldap->unbind();
	$ldap2->unbind();

	return 0; # not found
}


<<<<<<< HEAD
#----------------------------------

# generate_cookie -- returns a cookie with current username, expiry
sub generate_cookie {
	my $self = shift;
	my $authuser = shift;
	my($cookie);
	my($exp) = "+1min"; # note this stops wk/mon/yrly autoupdate from working
	my($token);

	$self->_loadConf;

	return "" if ( ! $authuser );

	$exp = $C->{auth_expire} if ( $C->{auth_expire} ne "" );
	$exp = "+60min" if ($exp eq ""); # some checking for format

	$token = $authuser . remote_host(); # should really have time here also
	
	$token .= (defined $C->{'auth_web_key'}) ? $C->{'auth_web_key'} : $CHOCOLATE_CHIP;
	$token = $authuser . ':' . unpack('%32C*',$token); # checksum
	

	#$cookie = cookie({name=>'nmis_auth', value=>$token, path=>$C->{'<cgi_url_base>'}, expires=>$exp} ) ;
	if ( $C->{'auth_sso_domain'} ne "" and $C->{'auth_sso_domain'} ne ".domain.com") {
		$cookie = cookie({name=>'nmis_auth', domain=>$C->{'auth_sso_domain'}, value=>$token, expires=>$exp} ) ;
	}
	else {		
		$cookie = cookie({name=>'nmis_auth', value=>$token, expires=>$exp} ) ;
	}

	return $cookie;
}

=======
>>>>>>> 8a360afa
##########################################################################
#
# The following routines were inspired as part of Routers2.cgi but
# but where completely gutted to suit my purposes. As they are no
# longer recognizable by Steve I take full responsibility of these
# modules and the maintenance.
#
# Copyright (C) 2005 Robert W. Smith
#
# The following routines are covered by this copyright and the GNU GPL.
# do_login -- output HTML login form that submits to top level
#
sub do_login {
	my $self = shift;
	my %args = @_;
	my $config= $self->{config}{configfile_name};
	my $msg = $args{msg};

<<<<<<< HEAD
	$self->_loadConf;
=======
>>>>>>> 8a360afa

	# this is sent if auth = y and page = top (or blank),
	# or if page = login
	# print STDERR " Q is : ".Dumper($Q);
	my $url = self_url();
	if( $config ne '' ) {
		if( index($url, '?') == -1 ) {
			$url .= "?conf=$config";
		} else {
			$url .= "&conf=$config";
		}
	}
	
	print header(-target=>"_top", -type=>"text/html", -expires=>'now') . "\n";
	print start_html(
<<<<<<< HEAD
			-title=>$C->{auth_login_title},
=======
			-title=>$self->{config}->{auth_login_title},
>>>>>>> 8a360afa
			-base=>'false',
			-xbase=>&url(-base=>1)."$self->{config}->{'<url_base>'}",
			-target=>'_blank',
			-meta=>{'keywords'=>'network management NMIS'},
			-style=>{'src'=>"$self->{config}->{'<menu_url_base>'}/css/dash8.css"}
    );

	print start_table({class=>"notwide"});

	print do_login_banner();

	print start_Tr, start_td({style=>"border: 0; margin: 0; padding: 0"}),
		start_table({width=>"640px", align=>"center", class=>"noborder"}),
		start_Tr,
		start_td,
		start_table();
	print Tr(td({class=>'header'},"Authentication required"));

	print Tr(td({class=>'info Plain'},
		p("Please log in with your appropriate username and password in order to gain access to this system")));
	
	print start_Tr,start_td;
<<<<<<< HEAD
	print start_form({method=>"POST", action=>$url, target=>"_top"}),
=======
	print start_form({method=>"POST", action=>$self->{forward_url}, target=>"_top"}),
>>>>>>> 8a360afa
		table({align=>"center", width=>"50%", class=>"noborder"},
		  Tr(td({class=>'info Plain'},"Username") . td({class=>'info Plain'},textfield({name=>'auth_username'}) )) .
		  Tr(td({class=>'info Plain'},"Password") . td({class=>'info Plain'},password_field({name=>'auth_password'}) )) .
		  Tr(td({class=>'info Plain'},"&nbsp;") . td({class=>'info Plain'},submit({name=>'login',value=>'Login'}) ))
		),
		hidden(-name=>'conf', -default=>$config,-override=>'1'),
		end_form;
	
	print end_td,end_Tr;

	print Tr(td(p({style=>"color: red"}, "&nbsp;$msg&nbsp;")));

	print end_table,end_td,end_Tr,end_table,end_td,end_Tr;

	print end_table;

	print end_html;
}

##############################################################################
#
# The java script herein is courtesy of the Steve Shipway and is copyrighted
# by him.
# 
# do_force_login -- output HTML that sends top level to login page
#
sub do_force_login {
	my $self = shift;
	my %args = @_;
	my $config = $self->{config}{configfile_name};
	my($javascript);
	my($err) = shift;

<<<<<<< HEAD
	$self->_loadConf;
=======
	if( $config ne '' ){
		$config = "&conf=$config";
	}
>>>>>>> 8a360afa

	# Javascript that sets window.location to login URL
	# This is created if auth = y and page != login and !authuser
	my $forward_url = self_url();

<<<<<<< HEAD
	my $url = url(-base=>1) . $C->{'<cgi_url_base>'} . "/nmiscgi.pl?auth_type=login$config&forward_url=$forward_url";
=======
	my $url = url(-base=>1) . $self->{config}->{'<cgi_url_base>'} . "/nmiscgi.pl?auth_type=login$config&forward_url=$forward_url";
>>>>>>> 8a360afa

	$javascript = "function redir() { ";
#	$javascript .= "alert('$err'); " if($err);
	$javascript .= " window.location = '" . $url . "'; }";

	$javascript = "function redir() {} " if($self->{config}->{'web-auth-debug'});

	print header({ target=>'_top', expires=>"now" })."\n";
	print start_html({ title =>"Login Required",
						expires => "now",  script => $javascript,
						onload => "redir()", bgcolor=>'#CFF' }),"\n";
	print h1("Authentication required")."\n";
	print "Please ".a({href=>$url},"login")	." before continuing.\n";

	print "<!-- $err -->\n";
	print end_html;
}

#----------------------------------

# do_logout -- set auth cookie to blank, expire now, and redirect to top
#
sub do_logout {
	my $self = shift;
	my %args = @_;
	my $config= $args{config};
	my($cookie,$javascript);

<<<<<<< HEAD
	$self->_loadConf;
=======
>>>>>>> 8a360afa

	# Javascript that sets window.location to login URL
	$javascript = "function redir() { window.location = '" . url(-full=>1) . "?auth_type=login&conf=$config'; }";
	$cookie = cookie({ -name=>'nmis_auth', -value=>'', -expires=>"now"} ) ;

	logAuth("INFO logout of user=$self->{user}");

	print header({ -target=>'_top', -expires=>"5s", -cookie=>[$cookie] })."\n";
	print start_html({ 
		-title =>"Logout complete",
		-expires => "5s",  
		-script => $javascript, 
		-onload => "redir()",
		-cookie => $cookie,
		-style=>{'src'=>"$self->{config}->{'<menu_url_base>'}/css/dash8.css"}
		}),"\n";

	print start_table({width=>"100%"}),
		start_Tr, start_td;
	print &do_login_banner;
	print end_td, end_Tr;
	print Tr(td({class=>"white"}, p(h1("Logged out of system") .
	p("Please " . a({href=>url(-full=>1) . "?auth_type=login"},"go back to the login page") ." to continue."))));

	print start_Tr, start_td,
		end_td, end_Tr;

	print end_table, end_html;
}

#####################################################################
#
# The following routines are courtesy of Robert W. Smith, copyrighted
# and covered under the GNU GPL.
#
sub do_login_banner {
	my $self = shift;
	my @banner = ();

	push @banner, Tr(
		th({class=>'title',align=>'center'},font({size=>'+2'},
				b("NMIS Network Management Information System") ))
		);

	return @banner;
}


#####################################################################
#
# The following routines are courtesy of the NMIS source and copyrighted
# by Sinclair Internetworking Ltd Pty and covered under the GNU GPL.
#
sub get_time {
        # pull the system timezone and then the local time
        if ($^O =~ /win32/i) { # could add timezone code here
                return scalar localtime;
        }
        else { # assume UNIX box - look up the timezone as well.
		my $lt = scalar localtime;
		$lt =~ s/  / /;
                return uc((split " ", `date`)[4]) . " " . $lt;
        }
}


#####################################################################
#
# 5-10-06, Jan v. K.
#

sub _radius_verify {
	my $self = shift;
	my($user, $pswd) = @_;
<<<<<<< HEAD
	$self->_loadConf;
=======
>>>>>>> 8a360afa

	eval { require Authen::Simple::RADIUS; }; # installed from CPAN
	if($@) {
		logAuth("ERROR, no Authen::Simple::RADIUS installed");
		return 0; 
	} # no Authen::Simple::RADIUS installed

	my ($host,$port) = split(/:/,$self->{config}->{auth_radius_server});
	if ($host eq "") {
		logAuth("ERROR, no radius server address specified in configuration of NMIS");
	} elsif ($self->{config}->{auth_radius_secret} eq "") {
		logAuth("ERROR, no radius secret specified in configuration of NMIS");
	} else {
		$port = 1645 if $port eq "";
		my $radius = Authen::Simple::RADIUS->new(
			host   => $host,
			secret => $self->{config}->{auth_radius_secret},
			port => $port
		); 
		if ( $radius->authenticate( $user, $pswd ) ) {
	        return 1;
		}
	}
	return 0;
}

#####################################################################
#

sub _tacacs_verify {
	my $self = shift;
	my($user, $pswd) = @_;

<<<<<<< HEAD
	$self->_loadConf;
=======
>>>>>>> 8a360afa

	eval { require Authen::TacacsPlus; }; # installed from CPAN
	if($@) {
		logAuth("ERROR, no Authen::TacacsPlus installed");
		return 0; 
	} # no Authen::TacacsPlus installed

	my ($host,$port) = split(/:/,$self->{config}->{auth_tacacs_server});
	if ($host eq "") {
		logAuth("ERROR, no tacacs server address specified in configuration of NMIS");
	} elsif ($self->{config}->{auth_tacacs_secret} eq "") {
		logAuth("ERROR, no tacacs secret specified in configuration of NMIS");
	} else {
		$port = 49 if $port eq "";
		my $tacacs = new Authen::TacacsPlus(
			Host => $host,
			Key => $self->{config}->{auth_tacacs_secret},
		);
		if ( $tacacs->authen($user,$pswd)) {
			$tacacs->close();
			return 1;
		}
		$tacacs->close();
	}
	return 0;
}

#####################################################################
#
# 5-03-07, Jan v. K.
#
# check login - logout - go

sub loginout {
	my $self = shift;
	my %args = @_;
	my $type = lc($args{type});
	my $username = $args{username};
	my $password = $args{password};
	# my $config = $args{conf};
	my $config = $self->{config};
	my $headeropts = $args{headeropts};
	my @cookies = ();
	
<<<<<<< HEAD
	$self->_loadConf;
=======
>>>>>>> 8a360afa
		
	print STDERR "DEBUG: loginout type=$type username=$username\n" if $debug;
	
	#2011-11-14 Integrating changes from Till Dierkesmann
<<<<<<< HEAD
	### 2012-11-19 keiths, fixing Auth to use Cookies!
	# if ( not $self->SetUser($self->verify_id()) ) {
	if($ENV{'REMOTE_USER'} and ($C->{auth_method_1} eq "" or $C->{auth_method_1} eq "apache") ) {             
=======
	### 2013-01-22 markd, fixing Auth to use Cookies!
	if($ENV{'REMOTE_USER'} and ($self->{config}->{auth_method_1} eq "" or $self->{config}->{auth_method_1} eq "apache") ) {             
>>>>>>> 8a360afa
		$username=$ENV{'REMOTE_USER'};
		if( $type eq 'login' ) {
			$type = ""; #apache takes care of showing the login screen	
		}		
  }
<<<<<<< HEAD
	# elsif ( $type eq "" and $self->{user} eq "" ) {
	# 	$type = "login";	
	# }
	# }

	print STDERR "DEBUG: loginout type=$type\n" if $debug;
	
	if(lc $type eq 'logout') {
		$self->do_logout(config=>$config); # bye
		return 0;
	}

	if ( lc $type eq 'login' ) {
		$self->do_login(config=>$config);
		return 0;
	} 


=======
	
	if(lc $type eq 'logout') {
		$self->do_logout(); # bye
		return 0;
	}

	if ( lc $type eq 'login' ) {
		$self->do_login();
		return 0;
	}

>>>>>>> 8a360afa
	if (defined($username) && $username ne '') { # someone is trying to log in
		print STDERR "DEBUG: verifying $username\n" if $debug;
		if( $self->user_verify($username,$password)) {
			#print STDERR "DEBUG: user verified $username\n" if $debug;
			#print STDERR "self.privilevel=$self->{privilevel} self.config=$self->{config} config=$config\n" if $debug;

			# login accepted, set privs
			$self->SetUser($username);

			# check the name of the NMIS config file specified on url
			# only bypass for administrator
			if ($self->{privlevel} gt 1 and $self->{config} ne '' and $config ne $self->{config}) {
				$self->do_login(msg=>"Invalid config file specified on url");
				return 0;
			}

			logAuth2("user=$self->{user} logged in with config=$config","INFO");

		} else { # bad login: force it again
			$self->do_login(msg=>"Invalid username/password combination");
			return 0;
		}
	} 
	else { # check cookie
		print STDERR "DEBUG: valid session? check cookie\n" if $debug;

		$username = $self->verify_id();
		if( $username eq '' ) { # invalid cookie
<<<<<<< HEAD
			$self->do_force_login(config=>$config,msg=>"Invalid Session");
=======
			$self->do_force_login(msg=>"Invalid Session");
>>>>>>> 8a360afa
			return 0;
		}

		$self->SetUser( $username );
		print STDERR "DEBUG: cookie OK\n" if $debug;
	}

	# user should be set at this point, if not then redirect
	unless ($self->{user}) {
		$self->do_force_login();
		return 0;
	}
	
	# generate the cookie if $self->user is set
	if ($self->{user}) {		
    push @cookies, $self->generate_cookie($self->{user});
	}
	$self->{cookie} = @cookies;
	$headeropts->{-cookie} = [@cookies];
	return 1; # all oke
}

#----------------------------------

#sub loadAccessTable {
#	return loadTable(dir=>'conf',name=>'Access'); # tables cashed by func.pm
#}

#----------------------------------

#sub loadUsersTable {
#	return loadTable(dir=>'conf',name=>'Users');
#}

#----------------------------------

#sub loadPrivMapTable {
#
#	return loadTable(dir=>'conf',name=>'PrivMap');
#}

#----------------------------------

# check if user logged in

sub User {
	my $self = shift;
	return $self->{user};
}

#----------------------------------

# Set the user and read in the user privilege and groups
#
sub SetUser {
	my $self = shift;
	$self->{_require} = 1;
	my $user = shift;
	if ( $user ) {
		$self->{user} = $user; # username
		# set default privileges to lowest level
		$self->{priv} = "anonymous";
		$self->{privlevel} = 5;
		$self->_GetPrivs($self->{user});
		return 1;
	}
	else {
		return 0;
	}
}

#----------------------------------

# check if the group is in the user's group list
#
sub InGroup {
	my $self = shift;
	my $group = shift;
	return 1 unless $self->{_require};
	# If user can see all groups, they immediately pass
	return 1 if $self->{groups} eq "all";
	return 0 unless defined $group or $group;
	foreach my $g (@{$self->{groups}}) {
		print STDERR "  DEBUG AUTH: @{$self->{groups}} g=$g group=$group" if $debug;
		return 1 if ( lc($g) eq lc($group) );
	}
	return 0;
}

#----------------------------------

#	Check Access identifier agains priv of user
#
sub CheckAccessCmd {
	my $self = shift;
	my $command = lc shift; # key of table is lower case

	return 1 unless $self->{_require};

	my $AC = loadAccessTable();

	return $AC->{$command}{"level$self->{privlevel}"};
}

#----------------------------------

# Private routines go here
#
# _GetPrivs -- load and parse the conf/Users.nmis file
# also loads conf/PrivMap.nmis to map the privilege to a
# numeric privilege level.
#
sub _GetPrivs {
	my $self = shift;
	my $user = lc shift;

<<<<<<< HEAD
	$self->_loadConf;
=======
>>>>>>> 8a360afa
	my $GT = loadGroupTable();
	my $UT = loadUsersTable();
	my $PMT = loadPrivMapTable();
	
	if ( ! exists $UT->{$user} ) {
		$self->{privlevel} = 5;
		logAuth("User \"$user\" not found in table Users");
		return 0;
	}
	
	if ( ! exists $PMT->{$UT->{$user}{privilege}} ) {
		$self->{privlevel} = 5;
		logAuth("Privilege $UT->{$user}{privilege} not found for user \"$user\" ");
		return 0;
	}

	$self->{privlevel} = ($PMT->{$UT->{$user}{privilege}}{level} ne '') ? $PMT->{$UT->{$user}{privilege}}{level} : '5';

<<<<<<< HEAD
	$self->{config} = $UT->{$user}{config}; # nmis config file specification (optional)
	$self->{config} = 'Config.nmis' if $self->{config} eq '';
=======
	dbg("USER groups \n".Dumper($self->{config}->{group_list}) );
>>>>>>> 8a360afa

	my @groups = split /,/, $UT->{$user}{groups};

	if ( grep { $_ eq 'all' } @groups) {
		@{$self->{groups}} = sort split(',',$self->{config}->{group_list});
		# put the virtual network group on the list
		push @{$self->{groups}}, "network"; 
	} elsif ( $UT->{$user}{groups} eq "none" or $UT->{$user}{groups} eq "" ) {
		@{$self->{groups}} = [];
	} else {
		# note: the main health status graphs uses the implied virtual group network,
  	# this group must be explicitly stated if you want to see this graph
		@{$self->{groups}} = @groups;
	}
	map { stripSpaces($_) } @{$self->{groups}};

	return 1;
}

#----------------------------------

#sub AUTOLOAD {
#	my $self = shift;
#	my $type = ref($self) || croak "$self is not an object\n";
#	my $name = our $AUTOLOAD;
#	$name =~ s/.*://;
#	unless (exists $self->{$name} ) {
#		croak "cant access $name field in object $type\n";
#	}
#	if (@_) {
#		return $self->{$name} = shift;
#	} else {
#		return $self->{$name};
#	}
#}

1;<|MERGE_RESOLUTION|>--- conflicted
+++ resolved
@@ -155,29 +155,17 @@
 
 sub _loadConf {
 	my $self = shift;
-<<<<<<< HEAD
-	if ( not defined $C->{'<nmis_base>'} || $C->{'<nmis_base>'} eq "" ) {
-		$C = loadConfTable();
-	}	
-	$debug |= ( $C->{auth_debug} eq 'true' );
-=======
 	if ( not defined $self->{config}->{'<nmis_base>'} || $self->{config}->{'<nmis_base>'} eq "" ) {		
 		$C = loadConfTable();
 	}	
 	$debug |= ( $self->{config}->{auth_debug} eq 'true' );
->>>>>>> 8a360afa
 }
 
 #----------------------------------
 
 sub _auth_init {
 	my $self = shift;
-<<<<<<< HEAD
-	$self->_loadConf;
-	$self->{_require} = $C->{auth_require} if defined $C->{auth_require};
-=======
 	$self->{_require} = $self->{config}->{auth_require} if defined $self->{config}->{auth_require};
->>>>>>> 8a360afa
 }
 
 #----------------------------------
@@ -285,13 +273,7 @@
 # verify_id -- reads cookies and params, returns verified username
 sub verify_id {
 	my $self = shift;
-<<<<<<< HEAD
-	my($uname,$cookie,$checksum, $token);
-
-	$self->_loadConf;
-=======
 	my($user_name,$cookie,$checksum, $token);
->>>>>>> 8a360afa
 
 	# now taste cookie 
 	$cookie = cookie('nmis_auth');
@@ -299,27 +281,16 @@
 		logAuth("verify_id: cookie not defined");
 		return ''; # not defined
 	}
-<<<<<<< HEAD
-=======
-	
->>>>>>> 8a360afa
+	
 	if($cookie !~ /^([\w\-]+):(.+)$/) {
 		logAuth("verify_id: cookie bad format");
 		return ''; # bad format
 	}
-<<<<<<< HEAD
-	($uname, $checksum) = ($1,$2);
-	$token = $uname . ($main::Q->{x_remote_addr} || remote_addr());
-	$token .= (defined $C->{'auth_web_key'}) ? $C->{'auth_web_key'} : $CHOCOLATE_CHIP;
-	$token = unpack('%32C*',$token); # generate checksum
-	return $uname if( $token eq $checksum ); # yummy
-=======
 
 	($user_name, $checksum) = ($1,$2);
 	my $token = $self->get_cookie_token($user_name);
 
 	return $user_name if( $token eq $checksum ); # yummy
->>>>>>> 8a360afa
 	
 	# bleah, nasty taste
 	return '';
@@ -360,10 +331,6 @@
 	my $self = shift;
 	my($rv) = 0; # default: refuse
 	my($u,$p) = @_;
-<<<<<<< HEAD
-	$self->_loadConf;
-=======
->>>>>>> 8a360afa
 	my $UT = loadUsersTable();
 	my $exit = 0;
 
@@ -411,13 +378,8 @@
 		
 		} elsif ( $auth eq "novell-ldap" ) {
 			$exit = _novell_ldap_verify($u,$p,0);
-<<<<<<< HEAD
-	#	} elsif ( defined( $C->{'web-htpasswd-file'} ) ) {
-	#		$rv = _file_verify($C->{'web-htpasswd-file'},$u,$p,1);
-=======
 	#	} elsif ( defined( $self->{config}->{'web-htpasswd-file'} ) ) {
 	#		$rv = _file_verify($self->{config}->{'web-htpasswd-file'},$u,$p,1);
->>>>>>> 8a360afa
 	#		return $rv if($rv);
 	#	} elsif ( defined( $self->{config}->{'web-md5-password-file'} ) ) {
 	#		$rv = _file_verify($self->{config}->{'web-md5-password-file'},$u,$p,2);
@@ -449,10 +411,6 @@
 
 	my $crypthack;
 
-<<<<<<< HEAD
-	$self->_loadConf;
-=======
->>>>>>> 8a360afa
 
 	my $debugmessage = "DEBUG: _file_verify($pwfile,$u,$p,$encmode)\n";
 	print STDERR "$debugmessage\n" if $debug;
@@ -518,10 +476,6 @@
 	my($ldap);
 	my($attr,@attrlist);
 
-<<<<<<< HEAD
-	$self->_loadConf;
-=======
->>>>>>> 8a360afa
 
 	if($sec) {
 		# load the LDAPS module
@@ -553,51 +507,17 @@
 	@attrlist = split( " ", $self->{config}->{'auth_ldap_attr'} )
 		if( $self->{config}->{'auth_ldap_attr'} );
 	
-<<<<<<< HEAD
-	# foreach $context ( split ":", $C->{'auth_ldap_context'}  ) {
-	# 	foreach $attr ( @attrlist ) {
-	# 		$dn = "$attr=$u,".$context;
-	# 		$msg = $ldap->bind($dn, password=>$p) ;
-	# 		if(!$msg->is_error) {
-	# 			$ldap->unbind();
-	# 			return 1;
-	# 		}
-	# 	}
-	# }
-
-	#if($debug) {
-	#	print STDERR "DEBUG: _ldap_verify: auth_ldap_attr=(";
-	#	print STDERR join(',',@attrlist);
-	#	print STDERR ")\n";
-	#}
-
-	foreach $context ( split ":", $C->{'auth_ldap_context'}  ) {
-
-		#print STDERR "DEBUG: _ldap_verify: context=$context\n" if $debug;
-
-=======
 	foreach $context ( split ":", $self->{config}->{'auth_ldap_context'}  ) {
->>>>>>> 8a360afa
 		foreach $attr ( @attrlist ) {
 			$dn = "$attr=$u,".$context;
-
-			#print STDERR "DEBUG: _ldap_verify: $dn\n" if $debug;
-
 			$msg = $ldap->bind($dn, password=>$p) ;
 			if(!$msg->is_error) {
-
-				#print STDERR "DEBUG: _ldap_verify: bind success\n" if $debug;
-
 				$ldap->unbind();
 				return 1;
 			}
-
-			#elsif ($debug) {
-			#	my $__reason = $msg->error;
-			#	print STDERR "DEBUG: _ldap_verify: bind failed with $__reason\n";
-			#}	
 		}
 	}
+
 	return 0; # not found
 }
 
@@ -613,10 +533,6 @@
 	my($ldap);
 	my($attr,@attrlist);
 
-<<<<<<< HEAD
-	$self->_loadConf;
-=======
->>>>>>> 8a360afa
 
 	if($sec) {
 		# load the LDAPS module
@@ -636,28 +552,17 @@
 
 	# Connect to LDAP and verify username and password
 	if($sec) {
-<<<<<<< HEAD
-		$ldap = new Net::LDAPS($C->{'auth_ldaps_server'});
-	} else {
-		$ldap = new Net::LDAP($C->{'auth_ldap_server'});
-=======
 		$ldap = new Net::LDAPS($self->{config}->{'auth_ldaps_server'});
 	} else {
 		$ldap = new Net::LDAP($self->{config}->{'auth_ldap_server'});
->>>>>>> 8a360afa
 	}
 	if(!$ldap) {
 		logAuth2("no LDAP object created, maybe ldap server address missing in configuration of NMIS","ERROR");
 		return 0; 
 	}
 	@attrlist = ( 'uid','cn' );
-<<<<<<< HEAD
-	@attrlist = split( " ", $C->{'auth_ldap_attr'} )
-		if( $C->{'auth_ldap_attr'} );
-=======
 	@attrlist = split( " ", $self->{config}->{'auth_ldap_attr'} )
 		if( $self->{config}->{'auth_ldap_attr'} );
->>>>>>> 8a360afa
 	
 	#if($debug) {
 	#	print STDERR "DEBUG: _novell_ldap_verify: auth_ldap_attr=(";
@@ -674,11 +579,7 @@
 		return 0;
 	}
 
-<<<<<<< HEAD
-	foreach $context ( split ":", $C->{'auth_ldap_context'}  ) {
-=======
 	foreach $context ( split ":", $self->{config}->{'auth_ldap_context'}  ) {
->>>>>>> 8a360afa
 
 		#print STDERR "DEBUG: _novell_ldap_verify: context=$context\n" if $debug;
 
@@ -740,10 +641,6 @@
 	my $entry;
 	my $dn;
 
-<<<<<<< HEAD
-	$self->_loadConf;
-=======
->>>>>>> 8a360afa
 
 	if($sec) {
 		# load the LDAPS module
@@ -838,43 +735,6 @@
 }
 
 
-<<<<<<< HEAD
-#----------------------------------
-
-# generate_cookie -- returns a cookie with current username, expiry
-sub generate_cookie {
-	my $self = shift;
-	my $authuser = shift;
-	my($cookie);
-	my($exp) = "+1min"; # note this stops wk/mon/yrly autoupdate from working
-	my($token);
-
-	$self->_loadConf;
-
-	return "" if ( ! $authuser );
-
-	$exp = $C->{auth_expire} if ( $C->{auth_expire} ne "" );
-	$exp = "+60min" if ($exp eq ""); # some checking for format
-
-	$token = $authuser . remote_host(); # should really have time here also
-	
-	$token .= (defined $C->{'auth_web_key'}) ? $C->{'auth_web_key'} : $CHOCOLATE_CHIP;
-	$token = $authuser . ':' . unpack('%32C*',$token); # checksum
-	
-
-	#$cookie = cookie({name=>'nmis_auth', value=>$token, path=>$C->{'<cgi_url_base>'}, expires=>$exp} ) ;
-	if ( $C->{'auth_sso_domain'} ne "" and $C->{'auth_sso_domain'} ne ".domain.com") {
-		$cookie = cookie({name=>'nmis_auth', domain=>$C->{'auth_sso_domain'}, value=>$token, expires=>$exp} ) ;
-	}
-	else {		
-		$cookie = cookie({name=>'nmis_auth', value=>$token, expires=>$exp} ) ;
-	}
-
-	return $cookie;
-}
-
-=======
->>>>>>> 8a360afa
 ##########################################################################
 #
 # The following routines were inspired as part of Routers2.cgi but
@@ -893,10 +753,6 @@
 	my $config= $self->{config}{configfile_name};
 	my $msg = $args{msg};
 
-<<<<<<< HEAD
-	$self->_loadConf;
-=======
->>>>>>> 8a360afa
 
 	# this is sent if auth = y and page = top (or blank),
 	# or if page = login
@@ -912,11 +768,7 @@
 	
 	print header(-target=>"_top", -type=>"text/html", -expires=>'now') . "\n";
 	print start_html(
-<<<<<<< HEAD
-			-title=>$C->{auth_login_title},
-=======
 			-title=>$self->{config}->{auth_login_title},
->>>>>>> 8a360afa
 			-base=>'false',
 			-xbase=>&url(-base=>1)."$self->{config}->{'<url_base>'}",
 			-target=>'_blank',
@@ -939,11 +791,7 @@
 		p("Please log in with your appropriate username and password in order to gain access to this system")));
 	
 	print start_Tr,start_td;
-<<<<<<< HEAD
-	print start_form({method=>"POST", action=>$url, target=>"_top"}),
-=======
 	print start_form({method=>"POST", action=>$self->{forward_url}, target=>"_top"}),
->>>>>>> 8a360afa
 		table({align=>"center", width=>"50%", class=>"noborder"},
 		  Tr(td({class=>'info Plain'},"Username") . td({class=>'info Plain'},textfield({name=>'auth_username'}) )) .
 		  Tr(td({class=>'info Plain'},"Password") . td({class=>'info Plain'},password_field({name=>'auth_password'}) )) .
@@ -977,23 +825,15 @@
 	my($javascript);
 	my($err) = shift;
 
-<<<<<<< HEAD
-	$self->_loadConf;
-=======
 	if( $config ne '' ){
 		$config = "&conf=$config";
 	}
->>>>>>> 8a360afa
 
 	# Javascript that sets window.location to login URL
 	# This is created if auth = y and page != login and !authuser
 	my $forward_url = self_url();
 
-<<<<<<< HEAD
-	my $url = url(-base=>1) . $C->{'<cgi_url_base>'} . "/nmiscgi.pl?auth_type=login$config&forward_url=$forward_url";
-=======
 	my $url = url(-base=>1) . $self->{config}->{'<cgi_url_base>'} . "/nmiscgi.pl?auth_type=login$config&forward_url=$forward_url";
->>>>>>> 8a360afa
 
 	$javascript = "function redir() { ";
 #	$javascript .= "alert('$err'); " if($err);
@@ -1022,10 +862,6 @@
 	my $config= $args{config};
 	my($cookie,$javascript);
 
-<<<<<<< HEAD
-	$self->_loadConf;
-=======
->>>>>>> 8a360afa
 
 	# Javascript that sets window.location to login URL
 	$javascript = "function redir() { window.location = '" . url(-full=>1) . "?auth_type=login&conf=$config'; }";
@@ -1100,10 +936,6 @@
 sub _radius_verify {
 	my $self = shift;
 	my($user, $pswd) = @_;
-<<<<<<< HEAD
-	$self->_loadConf;
-=======
->>>>>>> 8a360afa
 
 	eval { require Authen::Simple::RADIUS; }; # installed from CPAN
 	if($@) {
@@ -1137,10 +969,6 @@
 	my $self = shift;
 	my($user, $pswd) = @_;
 
-<<<<<<< HEAD
-	$self->_loadConf;
-=======
->>>>>>> 8a360afa
 
 	eval { require Authen::TacacsPlus; }; # installed from CPAN
 	if($@) {
@@ -1185,47 +1013,17 @@
 	my $headeropts = $args{headeropts};
 	my @cookies = ();
 	
-<<<<<<< HEAD
-	$self->_loadConf;
-=======
->>>>>>> 8a360afa
 		
 	print STDERR "DEBUG: loginout type=$type username=$username\n" if $debug;
 	
 	#2011-11-14 Integrating changes from Till Dierkesmann
-<<<<<<< HEAD
-	### 2012-11-19 keiths, fixing Auth to use Cookies!
-	# if ( not $self->SetUser($self->verify_id()) ) {
-	if($ENV{'REMOTE_USER'} and ($C->{auth_method_1} eq "" or $C->{auth_method_1} eq "apache") ) {             
-=======
 	### 2013-01-22 markd, fixing Auth to use Cookies!
 	if($ENV{'REMOTE_USER'} and ($self->{config}->{auth_method_1} eq "" or $self->{config}->{auth_method_1} eq "apache") ) {             
->>>>>>> 8a360afa
 		$username=$ENV{'REMOTE_USER'};
 		if( $type eq 'login' ) {
 			$type = ""; #apache takes care of showing the login screen	
 		}		
   }
-<<<<<<< HEAD
-	# elsif ( $type eq "" and $self->{user} eq "" ) {
-	# 	$type = "login";	
-	# }
-	# }
-
-	print STDERR "DEBUG: loginout type=$type\n" if $debug;
-	
-	if(lc $type eq 'logout') {
-		$self->do_logout(config=>$config); # bye
-		return 0;
-	}
-
-	if ( lc $type eq 'login' ) {
-		$self->do_login(config=>$config);
-		return 0;
-	} 
-
-
-=======
 	
 	if(lc $type eq 'logout') {
 		$self->do_logout(); # bye
@@ -1237,7 +1035,6 @@
 		return 0;
 	}
 
->>>>>>> 8a360afa
 	if (defined($username) && $username ne '') { # someone is trying to log in
 		print STDERR "DEBUG: verifying $username\n" if $debug;
 		if( $self->user_verify($username,$password)) {
@@ -1266,11 +1063,7 @@
 
 		$username = $self->verify_id();
 		if( $username eq '' ) { # invalid cookie
-<<<<<<< HEAD
-			$self->do_force_login(config=>$config,msg=>"Invalid Session");
-=======
 			$self->do_force_login(msg=>"Invalid Session");
->>>>>>> 8a360afa
 			return 0;
 		}
 
@@ -1387,10 +1180,6 @@
 	my $self = shift;
 	my $user = lc shift;
 
-<<<<<<< HEAD
-	$self->_loadConf;
-=======
->>>>>>> 8a360afa
 	my $GT = loadGroupTable();
 	my $UT = loadUsersTable();
 	my $PMT = loadPrivMapTable();
@@ -1409,12 +1198,7 @@
 
 	$self->{privlevel} = ($PMT->{$UT->{$user}{privilege}}{level} ne '') ? $PMT->{$UT->{$user}{privilege}}{level} : '5';
 
-<<<<<<< HEAD
-	$self->{config} = $UT->{$user}{config}; # nmis config file specification (optional)
-	$self->{config} = 'Config.nmis' if $self->{config} eq '';
-=======
 	dbg("USER groups \n".Dumper($self->{config}->{group_list}) );
->>>>>>> 8a360afa
 
 	my @groups = split /,/, $UT->{$user}{groups};
 
