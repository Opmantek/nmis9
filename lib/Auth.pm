#
## $Id: Auth.pm,v 8.10 2012/11/27 00:23:20 keiths Exp $
#
#    Auth.pm - Web authorization libraries and routines
#
#    Copyright (C) 2005 Robert W. Smith
#        <rwsmith (at) bislink.net> http://www.bislink.net
#
#    Portions Copyrighted by the following entities
#    
#       Copyright (C) 2000,2001,2002 Steve Shipway
#
#       Copyright (C) 2000,2001 Sinclair InterNetworking Services Pty Ltd
#          <nmis@sins.com.au> http://www.sins.com.au
#
#	 Modified by Jan van Keulen for NMIS5.
#
#    This program is free software; you can redistribute it and/or modify
#    it under the terms of the GNU General Public License as published by
#    the Free Software Foundation; either version 2 of the License, or
#    (at your option) any later version.
#
#    This program is distributed in the hope that it will be useful,
#    but WITHOUT ANY WARRANTY; without even the implied warranty of
#    MERCHANTABILITY or FITNESS FOR A PARTICULAR PURPOSE.  See the
#    GNU General Public License for more details.
#
#    You should have received a copy of the GNU General Public License
#    along with this program; if not, write to the Free Software
#    Foundation, Inc., 59 Temple Place, Suite 330, Boston, MA  02111-1307  USA
#
#    Enough of the legal stuff.
#
##############################################################################
#
#   Auth.pm
#   Auth.pm is a OO Perl module implementing a class module with methods
#   to enforce and perform user authentication and to a lesser degree, through
#   cooperation with another class module, provide some authorization.
#
#   I originally wrote this modules for a client that needed user-level
#   authentication and authorization with the NMIS package to segregate the
#   server groups from the router groups and then some.
#
#   The authentication routines originally came from Steve Shipway's very well 
#   written and designed (and coded) Routers2.cgi program. I took ("lifted") several
#   of his routines, verify_id, user_verfity, file_verify, ldap_verify, and
#   generate_cookie, and provided a wrapper so that they would be more easily
#   incorporated in NMIS and more generally into other web programs needing
#   user authentication.
#
#   This module is used in the following manner to enforce authentication:
#
#   use Auth;
#
#   my $AU = Auth->new();
#
#	if ($AU->Require) {
#		exit 0 unless $AU->loginout(type=>$Q->{auth_type},username=>$Q->{auth_username},
#					password=>$Q->{auth_password},headeropts=>$headeropts) ;
#


package Auth;

use vars qw(@ISA @EXPORT @EXPORT_OK %EXPORT_TAGS $VERSION );

use Exporter;

$VERSION = "1.0.0";

@ISA = qw(Exporter);

@EXPORT = qw(
	Require
	loginout
	do_force_login
	User
	SetUser
	InGroup
	CheckAccess
	CheckButton
	CheckAccessCmd
);

	#loadAccessTable
	#loadUsersTable

# Auto configure to the <nmis-base>/lib
use FindBin;
use lib "$FindBin::Bin/../lib";

use strict;

my $C;

# import external symbols from NMIS module
use NMIS;
use func;

use Data::Dumper; 
Data::Dumper->import();
$Data::Dumper::Indent = 1;

# import additional modules
use Time::ParseDate;
use File::Basename;

# I prefer the use of the library when debugging the resulting HTML script
# either one will work
use CGI::Pretty qw(:standard form *table *Tr *td center b h1 h2);
$CGI::Pretty::INDENT = "  ";
$CGI::Pretty::LINEBREAK = "\n";

# for handling errors in javascript
use JSON;

# You should change this to be unique for your site
#
my $CHOCOLATE_CHIP = '8fhmgBC4YSVcZMnBsWtY32KQvTE9JBeuIp1y';

my $debug = 0;

#----------------------------------

sub new {
	my $this = shift;
	my $class = ref($this) || $this;
	
	my %arg = @_;	
	$C = $arg{conf},
	
	my $self = {
		_require => 1,
		dir => $arg{dir},
		user => undef,
		config => undef,
		priv => undef,
		privlevel => 0, # default all
		cookie => undef,
		groups => undef,		
	};
	bless $self, $class;
	$self->_auth_init;
	$debug = getbool($C->{auth_debug});
	return $self;
}

#----------------------------------

sub Require {
	my $self = shift;
	return $self->{_require};
}


#----------------------------------

sub _loadConf {
	my $self = shift;
	if ( not defined $C->{'<nmis_base>'} || $C->{'<nmis_base>'} eq "" ) {		
		$C = loadConfTable();
	}	
}

#----------------------------------

sub _auth_init {
	my $self = shift;
	$self->{_require} = $C->{auth_require} if defined $C->{auth_require};
}

#----------------------------------

sub debug {
	my $self = shift;
	$debug = shift;
}

#----------------------------------
#
#	Check Button identifier agains priv of user
#	$AU->CheckButton('identifier') where $AU is object of user
#
sub CheckButton {
	my $self = shift;
	my $identifier = lc shift; # key of Access table is lower case

	return 1 unless $self->{_require};

	my $AC = loadAccessTable(); # get pointer of Access table 

	my $perm = $AC->{$identifier}{"level$self->{privlevel}"};
	
	logAuth("CheckButton: $self->{user}, $identifier, $perm");		

	return $perm;
}


#----------------------------------
#
#	$AU->CheckAccess('identifier','option') where identifier must be declared in Access table
#	option can be 'check' then only status is returned
#	option can be 'header' then header is printed
#
#	if result is false then message is displayed
#

sub CheckAccess {
	my $self = shift;
	my $cmd = shift;
	my $option = shift;
	
	my $C = loadConfTable(); # get pointer of NMIS config table
	
	my @cookies = ();

	# check if authentication is required
	return 1 if not $C->{auth_require};
	return 1 unless $self->{_require};

	if ( ! $self->{user} ) { 
		do_force_login("Authentication is required. Please login");
		exit 0;
	}
	
	if ( $self->CheckAccessCmd($cmd) ) {
		logAuth("CheckAccessCmd: $self->{user}, $cmd, 1") if $option ne "check";		
		return 1;
	}
	else {
		logAuth("CheckAccessCmd: $self->{user}, $cmd, 0") if $option ne "check";		
	}
	return 0 if $option eq "check"; # return the result of $self->CheckAccessCmd

	# Authorization failed--put access denied page and stop

	print header({type=>'text/html',expires=>'now'}) if $option eq 'header'; # add header

	print table(Tr(td({class=>'Error',align=>'center'},"Access denied")),
			Tr(td("Authorization required to access this function")),
			Tr(td("Requested access identifier is \'$cmd\'"))
		);

	exit 0;
}


##########################################################################
#
# The following routines in whole and in part are from Routers2.cgi and
# are copyrighted by Steve Shipway and included and used herein with
# permission. 
#
# Copyright (C) 2000, 2001, 2002 Steve Shipway
#
# The following routines are covered by this copyright and the GNU GPL.
#    verify_id
#    user_verify
#    _file_verify
#    _ldap_verify
#    generate_cookie
#
# All Java code include herein is also courtesy of Steve Shipway.
#
###########################################################################
# for security - create login page, verify username/password/cookie
# routers.conf:
#
sub get_cookie_token
{
	my $self = shift;
	my($user_name) = @_;

	my $token;
	my $remote_addr = remote_addr();	
	if( $self->{config}{auth_debug} ne '' && $self->{config}{auth_debug_remote_addr} ne '' ) {		
		$remote_addr = $self->{config}{auth_debug_remote_addr};
	}

	
	# print STDERR "DEBUG: get_cookie_token: $self->{config}{auth_debug} $self->{config}{auth_debug_remote_addr}\n" if $debug;
<<<<<<< HEAD
	my $web_key = (defined $self->{config}->{'auth_web_key'}) ? $self->{config}->{'auth_web_key'} : $CHOCOLATE_CHIP;
=======
	my $web_key = (defined $C->{'auth_web_key'}) ? $C->{'auth_web_key'} : $CHOCOLATE_CHIP;
>>>>>>> cf015acf
	print STDERR "DEBUG: get_cookie_token: remote addr=$remote_addr, username=$user_name, web_key=$web_key\n" if $debug;
	$token = $user_name . $remote_addr;	
	$token .= $web_key;
	$token = unpack('%32C*',$token); # generate checksum

	print STDERR "DEBUG: get_cookie_token: generated token=$token\n" if $debug;		
	return $token;
}

sub get_cookie_domain
{
	my $self = shift;
<<<<<<< HEAD
	if ( $self->{config}->{'auth_sso_domain'} ne "" and $self->{config}->{'auth_sso_domain'} ne ".domain.com") {
		return $self->{config}->{'auth_sso_domain'};
=======
	if ( $C->{'auth_sso_domain'} ne "" and $C->{'auth_sso_domain'} ne ".domain.com") {
		return $C->{'auth_sso_domain'};
>>>>>>> cf015acf
	}
	else {		
		return;
	}
}

sub get_cookie_name
{
	my $self = shift;
	my $name = "nmis_auth".$self->get_cookie_domain;
	return $name;
}

sub get_cookie
{
	my $self = shift;
	my $cookie;
	$cookie = cookie( $self->get_cookie_name() );
	print STDERR "get_cookie: got cookie $cookie\n" if $debug;
	return $cookie;
}

# verify_id -- reads cookies and params, returns verified username
sub verify_id {
	my $self = shift;
	# now taste cookie 
	my $cookie = $self->get_cookie();	
	# print STDERR "DEBUG: verify_id: got cookie $cookie\n" if $debug;
	if(!defined($cookie) ) {
		logAuth("verify_id: cookie not defined");		
		print STDERR "DEBUG: verify_id: cookie not defined\n" if $debug;		
		return ''; # not defined
	}
	
<<<<<<< HEAD
	if($cookie !~ /^([\w\-]+):(.+)$/) {		
=======
	### 2013-02-07 keiths: handling for spaces in user names required the cookie cutter to handle spaces.
	if($cookie !~ /^([\w \-]+):(.+)$/) {		
>>>>>>> cf015acf
		logAuth("verify_id: cookie bad format");
		print STDERR "DEBUG: verify_id: cookie bad format\n" if $debug;		
		return ''; # bad format
	}

	my ($user_name, $checksum) = ($1,$2);
	my $token = $self->get_cookie_token($user_name);
	# print STDERR "Username $user_name, checksum $checksum, token $token\n";

	print STDERR "DEBUG: verify_id: $token vs. $checksum \n" if $debug;		
	return $user_name if( $token eq $checksum ); # yummy
	
	# bleah, nasty taste
	return '';
}
#----------------------------------

# generate_cookie -- returns a cookie with current username, expiry
sub generate_cookie {
	my $self = shift;
	my %args = @_;
	my $authuser = $args{user_name};	
	return "" if ( ! $authuser );

	my $expires = $args{expires};
	if( !defined($expires) ){
<<<<<<< HEAD
		$expires = ( $self->{config}->{auth_expire} ne "" ) ? $self->{config}->{auth_expire} : "+60min"		
=======
		$expires = ( $C->{auth_expire} ne "" ) ? $C->{auth_expire} : "+60min"		
>>>>>>> cf015acf
	}
	
	my $value = $args{value};
	if( !exists($args{value}) ) {
		$value = $self->get_cookie_token($authuser);
		$value = $authuser . ':' . $value; # checksum		
	}

	my $domain = $self->get_cookie_domain();	
	my $cookie = cookie( {-name=> $self->get_cookie_name(), -domain=>$domain, -value=>$value, -expires=>$expires} ) ;	
	
	return $cookie;
}
#----------------------------------

# call appropriate verification routine
sub user_verify {
	my $self = shift;
	my($rv) = 0; # default: refuse
	my($u,$p) = @_;
	my $UT = loadUsersTable();
	my $exit = 0;

	my $lc_u = lc $u;
	if ($lc_u eq lc $UT->{$lc_u}{user} && $UT->{$lc_u}{admission} eq 'bypass') {
		logAuth("INFO login request for user $u bypass permitted");
		return 1;
	}

	#2011-11-14 Integrating changes from Till Dierkesmann
	if ( ! defined($C->{auth_method_1}) ) { 
		$C->{auth_method_1} = "apache"; 
	}
	elsif ($C->{auth_method_1} eq "") { 
		$C->{auth_method_1} = "apache";     
	}

	#print STDERR "DEBUG: auth_method_1=$C->{auth_method_1},$C->{auth_method_2},$C->{auth_method_3}\n" if $debug;
	my $authCount = 0;
	for my $auth ( $C->{auth_method_1},$C->{auth_method_2},$C->{auth_method_3} ) {
		next if $auth eq '';
		++$authCount;

		if( $auth eq "apache" ) {               
			if($ENV{'REMOTE_USER'} ne "") { $exit=1; }  
			else { $exit=0; }             
		} elsif ( $auth eq "htpasswd" ) {
			$exit = $self->_file_verify($C->{auth_htpasswd_file},$u,$p,$C->{auth_htpasswd_encrypt});

		} elsif ( $auth eq "radius" ) {
			$exit = $self->_radius_verify($u,$p);

		} elsif ( $auth eq "tacacs" ) {
			$exit = $self->_tacacs_verify($u,$p);

		} elsif ( $auth eq "system" ) {
			$exit = $self->_system_verify($u,$p);

		} elsif ( $auth eq "ldaps" ) {
			$exit = $self->_ldap_verify($u,$p,1);

		} elsif ( $auth eq "ldap" ) {
			$exit = $self->_ldap_verify($u,$p,0);

		} elsif ( $auth eq "ms-ldap" ) {
			$exit = $self->_ms_ldap_verify($u,$p,0);
		
		} elsif ( $auth eq "novell-ldap" ) {
			$exit = _novell_ldap_verify($u,$p,0);
	#	} elsif ( defined( $C->{'web-htpasswd-file'} ) ) {
	#		$rv = _file_verify($C->{'web-htpasswd-file'},$u,$p,1);
	#		return $rv if($rv);
	#	} elsif ( defined( $C->{'web-md5-password-file'} ) ) {
	#		$rv = _file_verify($C->{'web-md5-password-file'},$u,$p,2);
	#		return $rv if($rv);
	#	} elsif ( defined( $C->{'web-unix-password-file'} ) ) {
	#		$rv = file_verify($C->{'web-unix-password-file'},$u,$p,3);
	#		return $rv if($rv);
		}

		if ($exit) {
			#Redundant logging
			logAuth("INFO login request of user=$u method=$auth accepted") if $authCount > 1;
			last; # done
		} else {
			logAuth("INFO login request of user=$u method=$auth failed");
		}
	}

	return $exit;
}

#----------------------------------

# verify against a password file:   username:password
sub _file_verify {
	my $self = shift;
	my($pwfile,$u,$p,$encmode) = @_;
	my($fp,$salt,$cp);

	my $crypthack;


	my $debugmessage = "DEBUG: _file_verify($pwfile,$u,$p,$encmode)\n";
	print STDERR "$debugmessage\n" if $debug;

	$encmode = 0 if $encmode eq "plaintext";
	$encmode = 1 if $encmode eq "crypt";
	$encmode = 2 if $encmode eq "md5";

	open PW, "<$pwfile" or return 0;
	while( <PW> ) {
		if( /([^\s:]+):([^:]+)/ ) {
			if($1 eq $u) {
				$fp = $2;
				chomp $fp;
				#close PW; # we are returning whatever
				if($encmode == 0) { # unencrypted. eek!
					return 1 if($p eq $fp); 
				} elsif ($encmode == 1) { # htpasswd (unix crypt)
					if($crypthack) {
					 require Crypt::UnixCrypt;
					 $Crypt::UnixCrypt::OVERRIDE_BUILTIN = 1;
					}
					$salt = substr($fp,0,2);
					$cp = crypt($p,$salt); 
					return 1 if($fp eq $cp); 
				} elsif ($encmode == 2) { # md5 digest
					require Digest::MD5;
					return 1 if($fp eq Digest::MD5::md5($p));
				} elsif ($encmode == 3) { # unix crypt
					if($crypthack) {
					 require Crypt::UnixCrypt;
					 $Crypt::UnixCrypt::OVERRIDE_BUILTIN = 1;
					}
					$salt = substr($fp,0,2);
					$cp = crypt($p,$salt); 
					return 1 if($fp eq $cp); 
				} # add new ones here...
				if( $C->{'auth_debug'} ) {
					$debugmessage .= "Mismatch password [$u][$p]:[$fp]!=[$cp]\n";
				}
				return 0;
			} elsif( $C->{'auth_debug'} ) {
				$debugmessage .= "Mismatch user [$1][$u]\n";
			}
		} elsif( $C->{'auth_debug'} ) {
			$debugmessage .= "Bad format line $_";
		}
	}
	close PW;
	
	print STDERR "$debugmessage\n" if $debug;

	return 0; # not found
}

#----------------------------------

# LDAP verify a username
sub _ldap_verify {
	my $self = shift;
	my($u, $p, $sec) = @_;
	my($dn,$context,$msg);
	my($ldap);
	my($attr,@attrlist);


	if($sec) {
		# load the LDAPS module
		eval { require IO::Socket::SSL; require Net::LDAPS; };
		if($@) {
			logAuth("ERROR, no IO::Socket::SSL; Net::LDAPS installed");
			return 0; 
		} # no Net::LDAPS installed
	} else {
		# load the LDAP module
		eval { require Net::LDAP; };
		if($@) {
			logAuth("ERROR, no Net::LDAP installed");
			return 0; 
		} # no Net::LDAP installed
	}

	# Connect to LDAP and verify username and password
	if($sec) {
		$ldap = new Net::LDAPS($C->{'auth_ldaps_server'});
	} else {
		$ldap = new Net::LDAP($C->{'auth_ldap_server'});
	}
	if(!$ldap) {
		logAuth("ERROR, no LDAP object created, maybe ldap server address missing in configuration of NMIS");
		return 0; 
	}
	@attrlist = ( 'uid','cn' );
	@attrlist = split( " ", $C->{'auth_ldap_attr'} )
		if( $C->{'auth_ldap_attr'} );
	
	foreach $context ( split ":", $C->{'auth_ldap_context'}  ) {
		foreach $attr ( @attrlist ) {
			$dn = "$attr=$u,".$context;
			$msg = $ldap->bind($dn, password=>$p) ;
			if(!$msg->is_error) {
				$ldap->unbind();
				return 1;
			}
		}
	}

	return 0; # not found
}

#----------------------------------
#
# Novell eDirectory LDAP verify a username
#

sub _novell_ldap_verify {
	my $self = shift;
	my($u, $p, $sec) = @_;
	my($dn,$context,$msg);
	my($ldap);
	my($attr,@attrlist);


	if($sec) {
		# load the LDAPS module
		eval { require IO::Socket::SSL; require Net::LDAPS; };
		if($@) {
			logAuth2("no IO::Socket::SSL; Net::LDAPS installed","ERROR");
			return 0; 
		} # no Net::LDAPS installed
	} else {
		# load the LDAP module
		eval { require Net::LDAP; };
		if($@) {
			logAuth2("no Net::LDAP installed","ERROR");
			return 0; 
		} # no Net::LDAP installed
	}

	# Connect to LDAP and verify username and password
	if($sec) {
		$ldap = new Net::LDAPS($C->{'auth_ldaps_server'});
	} else {
		$ldap = new Net::LDAP($C->{'auth_ldap_server'});
	}
	if(!$ldap) {
		logAuth2("no LDAP object created, maybe ldap server address missing in configuration of NMIS","ERROR");
		return 0; 
	}
	@attrlist = ( 'uid','cn' );
	@attrlist = split( " ", $C->{'auth_ldap_attr'} )
		if( $C->{'auth_ldap_attr'} );
	
	#if($debug) {
	#	print STDERR "DEBUG: _novell_ldap_verify: auth_ldap_attr=(";
	#	print STDERR join(',',@attrlist);
	#	print STDERR ")\n";
	#}

	# TODO: Implement non-anonymous bind

	$msg = $ldap->bind; # Anonymous bind
	if ($msg->is_error) {
		logAuth2("cant search LDAP (anonymous bind), need binddn which is uninplemented","TODO");
		logAuth2("LDAP anonymous bind failed","ERROR");
		return 0;
	}

	foreach $context ( split ":", $C->{'auth_ldap_context'}  ) {

		#print STDERR "DEBUG: _novell_ldap_verify: context=$context\n" if $debug;

		$dn = undef;
		# Search "attr=user" in each context
		foreach $attr ( @attrlist ) {

			#print STDERR "DEBUG: _novell_ldap_verify: search ($attr=$u)\n" if $debug;

			$msg = $ldap->search(base=>$context,filter=>"$attr=$u",scope=>"sub",attrs=>["dn"]);

			#print STDERR "DEBUG: _novell_ldap_verify: search result: code=" . $msg->code . ", count=" . $msg->count . "\n" if $debug;

			if ( $msg->is_error ) { #|| ($msg->count != 1)) { # not Found, try next context
				next;
			}
			$dn = $msg->entry(0)->dn;
		}
		# if found, use DN to bind
		# not found => dn is undef

		return 0 unless defined($dn);

		#print STDERR "DEBUG: _novell_ldap_verify: found, trying to bind as $dn\n" if $debug;

		$msg = $ldap->bind($dn, password=>$p) ;
		if(!$msg->is_error) {

			#print STDERR "DEBUG: _novell_ldap_verify: bind success\n" if $debug;

			$ldap->unbind();
			return 1;
		}

		else {
			#print STDERR "DEBUG: _novell_ldap_verify: bind failed with ". $msg->error . "\n" if $debug;

			# A bind failure in one context is fatal.
			return 0;
		}
	}

	logAuth2("LDAP user not found in any context","ERROR");
	return 0; # not found in any context
}

#----------------------------------
# Microsoft LDAP verify username/password
#
# 18-4-10 Jan v. K.
#
sub _ms_ldap_verify {
	my $self = shift;
	my($u, $p, $sec) = @_;
	my $ldap;
	my $ldap2;
	my $status;
	my $status2;
	my $entry;
	my $dn;
	
	$C->{auth_ms_ldap_debug} =  getbool($C->{auth_ms_ldap_debug});

	if($sec) {
		# load the LDAPS module
		eval { require IO::Socket::SSL; require Net::LDAPS; };
		if($@) {
			logAuth("ERROR no IO::Socket::SSL; Net::LDAPS installed");
			return 0; 
		} # no Net::LDAPS installed
	} else {
		# load the LDAP module
		eval { require Net::LDAP; };
		if($@) {
			logAuth("ERROR no Net::LDAP installed from CPAN");
			return 0; 
		} # no Net::LDAP installed
	}

	# Connect to LDAP by know (readonly) account
	if($sec) {
		$ldap = new Net::LDAPS($C->{'auth_ms_ldaps_server'});
	} else {
		$ldap = new Net::LDAP($C->{'auth_ms_ldap_server'});
	}
	if(!$ldap) {
		logAuth("ERROR no LDAP object created, maybe ms_ldap server address missing in configuration of NMIS");
		return 0; 
	}

	# bind LDAP for request DN of user
	$status = $ldap->bind("$C->{'auth_ms_ldap_dn_acc'}",password=>"$C->{'auth_ms_ldap_dn_psw'}");
	if ($status->code() ne 0) {
		logAuth("ERROR LDAP validation of $C->{'auth_ms_ldap_dn_acc'}, error msg ".$status->error()." ");
		return 0;
	}

	logAuth("DEBUG LDAP Base user=$C->{'auth_ms_ldap_dn_acc'} authorized") if $C->{auth_ms_ldap_debug};

	for my $attr ( split ',',$C->{'auth_ms_ldap_attr'}) {

		logAuth("DEBUG LDAP search, base=$C->{'auth_ms_ldap_base'},".
						"filter=${attr}=$u, attr=distinguishedName") if $C->{auth_ms_ldap_debug};

		my $results = $ldap->search(scope=>'sub',base=>"$C->{'auth_ms_ldap_base'}",filter=>"($attr=$u)",attrs=>['distinguishedName']);

		##
		writeTable(dir=>'var',name=>"nmis-ldap-debug",data=>$results) if $C->{auth_ms_ldap_debug};
		##

		if (($entry = $results->entry(0))) {
			$dn = $entry->get_value('distinguishedName');
		} else {
			logAuth("DEBUG LDAP search failed") if $C->{auth_ms_ldap_debug};
		}
	}

	if ($dn eq '') {
		logAuth("DEBUG user $u not found in Active Directory") if $C->{auth_ms_ldap_debug};
		$ldap->unbind();
		return 0;
	}

	my $d = $dn;
	$d =~ s/\\//g;
	logAuth("DEBUG LDAP found distinguishedName=$d") if $C->{auth_ms_ldap_debug};

	# check user

	# Connect to LDAP and verify username and password
	if($sec) {
		$ldap2 = new Net::LDAPS($C->{'auth_ms_ldaps_server'});
	} else {
		$ldap2 = new Net::LDAP($C->{'auth_ms_ldap_server'});
	}
	if(!$ldap2) {
		logAuth("ERROR no LDAP object created, maybe ms_ldap server address missing");
		return 0; 
	}

	$status2 = $ldap2->bind("$dn",password=>"$p");
	logAuth("DEBUG LDAP bind dn $d password $p status ".$status->code()) if $C->{auth_ms_ldap_debug};
	if ($status2->code eq 0) {
		# permitted
		$ldap->unbind();
		$ldap2->unbind();
		return 1;
	}

	$ldap->unbind();
	$ldap2->unbind();

	return 0; # not found
}


##########################################################################
#
# The following routines were inspired as part of Routers2.cgi but
# but where completely gutted to suit my purposes. As they are no
# longer recognizable by Steve I take full responsibility of these
# modules and the maintenance.
#
# Copyright (C) 2005 Robert W. Smith
#
# The following routines are covered by this copyright and the GNU GPL.
# do_login -- output HTML login form that submits to top level
#
sub do_login {
	my $self = shift;
	my %args = @_;
	my $config = $args{conf};
	my $msg = $args{msg};

	# this is sent if auth = y and page = top (or blank),
	# or if page = login
	my $url = self_url();
	if( $config ne '' ) {
		if( index($url, '?') == -1 ) {
			$url .= "?conf=$config";
		} else {
			$url .= "&conf=$config";
		}
	}

	if( http("X-Requested-With") eq "XMLHttpRequest" )
	{
		# forward url will have a function in it, we want to go back to regular nmis
<<<<<<< HEAD
		# my $url_no_forward = url(-base=>1) . $self->{config}->{'<cgi_url_base>'} . "/nmiscgi.pl?auth_type=login$configfile_name";			
=======
		# my $url_no_forward = url(-base=>1) . $C->{'<cgi_url_base>'} . "/nmiscgi.pl?auth_type=login$configfile_name";			
>>>>>>> cf015acf
		my $ret = { name => "JSONRequestError", message => "Authentication Error" };
		my $json_data = to_json( $ret ); #, { pretty => 1 } );

    print <<EOHTML;
Status: 405 Method Not Allowed
Content-type: application/json

EOHTML
    print $json_data;
    return;
	}
	my $cookie = $self->generate_cookie(user_name => "remove", expires => "now", value => "remove" );
	print STDERR "DEBUG: do_login: sending cookie to remove existing cookies=$cookie\n" if $debug;
	print header(-target=>"_top", -type=>"text/html", -expires=>'now', -cookie=>[$cookie]);
<<<<<<< HEAD
	print start_html(
			-title=>$self->{config}->{auth_login_title},
			-base=>'false',
			-xbase=>&url(-base=>1)."$self->{config}->{'<url_base>'}",
			-target=>'_blank',
			-meta=>{'keywords'=>'network management NMIS'},
			-style=>{'src'=>"$self->{config}->{'<menu_url_base>'}/css/dash8.css"}
    );

	print start_table({class=>"notwide"});
=======

	print qq
|<!DOCTYPE html>
<html>
  <head>
    <title>$C->{auth_login_title}</title>
    <meta http-equiv="Content-Type" content="text/html; charset=iso-8859-1" />
    <meta http-equiv="Pragma" content="no-cache" />
    <meta http-equiv="Cache-Control" content="no-cache, no-store" />
    <meta http-equiv="Expires" content="-1" />
    <meta http-equiv="Robots" content="none" />
    <meta http-equiv="Googlebot" content="noarchive" />
    <link type="image/x-icon" rel="shortcut icon" href="$C->{'nmis_favicon'}" />    
    <link type="text/css" rel="stylesheet" href="$C->{'jquery_ui_css'}" />
    <link type="text/css" rel="stylesheet" href="$C->{'styles'}" />
    <script src="$C->{'jquery'}" type="text/javascript"></script>    
    <script src="$C->{'jquery_ui'}" type="text/javascript"></script>
  </head>
  <body>
|;
	
	print qq|
  <div id="login_frame">
    <div id="login_dialog" class="ui-dialog ui-widget ui-widget-content ui-corner-all">
|;
>>>>>>> cf015acf

	print do_login_banner();

	print start_form({method=>"POST", action=>"?", target=>"_top"});

	print start_table({class=>""});
	print Tr(th({class=>'header',colspan=>'2'},"Authentication required"));

	print Tr(td({class=>'info Plain',colspan=>'2'},"Please log in with your appropriate username and password in order to gain access to this system"));
	
<<<<<<< HEAD
	print start_Tr,start_td;
	print start_form({method=>"POST", action=>self_url(), target=>"_top"});
		print table({align=>"center", width=>"50%", class=>"noborder"},
		  Tr(td({class=>'info Plain'},"Username") . td({class=>'info Plain'},textfield({name=>'auth_username'}) )) .
		  Tr(td({class=>'info Plain'},"Password") . td({class=>'info Plain'},password_field({name=>'auth_password'}) )) .
		  Tr(td({class=>'info Plain'},"&nbsp;") . td({class=>'info Plain'},submit({name=>'login',value=>'Login'}) ))
		);
		print hidden(-name=>'conf', -default=>$config,-override=>'1');

		# put query string parameters into the form so that they are picked up by Vars (because it only takes get or post not both)	
		my @qs_params = param();	
		foreach my $key (@qs_params) {
			# print STDERR "adding $key ".param($key)."\n";
			if( $key ne "conf" && $key ne "auth_type" ) {
				print hidden(-name=>$key, -default=>param($key),-override=>'1');	
			}			
		}
		
		end_form;
=======
	print Tr(td({class=>'info Plain'},"Username") . td({class=>'info Plain'},textfield({name=>'auth_username'})));
	print Tr(td({class=>'info Plain'},"Password") . td({class=>'info Plain'},password_field({name=>'auth_password'}) ));
	print Tr(td({class=>'info Plain'},"&nbsp;") . td({class=>'info Plain'},submit({name=>'login',value=>'Login'}) ));
		
	if ( $C->{'auth_sso_domain'} ne "" and $C->{'auth_sso_domain'} ne ".domain.com" ) {
		print Tr(td({class=>"info",colspan=>'2'}, "Single Sign On configured with \"$C->{'auth_sso_domain'}\""));
	}
>>>>>>> cf015acf
	
	print Tr(td({colspan=>'2'},p({style=>"color: red"}, "&nbsp;$msg&nbsp;")));

	print end_table;

	print hidden(-name=>'conf', -default=>$config, -override=>'1');

	# put query string parameters into the form so that they are picked up by Vars (because it only takes get or post not both)	
	my @qs_params = param();	
	foreach my $key (@qs_params) {
		# print STDERR "adding $key ".param($key)."\n";
		if( $key !~ /conf|auth_type|auth_username|auth_password/ ) {
			print hidden(-name=>$key, -default=>param($key),-override=>'1');	
		}			
	}

	print end_form;

	print "    </div>\n";
	print "  </div>\n";

	print end_html;
}

##############################################################################
#
# The java script herein is courtesy of the Steve Shipway and is copyrighted
# by him.
# 
# do_force_login -- output HTML that sends top level to login page
#
sub do_force_login {
	my $self = shift;
	my %args = @_;
<<<<<<< HEAD
	my $configfile_name = $self->{config}{configfile_name};
=======
	my $config = $args{conf};
>>>>>>> cf015acf
	my($javascript);
	my($err) = shift;

	if( $configfile_name ne '' ){
		$configfile_name = "&conf=$configfile_name";
	}

<<<<<<< HEAD
	my $url = url(-base=>1) . $self->{config}->{'<cgi_url_base>'} . "/nmiscgi.pl?auth_type=login$configfile_name";	

	# if this request is coming through an AJAX'Y method, respond in a different mannor that commonV8.js will understand
	# and redirect for us
	if( http("X-Requested-With") eq "XMLHttpRequest" )
	{		
		my $url_no_forward = $url;
		my $ret = { name => "JSONRequestError", message => "Authentication Error", redirect_url => $url_no_forward };
		my $json_data = to_json( $ret ); #, { pretty => 1 } );

=======
	my $url = url(-base=>1) . $C->{'<cgi_url_base>'} . "/nmiscgi.pl?auth_type=login$config";	

	# if this request is coming through an AJAX'Y method, respond in a different mannor that commonV8.js will understand
	# and redirect for us
	if( http("X-Requested-With") eq "XMLHttpRequest" )
	{		
		my $url_no_forward = $url;
		my $ret = { name => "JSONRequestError", message => "Authentication Error", redirect_url => $url_no_forward };
		my $json_data = to_json( $ret ); #, { pretty => 1 } );

>>>>>>> cf015acf
    print <<EOHTML;
Status: 405 Method Not Allowed
Content-type: application/json

EOHTML
    print $json_data;
    return;
	}

	$javascript = "function redir() { ";
#	$javascript .= "alert('$err'); " if($err);
	$javascript .= " window.location = '" . $url . "'; }";

	$javascript = "function redir() {} " if($C->{'web-auth-debug'});

	print header({ target=>'_top', expires=>"now" })."\n";
	print start_html({ title =>"Login Required",
						expires => "now",  script => $javascript,
						onload => "redir()", bgcolor=>'#CFF' }),"\n";
	print h1("Authentication required")."\n";
	print "Please ".a({href=>$url},"login")	." before continuing.\n";

	print "<!-- $err -->\n";
	print end_html;
}

#----------------------------------

# do_logout -- set auth cookie to blank, expire now, and redirect to top
#
sub do_logout {	
	my $self = shift;
	my %args = @_;
<<<<<<< HEAD
	my $configfile_name = $self->{config}{configfile_name};
=======
	my $config = $args{conf};
>>>>>>> cf015acf

	# Javascript that sets window.location to login URL
	my $javascript = "function redir() { window.location = '" . url(-full=>1) . "'; }";
	my $cookie = $self->generate_cookie(user_name => $self->{user}, expires => "now", value => "" );

	logAuth("INFO logout of user=$self->{user}");

	print header({ -target=>'_top', -expires=>"5s", -cookie=>[$cookie] })."\n";
<<<<<<< HEAD
	print start_html({ 
		-title =>"Logout complete",
		-expires => "5s",  
		-script => $javascript, 
		-onload => "redir()",		
		-style=>{'src'=>"$self->{config}->{'<menu_url_base>'}/css/dash8.css"}
		}),"\n";

	print start_table({width=>"100%"}),
		start_Tr, start_td;
	print &do_login_banner;
	print end_td, end_Tr;
	print Tr(td({class=>"white"}, p(h1("Logged out of system") .
	p("Please " . a({href=>url(-full=>1) . ""},"go back to the login page") ." to continue."))));

	print start_Tr, start_td,
		end_td, end_Tr;

	print end_table, end_html;
=======
	#print start_html({ 
	#	-title =>"Logout complete",
	#	-expires => "5s",  
	#	-script => $javascript, 
	#	-onload => "redir()",		
	#	-style=>{'src'=>"$C->{'<menu_url_base>'}/css/dash8.css"}
	#	}),"\n";

	print qq
|<!DOCTYPE html>
<html>
  <head>
    <title>Logout complete</title>
    <meta http-equiv="Content-Type" content="text/html; charset=iso-8859-1" />
    <meta http-equiv="Pragma" content="no-cache" />
    <meta http-equiv="Cache-Control" content="no-cache, no-store" />
    <meta http-equiv="Expires" content="-1" />
    <meta http-equiv="Robots" content="none" />
    <meta http-equiv="Googlebot" content="noarchive" />
    <link type="image/x-icon" rel="shortcut icon" href="$C->{'nmis_favicon'}" />    
    <link type="text/css" rel="stylesheet" href="$C->{'jquery_ui_css'}" />
    <link type="text/css" rel="stylesheet" href="$C->{'styles'}" />
    <script src="$C->{'jquery'}" type="text/javascript"></script>    
    <script src="$C->{'jquery_ui'}" type="text/javascript"></script>
    <script type="text/javascript">//<![CDATA[
$javascript
//]]></script>
  </head>
  <body onload="redir()" expires="10s">
|;

	print qq|
  <div id="login_frame">
    <div id="login_dialog" class="ui-dialog ui-widget ui-widget-content ui-corner-all">
|;

	print do_login_banner();

	print start_table();
	print Tr(td({class=>"info Plain"}, p(h2("Logged out of system") .
	p("Please " . a({href=>url(-full=>1) . ""},"go back to the login page") ." to continue."))));

	print end_table;

	print "    </div>\n";
	print "  </div>\n";

	print end_html;
>>>>>>> cf015acf
}

#####################################################################
#
# The following routines are courtesy of Robert W. Smith, copyrighted
# and covered under the GNU GPL.
#
sub do_login_banner {
	my $self = shift;
	my @banner = ();
	
	my $logo = qq|<a href="http://www.opmantek.com"><img height="20px" width="20px" class="logo" src="$C->{'nmis_favicon'}"/></a>|;

	push @banner,div({class=>'ui-dialog-titlebar ui-dialog-header ui-corner-all ui-widget-header lrg'},$logo, "NMIS Network Management Information System");
		
	return @banner;
}


#####################################################################
#
# The following routines are courtesy of the NMIS source and copyrighted
# by Sinclair Internetworking Ltd Pty and covered under the GNU GPL.
#
sub get_time {
        # pull the system timezone and then the local time
        if ($^O =~ /win32/i) { # could add timezone code here
                return scalar localtime;
        }
        else { # assume UNIX box - look up the timezone as well.
		my $lt = scalar localtime;
		$lt =~ s/  / /;
                return uc((split " ", `date`)[4]) . " " . $lt;
        }
}


#####################################################################
#
# 5-10-06, Jan v. K.
#

sub _radius_verify {
	my $self = shift;
	my($user, $pswd) = @_;

	eval { require Authen::Simple::RADIUS; }; # installed from CPAN
	if($@) {
		logAuth("ERROR, no Authen::Simple::RADIUS installed");
		return 0; 
	} # no Authen::Simple::RADIUS installed

	my ($host,$port) = split(/:/,$C->{auth_radius_server});
	if ($host eq "") {
		logAuth("ERROR, no radius server address specified in configuration of NMIS");
	} elsif ($C->{auth_radius_secret} eq "") {
		logAuth("ERROR, no radius secret specified in configuration of NMIS");
	} else {
		$port = 1645 if $port eq "";
		my $radius = Authen::Simple::RADIUS->new(
			host   => $host,
			secret => $C->{auth_radius_secret},
			port => $port
		); 
		if ( $radius->authenticate( $user, $pswd ) ) {
	        return 1;
		}
	}
	return 0;
}

#####################################################################
#

sub _tacacs_verify {
	my $self = shift;
	my($user, $pswd) = @_;


	eval { require Authen::TacacsPlus; }; # installed from CPAN
	if($@) {
		logAuth("ERROR, no Authen::TacacsPlus installed");
		return 0; 
	} # no Authen::TacacsPlus installed

	my ($host,$port) = split(/:/,$C->{auth_tacacs_server});
	if ($host eq "") {
		logAuth("ERROR, no tacacs server address specified in configuration of NMIS");
	} elsif ($C->{auth_tacacs_secret} eq "") {
		logAuth("ERROR, no tacacs secret specified in configuration of NMIS");
	} else {
		$port = 49 if $port eq "";
		my $tacacs = new Authen::TacacsPlus(
			Host => $host,
			Key => $C->{auth_tacacs_secret},
		);
		if ( $tacacs->authen($user,$pswd)) {
			$tacacs->close();
			return 1;
		}
		$tacacs->close();
	}
	return 0;
}

#####################################################################
#
# 5-03-07, Jan v. K.
#
# check login - logout - go

sub loginout {
	my $self = shift;
	my %args = @_;
	my $type = lc($args{type});
	my $username = $args{username};
	my $password = $args{password};
	my $config = $args{conf};
	#my $config = $self->{config};
	#my $config = $self->{config}{configfile_name};
	my $headeropts = $args{headeropts};
	my @cookies = ();

	print STDERR "DEBUG: loginout type=$type username=$username\n" if $debug;
	
	#2011-11-14 Integrating changes from Till Dierkesmann
	### 2013-01-22 markd, fixing Auth to use Cookies!
	if($ENV{'REMOTE_USER'} and ($C->{auth_method_1} eq "" or $C->{auth_method_1} eq "apache") ) {             
		$username=$ENV{'REMOTE_USER'};
		if( $type eq 'login' ) {
			$type = ""; #apache takes care of showing the login screen	
		}		
  }
	
	if ( lc $type eq 'login' ) {
		$self->do_login();
		return 0;
	}

	if (defined($username) && $username ne '') { # someone is trying to log in
		print STDERR "DEBUG: verifying $username\n" if $debug;
		if( $self->user_verify($username,$password)) {
			#print STDERR "DEBUG: user verified $username\n" if $debug;
			#print STDERR "self.privilevel=$self->{privilevel} self.config=$self->{config} config=$config\n" if $debug;

			# login accepted, set privs
			$self->SetUser($username);

			# handle default privileges or not.
			if ( $self->{priv} eq "" and ( $C->{auth_default_privilege} eq "" or $C->{auth_default_privilege} eq "false" ) ) { 
				$self->do_login(msg=>"Privileges NOT defined, please contact your administrator");
				return 0;	
			}

			# check the name of the NMIS config file specified on url
			# only bypass for administrator
			if ($self->{privlevel} gt 1 and $self->{config} ne '' and $config ne $self->{config}) {
				$self->do_login(msg=>"Invalid config file specified on url");
				return 0;
			}

			logAuth("user=$self->{user} logged in with config=$config");
			print STDERR "DEBUG: loginout user=$self->{user} logged in with config=$config\n" if $debug;

		} else { # bad login: force it again
			$self->do_login(msg=>"Invalid username/password combination");
			return 0;
		}
	} 
	else { # check cookie
		print STDERR "DEBUG: valid session? check cookie\n" if $debug;		

		$username = $self->verify_id();
		if( $username eq '' ) { # invalid cookie
			print STDERR "DEBUG: invalid session \n" if $debug;		
<<<<<<< HEAD
			$self->do_login(msg=>"Invalid Session");
=======
			$self->do_login(msg=>"Session Expired or Invalid Session");
>>>>>>> cf015acf
			return 0;
		}

		$self->SetUser( $username );
		print STDERR "DEBUG: cookie OK\n" if $debug;
	}

	# logout has to be down here because we need the username loaded to generate the correct cookie 
	if(lc $type eq 'logout') {
		$self->do_logout(); # bye
		return 0;
	}

	# user should be set at this point, if not then redirect
	unless ($self->{user}) {
		print STDERR "DEBUG: loginout forcing login, shouldn't have gotten this far\n" if $debug;
		$self->do_login();
		return 0;
	}
	
	# generate the cookie if $self->user is set
	if ($self->{user}) {		
    push @cookies, $self->generate_cookie(user_name => $self->{user});
  	print STDERR "DEBUG: loginout made cookie $cookies[0]\n" if $debug;
	}
	$self->{cookie} = \@cookies;
	$headeropts->{-cookie} = [@cookies];
	return 1; # all oke
}

#----------------------------------

#sub loadAccessTable {
#	return loadTable(dir=>'conf',name=>'Access'); # tables cashed by func.pm
#}

#----------------------------------

#sub loadUsersTable {
#	return loadTable(dir=>'conf',name=>'Users');
#}

#----------------------------------

#sub loadPrivMapTable {
#
#	return loadTable(dir=>'conf',name=>'PrivMap');
#}

#----------------------------------

# check if user logged in

sub User {
	my $self = shift;
	return $self->{user};
}

#----------------------------------

# Set the user and read in the user privilege and groups
#
sub SetUser {
	my $self = shift;
	$self->{_require} = 1;
	my $user = shift;
	if ( $user ) {
		$self->{user} = $user; # username
		# set default privileges to lowest level
		$self->{priv} = "anonymous";
		$self->{privlevel} = 5;
		$self->_GetPrivs($self->{user});
		return 1;
	}
	else {
		return 0;
	}
}

#----------------------------------

# check if the group is in the user's group list
#
sub InGroup {
	my $self = shift;
	my $group = shift;
	return 1 unless $self->{_require};
	# If user can see all groups, they immediately pass
	if ( $self->{groups} eq "all" ) {
		logAuth("InGroup: $self->{user}, all $group, 1") if $debug;
		return 1;
	}
	return 0 unless defined $group or $group;
	foreach my $g (@{$self->{groups}}) {
		print STDERR "  DEBUG AUTH: @{$self->{groups}} g=$g group=$group" if $debug;
		if ( lc($g) eq lc($group) ) {
			logAuth("InGroup: $self->{user}, $group, 1") if $debug;
			return 1;
		}

	}
	logAuth("InGroup: $self->{user}, $group, 0") if $debug;
	return 0;
}

#----------------------------------

#	Check Access identifier agains priv of user
sub CheckAccessCmd {
	my $self = shift;
	my $command = lc shift; # key of table is lower case

	return 1 unless $self->{_require};

	my $AC = loadAccessTable();
	
	my $perm = $AC->{$command}{"level$self->{privlevel}"};
	
	logAuth("CheckAccessCmd: $self->{user}, $command, $perm") if $debug;		

	return $perm;
}

#----------------------------------

# Private routines go here
#
# _GetPrivs -- load and parse the conf/Users.nmis file
# also loads conf/PrivMap.nmis to map the privilege to a
# numeric privilege level.
#
sub _GetPrivs {
	my $self = shift;
	my $user = lc shift;

	my $GT = loadGroupTable();
	my $UT = loadUsersTable();
	my $PMT = loadPrivMapTable();

	if ( exists $UT->{$user}{privilege} and $UT->{$user}{privilege} ne ""  ) {
		$self->{priv} = $UT->{$user}{privilege};
	}
	else {
		if ( $C->{auth_default_privilege} ne "" and $C->{auth_default_privilege} ne "false" ) { 
			$self->{priv} = $C->{auth_default_privilege};
			$self->{privlevel} = 5;
			logAuth("INFO User \"$user\" not found in Users table, assigned default privilege $C->{auth_default_privilege}");
		}
		else {
			$self->{priv} = "";			
			$self->{privlevel} = 5;
			logAuth("INFO User \"$user\" not found in Users table, no default privilege configured");	
			return 0;
		}
	}
		
	if ( ! exists $PMT->{$self->{priv}} and $PMT->{$self->{priv}}{level} eq "" ) {
		logAuth("Privilege $self->{priv} not found for user \"$user\" ");
		$self->{priv} = "";
		$self->{privlevel} = 5;
		return 0;
	}

	$self->{privlevel} = 5;
	if ( $PMT->{$self->{priv}}{level} ne "" ) {
		$self->{privlevel} = $PMT->{$self->{priv}}{level};
	}
	logAuth("INFO User \"$user\" has priv=$self->{priv} and privlevel=$self->{privlevel}") if $debug;

	dbg("USER groups \n".Dumper($C->{group_list}) );

	my @groups = split /,/, $UT->{$user}{groups};
	if ( not @groups and $C->{auth_default_groups} ne "" ) {
		@groups = split /,/, $C->{auth_default_groups};
		logAuth("INFO Groups not found for User \"$user\" using groups configured in Config.nmis->auth_default_groups");	
	}

	if ( grep { $_ eq 'all' } @groups) {
		@{$self->{groups}} = sort split(',',$C->{group_list});
		# put the virtual network group on the list
		push @{$self->{groups}}, "network"; 
	} elsif ( $UT->{$user}{groups} eq "none" or $UT->{$user}{groups} eq "" ) {
		@{$self->{groups}} = [];
	} else {
		# note: the main health status graphs uses the implied virtual group network,
  	# this group must be explicitly stated if you want to see this graph
		@{$self->{groups}} = @groups;
	}
	map { stripSpaces($_) } @{$self->{groups}};

	return 1;
}

#----------------------------------

#sub AUTOLOAD {
#	my $self = shift;
#	my $type = ref($self) || croak "$self is not an object\n";
#	my $name = our $AUTOLOAD;
#	$name =~ s/.*://;
#	unless (exists $self->{$name} ) {
#		croak "cant access $name field in object $type\n";
#	}
#	if (@_) {
#		return $self->{$name} = shift;
#	} else {
#		return $self->{$name};
#	}
#}

1;<|MERGE_RESOLUTION|>--- conflicted
+++ resolved
@@ -281,11 +281,7 @@
 
 	
 	# print STDERR "DEBUG: get_cookie_token: $self->{config}{auth_debug} $self->{config}{auth_debug_remote_addr}\n" if $debug;
-<<<<<<< HEAD
-	my $web_key = (defined $self->{config}->{'auth_web_key'}) ? $self->{config}->{'auth_web_key'} : $CHOCOLATE_CHIP;
-=======
 	my $web_key = (defined $C->{'auth_web_key'}) ? $C->{'auth_web_key'} : $CHOCOLATE_CHIP;
->>>>>>> cf015acf
 	print STDERR "DEBUG: get_cookie_token: remote addr=$remote_addr, username=$user_name, web_key=$web_key\n" if $debug;
 	$token = $user_name . $remote_addr;	
 	$token .= $web_key;
@@ -298,13 +294,8 @@
 sub get_cookie_domain
 {
 	my $self = shift;
-<<<<<<< HEAD
-	if ( $self->{config}->{'auth_sso_domain'} ne "" and $self->{config}->{'auth_sso_domain'} ne ".domain.com") {
-		return $self->{config}->{'auth_sso_domain'};
-=======
 	if ( $C->{'auth_sso_domain'} ne "" and $C->{'auth_sso_domain'} ne ".domain.com") {
 		return $C->{'auth_sso_domain'};
->>>>>>> cf015acf
 	}
 	else {		
 		return;
@@ -339,12 +330,8 @@
 		return ''; # not defined
 	}
 	
-<<<<<<< HEAD
-	if($cookie !~ /^([\w\-]+):(.+)$/) {		
-=======
 	### 2013-02-07 keiths: handling for spaces in user names required the cookie cutter to handle spaces.
 	if($cookie !~ /^([\w \-]+):(.+)$/) {		
->>>>>>> cf015acf
 		logAuth("verify_id: cookie bad format");
 		print STDERR "DEBUG: verify_id: cookie bad format\n" if $debug;		
 		return ''; # bad format
@@ -371,11 +358,7 @@
 
 	my $expires = $args{expires};
 	if( !defined($expires) ){
-<<<<<<< HEAD
-		$expires = ( $self->{config}->{auth_expire} ne "" ) ? $self->{config}->{auth_expire} : "+60min"		
-=======
 		$expires = ( $C->{auth_expire} ne "" ) ? $C->{auth_expire} : "+60min"		
->>>>>>> cf015acf
 	}
 	
 	my $value = $args{value};
@@ -835,11 +818,7 @@
 	if( http("X-Requested-With") eq "XMLHttpRequest" )
 	{
 		# forward url will have a function in it, we want to go back to regular nmis
-<<<<<<< HEAD
-		# my $url_no_forward = url(-base=>1) . $self->{config}->{'<cgi_url_base>'} . "/nmiscgi.pl?auth_type=login$configfile_name";			
-=======
 		# my $url_no_forward = url(-base=>1) . $C->{'<cgi_url_base>'} . "/nmiscgi.pl?auth_type=login$configfile_name";			
->>>>>>> cf015acf
 		my $ret = { name => "JSONRequestError", message => "Authentication Error" };
 		my $json_data = to_json( $ret ); #, { pretty => 1 } );
 
@@ -854,18 +833,6 @@
 	my $cookie = $self->generate_cookie(user_name => "remove", expires => "now", value => "remove" );
 	print STDERR "DEBUG: do_login: sending cookie to remove existing cookies=$cookie\n" if $debug;
 	print header(-target=>"_top", -type=>"text/html", -expires=>'now', -cookie=>[$cookie]);
-<<<<<<< HEAD
-	print start_html(
-			-title=>$self->{config}->{auth_login_title},
-			-base=>'false',
-			-xbase=>&url(-base=>1)."$self->{config}->{'<url_base>'}",
-			-target=>'_blank',
-			-meta=>{'keywords'=>'network management NMIS'},
-			-style=>{'src'=>"$self->{config}->{'<menu_url_base>'}/css/dash8.css"}
-    );
-
-	print start_table({class=>"notwide"});
-=======
 
 	print qq
 |<!DOCTYPE html>
@@ -891,7 +858,6 @@
   <div id="login_frame">
     <div id="login_dialog" class="ui-dialog ui-widget ui-widget-content ui-corner-all">
 |;
->>>>>>> cf015acf
 
 	print do_login_banner();
 
@@ -902,27 +868,6 @@
 
 	print Tr(td({class=>'info Plain',colspan=>'2'},"Please log in with your appropriate username and password in order to gain access to this system"));
 	
-<<<<<<< HEAD
-	print start_Tr,start_td;
-	print start_form({method=>"POST", action=>self_url(), target=>"_top"});
-		print table({align=>"center", width=>"50%", class=>"noborder"},
-		  Tr(td({class=>'info Plain'},"Username") . td({class=>'info Plain'},textfield({name=>'auth_username'}) )) .
-		  Tr(td({class=>'info Plain'},"Password") . td({class=>'info Plain'},password_field({name=>'auth_password'}) )) .
-		  Tr(td({class=>'info Plain'},"&nbsp;") . td({class=>'info Plain'},submit({name=>'login',value=>'Login'}) ))
-		);
-		print hidden(-name=>'conf', -default=>$config,-override=>'1');
-
-		# put query string parameters into the form so that they are picked up by Vars (because it only takes get or post not both)	
-		my @qs_params = param();	
-		foreach my $key (@qs_params) {
-			# print STDERR "adding $key ".param($key)."\n";
-			if( $key ne "conf" && $key ne "auth_type" ) {
-				print hidden(-name=>$key, -default=>param($key),-override=>'1');	
-			}			
-		}
-		
-		end_form;
-=======
 	print Tr(td({class=>'info Plain'},"Username") . td({class=>'info Plain'},textfield({name=>'auth_username'})));
 	print Tr(td({class=>'info Plain'},"Password") . td({class=>'info Plain'},password_field({name=>'auth_password'}) ));
 	print Tr(td({class=>'info Plain'},"&nbsp;") . td({class=>'info Plain'},submit({name=>'login',value=>'Login'}) ));
@@ -930,7 +875,6 @@
 	if ( $C->{'auth_sso_domain'} ne "" and $C->{'auth_sso_domain'} ne ".domain.com" ) {
 		print Tr(td({class=>"info",colspan=>'2'}, "Single Sign On configured with \"$C->{'auth_sso_domain'}\""));
 	}
->>>>>>> cf015acf
 	
 	print Tr(td({colspan=>'2'},p({style=>"color: red"}, "&nbsp;$msg&nbsp;")));
 
@@ -965,20 +909,15 @@
 sub do_force_login {
 	my $self = shift;
 	my %args = @_;
-<<<<<<< HEAD
-	my $configfile_name = $self->{config}{configfile_name};
-=======
 	my $config = $args{conf};
->>>>>>> cf015acf
 	my($javascript);
 	my($err) = shift;
 
-	if( $configfile_name ne '' ){
-		$configfile_name = "&conf=$configfile_name";
-	}
-
-<<<<<<< HEAD
-	my $url = url(-base=>1) . $self->{config}->{'<cgi_url_base>'} . "/nmiscgi.pl?auth_type=login$configfile_name";	
+	if( $config ne '' ){
+		$config = "&conf=$config";
+	}
+
+	my $url = url(-base=>1) . $C->{'<cgi_url_base>'} . "/nmiscgi.pl?auth_type=login$config";	
 
 	# if this request is coming through an AJAX'Y method, respond in a different mannor that commonV8.js will understand
 	# and redirect for us
@@ -988,18 +927,6 @@
 		my $ret = { name => "JSONRequestError", message => "Authentication Error", redirect_url => $url_no_forward };
 		my $json_data = to_json( $ret ); #, { pretty => 1 } );
 
-=======
-	my $url = url(-base=>1) . $C->{'<cgi_url_base>'} . "/nmiscgi.pl?auth_type=login$config";	
-
-	# if this request is coming through an AJAX'Y method, respond in a different mannor that commonV8.js will understand
-	# and redirect for us
-	if( http("X-Requested-With") eq "XMLHttpRequest" )
-	{		
-		my $url_no_forward = $url;
-		my $ret = { name => "JSONRequestError", message => "Authentication Error", redirect_url => $url_no_forward };
-		my $json_data = to_json( $ret ); #, { pretty => 1 } );
-
->>>>>>> cf015acf
     print <<EOHTML;
 Status: 405 Method Not Allowed
 Content-type: application/json
@@ -1033,11 +960,7 @@
 sub do_logout {	
 	my $self = shift;
 	my %args = @_;
-<<<<<<< HEAD
-	my $configfile_name = $self->{config}{configfile_name};
-=======
 	my $config = $args{conf};
->>>>>>> cf015acf
 
 	# Javascript that sets window.location to login URL
 	my $javascript = "function redir() { window.location = '" . url(-full=>1) . "'; }";
@@ -1046,27 +969,6 @@
 	logAuth("INFO logout of user=$self->{user}");
 
 	print header({ -target=>'_top', -expires=>"5s", -cookie=>[$cookie] })."\n";
-<<<<<<< HEAD
-	print start_html({ 
-		-title =>"Logout complete",
-		-expires => "5s",  
-		-script => $javascript, 
-		-onload => "redir()",		
-		-style=>{'src'=>"$self->{config}->{'<menu_url_base>'}/css/dash8.css"}
-		}),"\n";
-
-	print start_table({width=>"100%"}),
-		start_Tr, start_td;
-	print &do_login_banner;
-	print end_td, end_Tr;
-	print Tr(td({class=>"white"}, p(h1("Logged out of system") .
-	p("Please " . a({href=>url(-full=>1) . ""},"go back to the login page") ." to continue."))));
-
-	print start_Tr, start_td,
-		end_td, end_Tr;
-
-	print end_table, end_html;
-=======
 	#print start_html({ 
 	#	-title =>"Logout complete",
 	#	-expires => "5s",  
@@ -1115,7 +1017,6 @@
 	print "  </div>\n";
 
 	print end_html;
->>>>>>> cf015acf
 }
 
 #####################################################################
@@ -1291,11 +1192,7 @@
 		$username = $self->verify_id();
 		if( $username eq '' ) { # invalid cookie
 			print STDERR "DEBUG: invalid session \n" if $debug;		
-<<<<<<< HEAD
-			$self->do_login(msg=>"Invalid Session");
-=======
 			$self->do_login(msg=>"Session Expired or Invalid Session");
->>>>>>> cf015acf
 			return 0;
 		}
 
