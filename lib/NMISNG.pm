#
#  Copyright (C) Opmantek Limited (www.opmantek.com)
#
#  ALL CODE MODIFICATIONS MUST BE SENT TO CODE@OPMANTEK.COM
#
#  This file is part of Network Management Information System (“NMIS”).
#
#  NMIS is free software: you can redistribute it and/or modify
#  it under the terms of the GNU General Public License as published by
#  the Free Software Foundation, either version 3 of the License, or
#  (at your option) any later version.
#
#  NMIS is distributed in the hope that it will be useful,
#  but WITHOUT ANY WARRANTY; without even the implied warranty of
#  MERCHANTABILITY or FITNESS FOR A PARTICULAR PURPOSE.  See the
#  GNU General Public License for more details.
#
#  You should have received a copy of the GNU General Public License
#  along with NMIS (most likely in a file named LICENSE).
#  If not, see <http://www.gnu.org/licenses/>
#
#  For further information on NMIS or for a license other than GPL please see
#  www.opmantek.com or email contact@opmantek.com
#
#  User group details:
#  http://support.opmantek.com/users/
#
# *****************************************************************************

# Package giving access to nodes, etc.
# Two basic ways to grab info, via get*Model functions which return ModelData objects
# or directly via the object
package NMISNG;

<<<<<<< HEAD
our $VERSION = "9.5.0";
=======
our $VERSION = "9.4.6";
>>>>>>> fd810e6e

use strict;
use Data::Dumper;
use Tie::IxHash;
use File::Find;
use File::Spec;
use File::Temp;
use File::Path;
use File::Copy;
use List::Util 1.45;
use boolean;
use Fcntl qw(:DEFAULT :flock :mode);    # this imports the LOCK_ *constants (eg. LOCK_UN, LOCK_EX), also the stat modes
use Errno qw(EAGAIN ESRCH EPERM);
use Mojo::File;                         # slurp and spurt
use JSON::XS;
use Archive::Zip 1.36;					# for dump()/undump()

use NMISNG::DB;
use NMISNG::Events;
use NMISNG::Status;
use NMISNG::Log;
use NMISNG::ModelData;
use NMISNG::Node;
use NMISNG::Sys;
use NMISNG::Util;
use NMISNG::NetworkStatus;
use NMISNG::SQoS;

use Compat::Timing;

# params:
#  config - hash containing object
#  log - NMISNG::Log object to log to, required.
#  db - mongodb database object, optional.
#  drop_unwanted_indices - optional, default is 0.
#
#  allow for instantiating a test collection in our $db for running tests
#  in a hashkey named 'tests' passed as arg to NMISNG->new()
#  by appending "_collection" to the subkey representing the NMISNG collection we want to test,
#    for example:
#	   NMISNG->new(tests => $args{tests});
sub new
{
	my ( $class, %args ) = @_;

	die "Config required" if ( ref( $args{config} ) ne "HASH" );
	die "Log required" if ( !$args{log} );

	my $self = bless(
		{   _config  => $args{config},
			_db      => $args{db},
			_log     => $args{log},
			_plugins => undef,           # sub plugins populates that on the go
		},
		$class
	);

	my $db = $args{db};
	if ( !$db )
	{
		# get the db setup ready, indices and all
		# nodes uses the SHARED COMMON database, NOT a module-specific one!
		my $conn = NMISNG::DB::get_db_connection( conf => $self->config, version => $VERSION );
		if ( !$conn )
		{
			my $errmsg = NMISNG::DB::get_error_string;
			$self->log->fatal("cannot connect to MongoDB: $errmsg");
			die "cannot connect to MongoDB: $errmsg\n";
		}
		$db = $conn->get_database( $self->config->{db_name} );
	}

	# park the db handle for future use, note: this is NOT the connection handle!
	$self->{_db} = $db;

	# allow for instantiating a test collection in our $db for running tests:
	my $tests = $args{tests};
	# load and prime the statically defined collections
	for my $default_collname (qw(nodes events inventory latest_data queue opstatus status remote ))
	{
		#  allow for instantiating a test collection in our $db for running tests:
		my $collname = $tests->{"${default_collname}_test_collection"};
		if (!$collname)
		{
			$collname = $default_collname;
		}
		my $collhandle = NMISNG::DB::get_collection( db => $db, name => $collname );
		if ( ref($collhandle) ne "MongoDB::Collection" )
		{
			my $msg = "Could not get collection $collname: " . NMISNG::DB::get_error_string;
			$self->log->fatal($msg);
			die "Failed to get Collection $collname, msg: $msg\n"
				;    # database errors on that level are not really recoverable
		}

		# tell mongodb to prefer numeric
		$collhandle = $collhandle->with_codec( prefer_numeric => 1 );

		# figure out if index dropping is allowed for a given collection (by name)
		# needs to be disabled for collections that are shared across products
		my $dropunwanted = $args{drop_unwanted_indices};
		$dropunwanted = 0
			if ($dropunwanted
			and ref( $self->{_config}->{db_never_remove_indices} ) eq "ARRAY"
			and grep( $_ eq $default_collname, @{$self->{_config}->{db_never_remove_indices}} ) );

		# now prime the indices and park the collection handles in self - the coll accessors do that
		my $setfunction = "${default_collname}_collection";
		$self->$setfunction( $collhandle, $dropunwanted );
	}

	return $self;
}

###########
# Private:
###########

# tiny helper that returns one of two threshold period configurations
# args: self, subconcept (both required)
# returns: rrd-style time period
sub _threshold_period
{
	my ( $self, %args ) = @_;

	for my $maybe ( $args{subconcept}, "default" )
	{
		return $self->config->{"threshold_period-$maybe"} if ( $self->config->{"threshold_period-$maybe"} );
	}
	return "-15 minutes";
}

###########
# Public:
###########

# fixme9: where should this function go? not ideal here, should become node method
#
# performs the threshold value checking and event raising for
# one or more threshold configurations
# uses latest_data to get derived_data(stats) which should hold the stats with the correct
# period calculated at the last poll cycle
# args: self, sys, type, thrname (arrayref), index, item, class, inventory (all required),
# table (required hashref but may be empty),
# type is subconcept
# returns: nothing but raises/clears events (via thresholdProcess) and updates table
#  formerly runThrhld
sub applyThresholdToInventory
{
	my ( $self, %args ) = @_;

	my $S         = $args{sys};
	my $inventory = $args{inventory};
	my $M         = $S->mdl;

	my $sts     = $args{table};
	my $type    = $args{type};
	my $thrname = $args{thrname};
	my $index   = $args{index};
	my $item    = $args{item};
	my $class   = $args{class};
	my $stats;
	my $element;
	die "cannot applyThresholdToInventory on something with no inventory, subconcept:$type,index:$index"
		if ( !$inventory );

	$self->log->debug2( "WORKING ON Threshold for thrname="
			. join( ",", @$thrname )
			. " type=$type index=$index item=$item, inventory_id:"
			. $inventory->id );

	my $data = $inventory->data();

	#	check if values are already in table - fixme9: doSummaryBuild is gone, table is never populated anymore
	if ( exists $sts->{$S->{name}}{$type} )
	{
		$stats = $sts->{$S->{name}}{$type};
	}
	else
	{
		# stats have already been calculated and stored in derived data, the threshold_period
		# should have been used on them then, so just look up the last value
		my $latest_data_ret = $inventory->get_newest_timed_data();
		if ( $latest_data_ret->{success} )
		{
			$stats = $latest_data_ret->{derived_data}{$type};
			$self->log->debug2(sub {"Using stats from newest timed data for subconcept=$type"});
		}
		else
		{
			die "could not get latest_data for inventory: subconcept:$type, index:$index";
		}
	}

	if ( $index eq '' )
	{
		$element = '';
	}
	else
	{
		$element = $inventory->description;
	}

	NMISNG::Util::TODO("Inventory will require description to be accurate");
	NMISNG::Util::TODO("Inventory cbqos needs to be figured out after it's timed_data is complete");

	# elsif ( $index ne '' and $thrname =~ /^hrsmpcpu/ )
	# {
	# 	$element = "CPU $index";
	# }
	# elsif ( $index ne '' and $thrname =~ /^hrdisk/ )
	# {
	# 	$inventory = $S->inventory( concept => 'storage', index => $index );
	# 	$data = ( $inventory ) ? $inventory->data : {};
	# 	$element = "$data->{hrStorageDescr}";
	# }
	# elsif ( $type =~ /cbqos|interface|pkts/ )
	# {
	# 	#inventory keyed by index and ifDescr so we need partial
	# 	my $inventory = $S->inventory( concept => 'interface', index => $index, partial => 1 );
	# 	$data = ( $inventory ) ? $inventory->data : {};
	# 	if( $data->{ifDescr} )
	# 	{
	# 		$element = $data->{ifDescr};
	# 		$element = "$data->{ifDescr}: $item" if($type =~ /cbqos/);
	# 	}
	# }
	# elsif ( defined $M->{systemHealth}{sys}{$type}{indexed}
	# 	and $M->{systemHealth}{sys}{$type}{indexed} ne "true" )
	# {
	# 	NMISNG::Util::TODO("Inventory migration not complete here (and below)");
	# 	my $elementVar = $M->{systemHealth}{sys}{$type}{indexed};
	# 	$inventory = $S->inventory( concept => $type, index => $index );
	# 	$data = ($inventory) ? $inventory->data() : {};
	# 	$element = $data->{$elementVar} if ($data->{$elementVar} ne "" );
	# }
	if ( $element eq "" )
	{
		$element = $index;
	}

	# walk through threshold names
	foreach my $nm (@$thrname)
	{
		$self->log->debug2(sub {"processing threshold $nm"});

		# check for control_regex
		if (    defined $M->{threshold}{name}{$nm}
			and $M->{threshold}{name}{$nm}{control_regex} ne ""
			and $item ne "" )
		{
			if ( $item =~ /$M->{threshold}{name}{$nm}{control_regex}/ )
			{
				$self->log->debug2(sub {"MATCHED threshold $nm control_regex MATCHED $item"});
			}
			else
			{
				$self->log->debug2(sub {"SKIPPING threshold $nm: $item did not match control_regex"});
				next();
			}
		}

		# fixme errors are ignored
		my $levelinfo = $S->translate_threshold_level(
			type => $type,
			thrname => $nm,
			stats   => $stats,
			index   => $index,
			item    => $item
		);

		# get 'Proactive ....' string of Model
		my $event = $S->parseString( string => $M->{threshold}{name}{$nm}{event}, index => $index, eval => 0 );

		my $details = "";
		my $spacer  = "";

		if ( $type =~ /interface|pkts/ && $data->{Description} ne "" )
		{
			$details = $data->{Description};
			$spacer  = " ";
		}

		### 2014-08-27 keiths, display human speed and handle ifSpeedIn and ifSpeedOut
		if (    NMISNG::Util::getbool( $self->config->{global_events_bandwidth} )
			and $type =~ /interface|pkts/
			and $inventory->ifSpeed ne "" )
		{
			my $ifSpeed = $inventory->ifSpeed();
			$ifSpeed = $inventory->ifSpeedIn  if ( $event =~ /Input/ );
			$ifSpeed = $inventory->ifSpeedOut if ( $event =~ /Output/ );
			$details .= $spacer . "Bandwidth=" . NMISNG::Util::convertIfSpeed($ifSpeed);
		}

		$self->thresholdProcess(
			sys          => $S,
			type         => $type,                           # crucial for event context
			event        => $event,
			level        => $levelinfo->{level},
			element      => $element,                        # crucial for context
			details      => $details,
			value        => $levelinfo->{level_value},
			thrvalue     => $levelinfo->{level_threshold},
			reset        => $levelinfo->{reset},
			thrname      => $nm,                             # crucial for context
			index        => $index,                          # crucial for context
			class        => $class,                          # crucial for context
			inventory_id => $inventory->id
		);
	}
}

# convenience-wrapper around compute_thresholds, used only in case threshold_poll_node
# is configured off. iterates over all active nodes and runs compute_thresholds on each.
#
# args: self
# returns: nothing
sub compute_all_thresholds
{
	my ( $self, %args ) = @_;

	# function should not be reached in these two cases
	if ( !NMISNG::Util::getbool( $self->config->{global_threshold} ) )
	{
		$self->log->error("Global thresholding is disabled, not computing any thresholds!");
		return;
	}
	elsif ( NMISNG::Util::getbool( $self->config->{threshold_poll_node} ) )
	{
		$self->log->warn("Thresholding is performed with nodes, not computing any thresholds now.");
		return;
	}

	my $activenodes = $self->get_nodes_model( filter => {"activated.NMIS" => 1} );
	if ( my $error = $activenodes->error )
	{
		$self->log->error("Failed to lookup active nodes: $error");
		return;
	}

	# anything to do?
	return if ( !$activenodes->count );

	my $gimme = $activenodes->objects;
	if ( !$gimme->{success} )
	{
		$self->log->error("Failed to instantiate nodes: $gimme->{error}");
		return;
	}

	for my $nodeobj ( @{$gimme->{objects}} )
	{
		my $S = NMISNG::Sys->new(nmisng => $self);
		if ( !$S->init( node => $nodeobj, snmp => 0 ) )
		{
			$self->log->error( "failed to instantiate Sys: " . $S->status->{error} );
			next;
		}
		$self->compute_thresholds( sys => $S, running_independently => 1 );
	}
	return;
}

# this function computes overall metrics for all nodes/groups
# args: self
# returns: hashref, keys success/error - fixme9 error handling incomplete
sub compute_metrics
{
	my ( $self, %args ) = @_;

	# this needs a sys object in 'global'/non-node/nmis-system mode
	my $S = NMISNG::Sys->new(nmisng => $self);
	$S->init;

	my $pollTimer = Compat::Timing->new;
	$self->log->debug2(sub {&NMISNG::Log::trace()."Starting"});
	
	my $network_status = NMISNG::NetworkStatus->new( nmisng => $self );
	my $overallStatus = $network_status->overallNodeStatus( );
	
	# Doing the whole network - this defaults to -8 hours span
	my $groupSummary = $network_status->getGroupSummary();
	my $status       = Compat::NMIS::statusNumber( $overallStatus );
	my $data         = {};

	$data->{status}{value}       = $status;
	$data->{reachability}{value} = $groupSummary->{average}{reachable};
	$data->{availability}{value} = $groupSummary->{average}{available};
	$data->{responsetime}{value} = $groupSummary->{average}{response};
	$data->{health}{value}       = $groupSummary->{average}{health};
	$data->{intfCollect}{value}  = $groupSummary->{average}{intfCollect};
	$data->{intfColUp}{value}    = $groupSummary->{average}{intfColUp};
	$data->{intfAvail}{value}    = $groupSummary->{average}{intfAvail};

	# RRD options
	$data->{reachability}{option} = "gauge,0:100";
	$data->{availability}{option} = "gauge,0:100";
	### 2014-03-18 keiths, setting maximum responsetime to 30 seconds.
	$data->{responsetime}{option} = "gauge,0:30000";
	$data->{health}{option}       = "gauge,0:100";
	$data->{status}{option}       = "gauge,0:100";
	$data->{intfCollect}{option}  = "gauge,0:U";
	$data->{intfColUp}{option}    = "gauge,0:U";
	$data->{intfAvail}{option}    = "gauge,0:U";

	$self->log->debug2(
		"Doing Network Metrics database reach=$data->{reachability}{value} avail=$data->{availability}{value} resp=$data->{responsetime}{value} health=$data->{health}{value} status=$data->{status}{value}"
	);

	$S->create_update_rrd( data => $data, type => "metrics", item => 'network' );
	for my $group (sort $self->get_group_names)
	{
		my $groupSummary = $network_status->getGroupSummary( group => $group );
		
		$overallStatus = $network_status->overallNodeStatus( group => $group  );
		my $status = Compat::NMIS::statusNumber( $overallStatus );

		my $data = {};
		$data->{reachability}{value} = $groupSummary->{average}{reachable};
		$data->{availability}{value} = $groupSummary->{average}{available};
		$data->{responsetime}{value} = $groupSummary->{average}{response};
		$data->{health}{value}       = $groupSummary->{average}{health};
		$data->{status}{value}       = $status;
		$data->{intfCollect}{value}  = $groupSummary->{average}{intfCollect};
		$data->{intfColUp}{value}    = $groupSummary->{average}{intfColUp};
		$data->{intfAvail}{value}    = $groupSummary->{average}{intfAvail};

		$self->log->debug2(
			"Doing group=$group Metrics database reach=$data->{reachability}{value} avail=$data->{availability}{value} resp=$data->{responsetime}{value} health=$data->{health}{value} status=$data->{status}{value}"
		);

		# logs any errors
		$S->create_update_rrd( data => $data, type => "metrics", item => $group);
	}
	$self->log->debug2(sub {&NMISNG::Log::trace()."Finished"});
	return {success => 1};
}

# returns config hash
sub config
{
	my ($self) = @_;
	return $self->{_config};
}

# maintenance function that captures and dumps relevant configuration data
# args: self
# returns: hashref with success/error, and file (=path to resulting file)
sub config_backup
{
	my ( $self, %args ) = @_;
	my $C = $self->config;

	$self->log->info("Starting Configuration Backup operation");
	my $backupdir = $C->{'<nmis_backups>'};
	if ( !-d $backupdir )
	{
		mkdir( $backupdir, 0700 ) or return {error => "Cannot create $backupdir: $!"};
	}

	return {error => "Cannot write to directory $backupdir, check permissions!"}
		if ( !-w $backupdir );
	return {error => "Cannot access directory $backupdir, check permissions!"}
		if ( !-r $backupdir or !-x $backupdir );

	# now let's take a new backup...
	my $backupprefix = "nmis-config-backup-";
	my $backupfilename = "$backupdir/$backupprefix" . POSIX::strftime( "%Y-%m-%d-%H%M", localtime ) . ".tar";

	# ...of a dump of all node configuration (from the database), which we stash temporarily in conf
	my $nodes        = $self->get_nodes_model();
	my $nodedumpfile = $C->{'<nmis_conf>'} . "/all_nodes.json";
	if ( !$nodes->error && @{$nodes->data} )
	{
		# ensure that the output is indeed valid json, utf-8 encoded
		Mojo::File->new($nodedumpfile)
			->spurt( JSON::XS->new->pretty(1)->canonical(1)->convert_blessed(1)->utf8->encode( $nodes->data ) );
	}

	# ...and of _custom_ models and configuration files (and the default ones for good measure)
	my @relativepaths
		= ( map { File::Spec->abs2rel( $_, $C->{'<nmis_base>'} ) }
			( $C->{'<nmis_models>'}, $C->{'<nmis_default_models>'}, $C->{'<nmis_conf>'}, $C->{'<nmis_conf_default>'} )
		);

	my $status = system( "tar", "-cf", $backupfilename, "-C", $C->{'<nmis_base>'}, @relativepaths );
	if ( $status == -1 )
	{
		return {error => "Failed to execute tar!"};
	}
	elsif ( $status & 127 )
	{
		return {error => "Backup failed, tar killed with signal " . ( $status & 127 )};
	}
	elsif ( $status >> 8 )
	{
		return {error => "Backup failed, tar exited with exit code " . ( $status >> 8 )};
	}

	# ...and the various cron files
	my $td = File::Temp::tempdir( CLEANUP => 1 );

	mkdir( "$td/cron", 0755 ) or return {error => "Cannot create $td/cron: $! "};
	system("cp -a /etc/cron* $td/cron/ 2>/dev/null");
	system("crontab -l -u root > $td/cron/root_crontab 2>/dev/null");
	system("crontab -l -u nmis > $td/cron/nmis_crontab 2>/dev/null");

	$status = system( "tar", "-C", $td, "-rf", $backupfilename, "cron" );
	if ( $status == -1 )
	{
		return {error => "Failed to execute tar!"};
	}
	elsif ( $status & 127 )
	{
		return {error => "Backup failed, tar killed with signal " . ( $status & 127 )};
	}
	elsif ( $status >> 8 )
	{
		return {error => "Backup failed, tar exited with exit code " . ( $status >> 8 )};
	}

	$status = system( "gzip", $backupfilename );
	if ( $status >> 8 )
	{
		return {error => "Backup failed, gzip exited with exit code " . ( $status >> 8 )};
	}
	unlink $nodedumpfile if ( -f $nodedumpfile );

	$self->log->info("Completed Configuration Backup operation, created $backupfilename.gz");
	return {success => 1, file => "$backupfilename.gz"};
}

# fixme9: where should this function go? this isn't a great spot...should become node method
#
# figures out which threshold alerts need to be run for one node, based on model
# delegates the evaluation work to applyThresholdToInventory, then updates info structures.
#
# args: self, sys (required), running_independently (optional, default 0)
# note: writes node info file and saves inventory if running_independently is 0
#
# returns: nothing
sub compute_thresholds
{
	my ( $self, %args ) = @_;

	my $S                     = $args{sys};
	my $running_independently = $args{running_independently};

	my $pollTimer     = Compat::Timing->new;
	my $events_config = NMISNG::Util::loadTable( dir => 'conf', name => 'Events', conf => $self->config );
	my $sts           = {};

	my $M                  = $S->mdl;                                  # pointer to Model table
	my $catchall_inventory = $S->inventory( concept => 'catchall' );
	my $catchall_data      = $catchall_inventory->data_live();

	# skip if node down
	if ( NMISNG::Util::getbool( $catchall_data->{nodedown} ) )
	{
		$self->log->debug2(sub {"Node down, skipping thresholding for $S->{name}"});
		return;
	}
	if ( !$S->nmisng_node->configuration->{threshold} )
	{
		$self->log->debug2(sub {"Node $S->{name} not enabled for thresholding, skipping."});
		return;
	}

	$self->log->debug("Starting Thresholding for node $S->{name}");

	# first the standard thresholds
	my $thrname = [qw(response reachable available)];
	$self->applyThresholdToInventory(
		sys       => $S,
		table     => $sts,
		type      => 'health',
		thrname   => $thrname,
		inventory => $catchall_inventory
	);

	# search for threshold names in Model of this node
	foreach my $s ( keys %{$M} )    # section name
	{
		# thresholds live ONLY under rrd, other 'types of store' don't interest us here
		my $ts = 'rrd';
		foreach my $type ( keys %{$M->{$s}{$ts}} )    # name/type of subsection
		{
			my $thissection = $M->{$s}->{$ts}->{$type};

			if ( !$thissection->{threshold} )
			{
				$self->log->debug2(sub {"section $s, type $type has no threshold"});
				next;                                 # nothing to do
			}
			$self->log->debug2(sub {"section $s, type $type has a threshold"});

			# get commasep string of threshold name(s), turn it into an array, unless it's already an array
			$thrname
				= ( ref( $thissection->{threshold} ) ne 'ARRAY' )
				? [split( /,/, NMISNG::Util::stripSpaces( $thissection->{threshold} ) )]
				: $thissection->{threshold};

			# attention: control expressions for indexed section must be run per instance,
			# and no more getbool possible (see below for reason)
			my $control = $thissection->{control};
			$self->log->debug2(sub {"control found:$control for section=$s type=$type"}) if ($control);

			# find all instances of this subconcept and try and run thresholding for them, doesn't matter if indexed
			# or not, this will run them all
			# cbqos stores subconcepts for classes, searching for subconcept here can't work, have to use concept
			my %callargs
				= ( $type =~ /cbqos/ )
				? ( concept => $type, filter => {enabled => 1, historic => 0} )
				: ( filter => {subconcepts => $type, enabled => 1, historic => 0} );

			# pass the modeldata object enough info to figure out what object to instantiate
			$callargs{nmisng} = $self;
			$callargs{class_name} = {"concept" => \&NMISNG::Inventory::get_inventory_class};

			my $inventory_model = $S->nmisng_node->get_inventory_model(%callargs);
			if ( my $error = $inventory_model->error )
			{
				$self->log->error("get inventory model failed: $error");
				return undef;
			}

			$self->log->debug2( "threshold="
					. join( ",", @$thrname )
					. " found in section=$s type=$type indexed=$thissection->{indexed}, count="
					. $inventory_model->count() );

			# turn the 'models' into objects so that parseString can use it if required
			my $objectresult = $inventory_model->objects;
			if ( !$objectresult->{success} )
			{
				$self->log->error("object access failed: $objectresult->{error}");
				return undef;
			}

			# these are now objects
			foreach my $inventory ( @{$objectresult->{objects}} )
			{
				my $data = $inventory->data;
				my $index = $data->{index} // undef;

				$self->log->debug4(sub {"threshold of type:$type, index:$index ".Dumper $inventory});

				if ($control
					&& !$S->parseString(
						string    => "($control) ? 1:0",
						sect      => $type,
						index     => $index,
						eval      => 1,
						inventory => $inventory
					)
					)
				{
					$self->log->debug2(sub {"threshold of type:$type, index:$index skipped by control=$control"});
					next;
				}
				if ( $data->{threshold} && !NMISNG::Util::getbool( $data->{threshold} ) )
				{
					$self->log->debug2(sub {"skipping disabled threshold type:$type for index:$index"});
					next;
				}
				$self->applyThresholdToInventory(
					sys       => $S,
					table     => $sts,
					type      => $type,
					thrname   => $thrname,
					index     => $index,
					inventory => $inventory
				);
			}
		}
	}

	my $count       = 0;
	my $countOk     = 0;
	my $status_md   = $S->nmisng_node->get_status_model();
	my $objects_ret = $status_md->objects();
	my $status_objs = $objects_ret->{objects} // [];
	if( !$objects_ret->{success} )
	{
		$self->log->error("Failed to get status data for node:".$S->nmisng_node->name." error:".$objects_ret->{error});
	}
	foreach my $status_obj (@$status_objs)
	{
		my $eventKey = $status_obj->event;
		$eventKey = "Alert: $eventKey"
			if ( $status_obj->is_alert );

		# event control is as configured or all true.
		my $thisevent_control = $events_config->{$eventKey} || {Log => "true", Notify => "true", Status => "true"};

		# if this is an alert and it is older than 1 full poll cycle, delete it from status.
		# fixme: this logic is broken for variable polling
		if ( $status_obj->lastupdate < time - 500 )
		{
			$status_obj->delete();
		}

		# in case of Status being off for this event, we don't have to include it in the calculations
		elsif ( not NMISNG::Util::getbool( $thisevent_control->{Status} ) )
		{
			$self->log->debug2(
				"Status Summary Ignoring: event=" . $status_obj->event
				. ", Status=$thisevent_control->{Status}");
			$status_obj->status("ignored");
			$status_obj->save();
			++$count;
			++$countOk;
		}
		else
		{
			++$count;
			if ( $status_obj->status eq "ok" )
			{
				++$countOk;
			}
		}
	}
	if ( $count and $countOk )
	{
		my $perOk = sprintf( "%.2f", $countOk / $count * 100 );
		$self->log->debug2(sub {"Status Summary = $perOk, $count, $countOk\n"});
		$catchall_data->{status_summary} = $perOk;
		$catchall_data->{status_updated} = time();
	}

	# Save the new status results, but only if run standalone
	if ($running_independently)
	{
		$catchall_inventory->save();
	}

	$self->log->debug(&NMISNG::Log::trace()."Finished");
}

# this is a maintenance command for removing invalid database material
# (old stuff is automatically done via TTL index on expire_at)
#
# args: self,  simulate (default: false, if true only returns what it would do)
# returns: hashref, success/error and info (array ref)
sub dbcleanup
{
	my ( $self, %args ) = @_;

	my $simulate = NMISNG::Util::getbool( $args{simulate} );
	my $use_non_lookup_query;
	if (defined ($args{use_performance_query}))
	{
		$use_non_lookup_query = NMISNG::Util::getbool( $args{use_performance_query} );
	}
	else {
		$use_non_lookup_query = NMISNG::Util::getbool( $self->config->{use_performance_query});
	}
	# we want to remove:
	# all inventory entries whose node is gone,
	# all inventory entries whose node AND cluster is gone,
	# all events entries whose node AND cluster is gone,
	# all status entries whose node AND cluster is gone,
	# all latest_data entries whose node AND cluster is gone,
	# and all timed data whose inventory is gone.
	# note that for timed orphans we have no cluster_id;

	my @info;
	my $success = 1;
	my $nodes = $self->get_nodes_uuid_cluster_id({});
	push @info, "Starting Database cleanup";

	# ************************************
	# INVENTORY
	# ************************************
	push @info, "Looking for orphaned inventory records";
	my @ditchables;
	my @orfans;
	
	my $node_uuids = $self->get_node_uuids();

	my $q = NMISNG::DB::get_query( and_part => {'node_uuid' => {'$nin' => $node_uuids}} );
	my $invcoll = $self->inventory_collection;
	my $inventory = NMISNG::DB::find(
		collection  => $invcoll,
		query       => $q,
		fields_hash => {'_id' => 1}
	);

	my @all;
	while ( my $entry = $inventory->next )
	{
		push @all, $entry;
	}
	
	if ( defined $inventory )
	{
		@ditchables = map { $_->{_id} } (@all);
		push @info,
			"Cleanup would remove " . scalar(@ditchables) . " orphaned inventory records, in first instance.";
	}
	else 
	{
		push @info, "find failed: " . NMISNG::DB::get_error_string;
		$self->log->info("NMISNG dbcleanup find failed: ". NMISNG::DB::get_error_string);
		$success = 0;
	}
	
	# Now, find the inventory records which are linked to a node but the cluster_id is incorrect
	my ( $goners, undef, $error );
	if ($use_non_lookup_query)
	{
		$self->log->debug("NMISNG dbcleanup using non lookup query");
		( $goners, undef, $error ) = $self->get_cluster_orphans($invcoll, $nodes);
	} else {
		$self->log->debug("NMISNG dbcleanup using lookup query");
		( $goners, undef, $error )  = $self->get_cluster_orphans_with_lookup($invcoll);
	}
	
	if ($error)
	{
		push @info, "get_cluster_orphans for inventory failed: " . $error;
		$success = 0;
	}
	else
	{
		push @info,
			"Adding inventory records to remove " . scalar(@$goners);
		my %seen;
		@ditchables = grep( !$seen{$_}++, @ditchables, @$goners);
	}
	
	# second, remove those - possibly orphaning stuff that we should pick up
	if ( !@ditchables )
	{
		push @info, "No orphaned inventory records detected.";
	}
	elsif ($simulate)
	{
		push @info,
			"Cleanup would remove " . scalar(@ditchables) . " orphaned inventory records, but not in simulation mode.";
	}
	else
	{
		my $res = NMISNG::DB::remove(
			collection => $invcoll,
			query      => NMISNG::DB::get_query( and_part => {_id => \@ditchables}, no_regex => 1 )
		);
		if ( !$res->{success} )
		{
			push @info, "Failed to remove inventory instances: $res->{error}";
			$self->log->info("NMISNG dbcleanup Failed to remove inventory instances: $res->{error}");
			$success = 0;
		}
		push @info, "Removed $res->{removed_records} orphaned inventory records.";
		$self->log->info("Removed $res->{removed_records} orphaned inventory records.");
	}
	
	# ************************************
	# EVENTS
	# ************************************
	my $evcoll = $self->events_collection;
	if ($use_non_lookup_query)
	{
		( $goners, undef, $error ) = $self->get_cluster_orphans($evcoll, $nodes);
	} else {
		( $goners, undef, $error )  = $self->get_cluster_orphans_with_lookup($evcoll);
	}
	
	if ($error)
	{
		push @info, "get_cluster_orphans for events failed: " . $error;
		$success = 0;
	}
	else
	{
		if ( !$goners )
		{
			push @info, "No orphaned event records detected.";
		}
		elsif ($simulate)
		{
			push @info,
				"Cleanup would remove " . scalar(@$goners) . " orphaned event records, but not in simulation mode.";
		}
		else
		{
			my $res = NMISNG::DB::remove(
				collection => $evcoll,
				query      => NMISNG::DB::get_query( and_part => {_id => $goners}, no_regex => 1 )
			);
			if ( !$res->{success} )
			{
				push @info, "Failed to remove event instances: $res->{error}";
				$self->log->info("NMISNG dbcleanup Failed to remove event instances: $res->{error}");
				$success = 0;
			}
			push @info, "Removed $res->{removed_records} orphaned event records.";
			$self->log->info("Removed $res->{removed_records} orphaned event records.");
		}
	}
	
	# ************************************
	# STATUS
	# ************************************
	my $statuscoll = $self->status_collection;
	if ($use_non_lookup_query)
	{
		( $goners, undef, $error ) = $self->get_cluster_orphans($statuscoll, $nodes);
	} else {
		( $goners, undef, $error )  = $self->get_cluster_orphans_with_lookup($statuscoll);
	}
	
	if ($error)
	{
		push @info, "get_cluster_orphans for status failed: " . $error;
		$success = 0;
	}
	else
	{
		if ( !$goners )
		{
			push @info, "No orphaned status records detected.";
		}
		elsif ($simulate)
		{
			push @info,
				"Cleanup would remove " . scalar(@$goners) . " orphaned status records, but not in simulation mode.";
		}
		else
		{
			my $res = NMISNG::DB::remove(
				collection => $statuscoll,
				query      => NMISNG::DB::get_query( and_part => {_id => $goners}, no_regex => 1 )
			);
			if ( !$res->{success} )
			{
				push @info, "Failed to remove inventory instances: $res->{error}";
				$self->log->info("Failed to remove inventory instances: $res->{error}");
				$success = 0;
			}
			push @info, "Removed $res->{removed_records} orphaned status records.";
			$self->log->info("Removed $res->{removed_records} orphaned status records.");
		}
	}
	
	# ************************************
	# CONCEPTS
	# ************************************
	# third, determine what concepts exist, get their timed data collections
	# and verify those against the inventory - plus the latest_data look-aside-cache
	my $conceptnames = NMISNG::DB::distinct(
		collection => $self->inventory_collection,
		key        => "concept"
	);
	if ( ref($conceptnames) ne "ARRAY" )
	{
		return {
			error => "failed to determine distinct concepts!",
			info  => \@info
		};
	}
	for my $concept ( "latest_data", @$conceptnames )
	{
		my $timedcoll
			= $concept eq "latest_data"
			? $self->latest_data_collection
			: $self->timed_concept_collection( concept => $concept );
		next if ( !$timedcoll );    # timed_concept_collection already logs, ditto latest_data_collection

		my $collname = $timedcoll->name;

		push @info, "Looking for orphaned timed records for $concept";

		my ( $goners, undef, $error ) = NMISNG::DB::aggregate(
			collection          => $timedcoll,
			pre_count_pipeline  => undef,
			count               => undef,
			allowtempfiles      => 1,
			post_count_pipeline => [

				# link to inventory parent
				{   '$lookup' => {
						from         => $invcoll->name,
						localField   => "inventory_id",
						foreignField => "_id",
						as           => "parent"
					}
				},

				# then select the ones without parent
				{'$match' => {parent => {'$size' => 0}}},

				# then give me just the inventory ids
				{'$project' => {'_id' => 1}}
			]
		);
		if ($error)
		{
			push @info, "Failed to remove $concept docs: $error";
			$success = 0;
		}

		my @ditchables = map { $_->{_id} } (@$goners);
		# Get cluster_id orphans
		if ($concept eq "latest_data")
		{
			if ($use_non_lookup_query)
			{
				( $goners, undef, $error ) = $self->get_cluster_orphans($timedcoll, $nodes);
			} else {
				( $goners, undef, $error )  = $self->get_cluster_orphans_with_lookup($timedcoll);
			}
			if ($error)
			{
				push @info, "get_cluster_orphans for latest_data failed: " . $error;
				$success = 0;
			}
			else
			{
				push @info,
					  "cleanup would remove "
					. scalar(@$goners)
					. " orphaned timed $concept records in first instance.";
				my %latest_data_seen;
				@ditchables = grep( !$latest_data_seen{$_}++, @ditchables, @$goners);
			}
		}
		if ( !@ditchables )
		{
			push @info, "No orphaned $concept records detected.";
		}
		elsif ($simulate)
		{
			push @info,
				  "cleanup would remove "
				. scalar(@ditchables)
				. " orphaned timed $concept records, but not in simulation mode.";
		}
		else
		{
			my $res = NMISNG::DB::remove(
				collection => $timedcoll,
				query      => NMISNG::DB::get_query( and_part => {_id => \@ditchables}, no_regex => 1 )
			);
			if ( !$res->{success} )
			{
				push @info, "Failed to remove $concept instances: $res->{error}";
				$self->log->info("Failed to remove $concept instances: $res->{error}");
				$success = 0;
			}
			push @info, "removed $res->{removed_records} orphaned timed records for $concept.";
			$self->log->info("removed $res->{removed_records} orphaned timed records for $concept.");
		}
	}

	push @info, "Database cleanup complete";

	return {success => $success, info => \@info};
}

# Return an array of hashes including node_uuid and cluster_id
sub get_nodes_uuid_cluster_id
{
	my ( $self, $filter ) = @_;
	my $model_data = $self->get_nodes_model( $filter, fields_hash => {uuid => 1, cluster_id => 1} );
	my $data       = $model_data->data();
	my @uuids      = map { {uuid => $_->{uuid}, cluster_id => $_->{cluster_id}} } @$data;
	return \@uuids;
}

# Returns orphans that does not match node uuid and cluster id
sub get_cluster_orphans
{
	my ( $self, $collection, $nodes ) = @_;
	
	my @toRet 	   = ();
	$self->log->debug("NMISNG get_cluster_orphans: ". scalar(@$nodes) . " nodes");

# We cannot remove anything if we dont have nodes to compare
	if (scalar(@$nodes) > 0)
	{
		my $results = NMISNG::DB::find(
			collection  => $collection,
			query       => {},
			fields_hash => {'_id' => 1, 'node_uuid' => 1, 'cluster_id' => 1}
		);
		my @all;
		my $exist;
		my $processed;
		while ( my $entry = $results->next )
		{
			push @all, $entry;
		}
		if ( defined $results )
		{
			my $docs = $results->{result}->{_docs};
			$self->log->debug("NMISNG get_cluster_orphans: ". scalar(@all) . " documents");	
			foreach my $doc (@all)
			{
				# If this fields are not defined, we cannot add them
				next if (!defined $doc->{node_uuid} or !defined $doc->{cluster_id});
				
				$exist = 0;
				$processed = 0;
				
				foreach my $node (@$nodes)
				{
					# If some values are not defined, we cannot say, so cannot remove this record
					if (!defined $node->{uuid} or !defined $node->{cluster_id})
					{
						$processed++; # Make sure we compare at least one
						next;
					}

					if ($doc->{node_uuid} eq $node->{uuid} and $doc->{cluster_id} eq $node->{cluster_id})
					{
						$exist = 1;
						last;
					}
				}
				# Not found, so add it to remove
				if ($exist eq 0 and $processed < scalar(@$nodes))
				{
					push @toRet, $doc->{_id};
				}
			}
			$self->log->debug("NMISNG get_cluster_orphans: ". scalar(@toRet) . " documents to delete");
			# Make sure is not an error
			if (scalar(@toRet) eq scalar(@all))
			{
				$self->log->error("NMISNG get_cluster_orphans: Error in get docs for remove. Docs to remove same as all documents");
				return ((), undef, "Error in nodes record" );
			}
			return ( \@toRet, undef, undef );
		}
		else
		{
			$self->log->error("NMISNG get_cluster_orphans: Error getting documents " . NMISNG::DB::get_error_string);
			return ( \@toRet, undef, NMISNG::DB::get_error_string);
		}
	}
	$self->log->error("NMISNG get_cluster_orphans: Error. No nodes provided ");
	return ( \@toRet, undef, "Error getting nodes");
}

# Returns orphans that does not match node uuid and cluster id
# The aggregation fails when there are lots of documents
# That's why was rewrited above
sub get_cluster_orphans_with_lookup
{
	my ( $self, $collection ) = @_;
	my ( $goners, undef, $error ) = NMISNG::DB::aggregate(
		collection          => $collection,
		pre_count_pipeline  => undef,
		count               => undef,
		allowtempfiles      => 1,
		post_count_pipeline => [
			# link inventory to parent node
			{   '$lookup' => {
					from         => "nodes",
					localField   => "node_uuid",
					foreignField => "uuid",
					as           => "nodeData"
				}
			},
			{'$unwind' 	=> '$nodeData'},
			{'$project'	=> {
				'norfan'	=> {
					'$cond' => [ { '$eq' => [ '$cluster_id', '$nodeData.cluster_id' ] }, 1, 0 ]
					}
				}
			},
			# We want the ones than does not match
			{'$match' => {'norfan' => 0}},
			# then give me just the inventory ids
			{'$project' => {'_id' => 1}}
		]
	);
	my @ditchables = map { $_->{_id} } (@$goners);
	return ( \@ditchables, undef, $error );
}

# little helper that applies multiple node selection filters sequentially (ie. f1 OR f2)
# and returns the active nodes that match
#
# args: list of selectors, must be hashes
# returns: modeldata object with the matching nodes
sub expand_node_selection
{
	my ( $self, @selectors ) = @_;

	return $self->expand_node_selection_inactive_too(filter => \@selectors, onlyactive => 1);
}

# little helper that applies multiple node selection filters sequentially (ie. f1 OR f2)
# and returns the active nodes that match
#
# args: list of selectors, must be hashes
# returns: modeldata object with the matching nodes
sub expand_node_selection_inactive_too
{
	my ( $self, %args ) = @_;

	my ( $mdata, %lotsanodes );
	my $selectors = $args{filter};
	my $onlyactive = $args{onlyactive};
	
	for my $onefilter ( @$selectors ? @$selectors : {} )
	{
		return NMISNG::ModelData->new(
			nmisng => $self,
			error  => {"invalid filter structure, not a hash!"}
		) if ( ref($onefilter) ne "HASH" );

		$onefilter->{"activated.NMIS"} = 1 if ($onlyactive);    # never consider inactive nodes
		# Only locals!
		$onefilter->{"cluster_id"} = $self->config->{cluster_id};
	
		my $possibles = $self->get_nodes_model( filter => $onefilter );
		return NMISNG::ModelData->new(
			nmisng => $self,
			error  => {"node lookup failed: " . $possibles->error}
		) if ( $possibles->error );
		map { $lotsanodes{$_->{uuid}} //= $_ } ( @{$possibles->data} );

		# reuse the first one for the response
		$mdata //= $possibles;
	}

	$mdata->data( [values %lotsanodes] );
	return $mdata;
}

# ensure all indexes
sub ensure_indexes
{
	my ( $self, $drop_unwanted ) = @_;
	
	$self->log->info("NMISNG running ensure_indexes");
	
	# Event collection
	my $err = NMISNG::DB::ensure_index(
			collection    => $self->{_db_events},
			drop_unwanted => $drop_unwanted,
			indices       => [

				# needed for joins
				[[node_uuid  => 1]],
				[{lastupdate => 1}, {unique => 0}],
				[[node_uuid  => 1, event => 1, element => 1, active => 1], {unique => 1, partialFilterExpression => {historic => { '$lte' => 0}}}],
				#[[node_uuid  => 1, event => 1, element => 1, historic => 1, startdate => 1], {unique => 1}],
				# [ [node_uuid=>1,event=>1,element=>1,active=>1], {unique => 1}],
				[{expire_at => 1}, {expireAfterSeconds => 0}],    # ttl index for auto-expiration
			]
	);
	$self->log->error("index setup failed for events: $err") if ($err);
	
	# Inventory collection
	NMISNG::Util::TODO("NMISNG::new INDEXES - figure out what we need");

	$err = NMISNG::DB::ensure_index(
			collection    => $self->{_db_inventory},
			drop_unwanted => $drop_unwanted,
			indices       => [

				# This did not scale, we had paths like .0 and .2 also .1 and .2 which would ommit the prefis .0
				# [["path.0" => 1, "path.1" => 1, "path.2" => 1, "path.3" => 1], {unique => 0}],
				# Via the MongoDB docs order matters!
				[["path.0" => 1]],
				[["path.1" => 1, "path.2" => 1, "path.3" => 1]],
				[["path.2" => 1, "path.3" => 1]],
				#Fix a bug when looking up nodes on clusterid then concept, used by the scheduler, should be removed once we fix the query.
				[["path.0" => 1, "path.2" => 1]],

				# needed for joins
				[[node_uuid => 1]],

				[[concept   => 1, enabled => 1, historic => 1], {unique => 0}],
				[{"lastupdate"           => 1}, {unique => 0}],
				[{"subconcepts"          => 1}, {unique => 0}],
				[["data_info.subconcept" => 1, enabled => 1, node_name => 1], {unique => 0}],
				

				# unfortunately we need a custom extra index for concept == interface, to find nodes by ip address
				[["data.ip.ipAdEntAddr" => 1], {unique             => 0}],
				[{expire_at             => 1}, {expireAfterSeconds => 0}],    # ttl index for auto-expiration
			]
	);
	
	$self->log->error("index setup failed for inventory: $err") if ($err);
	
	# Latest Data collection
	NMISNG::Util::TODO("NMISNG::new INDEXES - figure out what we need");

	$err = NMISNG::DB::ensure_index(
		collection    => $self->{_db_latest_data},
		drop_unwanted => $drop_unwanted,
		indices       => [
				[{"inventory_id" => 1}, {unique             => 1}],
				[{expire_at      => 1}, {expireAfterSeconds => 0}],    # ttl index for auto-expiration
				[{"node_uuid"    => 1}, {unique => 0}],
				[{"configuration.group"    => 1}, {unique => 0}],
				[{"time"    => -1}, {unique => 0}]
			]
	);
	$self->log->error("index setup failed for inventory: $err") if ($err);
	
	# Nodes collection 
	$err = NMISNG::DB::ensure_index(
			collection    => $self->{_db_nodes},
			drop_unwanted => $drop_unwanted,
			indices       => [[{"uuid" => 1}, {unique => 1}],
												[{"name" => 1}, {unique => 0}],
												# make sure activated.NMIS is indexed, as well
												# as aliases.alias and addresses.address
												# (for the semi-dynamic dns alias and address info)
												[ [ "aliases.alias" => 1 ] ],
												[ [ "addresses.address" => 1 ] ], ],
				);
	$self->log->error("index setup failed for nodes: $err") if ($err);	
	
	# opstatus collection 
	$err = NMISNG::DB::ensure_index(
			collection    => $self->{_db_opstatus},
			drop_unwanted => $drop_unwanted,
			indices       => [

				# opstatus: searchable by when, by status (good/bad), by activity,
				# context (primarily node but also queue_id), and by type
				# not included: details and stats
				[{"time"              => -1}],
				#Keep an index of activity and compound that with time for sorting
				[["activity"          => 1, "time"          => -1]],
				[{"status"            => 1}],
				[{"context.node_uuid" => 1}],
				[{"context.queue_id"  => 1}],
				[{"type"              => 1}],
				[{"expire_at"         => 1}, {expireAfterSeconds => 0}],    # ttl index for auto-expiration
			]
	);
	$self->log->error("index setup failed for opstatus: $err") if ($err);
	
	# Remote collection	
	NMISNG::Util::TODO("NMISNG::new INDEXES - figure out what we need");

	$err = NMISNG::DB::ensure_index(
		collection    => $self->{_db_remote},
		drop_unwanted => $drop_unwanted,
		indices       => [
			# needed for joins
			[[cluster_id => 1], {unique => 1}],
		]
	);
	$self->log->error("index setup failed for remotes: $err") if ($err);
	
	# queue collection
	$err = NMISNG::DB::ensure_index(
			collection    => $self->{_db_queue},
			drop_unwanted => $drop_unwanted,
			indices       => [

				# need to search/sort by time, priority and in_progress, both type and tag,
				# and also args.uuid
				[["time"      => 1, "in_progress" => 1, "priority" => 1,]],
				[["time"      => 1, "in_progress" => 1, "tag"      => 1]],    # fixme: or separate for tag?
				[["time"      => 1, "in_progress" => 1, "type"     => 1]],    # fixme: or separate?
				[["args.uuid" => 1]],
			]
	);
	$self->log->error("index setup failed for queue: $err") if ($err);
	
	# status collection
	$err = NMISNG::DB::ensure_index(
			collection    => $self->{_db_status},
			drop_unwanted => $drop_unwanted,
			indices       => [
				[[cluster_id => 1, node_uuid => 1, event => 1, element => 1], {unique => 0}],
				[[cluster_id => 1, method => 1, index => 1, class => 1], {unique => 0}],
    				[[cluster_id => 1, lastupdate => 1], {unique => 0}],
				[{expire_at  => 1}, {expireAfterSeconds => 0}],    # ttl index for auto-expiration
			]
	);
	$self->log->error("index setup failed for nodes: $err") if ($err);
	
	$self->log->info("NMISNG end of ensure_indexes");
	return;
}

# return the events object
sub events
{
	my ($self) = @_;
	return NMISNG::Events->new( nmisng => $self );
}

# helper to get/set event collection, primes the indices on set
# args: new collection handle, optional drop - unwanted indices are dropped if this is 1
# returns: current collection handle
sub events_collection
{
	my ( $self, $newvalue, $drop_unwanted ) = @_;
	if ( ref($newvalue) eq "MongoDB::Collection" )
	{
		$self->{_db_events} = $newvalue;
	}
	return $self->{_db_events};
}

# this function finds nodes that are due for a given operation;
# consults the various policies and previous node states,
# and looks up any relevant queued jobs (in_progress and overdue)
#
# args: self, type (=one of collect/update/services, required),
#  force (optional, default 0),
#  filters (optional, ARRAY of filter hashrefs to be applied independently)
#
# returns: hashref with error/success,
#  nodes => hash of uuid, value node data (same deep record as get_nodes_model returns!)
#  flavours => hash of uuid -> snmp/wmi -> 0/1 (only for collect),
#  services => hash of uuid -> array of service names (only for services)
#  in_progress => hash of uuid => queue id => queue record
#  overdue => hash of uuid => queue id => queue record
#  newnodes => hash of uuid => 1 (set for nodes that have been newly added)
sub find_due_nodes
{
	my ( $self, %args ) = @_;
	my $whichop = $args{type};
	my $force   = $args{force};

	return {error => "Unknown operation \"$whichop\"!"} if ( $whichop !~ /^(collect|update|services)$/ );
	return {error => "Filters must be list of filter expressions!"}
		if ( exists( $args{filters} ) && ref( $args{filters} ne "ARRAY" ) );

	my %cands;

	# what to work on? all active nodes or only the selected lists of nodes
	# multiple filters are applied independently, e.g. select by group and then extra nodes
	# default: blank unrestricted filter
	for my $onefilter ( ref( $args{filters} ) eq "ARRAY" && @{$args{filters}} ? @{$args{filters}} : ( {} ) )
	{
		$onefilter->{"activated.NMIS"} = 1;    # never consider inactive nodes
		my $possibles = $self->get_nodes_model( filter => $onefilter );
		return {error => $possibles->error} if ( $possibles->error );

		map { $cands{$_->{uuid}} = $_ } ( @{$possibles->data} );
	}

	# no filters returned anybody?
	return {success => 1, nodes => {}} if ( !keys %cands );

	# get the queued jobs that could be of relevance
	my $running = $self->get_queue_model(
		type        => $whichop,
		in_progress => {'$ne' => 0},
		"args.uuid" => [keys %cands]
	);
	$self->log->error( "failed to query job queue: " . $running->error )
		if ( $running->error );

	# want uuid =>  qid => queue record
	my %runningbynode = map { ( $_->{args}->{uuid} => {$_->{_id} => $_} ) } ( @{$running->data} );

	my $overdue = $self->get_queue_model(
		type        => $whichop,
		in_progress => 0,
		time        => {'$lt' => Time::HiRes::time},
		"args.uuid" => [keys %cands]
	);
	$self->log->error( "failed to query job queue: " . $overdue->error )
		if ( $overdue->error );
	my %overduebynode = map { ( $_->{args}->{uuid} => {$_->{_id} => $_} ) } ( @{$overdue->data} );

	# policy name => various times for collect/update
	# service name => period for services
	my %intervals;
	my $servicedefs;    # for tracking snmp-only services....

	if ( $whichop eq "collect" or $whichop eq "update" )
	{
		# collect and update? subject to policies
		# get the polling policies and translate into seconds (for rrd file options)
		my $policies = NMISNG::Util::loadTable(
			conf => $self->config,
			dir  => 'conf',
			name => "Polling-Policy"
		) || {};
		%intervals = ( default => {ping => 60, snmp => 300, wmi => 300, update => 86400} );

		# translate period specs X.Ys, A.Bm, etc. into seconds
		for my $polname ( keys %$policies )
		{
			next if ( ref( $policies->{$polname} ) ne "HASH" );
			for my $subtype (qw(snmp wmi ping update))
			{
				my $interval = $policies->{$polname}->{$subtype};
				if ( $interval =~ /^\s*(\d+(\.\d+)?)([smhd])$/ )
				{
					my ( $rawvalue, $unit ) = ( $1, $3 );
					$interval = $rawvalue * (
						  $unit eq 'm' ? 60
						: $unit eq 'h' ? 3600
						: $unit eq 'd' ? 86400
						:                1
					);
				}
				else
				{
					$self->log->error("Polling policy \"$polname\" has invalid interval \"$interval\" for $subtype! Ignoring.");
					$interval = $intervals{devault}->{$subtype};
				}
				$intervals{$polname}->{$subtype} = $interval;    # now in seconds
			}
		}
	}
	elsif ( $whichop eq "services" )
	{
		$servicedefs = NMISNG::Util::loadTable( dir => "conf", name => "Services", conf => $self->config ) || {};

		for my $servicekey ( keys %$servicedefs )
		{
			my $interval = $servicedefs->{$servicekey}->{Poll_Interval} || 300;
			if ( $interval =~ /^\s*(\d+(\.\d+)?)([smhd])$/ )
			{
				my ( $rawvalue, $unit ) = ( $1, $3 );
				$interval = $rawvalue * (
					  $unit eq 'm' ? 60
					: $unit eq 'h' ? 3600
					: $unit eq 'd' ? 86400
					:                1
				);
			}
			$intervals{$servicekey} = $interval;
		}
	}

	# find out what nodes are due as per polling policy or service status - also honor force
	# unfortunately we require each candidate node's nodeinfo/catchall data to make the
	# candidate-or-not decision...
	my $accessor = $self->get_inventory_model(
		concept    => "catchall",
		cluster_id => $self->config->{cluster_id},
		uuid       => [keys %cands]
	);
	if ( my $error = $accessor->error )
	{
		return {error => "Failed to load catchall inventories: $error"};
	}

	# dynamic node information, by node uuid
	my %node_info_ro = map { ( $_->{node_uuid} => $_->{data} ) } ( @{$accessor->data} );

	my $now = Time::HiRes::time;
	my ( %due, %flavours, %procs, %services, %newnodes );
	for my $maybe ( keys %cands )    # nodes by uuid
	{
		my $nodename   = $cands{$maybe}->{name};
		my $nodeconfig = $cands{$maybe}->{configuration};

		# that's the catchall dynamic info from previous collects/updates
		my $ninfo = $node_info_ro{$maybe} // {};

		# services? need to check the service inventories for when they ran last
		if ( $whichop eq "services" )
		{
			# get the previous service runs for all services for this node
			my $prevruns = $self->get_inventory_model(
				concept     => "service",
				cluster_id  => $self->config->{cluster_id},
				node_uuid   => $maybe,
				filter      => {historic => 0},
				fields_hash => {
					'data.service'  => 1,
					'data.last_run' => 1
				},
			);
			if ( my $error = $prevruns->error )
			{
				return {error => "Failed to load services inventory: $error"};
			}
			my %service_lastrun
				= ( map { ( $_->{data}->{service} => $_->{data}->{last_run} ) } ( @{$prevruns->data} ) );

			for my $maybesvc ( ref($nodeconfig->{services}) eq "ARRAY"? @{$nodeconfig->{services}}: () )
			{
				# listed for a node doesn't mean the service definition (still) exists
				if ( !exists $intervals{$maybesvc} )
				{
					$self->log->warn("Ignoring non-existent service \"$maybesvc\" for node $nodename");
					next;
				}

				# services of type 'service', ie. snmp, can only work if done during/after a collect
				if ( $servicedefs->{$maybesvc}->{Service_Type} eq "service" )
				{
					$self->log->debug(
						"Ignoring SNMP-based service \"$maybesvc\" for node $nodename (only checkable during collect)");
					next;
				}

				# when was this service checked last?
				my $lastrun = $service_lastrun{$maybesvc} // 0;
				my $serviceinterval = $intervals{$maybesvc} || 300;    # bsts fallback

				my $msg = "Service $maybesvc on $nodename, interval \"$serviceinterval\", ran last at "
					. NMISNG::Util::returnDateStamp($lastrun) . ", ";

				# we don't run the service exactly at the same time in the collect cycle,
				# so allow up to 10% underrun
				# note that force overrules the timing policy
				if ( !$args{force} && $lastrun && ( ( time - $lastrun ) < $serviceinterval * 0.9 ) )
				{
					$msg .= "skipping this time.";
					$self->log->debug($msg);
					next;
				}
				else
				{
					$msg .= "is due for checking at this time.";
					$self->log->debug($msg);

					$due{$maybe} = $cands{$maybe}; # we need the whole node record
					$services{$maybe} //= [];
					push @{$services{$maybe}}, $maybesvc;
				}
			}
		}
		elsif ( $whichop eq "collect" or $whichop eq "update" )
		{
			my $polname = $nodeconfig->{polling_policy} || "default";
			my $lastpolicy = $ninfo->{last_polling_policy};

			if ( ref( $intervals{$polname} ) ne "HASH" )
			{
				$self->log->warn(
					"Misconfigured node $nodename, polling policy \"$polname\" does not exist! Using default instead.");
				$polname = $lastpolicy = "default";    # let's NOT treat this broken situation as a policy change
			}
			else
			{
				$self->log->debug2(sub {"Node $nodename is using polling policy \"$polname\""});
			}

			my $lastsnmp = $ninfo->{last_poll_snmp_attempt};
			my $lastwmi  = $ninfo->{last_poll_wmi_attempt};

			# handle the case of a changed polling policy: move all rrd files
			# out of the way, and poll now
			# please note that this does NOT work with non-standard common-database structures
			# where rrd files aren't all under /nodes/nodename
			if ( defined($lastpolicy) && $lastpolicy ne $polname )
			{
				$self->log->info(
					"Node $nodename is changing polling policy, from \"$lastpolicy\" to \"$polname\", due for polling at $now"
						);
				# backwards-compatibility with legacy lowercased directories
				for my $maybedir ($nodename, lc($nodename))
				{
					my $curdir = $self->config->{'database_root'} . "/nodes/$maybedir";
					my $backupdir = "$curdir.policy-$lastpolicy." . time();

					if ( !-d $curdir )
					{
						$self->log->warn("Node $maybe doesn't have RRD files under $curdir!")
								if ($maybedir eq $nodename); # noise only for no data under the non-legacy structure
					}
					else
					{
					rename( $curdir, $backupdir )
						or $self->log->error("failed to rename directory $curdir for $maybe: $!");
					}
				}

				$due{$maybe} = $cands{$maybe};
				$flavours{$maybe}->{wmi} = $flavours{$maybe}->{snmp} = 1;    # and ignore the last-xyz markers
			}

			# logic for dead node demotion/rate-limiting
			# if demote_faulty_nodes config option is true, demote nodes that have not been pollable (or updatable) ever:
			# after 14 days of normal attempts change to try at most once daily
			elsif (
				!NMISNG::Util::getbool( $self->config->{demote_faulty_nodes}, "invert" )    # === ne false
				&& ( !$ninfo->{nodeModel} or $ninfo->{nodeModel} eq "Model" )
				)
			{
				# this property gets updated on every attempt
				my $lasttry = $ninfo->{ $whichop eq "collect" ? "last_poll_attempt" : "last_update_attempt" };
				my $graceperiod_start = $ninfo->{demote_grace};

				# none set? then set one and update the database!
				if ( !defined($graceperiod_start) )
				{
					# creating the catchall pretty much requires a live node object, unfortunately...
					# and we may need to if the node is new.
					my $nodeobj = $self->node(uuid => $maybe);
					my ($catchall, $error) = $nodeobj->inventory(
						concept => "catchall", path_keys => [],
						create => 1) if (ref($nodeobj) eq "NMISNG::Node");
					if ($error or !$nodeobj or !$catchall)
					{
						$self->log->error("Failed to retrieve or create catchall inventory: "
															. $error ? $error : "No node object");
					}
					else
					{
						my $shortlived = $catchall->data_live;
						$shortlived->{demote_grace} = $graceperiod_start = $ninfo->{demote_grace} = $now;
						# track newly added nodes, to prioritise type=update
						$newnodes{$maybe} = 1 if ($catchall->is_new);
						my ( $op, $error ) = $catchall->save;
						$self->log->error("Failed to update catchall inventory: $error") if ($error);
					}
				}

				# try only once a day if beyond the grace time, min of snmp/wmi/update policy otherwise;
				my $normalperiod
					= $whichop eq "collect"
					? Statistics::Lite::min( $intervals{$polname}->{snmp}, $intervals{$polname}->{wmi} )
					: $intervals{$polname}->{update};

				# but do make sure to try a newly added node NOW!
				my $fudgefactor = ($self->config->{polling_interval_factor} || 0.95);
				my $nexttry = defined $lasttry? $lasttry
						+ $fudgefactor * $normalperiod : $now;
				$newnodes{$maybe} = 1 if (!defined $lasttry);
				if ($now - $graceperiod_start > 14 * 86400)
				{
					$nexttry = ( $lasttry // $now) + 86400 * $fudgefactor;

					$self->log->debug( "Node $nodename has no valid nodeModel, never polled successfully, "
														 . "past demotion grace window (started at $graceperiod_start) so demoted to frequency once daily, last $whichop attempt $lasttry, next $nexttry");
				}

				$self->log->debug(
					"Node $nodename has no valid nodeModel, never polled successfully, demote_faulty_nodes is on, grace window started at $graceperiod_start, last $whichop attempt ".($lasttry // "never").", next $nexttry."
				);

				if ( $nexttry <= $now )
				{
					$due{$maybe} = $cands{$maybe};
					$flavours{$maybe}->{wmi} = $flavours{$maybe}->{snmp} = 1 if ( $whichop eq "collect" );
				}
			}

			# logic for update now or later:
			# due if no past successful update at all or if that was too long ago,
			# BUT no more than four attempts per update period
			# (without the latter an unpingable or uncollectable node would be retried every few seconds)
			elsif ( $whichop eq "update" )
			{
				my $lastupdate  = $ninfo->{last_update};
				my $lastattempt = $ninfo->{last_update_attempt};

				my $fudgefactor = ($self->config->{update_interval_factor} || 0.95);
				my $nextupdate  = ( $lastupdate  // 0 ) + $intervals{$polname}->{update} * $fudgefactor;
				my $nextattempt = ( $lastattempt // 0 ) + $intervals{$polname}->{update} * $fudgefactor / 4;

				if ( !defined($lastupdate) or $nextupdate <= $now )
				{
					if ( !defined($lastattempt) or $nextattempt <= $now )
					{
						$self->log->debug( "Node $nodename is due for update at $now, last update: "
								. ( $lastupdate ? sprintf( "%.1fs ago", $now - $lastupdate ) : "never" )
								. " last attempt: "
								. ( $lastattempt ? sprintf( "%.1fs ago", $now - $lastattempt ) : "never" ) );
						$due{$maybe} = $cands{$maybe};
					}
					else
					{
						$self->log->debug( "Node $nodename is NOT due for update at $now, last update: "
								. sprintf( "%.1fs ago", $now - $lastupdate )
								. " but last attempt: "
								. ( $lastattempt ? sprintf( "%.1fs ago", $now - $lastattempt ) : "never" ) );
					}
				}
				else
				{
					$self->log->debug( "Node $nodename is NOT due for update at $now, last update: "
							. sprintf( "%.1fs ago", $now - $lastupdate ) );
				}
			}

			# logic for collect now or later: candidate if no past successful collect whatsoever,
			# (subject to demotion rate-limiting for long-dead nodes),
			# or if either of snmp/wmi worked and was done long enough ago.
			#
			# if no history is known for a source, then disregard it for the now-or-later logic
			# but DO enable it for trying!
			# note that collect=false, i.e. ping-only nodes need to be excepted,
			elsif ( !defined($lastsnmp) && !defined($lastwmi) && $nodeconfig->{collect} )
			{
				$self->log->debug("Node $nodename has neither last_poll_snmp nor last_poll_wmi, due for poll at $now");
				$due{$maybe} = $cands{$maybe};
				$flavours{$maybe}->{wmi} = $flavours{$maybe}->{snmp} = 1;
			}
			else
			{
				# for collect false/pingonly nodes the single 'generic' collect run counts,
				# and the 'snmp' policy is applied
				if ( !$nodeconfig->{collect} )
				{
					# We don't care if the last poll was successful or not, so use _attempt. 
					# there is no last_wmi_attempt. And, for non collect nodes we don't really care
					$lastsnmp = $ninfo->{last_poll_attempt} // 0;
					$lastwmi = $ninfo->{last_poll_attempt} // 0;
					$self->log->debug(
						"Node $nodename is non-collecting, applying snmp policy to last check at $lastsnmp");
				}

				# accept delta-previous-now interval if it's at least 95% of the configured interval
				# strict 100% would mean that we might skip a full interval when polling takes longer
				my $fudgefactor = ($self->config->{polling_interval_factor} || 0.95);

				my $nextsnmp = ( $lastsnmp // 0 ) + $intervals{$polname}->{snmp} * $fudgefactor;
				my $nextwmi  = ( $lastwmi  // 0 ) + $intervals{$polname}->{wmi} * $fudgefactor;

				# only flavours which worked in the past contribute to the now-or-later logic
				if (   ( defined($lastsnmp) && $nextsnmp <= $now )
					|| ( defined($lastwmi) && $nextwmi <= $now ) )
				{
					$self->log->debug( "Node $nodename is due for poll at $now, last snmp: "
							. ( $lastsnmp // "never" )
							. ", last wmi: "
							. ( $lastwmi // "never" )
							. ", next snmp: "
							. ( $lastsnmp ? sprintf( "%.1fs ago", $now - $nextsnmp ) : "n/a" )
							. ", next wmi: "
							. ( $lastwmi ? sprintf( "%.1fs ago", $now - $nextwmi ) : "n/a" ) );
					$due{$maybe} = $cands{$maybe};

					# but if we've decided on polling, then DO try flavours that have not worked in the past!
					# nextwmi <= now also covers the case of undefined lastwmi...
					$flavours{$maybe}->{wmi}  = ( $nextwmi <= $now )  ? 1 : 0;
					$flavours{$maybe}->{snmp} = ( $nextsnmp <= $now ) ? 1 : 0;
				}
				else
				{
					$self->log->debug( "Node $nodename is NOT due for poll at $now, last snmp: "
							. ( $lastsnmp // "never" )
							. ", last wmi: "
							. ( $lastwmi // "never" )
							. ", next snmp: "
							. ( $lastsnmp ? $nextsnmp : "n/a" )
							. ", next wmi: "
							. ( $lastwmi ? $nextwmi : "n/a" ) );
				}
			}
		}
	}

	# ignore in-progress and overdue queued jobs for nodes not due
	map { delete $runningbynode{$_} if ( !exists $due{$_} ); } ( keys %runningbynode );
	map { delete $overduebynode{$_} if ( !exists $due{$_} ); } ( keys %overduebynode );

	return {
		success     => 1,
		nodes       => \%due,
		flavours    => \%flavours,
		services    => \%services,
		in_progress => \%runningbynode,
		overdue     => \%overduebynode,
		newnodes => \%newnodes,
	};
}

# returns mongodb db handle - note this is NOT the connection handle!
# (nmisng::db::connection_of_db() can provide the conn handle)
sub get_db
{
	my ($self) = @_;
	return $self->{_db};
}

# find all unique values for key from collection and filter provided
sub get_distinct_values
{
	my ( $self, %args ) = @_;
	my $collection = $args{collection};
	my $key        = $args{key};
	my $filter     = $args{filter};

	my $query = NMISNG::DB::get_query( and_part => $filter );
	my $values = NMISNG::DB::distinct(
		collection => $collection,
		key        => $key,
		query      => $query
	);
	return $values;
}

# find all unique concep/subconcept pairs for the given path/filter
# filtering for active things possible (eg, enabled => 1, historic => 0)
# NOTE: INCOMPLETE, can't be done in aggregation right now, map/reduce or
#  perl are an option
sub get_inventory_available_concepts
{
	my ( $self, %args ) = @_;
	my $path;

	# start with a plain query; with _id that'll be enough already
	my %queryinputs = ();
	if ( $args{filter} )
	{
		map { $queryinputs{$_} = $args{filter}->{$_}; } ( keys %{$args{filter}} );
	}
	my $q = NMISNG::DB::get_query( and_part => \%queryinputs );

	# translate the path components into the lookup path
	if ( $args{path} || $args{node_uuid} || $args{cluster_id} || $args{concept} )
	{
		$path = $args{path} // [];

		# fill in starting args if given
		my $index = 0;
		foreach my $arg_name (qw(cluster_id node_uuid))
		{
			if ( $args{$arg_name} )
			{
				# we still want to have regex and other options so run this through the query code
				my $part = NMISNG::DB::get_query_part( $arg_name, $args{$arg_name} );
				$path->[$index] = $part->{$arg_name};
				delete $args{$arg_name};
			}
			$index++;
		}
		map { $q->{"path.$_"} = NMISNG::Util::numify( $path->[$_] ) if ( defined( $path->[$_] ) ) } ( 0 .. $#$path );
	}
	my @pipeline = ();

	# 	{ '$match' => $q },
	# 	{ '$unwind' => 'subconcepts' },
	# 	{ '$group' => {
	# 		'_id' : { 'concept': '$concept', 'subconcept': '$subconcepts' }
	# 	},
	# 	{ '$group' => {
	# 		'_id' : '$_id.$concept',
	# 		'concept' => '$_id.$concept',
	# 		'subconcepts' => { '$addToSet': '$_id.subconcept' }
	# 	}
	# );

	my ( $entries, $count, $error ) = NMISNG::DB::aggregate(
		collection          => $self->inventory_collection,
		post_count_pipeline => \@pipeline,
	);

}

# note: should _id use args{id}? or _id?
# all arguments that are used in the beginning of the path will be put
# into the path for you, so specificying path[1,2] and cluster_id=>3 will chagne
# the path to path[3,2]
# arguments:
#.   path - array
#.   cluster_id,node_uuid,concept - will all be put into the path, overriding what is there
#. or _id, overriding all of the above
#
#. filter - hashref, will be added to the query
#.   [fields_hash] - which fields should be returned, if not provided the
#    whole record is returned
#.   sort/skip/limit - adjusts the query
#
# returns: model_data object (which may be empty - do check ->error)
sub get_inventory_model
{
	my ( $self, %args ) = @_;

	NMISNG::Util::TODO("Figure out search options for get_inventory_model");

	my $q = $self->get_inventory_model_query(%args);
	my $query_count;
	if ( $args{count} )
	{
		my $res = NMISNG::DB::count( collection => $self->inventory_collection, query => $q, verbose => 1 );
		return NMISNG::ModelData->new( error => "Count failed: $res->{error}" ) if ( !$res->{success} );

		$query_count = $res->{count};
	}

	#bodge to see if we can use the index hint, this helps to fix an issue whitch the schedular
	if($q->{'path.2'} and $q->{'path.2'} eq "catchall" and !defined($q->{'path.1'}) )
	{
		$args{index_hint} = 'path.0_1_path.2_1';
	}

	my $entries = NMISNG::DB::find(
		collection  => $self->inventory_collection,
		query       => $q,
		sort        => $args{sort},
		limit       => $args{limit},
		skip        => $args{skip},
		fields_hash => $args{fields_hash},
		index_hint 	=> $args{index_hint},
	);

	return NMISNG::ModelData->new( error => "find failed: " . NMISNG::DB::get_error_string )
		if ( !defined $entries );

	my @all;
	while ( my $entry = $entries->next )
	{
		push @all, $entry;
	}

	# create modeldata object with instantiation info from caller
	# add in the fallback automagic function, if class_name isn't present
	$args{class_name} //= {"concept" => \&NMISNG::Inventory::get_inventory_class};
	my $model_data_object = NMISNG::ModelData->new(
		nmisng      => $self,
		class_name  => $args{class_name},
		data        => \@all,
		query_count => $query_count
	);
	return $model_data_object;
}

# this does not need to be a member function, could be 'static'
sub get_inventory_model_query
{
	my ( $self, %args ) = @_;

	# start with a plain query; with _id that'll be enough already
	my %queryinputs = ( '_id' => $args{_id} );    # this is a bit inconsistent
	my $q = NMISNG::DB::get_query( and_part => \%queryinputs );
	my $path;

	# there is no point in adding any other filters if _id is specified
	if ( !$args{_id} )
	{
		if ( $args{filter} )
		{
			map { $queryinputs{$_} = $args{filter}->{$_}; } ( keys %{$args{filter}} );
		}
		$q = NMISNG::DB::get_query( and_part => \%queryinputs );

		# translate the path components into the lookup path
		if ( $args{path} || $args{node_uuid} || $args{cluster_id} || $args{concept} )
		{
			$path = $args{path} // [];

			# fill in starting args if given
			my $index = 0;
			foreach my $arg_name (qw(cluster_id node_uuid concept))
			{
				if ( $args{$arg_name} )
				{
					# we still want to have regex and other options so run this through the query code
					my $part = NMISNG::DB::get_query_part( $arg_name, $args{$arg_name} );
					$path->[$index] = $part->{$arg_name};
					delete $args{$arg_name};
				}
				$index++;
			}
			map { $q->{"path.$_"} = NMISNG::Util::numify( $path->[$_] ) if ( defined( $path->[$_] ) ) }
				( 0 .. $#$path );
		}
	}
	return $q;
}

# retrieve latest data
# arg: filter - kvp's of filters to be applied,
# fields_hash, sort/skip/limit
# returns: modeldata object (which may be empty - do check ->error)
sub get_latest_data_model
{
	my ( $self, %args ) = @_;
	my $filter      = $args{filter};
	my $fields_hash = $args{fields_hash};

	my $q = NMISNG::DB::get_query( and_part => $filter );

	my $entries = [];
	my $query_count;
	if ( $args{count} )
	{
		my $res = NMISNG::DB::count( collection => $self->latest_data_collection, query => $q, verbose => 1 );
		return NMISNG::ModelData->new( error => "Count failed: $res->{error}" ) if ( !$res->{success} );

		$query_count = $res->{count};
	}
	my $cursor = NMISNG::DB::find(
		collection  => $self->latest_data_collection,
		query       => $q,
		fields_hash => $fields_hash,
		sort        => $args{sort},
		limit       => $args{limit},
		skip        => $args{skip}
	);

	return NMISNG::ModelData->new( error => "find failed: " . NMISNG::DB::get_error_string )
		if ( !defined $cursor );

	while ( my $entry = $cursor->next )
	{
		push @$entries, $entry;
	}
	my $model_data_object = NMISNG::ModelData->new(
		nmisng      => $self,
		data        => $entries,
		query_count => $query_count,
		sort        => $args{sort},
		limit       => $args{limit},
		skip        => $args{skip}
	);
	return $model_data_object;
}

# returns selection of nodes
# args: id, name, host, group, and filter (=hash) for selection
#
# note: if id/name/host/group and filter are given, then
# the filter properties override id/name/host/group!
#
# ATTENTION: selection by name MAY require that you convert
# your arg with NMISNG::DB::make_string() yourself!
# this function fixes up single name equivalence checks and
# list of single name equivalences; more complex filters are left as-is.
#
# arg sort: mongo sort criteria
# arg limit: return only N records at the most
# arg skip: skip N records at the beginning. index N in the result set is at 0 in the response
# arg paginate: not supported, should be implemented at different level, sort/skip/limit does happen here
# arg count:
# arg filter: any other filters on the list of nodes required, hashref
# arg fields_hash: hash of fields that should be grabbed for each node record, whole thing for each if not provided
# arg restrict_groups: optional list of groups which the user is permitted to see
# return 'complete' result elements without limit! - a dummy element is inserted at the 'complete' end,
# but only 0..limit are populated
#
# returns: ModelData object
sub get_nodes_model
{
	my ( $self, %args ) = @_;
	my $filter = $args{filter};
	my $collection = $self->nodes_collection;

	# copy convenience/shortcut arguments iff the filter
	# hasn't already set them - the filter wins
	for my $shortie (qw(uuid name)) # db keeps these at the top level...
	{
		$filter->{$shortie} = $args{$shortie}
			if ( exists( $args{$shortie} ) and !exists( $filter->{$shortie} ) );
	}
	for my $confshortie (qw(host group)) # ...but these are kept as configuration.X
	{
		$filter->{"configuration.$confshortie"} = $args{$confshortie}
		if ( exists( $args{$confshortie} ) and !exists( $filter->{"configuration.$confshortie"} ) );
	}

	# fix the filter wrt numeric node names, which must be treated as strings
	# we can automatically handle: single plain name or list of plain names
	if (ref($filter->{name}) eq "ARRAY")
	{
		$filter->{name} = [ map { ref($_)? $_ : /^([+-]?)(?=\d|\.\d)\d*(\.\d*)?([Ee]([+-]?\d+))?$/? NMISNG::DB::make_string($_) : $_ } (@{$filter->{name}}) ];
	}
	elsif (defined($filter->{name})
				 && !ref($filter->{name})
				 && $filter->{name} =~ /^([+-]?)(?=\d|\.\d)\d*(\.\d*)?([Ee]([+-]?\d+))?$/)
	{
		$filter->{name} = NMISNG::DB::make_string($filter->{name});
	}
	my $fields_hash = $args{fields_hash};
	# We have cases where users are restricted to groups but we still want the user to be able to search via group
	# Build up a and query to first restrict mongo to a list of groups then allow freeform filter on theose groups
	my $q = {
		'$and' => [
			NMISNG::DB::get_query( and_part => $filter )
	]};
	unshift ( @{$q->{'$and'}} , NMISNG::DB::get_query( and_part => {"configuration.group" => $args{restrict_groups}})) if($args{restrict_groups});


	my $model_data = [];
	my $query_count;

	if ( $args{count} )
	{
		my $res = NMISNG::DB::count(
			collection => $collection,
			query      => $q,
			verbose    => 1
		);
		return NMISNG::ModelData->new( nmisng => $self, error => "Count failed: $res->{error}" )
			if ( !$res->{success} );
		$query_count = $res->{count};
	}

	# if you want only a count but no data, set count to 1 and limit to 0
	if ( !( $args{count} && defined $args{limit} && $args{limit} == 0 ) )
	{
		my $cursor = NMISNG::DB::find(
			collection  => $collection,
			query       => $q,
			fields_hash => $fields_hash,
			sort        => $args{sort},
			limit       => $args{limit},
			skip        => $args{skip}
		);

		return NMISNG::ModelData->new(
			nmisng => $self,
			error  => "Find failed: " . NMISNG::DB::get_error_string
		) if ( !defined $cursor );
		@$model_data = $cursor->all;
	}

	my $model_data_object = NMISNG::ModelData->new(
				class_name  => "NMISNG::Node",
				nmisng      => $self,
				data        => $model_data,
				query_count => $query_count,
				sort        => $args{sort},
				limit       => $args{limit},
				skip        => $args{skip}
			);
	
	return $model_data_object;
}

sub get_node_names
{
	my ( $self, %args ) = @_;
	my $model_data = $self->get_nodes_model( %args, fields_hash => {name => 1} );
	my $data       = $model_data->data();
	my @node_names = map { $_->{name} } @$data;
	return \@node_names;
}

sub get_node_uuids
{
	my ( $self, %args ) = @_;
	my $model_data = $self->get_nodes_model( %args, fields_hash => {uuid => 1} );
	my $data       = $model_data->data();
	my @uuids      = map { $_->{uuid} } @$data;
	return \@uuids;
}

# returns list of non-hidden group names for some or all nodes
# args:
#  filter (optional hashref, default: active nodes
#   and for this cluster_id only),
#  include_hidden (optional, default: 0)
# returns: list of group names, may be empty (e.g. errors)
sub get_group_names
{
	my ($self, %args) = @_;
	my $includehidden = NMISNG::Util::getbool($args{include_hidden});

	# default: active nodes, and ours only
	my $filter = exists($args{filter})
		? $args{filter} # undef is ok
		: { "activated.NMIS" => 1, "configuration.active" => 1};

	my $model_data = $self->get_nodes_model( filter => $filter, fields_hash => {"configuration.group" => 1} );
	$self->log->debug7(sub {"Model Data " . Dumper($model_data) . "\n\n\n"});
	return () if ($model_data->error);

	my @groupnames  = List::Util::uniq(map { $_->{configuration}->{group} } @{$model_data->data});

	# if someone deletes all the nodes, give them one group to get started.
	@groupnames = ("NMIS9") if !@groupnames;

	# nothing to hide?
	return @groupnames
			if ($includehidden
					or ref($self->{_config}->{hide_groups}) ne "ARRAY"
					or !@{$self->{_config}->{hide_groups}});

	# otherwise ditch hidden groups
	my %hideme = map { $_ => 1} (@{$self->{_config}->{hide_groups}});
	return map { $hideme{$_}? () : $_ } (@groupnames);
}

# looks up ops status log entries and returns modeldata object with matches
# args: id/time/activity/type/status/context.X/details for selecting material
#  (attention: details are NOT indexed)
#  sort/skip/limit/count for tuning the query (also all optional),
#   count=1 and limit=0 causes a count but no data retrieval
#
# returns: modeldata object (may be empty, check ->error)
sub get_opstatus_model
{
	my ( $self, %args ) = @_;

	my $q = NMISNG::DB::get_query(
		and_part => {
			'_id' => $args{id},
			map { ( $_ => $args{$_} ) }

				# flat
				(
				qw(time type activity status details),

				# dotted/deep
				grep( /^context\./, keys %args )
				)
		}
	);
	my ( @modeldata, $querycount );

	if ( $args{count} )    # for pagination
	{
		my $res = NMISNG::DB::count(
			collection => $self->opstatus_collection,
			query      => $q,
			verbose    => 1
		);
		return NMISNG::ModelData->new( nmisng => $self, error => "Count failed: $res->{error}" )
			if ( !$res->{success} );
		$querycount = $res->{count};
	}

	# if you want only a count but no data, set count to 1 and limit to 0
	if ( !( $args{count} && defined $args{limit} && $args{limit} == 0 ) )
	{
		# now perform the actual retrieval, with skip and limit passed in
		my $cursor = NMISNG::DB::find(
			collection => $self->opstatus_collection,
			query      => $q,
			sort       => $args{sort},
			limit      => $args{limit},
			skip       => $args{skip}
		);
		return NMISNG::ModelData->new(
			nmisng => $self,
			error  => "Find failed: " . NMISNG::DB::get_error_string
		) if ( !defined $cursor );
		@modeldata = $cursor->all;
	}

	# asking for nonexistent id is treated as failure - asking for 'id NOT matching X' is not
	return NMISNG::ModelData->new( nmisng => $self, error => "No matching opstatus entry!" )
		if ( !@modeldata && ref( $args{id} ) =~ /^(BSON|MongoDB)::OID$/ );

	return NMISNG::ModelData->new(
		nmisng      => $self,
		query_count => $querycount,
		data        => \@modeldata,
		sort        => $args{sort},
		limit       => $args{limit},
		skip        => $args{skip}
	);
}


# retrieve/compute the timing stats for completed jobs from the opstatus collection
# args: filter (optional, hashref of mongo query, criteria added to type completed)
# returns: modeldata object (which may be empty - do check ->error)
#
# if unrestricted then stats for all of opstatus are computed, which may be slow
# a minimal filter => { time => { '$gt' => ...now minus a few minutes }} is recommended
sub get_job_stats_model
{
	my ($self, %args) = @_;

	my $selector = ref($args{filter}) eq "HASH"? $args{filter} : {};
	$selector->{type} = "completed"; # nothing else has time stats

	# match by selector, group by activity, sum and avg time, sum 1 for count,
	# rewrite to produce activity instead of _id
	my ($entries, undef, $error) = NMISNG::DB::aggregate(
		collection => $self->opstatus_collection,
		count => 0,
		pre_count_pipeline => [
			{ '$match' => $selector },
			{ '$group' => { '_id' => '$activity',
											totaltime => { '$sum' => '$stats.time' },
											avgtime => { '$avg' => '$stats.time' },
											totalcount => { '$sum' =>  1 }}},
			{ '$project' => { _id => 0,
												activity => '$_id',
												totaltime =>  1,
												avgtime => 1,
												totalcount => 1 }}]);
	return NMISNG::ModelData->new(error => "Aggregation failed: $error") if ($error);
	return NMISNG::ModelData->new(data => $entries);
}

# looks up queued jobs and returns modeldata object of the result
# args: id OR selection clauses (all optional)
# also sort/skip/limit/count - all optional
#  if count is given, then a pre-skip-limit query count is computed
#
# returns: modeldata object
sub get_queue_model
{
	my ( $self, %args ) = @_;

	my $wantedid = $args{id};
	delete $args{id};    # _id vs id
	my ( %extras, $querycount, @modeldata );
	map {
		if ( exists( $args{$_} ) ) { $extras{$_} = $args{$_}; delete $args{$_}; }
	} (qw(sort skip limit count));

	my $q = NMISNG::DB::get_query( and_part => {'_id' => $wantedid, %args} );
	if ( $extras{count} )
	{
		my $res = NMISNG::DB::count(
			collection => $self->queue_collection,
			query      => $q,
			verbose    => 1
		);
		return NMISNG::ModelData->new( nmisng => $self, error => "Count failed: $res->{error}" )
			if ( !$res->{success} );
		$querycount = $res->{count};
	}

	# if you want only a count but no data, set count to 1 and limit to 0
	if ( !( $extras{count} && defined $extras{limit} && $extras{limit} == 0 ) )
	{
		# now perform the actual retrieval, with skip, limit and sort passed in
		my $cursor = NMISNG::DB::find(
			collection => $self->queue_collection,
			query      => $q,
			sort       => $extras{sort},
			limit      => $extras{limit},
			skip       => $extras{skip}
		);

		return NMISNG::ModelData->new(
			nmisng => $self,
			error  => "Find failed: " . NMISNG::DB::get_error_string
		) if ( !defined $cursor );
		@modeldata = $cursor->all;
	}

	# asking for nonexistent id is treated as failure - asking for 'id NOT matching X' is not
	return NMISNG::ModelData->new( nmisng => $self, error => "No matching queue entry!" )
		if ( !@modeldata && ref($wantedid) =~ /^(BSON|MongoDB)::OID$/ );

	return NMISNG::ModelData->new(
		nmisng      => $self,
		query_count => $querycount,
		data        => \@modeldata,
		sort        => $extras{sort},
		limit       => $extras{limit},
		skip        => $extras{skip}
	);
}

sub get_status_model
{
	my ( $self, %args ) = @_;
	my $filter      = $args{filter};
	my $fields_hash = $args{fields_hash};

	my $q = NMISNG::DB::get_query( and_part => $filter );

	my $entries = [];
	my $query_count;
	if ( $args{count} )
	{
		my $res = NMISNG::DB::count( collection => $self->status_collection, query => $q, verbose => 1 );
		return NMISNG::ModelData->new( error => "Count failed: $res->{error}" ) if ( !$res->{success} );

		$query_count = $res->{count};
	}

	my $cursor = NMISNG::DB::find(
		collection  => $self->status_collection,
		query       => $q,
		fields_hash => $fields_hash,
		sort        => $args{sort},
		limit       => $args{limit},
		skip        => $args{skip}
	);

	return NMISNG::ModelData->new( error => "find failed: " . NMISNG::DB::get_error_string )
		if ( !defined $cursor );

	while ( my $entry = $cursor->next )
	{
		push @$entries, $entry;
	}
	my $model_data_object = NMISNG::ModelData->new(
		nmisng      => $self,
		class_name  => "NMISNG::Status",
		data        => $entries,
		query_count => $query_count,
		sort        => $args{sort},
		limit       => $args{limit},
		skip        => $args{skip}
	);
	return $model_data_object;
}

# accessor for finding timed data for one (or more) inventory instances
# args: cluster_id, node_uuid, concept, path (to select one or more inventories)
#  optional historic and enabled (for filtering),
#  OR inventory_id (which overrules all of the above)
#  time, (for timed-data selection)
#  sort/skip/limit - FIXME sorts/skip/limit not supported if the selection spans more than one concept!
# returns: modeldata object (always, may be empty - check ->error)
sub get_timed_data_model
{
	my ( $self, %args ) = @_;

	# determine the inventory instances to look for
	my %concept2cand;

	# a particular single inventory? look it up, get its concept
	if ( $args{inventory_id} )
	{
		my $cursor = NMISNG::DB::find(
			collection => $self->inventory_collection,
			query      => NMISNG::DB::get_query( and_part => {_id => $args{inventory_id}}, no_regex => 1 ),
			fields_hash => {concept => 1}
		);
		if ( !$cursor )
		{
			return NMISNG::ModelData->new(
				error => "Failed to retrieve inventory $args{inventory_id}: " . NMISNG::DB::get_error_string );
		}
		my $inv = $cursor->next;
		if ( !defined $inv )
		{
			return NMISNG::ModelData->new( error => "inventory $args{inventory_id} does not exist!" );
		}

		$concept2cand{$inv->{concept}} = $args{inventory_id};
	}

	# any other selectors given? then find instances and create list of wanted ones per concept
	elsif ( grep( defined( $args{$_} ), (qw(cluster_id node_uuid concept path historic enabled)) ) )
	{
		# safe to copy undefs
		my %selectionargs = ( map { ( $_ => $args{$_} ) } (qw(cluster_id node_uuid concept path)) );

		# extra filters need to go under filter
		for my $maybe (qw(historic enabled))
		{
			$selectionargs{filter}->{$maybe} = $args{$maybe} if ( exists $args{$maybe} );
		}
		$selectionargs{fields_hash} = {_id => 1, concept => 1};    # don't need anything else

		my $lotsamaybes = $self->get_inventory_model(%selectionargs);
		return $lotsamaybes if ( $lotsamaybes->error );            # it's a modeldata object with error set

		# fixme: should nosuch inventory count as an error or not?
		return NMISNG::ModelData->new( data => [] ) if ( !$lotsamaybes->count );

		for my $oneinv ( @{$lotsamaybes->data} )
		{
			$concept2cand{$oneinv->{concept}} ||= [];
			push @{$concept2cand{$oneinv->{concept}}}, $oneinv->{_id};
		}
	}

	# nope, global; so just go over each known concept
	else
	{
		my $allconcepts = NMISNG::DB::distinct(
			db         => $self->get_db(),
			collection => $self->inventory_collection,
			key => "concept"
		);

		# fixme: no inventory at all counts as an error or not?
		return NMISNG::ModelData->new( data => [] ) if ( ref($allconcepts) ne "ARRAY" or !@$allconcepts );
		for my $thisone (@$allconcepts)
		{
			$concept2cand{$thisone} = undef;    # undef is not array ref and not string
		}
	}

	# more than one concept and thus collection? cannot sort/skip/limit
	# fixme: must report this as error, or at least ditch those args,
	# or possibly do sort+limit per concept and ditch skip?

	my @rawtimedata;

	# now figure out the appropriate collection for each of the concepts,
	# then query each of those for time data matching the candidate inventory instances
	for my $concept ( keys %concept2cand )
	{
		my $timedcoll = $self->timed_concept_collection( concept => $concept );

		#fixme handle  error

		my $cursor = NMISNG::DB::find(
			collection => $timedcoll,

			# undef will mean unrestricted, one value will do equality lookup,
			# array will cause an $in check
			query => NMISNG::DB::get_query( and_part => {inventory_id => $concept2cand{$concept}} ),
			sort  => $args{sort},
			skip  => $args{skip},
			limit => $args{limit}
		);
		return NMISNG::ModelData->new( error => "Find failed: " . &NMISNG::DB::getErrorString )
			if ( !$cursor );
		while ( my $tdata = $cursor->next )
		{
			push @rawtimedata, $tdata;
		}
	}

	# no object instantiation is expected or possible for timed data
	return NMISNG::ModelData->new( data => \@rawtimedata );
}

# group nodes by specified group, then summarise their reachability and health as well as get total count
# per group as well as nodedown and nodedegraded status
# args: group_by - the field, include_nodes - 1/0, if set return value changes to array with hash, one hash
#  entry for the grouped data and another for the nodes included in the groups, this is added for backwards
#  compat with how nmis group data worked in 8
#  ATTENTION: 'node_config' prefix in group_by is required to get access to the node config record.
#
# If no group_by is given all nodes will be used and put into a single group, this is required to get overall
# status
sub grouped_node_summary
{
	my ( $self, %args ) = @_;

	my $group_by      = $args{group_by}      // [];    #'data.group'
	my $include_nodes = $args{include_nodes} // 0;
	my $filters       = $args{filters};

	# can't have dots in the output group _id values, replace with _
	# also make a hash to project the group by values into the group stage
	my ( %groupby_hash, %groupproject_hash );
	if ( @$group_by > 0 )
	{
		foreach my $entry (@$group_by)
		{
			my $value = $entry;
			my $key   = $entry;
			$key =~ s/\./_/g;
			$groupby_hash{$key}        = '$' . $value;
			$groupproject_hash{$value} = 1;
		}
	}
	else
	{
		$groupby_hash{empty_group} = '$empty_group';
	}

	my $q = NMISNG::DB::get_query( and_part => $filters );
	my @pipe = (
		{'$match' => { 'concept' => 'catchall', 'data.activated.NMIS' => 1}},
		{   '$lookup' => {
				'from'         => 'latest_data',
				'localField'   => '_id',
				'foreignField' => 'inventory_id',
				'as'           => 'latest_data'
			}
		},
		{'$unwind' => {'path' => '$latest_data',             'preserveNullAndEmptyArrays' => true}},
		{'$unwind' => {'path' => '$latest_data.subconcepts', 'preserveNullAndEmptyArrays' => boolean::true}},
		{'$match' => {'latest_data.subconcepts.subconcept' => 'health', %$q}}
	);
	my $node_project = {
		'$project' => {
			'_id'       => 1,
			'name'      => '$data.name',
			'uuid'      => '$data.uuid',
			'down'      => {'$cond' => {'if' => {'$eq' => ['$data.nodedown', 'true']}, 'then' => 1, 'else' => 0}},
			'degraded'  => {'$cond' => {'if' => {'$eq' => ['$data.nodestatus', 'degraded']}, 'then' => 1, 'else' => 0}},
			'reachable' => '$latest_data.subconcepts.data.reachability',
			'08_reachable' => '$latest_data.subconcepts.derived_data.08_reachable',
			'16_reachable' => '$latest_data.subconcepts.derived_data.16_reachable',
			'health'       => '$latest_data.subconcepts.data.health',
			'08_health'    => '$latest_data.subconcepts.derived_data.08_health',
			'16_health'    => '$latest_data.subconcepts.derived_data.16_health',
			'available'    => '$latest_data.subconcepts.data.availability',
			'08_available' => '$latest_data.subconcepts.derived_data.08_available',
			'16_available' => '$latest_data.subconcepts.derived_data.16_available',
			'08_response'  => '$latest_data.subconcepts.derived_data.08_response',
			'16_response'  => '$latest_data.subconcepts.derived_data.16_response',

			# add in all the things network.pl is expecting: half are CONFIGURATION half are dynamic catchall/latest
			'nodedown'    => '$data.nodedown',
			'nodestatus'  => '$data.nodestatus',
			'netType'     => '$data.netType',
			'nodeType'    => '$data.nodeType',
			'response'    => '$latest_data.subconcepts.data.responsetime',
			'roleType'    => '$data.roleType',
			'ping'        => '$data.ping',
			'sysLocation' => '$data.sysLocation',
			'last_update' => '$data.last_update',
			'last_poll' => '$data.last_poll',
			%groupproject_hash
		}
	};
	my $final_group = {
		'$group' => {
			'_id'              => \%groupby_hash,
			'count'            => {'$sum' => 1},
			'countdown'        => {'$sum' => '$down'},
			'countdegraded'    => {'$sum' => '$degraded'},
			'reachable_avg'    => {'$avg' => '$reachability'},
			'08_reachable_avg' => {'$avg' => '$08_reachable'},
			'16_reachable_avg' => {'$avg' => '$16_reachable'},
			'health_avg'       => {'$avg' => '$health'},
			'08_health_avg'    => {'$avg' => '$08_health'},
			'16_health_avg'    => {'$avg' => '$16_health'},
			'available_avg'    => {'$avg' => '$available'},
			'08_available_avg' => {'$avg' => '$08_available'},
			'16_available_avg' => {'$avg' => '$16_available'},
			'08_response_avg'  => {'$avg' => '$08_response'},
			'16_response_avg'  => {'$avg' => '$16_response'}
		}
	};
	if ($include_nodes)
	{
		push @pipe,
			{
			'$facet' => {
				node_data    => [$node_project],
				grouped_data => [$node_project, $final_group]
			}
			};
	}
	else
	{
		push @pipe, $node_project;
		push @pipe, $final_group;
	}

	# print "pipe:".Dumper(\@pipe);
	# $self->log->info("pipe: \n".JSON::XS->new->convert_blessed(1)->utf8->pretty->encode(\@pipe));
	my ( $entries, $count, $error ) = NMISNG::DB::aggregate(
		collection         => $self->inventory_collection(),
		pre_count_pipeline => \@pipe,
		count              => 0,
	);
	$self->log->debug7(sub {"Entries: " . Dumper($entries) . "\n\n\n"});
	$self->log->debug7(sub {"Count:   " . Dumper($count) . "\n\n\n"});
	$self->log->debug7(sub {"Error:   " . Dumper($error) . "\n\n\n"});
	return ( $entries, $count, $error );
}

# helper to get/set inventory collection, primes the indices on set
# args: new collection handle, optional drop - unwanted indices are dropped if this is 1
# returns: current collection handle
sub inventory_collection
{
	my ( $self, $newvalue, $drop_unwanted ) = @_;
	if ( ref($newvalue) eq "MongoDB::Collection" )
	{
		$self->{_db_inventory} = $newvalue;

	}
	return $self->{_db_inventory};
}

# helper to get/set latest_derived_data collection, primes the indices on set
# args: new collection handle, optional drop - unwanted indices are dropped if this is 1
# returns: current collection handle
sub latest_data_collection
{
	my ( $self, $newvalue, $drop_unwanted ) = @_;
	if ( ref($newvalue) eq "MongoDB::Collection" )
	{
		$self->{_db_latest_data} = $newvalue;
	}
	return $self->{_db_latest_data};
}

# getter/setter for this object's logger
# args: new logger, optional, must be nmisng::log instance if present
# returns: the current logger
sub log
{
	my ( $self, $newlogger ) = @_;

	$self->{_log} = $newlogger
		if ( ref($newlogger) eq "NMISNG::Log" );

	return $self->{_log};
}

# helper to get/set servers collection, primes the indices on set
# args: new collection handle, optional drop - unwanted indices are dropped if this is 1
# returns: current collection handle
sub remote_collection
{
	my ( $self, $newvalue, $drop_unwanted ) = @_;
	#$self->log->debug("index setup for remote");
	if ( ref($newvalue) eq "MongoDB::Collection" )
	{
		$self->{_db_remote} = $newvalue;
	}
	return $self->{_db_remote};
}

# get or create an NMISNG::Node object from the given arguments (that should make it unique)
# the local node found matching all arguments is provided (if >1 is found)
#
# args: create => 0/1, if 1 and node is not found a new one will be returned, it is
#   not persisted into the db until the object has it's save method called
# returns: node object or undef
sub node
{
	my ( $self, %args ) = @_;
	my $create = $args{create};
	delete $args{create};

	my $node;
	# we only need the uuid, and the name only for error handling
	my $modeldata = $self->get_nodes_model(%args, fields_hash => { name => 1, uuid => 1, cluster_id => 1});

	if ( $modeldata->count() > 1 )
	{
		my @names = map { $_->{name} } @{$modeldata->data()};
		$self->log->debug( "Node request returned more than one node, args" . Dumper( \%args ) );
		$self->log->warn( "Node request returned more than one node, names:" . join( ",", @names ) );

		# Try filter by cluster_id
		if (($args{name} || $args{filter}{name}) && !$args{filter}{cluster_id}  )
		{
			foreach (@{$modeldata->data()}) {
				if ( $_->{cluster_id} eq $self->config->{cluster_id} ) {
					$self->log->debug( "Getting local node " . $_->{uuid} );
					my $model = $_;
					$node = NMISNG::Node->new(
						_id    => $model->{_id},
						uuid   => $model->{uuid},
						nmisng => $self,
					);
					return $node;
				}
			}
			$self->log->warn( "Returning nothing, names: " . join( ",", @names ) );
			return;
		} else {
			$self->log->warn( "Returning nothing, names:" . join( ",", @names ) );
			return;
		}

	}
	elsif ( $modeldata->count() == 1 )
	{
		# fixme9: why not use md->object(0)?
		my $model = $modeldata->data()->[0];
		
		$node = NMISNG::Node->new(
			_id    => $model->{_id},
			uuid   => $model->{uuid},
			nmisng => $self
		);
	}
	elsif ($create)
	{
		$node = NMISNG::Node->new(
			uuid   => $args{uuid},
			nmisng => $self
		);
	}

	return $node;
}

# helper to get/set nodes collection, primes the indices on set
# args: new collection handle, optional drop - unwanted indices are dropped if this is 1
# attention: this collection may carry extra indices unknown to NMIS that should not be dropped!
#
# returns: current collection handle
sub nodes_collection
{
	my ( $self, $newvalue, $drop_unwanted ) = @_;
	if ( ref($newvalue) eq "MongoDB::Collection" )
	{
		$self->{_db_nodes} = $newvalue;

	}
	return $self->{_db_nodes};
}

# helper to get/set opstatus collection, primes the indices on set
# args: new collection handle, optional drop - unwanted indices are dropped if this is 1
# returns: current collection handle
sub opstatus_collection
{
	my ( $self, $newvalue, $drop_unwanted ) = @_;
	if ( ref($newvalue) eq "MongoDB::Collection" )
	{
		$self->{_db_opstatus} = $newvalue;

	}
	return $self->{_db_opstatus};
}

# loads code plugins if necessary, returns the names
# args: none
# returns: list of package/class names
sub plugins
{
	my ( $self, %args ) = @_;

	if ( ref( $self->{_plugins} ) eq "ARRAY" )
	{
		return @{$self->{_plugins}};
	}

	my $C = $self->config;
	$self->{_plugins} = [];

	# check for plugins enabled and the two dirs, default and custom
	return ()
		if ( !NMISNG::Util::getbool( $C->{plugins_enabled} )
		or ( !$C->{plugin_root} and !$C->{plugin_root_default} )
		or ( !-d $C->{plugin_root} and !-d $C->{plugin_root_default} ) );

	# first check the custom plugin dir, then the default dir;
	# files in custom win over files in default
	my %candfiles;    # filename => fullpath
	for my $dir ( $C->{plugin_root}, $C->{plugin_root_default} )
	{
		next if ( !-d $dir );
		if ( !opendir( PD, $dir ) )
		{
			$self->log->error("Error: cannot open plugin dir $dir: $!");
			return ();
		}
		for my $cand ( grep( /\.pm$/, readdir(PD) ) )
		{
			$candfiles{$cand} //= "$dir/$cand";    #'"
		}
		closedir(PD);
	}

	for my $candidate ( keys %candfiles )
	{
		my $packagename = $candidate;
		$packagename =~ s/\.pm$//;
		my $pluginfile = $candfiles{$candidate};

		# read it and check that it has precisely one matching package line
		$self->log->debug("Checking candidate plugin $candidate ($pluginfile)");

		if ( !open( F, $pluginfile ) )
		{
			$self->log->error("Error: cannot open plugin file $pluginfile: $!");
			next;
		}
		my @plugindata = <F>;
		close F;
		my @packagelines = grep( /^\s*package\s+[a-zA-Z0-9_:-]+\s*;\s*$/, @plugindata );
		if ( @packagelines > 1 or $packagelines[0] !~ /^\s*package\s+$packagename\s*;\s*$/ )
		{
			$self->log->info("Plugin $candidate doesn't have correct \"package\" declaration. Ignoring.");
			next;
		}

		# do the actual load and eval
		eval { require "$pluginfile"; };
		if ($@)
		{
			$self->log->info("Ignoring plugin $candidate ($pluginfile) as it isn't valid perl: $@");
			next;
		}

		# we're interested if one or more of the supported plugin functions are provided
		push @{$self->{_plugins}}, $packagename
			if ( $packagename->can("update_plugin")
			or $packagename->can("collect_plugin")
			or $packagename->can("after_collect_plugin")
			or $packagename->can("after_update_plugin") );
	}

	return @{$self->{_plugins}};
}

# this function processes escalations and notifications
# args: self
# returns: nothing
sub process_escalations
{
	my ( $self, %args ) = @_;

	my $pollTimer = Compat::Timing->new;

	my $C = $self->config;

	my $outage_time;
	my $planned_outage;
	my $event_hash;
	my %location_data;
	my $time;
	my $escalate;
	my $event_age;
	my $esc_key;
	my $event;
	my $index;
	my $group;
	my $role;
	my $type;
	my $details;
	my @x;
	my $k;
	my $level;
	my $contact;
	my $target;
	my $field;
	my %keyhash;
	my $ifDescr;
	my %msgTable;
	my $serial    = 0;
	my $serial_ns = 0;
	my %seen;

	$self->log->debug2(sub {&NMISNG::Log::trace()."Starting"});
	my $CT = NMISNG::Util::loadTable( dir => "conf", name => "Contacts", conf => $C );

	# load the escalation policy table
	my $EST = NMISNG::Util::loadTable( dir => "conf", name => "Escalations", conf => $C );

	my $LocationsTable = NMISNG::Util::loadTable( dir => "conf", name => "Locations", conf => $C );

	### keiths, work around for extra tables.
	my $ServiceStatusTable;
	my $useServiceStatusTable = 0;
	if ( Compat::NMIS::tableExists('ServiceStatus', $C) )
	{
		$ServiceStatusTable = NMISNG::Util::loadTable( dir => "conf", name => 'ServiceStatus', conf => $C );
		$useServiceStatusTable = 1;
	}

	my $BusinessServicesTable;
	my $useBusinessServicesTable = 0;
	if ( Compat::NMIS::tableExists('BusinessServices', $C) )
	{
		$BusinessServicesTable = NMISNG::Util::loadTable( dir => "conf", name => 'BusinessServices', conf => $C );
		$useBusinessServicesTable = 1;
	}

	# the events configuration table, controls active/notify/logging for each known event
	my $events_config = NMISNG::Util::loadTable( dir => 'conf', name => 'Events', conf => $C );

	# add a full format time string for emails and message notifications
	# pull the system timezone and then the local time
	my $msgtime = NMISNG::Util::get_localtime();

	# first load all non-historic events for all nodes for this cluster
	my $activemodel = $self->events->get_events_model( filter => {historic => 0, active => 1,
		cluster_id => $self->config->{cluster_id}} );
	if ( my $error = $activemodel->error )
	{
		$self->log->error("Failed to retrieve active events: $error");
	}
	my $inactivemodel = $self->events->get_events_model( filter => {historic => 0, active => 0,
		cluster_id => $self->config->{cluster_id}} );
	if ( my $error = $inactivemodel->error )
	{
		$self->log->error("Failed to retrieve inactive events: $error");
	}

	# then send UP events to all those contacts to be notified as part of the escalation procedure
	# this loop skips ALL marked-as-active events!
	# active flag in event means: DO NOT TOUCH IN ESCALATE, STILL ALIVE AND ACTIVE
	# we might rename that transition t/f, and have this function handle only the ones with transition true.

	for ( my $i = 0; $i < $inactivemodel->count; $i++ )
	{
		my $event_obj  = $inactivemodel->object($i);
		my $event_data = $event_obj->data();           # for easier string printing
		                                               # if the event is configured for no notify, do nothing
		my $thisevent_control = $events_config->{$event_obj->event}
			|| {Log => "true", Notify => "true", Status => "true"};

		# in case of Notify being off for this event, we don't have to check/walk/handle any notify fields at all
		# as we're deleting the record after the loop anyway.
		if ( NMISNG::Util::getbool( $thisevent_control->{Notify} ) )
		{
			foreach my $field ( split( ',', $event_obj->notify ) )    # field = type:contact
			{
				$target = "";
				my @x    = split /:/, $field;
				my $type = shift @x;                                  # netsend, email, or pager ?
				$self->log->debug2(sub {"Escalation type=$type contact=$contact"});

				if ( $type =~ /email|ccopy|pager/ )
				{
					foreach $contact (@x)
					{
						if ( exists $CT->{$contact} )
						{
							if ( Compat::NMIS::dutyTime( $CT, $contact ) )
							{                                         # do we have a valid dutytime ??
								if ( $type eq "pager" )
								{
									$target = $target ? $target . "," . $CT->{$contact}{Pager} : $CT->{$contact}{Pager};
								}
								else
								{
									$target = $target ? $target . "," . $CT->{$contact}{Email} : $CT->{$contact}{Email};
								}
							}
						}
						else
						{
							$self->log->debug2(sub {"Contact $contact not found in Contacts table"});
						}
					}

					# no email targets found, and if default contact not found, assume we are not covering
					# 24hr dutytime in this slot, so no mail.
					# maybe the next levelx escalation field will fill in the gap
					if ( !$target )
					{
						if ( $type eq "pager" )
						{
							$target = $CT->{default}{Pager};
						}
						else
						{
							$target = $CT->{default}{Email};
						}
						$self->log->debug2(
							"No $type contact matched (maybe check DutyTime and TimeZone?) - looking for default contact $target"
						);
					}

					if ($target)
					{
						foreach my $trgt ( split /,/, $target )
						{
							my $message;
							my $priority;
							if ( $type eq "pager" )
							{
								$msgTable{$type}{$trgt}{$serial_ns}{message}
									= "NMIS: UP Notify $event_data->{node_name} Normal $event_data->{event} $event_data->{element}";
								$serial_ns++;
							}
							else
							{
								if ( $type eq "ccopy" )
								{
									$message  = "FOR INFORMATION ONLY\n";
									$priority = &Compat::NMIS::eventToSMTPPri("Normal");
								}
								else
								{
									$priority = &Compat::NMIS::eventToSMTPPri( $event_obj->level );
								}
								$event_age = NMISNG::Util::convertSecsHours( time - $event_obj->startdate );

								$message
									.= "Node:\t$event_data->{node_name}\nUP Event Notification\nEvent Elapsed Time:\t$event_age\nEvent:\t$event_data->{event}\nElement:\t$event_data->{element}\nDetails:\t$event_data->{details}\n\n";

								if ( NMISNG::Util::getbool( $C->{mail_combine} ) )
								{
									$msgTable{$type}{$trgt}{$serial}{count}++;
									$msgTable{$type}{$trgt}{$serial}{subject}
										= "NMIS Escalation Message, contains $msgTable{$type}{$trgt}{$serial}{count} message(s), $msgtime";
									$msgTable{$type}{$trgt}{$serial}{message} .= $message;
									if ( $priority gt $msgTable{$type}{$trgt}{$serial}{priority} )
									{
										$msgTable{$type}{$trgt}{$serial}{priority} = $priority;
									}
								}
								else
								{
									$msgTable{$type}{$trgt}{$serial}{subject}
										= "$event_data->{node_name} $event_data->{event} - $event_data->{element} - $event_data->{details} at $msgtime";
									$msgTable{$type}{$trgt}{$serial}{message}  = $message;
									$msgTable{$type}{$trgt}{$serial}{priority} = $priority;
									$msgTable{$type}{$trgt}{$serial}{count}    = 1;
									$serial++;
								}
							}
						}

						# log the meta event, ONLY if both Log (and Notify) are enabled
						$self->events->logEvent(
							node_name => $event_obj->node_name,
							event     => "$type to $target UP Notify",
							level     => "Normal",
							element   => $event_obj->element,
							details   => $event_obj->details
						) if ( NMISNG::Util::getbool( $thisevent_control->{Log} ) );

						$self->log->debug2(
							"Escalation $type UP Notification node=$event_data->{node_name} target=$target level=$event_data->{level} event=$event_data->{event} element=$event_data->{element} details=$event_data->{details}"
						);
					}
				}
				elsif ( $type eq "netsend" )
				{
					my $message
						= "UP Event Notification $event_data->{node_name} Normal $event_data->{event} $event_data->{element} $event_data->{details} at $msgtime";
					foreach my $trgt (@x)
					{
						$msgTable{$type}{$trgt}{$serial_ns}{message} = $message;
						$serial_ns++;
						$self->log->debug2(sub {"NetSend $message to $trgt"});

						# log the meta event, ONLY if both Log (and Notify) are enabled
						$self->events->logEvent(
							node_name => $event_obj->node_name,
							event     => "NetSend $message to $trgt UP Notify",
							level     => "Normal",
							element   => $event_obj->element,
							details   => $event_obj->details
						) if ( NMISNG::Util::getbool( $thisevent_control->{Log} ) );
					}
				}
				elsif ( $type eq "syslog" )
				{
					if ( NMISNG::Util::getbool( $C->{syslog_use_escalation} ) )    # syslog action
					{
						my $timenow = time();
						my $message
							= "NMIS_Event::$C->{server_name}::$timenow,$event_data->{node_name},$event_data->{event},$event_data->{level},$event_data->{element},$event_data->{details}";
						my $priority = NMISNG::Notify::eventToSyslog( $event_obj->level );

						foreach my $trgt (@x)
						{
							$msgTable{$type}{$trgt}{$serial_ns}{message}  = $message;
							$msgTable{$type}{$trgt}{$serial_ns}{priority} = $priority;
							$serial_ns++;
							$self->log->debug2(sub {"syslog $message"});
						}
					}
				}
				elsif ( $type eq "json" )
				{
					# log the event as json file, AND save those updated bits back into the
					# soon-to-be-deleted/archived event record.

					my $nmisng_node
						= $self->node( uuid => $event_obj->node_uuid );    # will be undef if the node was removed!
					my $node = $nmisng_node->configuration;

					# fixme9: nmis_server cannot work
					$event_obj->custom_data( 'nmis_server', $C->{server_name} );
					$event_obj->custom_data( 'customer',    $node->{customer} );
					$event_obj->custom_data( 'location',    $LocationsTable->{$node->{location}}{Location} );
					$event_obj->custom_data( 'geocode',     $LocationsTable->{$node->{location}}{Geocode} );

					if ($useServiceStatusTable)
					{
						$event_obj->custom_data( 'serviceStatus',
							$ServiceStatusTable->{$node->{serviceStatus}}{serviceStatus} );
						$event_obj->custom_data( 'statusPriority',
							$ServiceStatusTable->{$node->{serviceStatus}}{statusPriority} );
					}

					if ($useBusinessServicesTable)
					{
						$event_obj->custom_data( 'businessService',
							$BusinessServicesTable->{$node->{businessService}}{businessService} );
						$event_obj->custom_data( 'businessPriority',
							$BusinessServicesTable->{$node->{businessService}}{businessPriority} );
					}

					# Copy the fields from nodes to the event
					my @nodeFields = split( ",", $C->{'json_node_fields'} );
					foreach my $field (@nodeFields)
					{
						# uuid, name, active/activated.NMIS, cluster_id, are NOT under configuration
						my $val = ($field =~ /^(uuid|name|cluster_id)$/)?
								$nmisng_node->$field
								: ($field eq "active" or $field eq "activated.NMIS")?
								$nmisng_node->activated->{NMIS} : $node->{$field};

						$event_obj->custom_data( $field, $val );
					}

					if (my $error = NMISNG::Notify::logJsonEvent( event => $event_data, dir => $C->{'json_logs'} ))
					{
						$self->log->error("logJsonEvent failed: $error");
					}

					# may sound silly to update-then-archive but i'd rather have the historic event record contain
					# the full story
					if ( my $err = $event_obj->save( update => 1 ) )
					{
						$self->log->error("failed to save event object for event $event_data->{event}, node $event_data->{node}:  $err");
					}
				}    # end json
				     # any custom notification methods?
				else
				{
					if ( NMISNG::Util::checkPerlLib("Notify::$type") )
					{
						$self->log->debug2(sub {"Notify::$type $contact"});

						my $timenow = time();
						my $datenow = NMISNG::Util::returnDateStamp();
						my $message
							= "$datenow: $event_data->{node_name}, $event_data->{event}, $event_data->{level}, $event_data->{element}, $event_data->{details}";
						foreach $contact (@x)
						{
							if ( exists $CT->{$contact} )
							{
								if ( Compat::NMIS::dutyTime( $CT, $contact ) )
								{    # do we have a valid dutytime ??
									    # check if UpNotify is true, and save with this event
									    # and send all the up event notifies when the event is cleared.
									if ( NMISNG::Util::getbool( $EST->{$esc_key}{UpNotify} )
										and $event_obj->event =~ /$C->{upnotify_stateful_events}/i )
									{
										my $ct = "$type:$contact";
										my @l = split( ',', $event_obj->notify );
										if ( not grep { $_ eq $ct } @l )
										{
											push @l, $ct;
											$event_obj->notify( join( ',', @l ) )
												;    # note: updated only for msgtable below, NOT saved!
										}
									}

									#$serial
									$msgTable{$type}{$contact}{$serial_ns}{message} = $message;
									$msgTable{$type}{$contact}{$serial_ns}{contact} = $CT->{$contact};
									$msgTable{$type}{$contact}{$serial_ns}{event}   = $event_data;
									$serial_ns++;
								}
							}
							else
							{
								$self->log->debug2(sub {"Contact $contact not found in Contacts table"});
							}
						}
					}
					else
					{
						$self->log->debug2(
							"ERROR process_escalations problem with escalation target unknown at level$event_data->{escalate} $level type=$type"
						);
					}
				}
			}
		}

		# now remove this event
		if ( my $err = $event_obj->delete() )
		{
			$self->log->error("event deletion failed: $err");
		}
	}

	#===========================================
	my $stateless_event_dampening = $C->{stateless_event_dampening} || 900;

	# now handle the actual escalations; only events marked-as-current are left now.
LABEL_ESC:
	for ( my $i = 0; $i < $activemodel->count; $i++ )
	{
		my $event_obj = $activemodel->object($i);

		# we must tell the object it's already loaded or whenever load is called
		# (which save does call) will clober any changes made before it's called
		$event_obj->loaded(1);
		my $nmisng_node = $self->node( uuid => $event_obj->node_uuid );

		# get the data in the event as a hash so it's easier to print
		my $event_data = $event_obj->data();

		my $mustupdate = undef;    # live changes to thisevent are ok, but saved back ONLY if this is set

		$self->log->debug2(sub {"processing event $event_data->{event}"});

		# checking if event is stateless and dampen time has passed.
		if ( $event_obj->stateless and time() > $event_obj->startdate + $stateless_event_dampening )
		{
			# yep, remove the event completely.
			$self->log->debug2(
				"stateless event $event_data->{event} has exceeded dampening time of $stateless_event_dampening seconds."
			);
			$event_obj->delete();
		}

		# set event control to policy or default=enabled.
		my $thisevent_control = $events_config->{$event_obj->event}
			|| {Log => "true", Notify => "true", Status => "true"};

		my $node_name = $event_obj->node_name;

		# lets start with checking that we have a valid node - the node may have been deleted.
		if ( !$nmisng_node or !$nmisng_node->is_active() )
		{
			if (    NMISNG::Util::getbool( $thisevent_control->{Log} )
				and NMISNG::Util::getbool( $thisevent_control->{Notify} )
				)    # meta-events are subject to both Notify and Log
			{
				$self->events->logEvent(
					node_name => $node_name,
					node_uuid => ($nmisng_node? $nmisng_node->uuid : undef), # fixme9: not even used
					event     => "Deleted Event: " . $event_obj->event,
					level     => $event_obj->level,
					element   => $event_obj->element,
					details   => $event_obj->details
				);

				my $timenow = time();
				my $message
					= "NMIS_Event::$C->{server_name}::$timenow,$event_data->{node_name},Deleted Event: $event_data->{event},$event_data->{level},$event_data->{element},$event_data->{details}";
				my $priority = NMISNG::Notify::eventToSyslog( $event_obj->{level} );

				my $error = NMISNG::Notify::sendSyslog(
					server_string => $C->{syslog_server},
					facility      => $C->{syslog_facility},
					message       => $message,
					priority      => $priority
						);

				$self->log->error("sendSyslog to $C->{syslog_server} failed: $error") if ($error);
			}

			$self->log->debug("($node_name) Node not active, deleted Event=$event_data->{event} Element=$event_data->{element}");
			$event_obj->delete();

			next LABEL_ESC;
		}

		### 2013-08-07 keiths, taking too long when MANY interfaces e.g. > 200,000
		if ( $event_obj->event =~ /interface/i && !$event_obj->is_proactive )
		{
			my $ifIndex = undef;
			my $ifDescr = $event_obj->element;
			my $interface_inventory = $nmisng_node->interface_by_ifDescr( $ifDescr );			
			if( $interface_inventory )
			{
				if ( !NMISNG::Util::getbool( $interface_inventory->{data}{collect} ) )
				{
					# meta events are subject to both Log and Notify controls
					if (    NMISNG::Util::getbool( $thisevent_control->{Log} )
						and NMISNG::Util::getbool( $thisevent_control->{Notify} ) )
					{
						$nmisng_node->eventLog(
							event   => "Deleted Event: $event_data->{event}",
							level   => $event_obj->level,
							element => " no matching interface or no collect Element=$event_data->{element}"
						);
					}
					$self->log->debug("($event_data->{node_name}) Interface not active, deleted Event=$event_data->{event} Element=$event_data->{element}");
					$event_obj->delete();
					next LABEL_ESC;
				}
			}
		}

		# if a planned outage is in force, keep writing the start time of any unack event to the current start time
		# so when the outage expires, and the event is still current, we escalate as if the event had just occured
		my ( $outage, undef ) = NMISNG::Outage::outageCheck( node => $nmisng_node, time => time() );
		$self->log->debug2(sub { "Outage status for $event_data->{node_name} is " . ( $outage || "<none>" ) });
		if ( $outage eq "current" and !$event_obj->ack )
		{
			$event_obj->startdate( time() );
			if ( my $err = $event_obj->save( update => 1 ) )
			{
				$self->log->error("failed to save event object for event $event_data->{event}, node $event_data->{node}: $err");
			}
		}

		# set the current outage time
		$outage_time = time() - $event_obj->startdate;

		# if we are to escalate, this event must not be part of a planned outage and un-ack.
		if ( $outage ne "current" and !$event_obj->ack )
		{
			# we have list of nodes that this node depends on
			# if any of those have a current Node Down alarm, then lets just move on with a debug message
			# should we log that we have done this - maybe not....

			if (ref($nmisng_node->configuration->{depend}) eq "ARRAY")
			{
				for my $node_depend (@{$nmisng_node->configuration->{depend}})
				{
					next if $node_depend eq "N/A";                    # default setting
					next if $node_depend eq $event_obj->node_name;    # remove the catch22 of self dependancy.

					#only do dependancy if that dependency node is active.
					my $node_depend_obj = $self->node( name => $node_depend );

					if (ref($node_depend_obj) eq "NMISNG::Node" && $node_depend_obj->activated->{NMIS})
					{
						my ( $error, $erec ) = $self->events->eventLoad(
							node_uuid => $node_depend_obj->uuid,
							event     => "Node Down",
							active    => 1
						);
						if ( !$error ) # don't need to check the type, error should tell us all we need
						{
							$self->log->debug2(
								"NOT escalating $event_data->{node_name} $event_data->{event} as depending on $node_depend, which is reported as down"
							);
							next LABEL_ESC;
						}

					}
				}
			}

			undef %keyhash;    # clear this every loop
			$escalate = $event_obj->escalate;    # save this as a flag

			# now depending on the event escalate the event up a level or so depending on how long it has been active
			# now would be the time to notify as to the event. node down every 15 minutes, interface down every 4 hours?
			# maybe a deccreasing run 15,30,60,2,4,etc
			# proactive events would be escalated daily
			# when escalation hits 10 they could auto delete?
			# core, distrib and access could escalate at different rates.

			# fixme9: unreachable - vanished node already handled earlier...
			$self->log->error("Failed to get node for event, node:$event_data->{node_name}") && next
				if ( !$nmisng_node );
			my ( $catchall_inventory, $error_message ) = $nmisng_node->inventory( concept => "catchall" );
			$self->log->error(
				"Failed to get catchall inventory for node:$event_data->{node_name}, error_message:$error_message")
				&& next
				if ( !$catchall_inventory );

			# in this case we have no guarantee that we have catchall and if we don't creating it is pointless.
			my $catchall_data = $catchall_inventory->data_live();
			$group = lc( $catchall_data->{group} ); # fixme9 lowercasing these is a bad idea
			$role  = lc( $catchall_data->{roleType} );
			$type  = lc( $catchall_data->{nodeType} );
			$event = lc( $event_obj->event );

			$self->log->debug2(
				"looking for Event to Escalation Table match for Event[ Node:$event_data->{node_name} Event:$event Element:$event_data->{element} ]"
			);
			$self->log->debug2(sub {"and node values node=$event_data->{node_name} group=$group role=$role type=$type"});

			# Escalation_Key=Group:Role:Type:Event
			my @keylist = (
				$group . "_" . $role . "_" . $type . "_" . $event,
				$group . "_" . $role . "_" . $type . "_" . "default",
				$group . "_" . $role . "_" . "default" . "_" . $event,
				$group . "_" . $role . "_" . "default" . "_" . "default",
				$group . "_" . "default" . "_" . $type . "_" . $event,
				$group . "_" . "default" . "_" . $type . "_" . "default",
				$group . "_" . "default" . "_" . "default" . "_" . $event,
				$group . "_" . "default" . "_" . "default" . "_" . "default",
				"default" . "_" . $role . "_" . $type . "_" . $event,
				"default" . "_" . $role . "_" . $type . "_" . "default",
				"default" . "_" . $role . "_" . "default" . "_" . $event,
				"default" . "_" . $role . "_" . "default" . "_" . "default",
				"default" . "_" . "default" . "_" . $type . "_" . $event,
				"default" . "_" . "default" . "_" . $type . "_" . "default",
				"default" . "_" . "default" . "_" . "default" . "_" . $event,
				"default" . "_" . "default" . "_" . "default" . "_" . "default"
			);

			# lets allow all possible keys to match !
			# so one event could match two or more escalation rules
			# can have specific notifies to one group, and a 'catch all' to manager for example.

			foreach my $klst (@keylist)
			{
				foreach my $esc ( keys %{$EST} )
				{
					my $esc_short = lc "$EST->{$esc}{Group}_$EST->{$esc}{Role}_$EST->{$esc}{Type}_$EST->{$esc}{Event}";

					$EST->{$esc}{Event_Node} = ( $EST->{$esc}{Event_Node} eq '' ) ? '.*' : $EST->{$esc}{Event_Node};
					$EST->{$esc}{Event_Element}
						= ( $EST->{$esc}{Event_Element} eq '' ) ? '.*' : $EST->{$esc}{Event_Element};
					$EST->{$esc}{Event_Node} =~ s;/;;g;
					$EST->{$esc}{Event_Element} =~ s;/;\\/;g;
					# to handle c:\\ as an element, the c:\\ gets converted to c:\ which is invalid so need to pad c:\\ to c:\\\\
					$EST->{$esc}{Event_Element} =~ s;^(\w)\:\\$;$1\\:\\\\;g;

					if (    $klst eq $esc_short
						and $event_obj->node_name =~ /$EST->{$esc}{Event_Node}/i
						and $event_obj->element =~ /$EST->{$esc}{Event_Element}/i )
					{
						$keyhash{$esc} = $klst;
						$self->log->debug2(sub {"match found for escalation key=$esc"});
					}
				}
			}

			my $cnt_hash = keys %keyhash;
			$self->log->debug2(sub {"$cnt_hash match(es) found for $event_data->{node_name}"});

			foreach $esc_key ( keys %keyhash )
			{
				$self->log->debug2(
					"Matched Escalation Table Group:$EST->{$esc_key}{Group} Role:$EST->{$esc_key}{Role} Type:$EST->{$esc_key}{Type} Event:$EST->{$esc_key}{Event} Event_Node:$EST->{$esc_key}{Event_Node} Event_Element:$EST->{$esc_key}{Event_Element}"
				);
				$self->log->debug2(
					"Pre Escalation : $event_data->{node_name} Event $event_data->{event} is $outage_time seconds old escalation is $event_data->{escalate}"
				);

				# default escalation for events
				# 28 apr 2003 moved times to nmis.conf
				for my $esclevel ( reverse( 0 .. 10 ) )
				{
					if ( $outage_time >= $C->{"escalate$esclevel"} )
					{
						$mustupdate = 1 if ( $event_obj->escalate != $esclevel );    # if level has changed
						$event_obj->escalate($esclevel);
						last;
					}
				}

				$self->log->debug2(
					"Post Escalation: $event_data->{node_name} Event $event_data->{event} is $outage_time seconds old, escalation is $event_data->{escalate}"
				);
				if ($escalate == $event_obj->escalate )
				{
					my $level = "Level" . ( $event_obj->escalate + 1 );
					$self->log->debug2(sub {"Next Notification Target would be $level, Contact: " . $EST->{$esc_key}{$level} });
				}

				# send a new email message as the escalation again.
				# ehg 25oct02 added win32 netsend message type (requires SAMBA on this host)
				if ( $escalate != $event_obj->escalate )
				{
					$event_age = NMISNG::Util::convertSecsHours( time - $event_obj->startdate );
					$time      = &NMISNG::Util::returnDateStamp;

					# get the string of type email:contact1:contact2,netsend:contact1:contact2,\
					# pager:contact1:contact2,email:sysContact
					$level = lc( $EST->{$esc_key}{'Level' . $event_obj->escalate} );

					if ( $level ne "" )
					{
						# Now we have a string, check for multiple notify types
						foreach $field ( split ",", $level )
						{
							$target = "";
							@x      = split /:/, lc $field;
							$type   = shift @x;               # first entry is email, ccopy, netsend or pager

							$self->log->debug2(sub {"Escalation type=$type"});

							if ( $type =~ /email|ccopy|pager/ )
							{
								foreach $contact (@x)
								{
									my $contactLevelSend = 0;
									my $contactDutyTime  = 0;

									# if sysContact, use device syscontact as key into the contacts table hash
									if ( $contact eq "syscontact" )
									{
										if ( $catchall_data->{sysContact} ne '' )
										{
											$contact = lc $catchall_data->{sysContact};
											$self->log->debug2(
												"Using node $event_data->{node_name} sysContact $catchall_data->{sysContact}"
											);
										}
										else
										{
											$contact = 'default';
										}
									}

									### better handling of upnotify for certain notification types.
									if ( $type !~ /email|pager/ )
									{
										# check if UpNotify is true, and save with this event
										# and send all the up event notifies when the event is cleared.
										if (    NMISNG::Util::getbool( $EST->{$esc_key}{UpNotify} )
											and $event_obj->event =~ /$C->{upnotify_stateful_events}/i
											and NMISNG::Util::getbool( $thisevent_control->{Notify} ) )
										{
											my $ct = "$type:$contact";
											my @l = split( ',', $event_obj->notify );
											if ( not grep { $_ eq $ct } @l )
											{
												push @l, $ct;
												$event_obj->notify( join( ',', @l ) );
												$mustupdate = 1;
											}
										}
									}

									if ( exists $CT->{$contact} )
									{
										if ( Compat::NMIS::dutyTime( $CT, $contact ) )
										{    # do we have a valid dutytime ??
											$contactDutyTime = 1;

											# Duty Time is OK check level match
											if ( $CT->{$contact}{Level} eq "" )
											{
												$self->log->debug2(
													"SEND Contact $contact no filtering by Level defined");
												$contactLevelSend = 1;
											}
											elsif ( $event_obj->level =~ /$CT->{$contact}{Level}/i )
											{
												$self->log->debug2(
													"SEND Contact $contact filtering by Level: $CT->{$contact}{Level}, event level is $event_data->{level}"
												);
												$contactLevelSend = 1;
											}
											elsif ( $event_obj->level !~ /$CT->{$contact}{Level}/i )
											{
												$self->log->debug2(
													"STOP Contact $contact filtering by Level: $CT->{$contact}{Level}, event level is $event_data->{level}"
												);
												$contactLevelSend = 0;
											}
										}

										if ( $contactDutyTime and $contactLevelSend )
										{
											if ( $type eq "pager" )
											{
												$target
													= $target
													? $target . "," . $CT->{$contact}{Pager}
													: $CT->{$contact}{Pager};
											}
											else
											{
												$target
													= $target
													? $target . "," . $CT->{$contact}{Email}
													: $CT->{$contact}{Email};
											}

											# check if UpNotify is true, and save with this event
											# and send all the up event notifies when the event is cleared.
											if (    NMISNG::Util::getbool( $EST->{$esc_key}{UpNotify} )
												and $event_obj->event =~ /$C->{upnotify_stateful_events}/i
												and NMISNG::Util::getbool( $thisevent_control->{Notify} ) )
											{
												my $ct = "$type:$contact";
												my @l = split( ',', $event_obj->notify );
												if ( not grep { $_ eq $ct } @l )
												{
													push @l, $ct;
													$event_obj->notify( join( ',', @l ) );
													$mustupdate = 1;
												}
											}
										}
										else
										{
											$self->log->debug2(
												"STOP Contact duty time: $contactDutyTime, contact level: $contactLevelSend"
											);
										}
									}
									else
									{
										$self->log->debug2(sub {"Contact $contact not found in Contacts table"});
									}
								}    #foreach

								# no email targets found, and if default contact not found, assume we are not
								# covering 24hr dutytime in this slot, so no mail.
								# maybe the next levelx escalation field will fill in the gap
								if ( !$target )
								{
									if ( $type eq "pager" )
									{
										$target = $CT->{default}{Pager};
									}
									else
									{
										$target = $CT->{default}{Email};
									}
									$self->log->debug2(
										"No $type contact matched (maybe check DutyTime and TimeZone?) - looking for default contact $target"
									);
								}
								else    # have target
								{
									foreach my $trgt ( split /,/, $target )
									{
										my $message;
										my $priority;
										if ( $type eq "pager" )
										{
											if ( NMISNG::Util::getbool( $thisevent_control->{Notify} ) )
											{
												$msgTable{$type}{$trgt}{$serial_ns}{message}
													= "NMIS: Esc. $event_data->{escalate} $event_age $event_data->{node_name} $event_data->{level} $event_data->{event} $event_data->{details}";
												$serial_ns++;
											}
										}
										else
										{
											if ( $type eq "ccopy" )
											{
												$message  = "FOR INFORMATION ONLY\n";
												$priority = &Compat::NMIS::eventToSMTPPri("Normal");
											}
											else
											{
												$priority = &Compat::NMIS::eventToSMTPPri( $event_obj->level );
											}

											###2013-10-08 arturom, keiths, Added link to interface name if interface event.
											$C->{nmis_host_protocol} = "http" if $C->{nmis_host_protocol} eq "";
											$message
												.= "Node:\t$event_data->{node_name}\nNotification at Level$event_data->{escalate}\nEvent Elapsed Time:\t$event_age\nSeverity:\t$event_data->{level}\nEvent:\t$event_data->{event}\nElement:\t$event_data->{element}\nDetails:\t$event_data->{details}\nLink to Node: $C->{nmis_host_protocol}://$C->{nmis_host}$C->{network}?act=network_node_view&widget=false&node=$event_data->{node_name}\n";
											if ( $event_obj->event =~ /Interface/ )
											{
												my $ifIndex = undef;
												my $ifDescr = $event_obj->element;
												my $interface_inventory = $nmisng_node->interface_by_ifDescr( $ifDescr );
												
												if( $interface_inventory )
												{
													if ( NMISNG::Util::getbool( $interface_inventory->{data}{collect} ) )
													{
														$ifIndex = $interface_inventory->{data}{ifIndex};
														$message
															.= "Link to Interface:\t$C->{nmis_host_protocol}://$C->{nmis_host}$C->{network}?act=network_interface_view&widget=false&node=$event_data->{node_name}&intf=$ifIndex\n";
													}
												}
											}
											$message .= "\n";

											if ( NMISNG::Util::getbool( $thisevent_control->{Notify} ) )
											{
												if ( NMISNG::Util::getbool( $C->{mail_combine} ) )
												{
													$msgTable{$type}{$trgt}{$serial}{count}++;
													$msgTable{$type}{$trgt}{$serial}{subject}
														= "NMIS Escalation Message, contains $msgTable{$type}{$trgt}{$serial}{count} message(s), $msgtime";
													$msgTable{$type}{$trgt}{$serial}{message} .= $message;
													if ( $priority gt $msgTable{$type}{$trgt}{$serial}{priority} )
													{
														$msgTable{$type}{$trgt}{$serial}{priority} = $priority;
													}
												}
												else
												{
													$msgTable{$type}{$trgt}{$serial}{subject}
														= "$event_data->{node_name} $event_data->{event} - $event_data->{element} - $event_data->{details} at $msgtime";
													$msgTable{$type}{$trgt}{$serial}{message}  = $message;
													$msgTable{$type}{$trgt}{$serial}{priority} = $priority;
													$msgTable{$type}{$trgt}{$serial}{count}    = 1;
													$serial++;
												}
											}
										}
									}

									# meta-events are subject to Notify and Log
									$self->events->logEvent(
										node_name => $event_obj->node_name,
										event     => "$type to $target Esc$event_data->{escalate} $event_data->{event}",
										level     => $event_obj->level,
										element   => $event_obj->element,
										details   => $event_obj->details
										)
										if (NMISNG::Util::getbool( $thisevent_control->{Notify} )
										and NMISNG::Util::getbool( $thisevent_control->{Log} ) );

									$self->log->debug2(
										"Escalation $type Notification node=$event_data->{node_name} target=$target level=$event_data->{level} event=$event_data->{event} element=$event_data->{element} details=$event_data->{details} group="
											. $nmisng_node->configuration->{group} );
								}    # if $target
							}    # end email,ccopy,pager

							# now the netsends
							elsif ( $type eq "netsend" )
							{
								if ( NMISNG::Util::getbool( $thisevent_control->{Notify} ) )
								{
									my $message
										= "Escalation $event_data->{escalate} $event_data->{node_name} $event_data->{level} $event_data->{event} $event_data->{element} $event_data->{details} at $msgtime";
									foreach my $trgt (@x)
									{
										$msgTable{$type}{$trgt}{$serial_ns}{message} = $message;
										$serial_ns++;
										$self->log->debug2(sub {"NetSend $message to $trgt"});

										# meta-events are subject to both
										$self->events->logEvent(
											node_name => $event_obj->node_name,
											event     => "NetSend $message to $trgt $event_data->{event}",
											level     => $event_obj->level,
											element   => $event_obj->element,
											details   => $event_obj->details
										) if ( NMISNG::Util::getbool( $thisevent_control->{Log} ) );
									}    #foreach
								}
							}    # end netsend
							elsif ( $type eq "syslog" )
							{
								# check if UpNotify is true, and save with this event
								# and send all the up event notifies when the event is cleared.
								if (    NMISNG::Util::getbool( $EST->{$esc_key}{UpNotify} )
									and $event_obj->event =~ /$C->{upnotify_stateful_events}/i
									and NMISNG::Util::getbool( $thisevent_control->{Notify} ) )
								{
									my $ct = "$type:server";
									my @l = split( ',', $event_obj->notify );
									if ( not grep { $_ eq $ct } @l )
									{
										push @l, $ct;
										$event_obj->notify( join( ',', @l ) );
										$mustupdate = 1;
									}
								}

								if ( NMISNG::Util::getbool( $thisevent_control->{Notify} ) )
								{
									my $timenow = time();
									my $message
										= "NMIS_Event::$C->{server_name}::$timenow,$event_data->{node_name},$event_data->{event},$event_data->{level},$event_data->{element},$event_data->{details}";
									my $priority = NMISNG::Notify::eventToSyslog( $event_obj->level );
									if ( NMISNG::Util::getbool( $C->{syslog_use_escalation} ) )
									{
										foreach my $trgt (@x)
										{
											$msgTable{$type}{$trgt}{$serial_ns}{message} = $message;
											$msgTable{$type}{$trgt}{$serial}{priority}   = $priority;
											$serial_ns++;
											$self->log->debug2(sub {"syslog $message"});
										}    #foreach
									}
								}
							}    # end syslog
							elsif ( $type eq "json" )
							{
								if (    NMISNG::Util::getbool( $EST->{$esc_key}{UpNotify} )
									and $event_obj->event =~ /$C->{upnotify_stateful_events}/i
									and NMISNG::Util::getbool( $thisevent_control->{Notify} ) )
								{
									my $ct = "$type:server";
									my @l = split( ',', $event_obj->notify );
									if ( not grep { $_ eq $ct } @l )
									{
										push @l, $ct;
										$event_obj->notify( join( ',', @l ) );
										$mustupdate = 1;
									}
								}

								# amend the event - attention: this changes the live event,
								# and will be saved back!
								$mustupdate = 1;
								my $node = $nmisng_node->configuration;
								$event_obj->custom_data( 'nmis_server', $C->{server_name} );
								$event_obj->custom_data( 'customer',    $node->{customer} );
								$event_obj->custom_data( 'location', $LocationsTable->{$node->{location}}{Location} );
								$event_obj->custom_data( 'geocode',  $LocationsTable->{$node->{location}}{Geocode} );

								if ($useServiceStatusTable)
								{
									$event_obj->custom_data( 'serviceStatus',
										$ServiceStatusTable->{$node->{serviceStatus}}{serviceStatus} );
									$event_obj->custom_data( 'statusPriority',
										$ServiceStatusTable->{$node->{serviceStatus}}{statusPriority} );
								}

								if ($useBusinessServicesTable)
								{
									$event_obj->custom_data( 'businessService',
										$BusinessServicesTable->{$node->{businessService}}{businessService} );
									$event_obj->custom_data( 'businessPriority',
										$BusinessServicesTable->{$node->{businessService}}{businessPriority} );
								}

								# Copy the fields from nodes to the event
								my @nodeFields = split( ",", $C->{'json_node_fields'} );
								foreach my $field (@nodeFields)
								{
									# uuid, name, active/activated.NMIS, cluster_id, are NOT under configuration
									my $val = ($field =~ /^(uuid|name|cluster_id)$/)?
											$nmisng_node->$field
											: ($field eq "active" or $field eq "activated.NMIS")?
											$nmisng_node->activated->{NMIS} : $node->{$field};

									$event_obj->custom_data( $field, $val );
								}

								NMISNG::Notify::logJsonEvent( event => $event_obj, dir => $C->{'json_logs'} )
									if ( NMISNG::Util::getbool( $thisevent_control->{Notify} ) );
							}    # end json
							elsif ( NMISNG::Util::getbool( $thisevent_control->{Notify} ) )
							{
								if ( NMISNG::Util::checkPerlLib("Notify::$type") )
								{
									$self->log->debug2(sub {"Notify::$type $contact"});
									my $timenow = time();
									my $datenow = NMISNG::Util::returnDateStamp();
									my $message
										= "$datenow: $event_data->{node_name}, $event_data->{event}, $event_data->{level}, $event_data->{element}, $event_data->{details}";
									foreach $contact (@x)
									{
										if ( exists $CT->{$contact} )
										{
											if ( Compat::NMIS::dutyTime( $CT, $contact ) )
											{    # do we have a valid dutytime ??
												    # check if UpNotify is true, and save with this event
												    # and send all the up event notifies when the event is cleared.
												if ( NMISNG::Util::getbool( $EST->{$esc_key}{UpNotify} )
													and $event_obj->event =~ /$C->{upnotify_stateful_events}/i )
												{
													my $ct = "$type:$contact";
													my @l = split( ',', $event_obj->notify );
													if ( not grep { $_ eq $ct } @l )
													{
														push @l, $ct;
														$event_obj->notify( join( ',', @l ) );    # fudged up
														$mustupdate = 1;
													}
												}

												#$serial
												$msgTable{$type}{$contact}{$serial_ns}{message} = $message;
												$msgTable{$type}{$contact}{$serial_ns}{contact} = $CT->{$contact};
												$msgTable{$type}{$contact}{$serial_ns}{event}   = $event_data;
												$serial_ns++;
											}
										}
										else
										{
											$self->log->debug2(sub {"Contact $contact not found in Contacts table"});
										}
									}
								}
								else
								{
									$self->log->debug2(
										"ERROR process_escalations problem with escalation target unknown at level$event_data->{escalate} $level type=$type"
									);
								}
							}
						}    # foreach field
					}    # endif $level
				}    # if escalate
			}    # foreach esc_key
		}    # end of outage check

		# now we're done with this event, let's update it if we have to
		if ($mustupdate)
		{
			if ( my $err = $event_obj->save( update => 1 ) )
			{
				$self->log->error("failed to save event data for event $event_data->{event}, node $event_data->{node}: $err");
			}
		}
	}

	# now send the messages that have accumulated in msgTable
	$self->log->debug2(sub {"Starting Message Sending"});
	foreach my $method ( keys %msgTable )
	{
		$self->log->debug2(sub {"Method $method"});
		if ( $method eq "email" )
		{
			# fixme: this is slightly inefficient as the new sendEmail can send to multiple targets in one go
			foreach my $target ( keys %{$msgTable{$method}} )
			{
				foreach my $serial ( keys %{$msgTable{$method}{$target}} )
				{
					next if $C->{mail_server} eq '';

					my ( $status, $code, $errmsg ) = NMISNG::Notify::sendEmail(

						# params for connection and sending
						sender     => $C->{mail_from},
						recipients => [$target],

						mailserver => $C->{mail_server},
						serverport => $C->{mail_server_port},
						hello      => $C->{mail_domain},
						usetls     => $C->{mail_use_tls},
						ipproto    => $C->{mail_server_ipproto},

						username => $C->{mail_user},
						password => NMISNG::Util::decrypt($C->{mail_password}, 'email', 'mail_password'),

						# and params for making the message on the go
						to       => $target,
						from     => $C->{mail_from},
						subject  => $msgTable{$method}{$target}{$serial}{subject},
						body     => $msgTable{$method}{$target}{$serial}{message},
						priority => $msgTable{$method}{$target}{$serial}{priority},
					);

					if ( !$status )
					{
						$self->log->error("Sending email to $target failed: $code $errmsg");
					}
					else
					{
						$self->log->debug2(sub {"Escalation Email Notification sent to $target"});
					}
				}
			}
		}    # end email
		### Carbon copy notifications - no action required - FYI only.
		elsif ( $method eq "ccopy" )
		{
			# fixme: this is slightly inefficient as the new sendEmail can send to multiple targets in one go
			foreach my $target ( keys %{$msgTable{$method}} )
			{
				foreach my $serial ( keys %{$msgTable{$method}{$target}} )
				{
					next if $C->{mail_server} eq '';

					my ( $status, $code, $errmsg ) = NMISNG::Notify::sendEmail(

						# params for connection and sending
						sender     => $C->{mail_from},
						recipients => [$target],

						mailserver => $C->{mail_server},
						serverport => $C->{mail_server_port},
						hello      => $C->{mail_domain},
						usetls     => $C->{mail_use_tls},
						ipproto    => $C->{mail_server_ipproto},

						username => $C->{mail_user},
						password => NMISNG::Util::decrypt($C->{mail_password}, 'email', 'mail_password'),

						# and params for making the message on the go
						to       => $target,
						from     => $C->{mail_from},
						subject  => $msgTable{$method}{$target}{$serial}{subject},
						body     => $msgTable{$method}{$target}{$serial}{message},
						priority => $msgTable{$method}{$target}{$serial}{priority},
					);

					if ( !$status )
					{
						$self->log->error("Sending email to $target failed: $code $errmsg");
					}
					else
					{
						$self->log->debug2(sub {"Escalation CC Email Notification sent to $target"});
					}
				}
			}
		}    # end ccopy
		elsif ( $method eq "netsend" )
		{
			foreach my $target ( keys %{$msgTable{$method}} )
			{
				foreach my $serial ( keys %{$msgTable{$method}{$target}} )
				{
					$self->log->debug2(sub {"netsend $msgTable{$method}{$target}{$serial}{message} to $target"});

					# read any stdout messages and throw them away
					if ( $^O =~ /win32/i )
					{
						# win32 platform
						my $dump = `net send $target $msgTable{$method}{$target}{$serial}{message}`;
					}
					else
					{
						# Linux box
						my $dump = `echo $msgTable{$method}{$target}{$serial}{message}|smbclient -M $target`;
					}
				}    # end netsend
			}
		}

		# now the syslog
		elsif ( $method eq "syslog" )
		{
			foreach my $target ( keys %{$msgTable{$method}} )
			{
				foreach my $serial ( keys %{$msgTable{$method}{$target}} )
				{
					my $error = NMISNG::Notify::sendSyslog(
						server_string => $C->{syslog_server},
						facility      => $C->{syslog_facility},
						message       => $msgTable{$method}{$target}{$serial}{message},
						priority      => $msgTable{$method}{$target}{$serial}{priority}
							);
					$self->log->error("sendSyslog to $target failed: $error") if ($error);

				}
			}
		}

		# now the extensible stuff.......
		else
		{
			my $class       = "Notify::$method";
			my $classMethod = $class . "::sendNotification";
			if ( NMISNG::Util::checkPerlLib($class) )
			{
				eval "require $class";
				if (my $failure = $@)
				{
					$self->log->fatal("failed to load $class: $failure");
				}
				$self->log->debug2(
					"Using $classMethod to send notification to $msgTable{$method}{$target}{$serial}{contact}->{Contact}"
				);
				my $function = \&{$classMethod};
				foreach $target ( keys %{$msgTable{$method}} )
				{
					foreach $serial ( keys %{$msgTable{$method}{$target}} )
					{
						$self->log->debug2( "Notify method=$method, target=$target, serial=$serial message="
								. $msgTable{$method}{$target}{$serial}{message} );
						if ( $target and $msgTable{$method}{$target}{$serial}{message} )
						{
							$function->(
								message  => $msgTable{$method}{$target}{$serial}{message},
								event    => $msgTable{$method}{$target}{$serial}{event},
								contact  => $msgTable{$method}{$target}{$serial}{contact},
								priority => $msgTable{$method}{$target}{$serial}{priority},
								C        => $C,
								nmisng	 => $self
							);
						}
					}
				}
			}
			else
			{
				$self->log->debug2(sub {"ERROR unknown device $method"});
			}
		}
	}

	$self->log->debug(&NMISNG::Log::trace()."Finished");
}

# this is a maintenance command for removing old,
# broken or unwanted files
#
# args: self, simulate (default: false, if true only reports what it would do)
# returns: hashref, success/error and info (info is array ref)
sub purge_old_files
{
	my ( $self, %args ) = @_;
	my %nukem;

	my $simulate = NMISNG::Util::getbool( $args{simulate} );
	my $C        = $self->config;
	my @info;

	push @info, "Starting to look for purgable files" . ( $simulate ? ", in simulation mode" : "" );

	# config option, extension, where to look...
	my @purgatory = (
		{
			ext => qr/\.png$/,
			minage => $C->{purge_graphcache_after} || 3600,
			location => "$C->{web_root}/cache",
			also_empties => 1,
			description => "Old Graph Images",
		},
		{
			ext          => qr/\.rrd$/,
			minage       => $C->{purge_rrd_after} || 30 * 86400,
			location     => $C->{database_root},
			also_empties => 1,
			description  => "Old RRD files",
		},
		{
			ext          => qr/\.(tgz|tar\.gz)$/,
			minage       => $C->{purge_backup_after} || 30 * 86400,
			location     => $C->{'<nmis_backups>'},
			also_empties => 1,
			description  => "Old Backup files",
		},
		{
			# old nmis state files - legacy .nmis under var
			minage => $C->{purge_state_after} || 30 * 86400,
			ext => qr/\.nmis$/,
			location     => $C->{'<nmis_var>'},
			also_empties => 1,
			description  => "Legacy .nmis files",
		},
		{
			# old nmis state files - json files but only directly in var,
			# or in network or in service_status
			minage => $C->{purge_state_after} || 30 * 86400,
			location     => $C->{'<nmis_var>'},
			path         => qr!^$C->{'<nmis_var>'}/*(network|service_status)?/*[^/]+\.json$!,
			also_empties => 1,
			description  => "Old JSON state files",
		},
		{
			# old nmis state files - json files under nmis_system,
			# except auth_failure files
			minage => $C->{purge_state_after} || 30 * 86400,
			location     => $C->{'<nmis_var>'} . "/nmis_system",
			notpath      => qr!^$C->{'<nmis_var>'}/nmis_system/auth_failures/!,
			ext          => qr/\.json$/,
			also_empties => 1,
			description  => "Old internal JSON state files",
		},
		{
			# broken empty json files - don't nuke them immediately, they may be tempfiles!
			minage       => 3600,                       # 60 minutes seems a safe upper limit for tempfiles
			ext          => qr/\.json$/,
			location     => $C->{'<nmis_var>'},
			only_empties => 1,
			description  => "Empty JSON state files",
		},
		{
			# cron job collect-performance-data files
			minage       => $C->{purge_performance_files_after} || 8 * 86400,                  
			ext          => qr/\.txt$/,
			location     => $C->{'<nmis_var>'},
			also_empties => 1,
			description  => "System performance data files",
		},
		{
			# cron job collect-top-data files
			minage       => $C->{purge_performance_top_files_after} || 8 * 86400,                  
			ext          => qr/\.csv$/,
			location     => $C->{'<nmis_var>'},
			also_empties => 1,
			description  => "System performance top data files",
		},
		{   minage => $C->{purge_jsonlog_after} || 30 * 86400,
			also_empties => 1,
			ext          => qr/\.json/,
			location     => $C->{json_logs},
			description  => "Old JSON log files",
		},

		{   minage => $C->{purge_jsonlog_after} || 30 * 86400,
			also_empties => 1,
			ext          => qr/\.json/,
			location     => $C->{config_logs},
			description  => "Old node configuration JSON log files",
		},

		{   minage => $C->{purge_reports_after} || 365 * 86400,
			also_empties => 0,
			ext          => qr/\.html$/,
			location     => $C->{report_root},
			description  => "Very old report files",
		},
		{   minage => $C->{purge_node_dumps_after} || 30 * 86400,
			also_empties => 0,
			ext          => qr/\.zip$/,
			location     => $C->{node_dumps_dir},
			description  => "Old node dumps from deleted nodes",
		},

	);

	for my $rule (@purgatory)
	{
		next if ( $rule->{minage} <= 0 );    # purging can be disabled by setting the minage to -1
		my $olderthan = time - $rule->{minage};
		next if ( !$rule->{location} );
		push @info, "checking dir $rule->{location} for $rule->{description}";

		File::Find::find(
			{   wanted => sub {
					my $localname = $_;

					# don't need it at the moment my $dir = $File::Find::dir;
					my $fn   = $File::Find::name;
					my @stat = stat($fn);

					next
						if (
						!S_ISREG( $stat[2] )    # not a file
						or ( $rule->{ext}     and $localname !~ $rule->{ext} )    # not a matching ext
						or ( $rule->{path}    and $fn !~ $rule->{path} )          # not a matching path
						or ( $rule->{notpath} and $fn =~ $rule->{notpath} )
						);                                                        # or an excluded path

					# also_empties: purge by age or empty, versus only_empties: only purge empties
					if ( $rule->{only_empties} )
					{
						next if ( $stat[7] );                                     # size
					}
					else
					{
						next
							if (
							( $stat[7] or !$rule->{also_empties} )                # zero size allowed if empties is off
							and ( $stat[9] >= $olderthan )
							);                                                    # younger than the cutoff?
					}
					$nukem{$fn} = $rule->{description};
				},
				follow => 1,
			},
			$rule->{location}
		);
	}

	for my $fn ( sort keys %nukem )
	{
		my $shortfn = File::Spec->abs2rel( $fn, $C->{'<nmis_base>'} );
		if ($simulate)
		{
			push @info, "purge: rule '$nukem{$fn}' matches $shortfn";
		}
		else
		{
			push @info, "removing $shortfn (rule '$nukem{$fn}')";
			unlink($fn) or return {error => "Failed to unlink $fn: $!", info => \@info};
		}
	}
	push @info, "Purging complete";
	return {success => 1, info => \@info};
}

# helper to get/set queue collection, primes the indices on set
# args: new collection handle, optional drop - unwanted indices are dropped if this is 1
# returns: current collection handle
sub queue_collection
{
	my ( $self, $newvalue, $drop_unwanted ) = @_;
	if ( ref($newvalue) eq "MongoDB::Collection" )
	{
		$self->{_db_queue} = $newvalue;
	}
	return $self->{_db_queue};
}

# removes a given job queue entry
# args: id (required)
# returns: undef or error message
sub remove_queue
{
	my ( $self, %args ) = @_;
	my $id = $args{id};

	return "Cannot remove queue entry without id argument!" if ( !$id );

	my $res = NMISNG::DB::remove(
		collection => $self->queue_collection,
		query      => NMISNG::DB::get_query( and_part => {"_id" => $id},  no_regex => 1 )
	);
	return "Deleting of queue entry failed: $res->{error}"
		if ( !$res->{success} );
	return "Deletion failed: no matching queue entry found" if ( !$res->{removed_records} );

	return undef;
}

# records/updates the status of an operation
# args: id (optional but required for updating an existing record)
#  time (defaults to now),
#  activity (what succeeded/failed, freeform but required),
#  status (required, "ok", "info", "inprogress" or "error"),
#  type (event type, freeform error or status name),
#  details (optional, freeform, may be undef for delete on update),
#  stats (optional, structure, may be undef for delete on update),
#  context (what node/thing/job was involved, optional,
#   may be undef for delete on update.
#   SHOULD have context.node_uuid = singleton or array of involved nodes),
#
# returns (undef, record id) if ok, error message otherwise
sub save_opstatus
{
	my ( $self, %args ) = @_;

	my ( $when, $activity, $type, $status, $oldrec ) = @args{qw(time activity type status id)};
	return "status must be one of error, info, inprogress or ok!"
		if ( $status !~ /^(ok|info|inprogress|error)$/ );

	my $statusrec;
	if ($oldrec)
	{
		my $cursor = NMISNG::DB::find(
			collection => $self->opstatus_collection,
			query      => NMISNG::DB::get_query( and_part => {_id => $oldrec},  no_regex => 1)
		);
		$statusrec = $cursor->next if ($cursor);
		return "Cannot update nonexistent record $oldrec!" if ( !$cursor or !$statusrec );
	}

	$statusrec->{time} = $when || Time::HiRes::time;

	# activity must come in either as argument or from existing record
	$statusrec->{activity} = $activity if ( defined $activity );
	return "save_opstatus requires activity argument!\n"
		if ( !$statusrec->{activity} );

	$statusrec->{status}  = $status;
	$statusrec->{type}    = $type;
	$statusrec->{context} = $args{context} if ( exists $args{context} && defined($args{context}));    # undef is ok for deletion
	$statusrec->{details} = $args{details} if ( exists $args{details} );    # undef is ok for deletion
	$statusrec->{stats}   = $args{stats} if ( exists $args{stats} );      	# undef is ok for deletion
	delete $statusrec->{_id};                                               # must not be present for update

	my $expire_at = $statusrec->{time} + ( $self->config->{purge_opstatus_after} || 7 * 86400 );

	# to make the db ttl expiration work this must be
	# an acceptable date type for the driver version
	$statusrec->{expire_at} = Time::Moment->from_epoch($expire_at);

	my $result;
	if ($oldrec)
	{
		$result = NMISNG::DB::update(
			collection => $self->opstatus_collection,
			query      => NMISNG::DB::get_query( and_part => {_id => $oldrec}, no_regex => 1 ),
			record     => $statusrec
		);
	}
	else
	{
		$result = NMISNG::DB::insert(
			collection => $self->opstatus_collection,
			record     => $statusrec
		);
	}

	# update doesn't return the id
	return $result->{success} ? ( undef, $oldrec || $result->{id} ) : $result->{error};
}

# helper to get the status collection
sub status_collection
{
	my ( $self, $newvalue, $drop_unwanted ) = @_;
	if ( ref($newvalue) eq "MongoDB::Collection" )
	{
		$self->{_db_status} = $newvalue;

	}
	return $self->{_db_status};

}

# helper to instantiate/get/update one of the dynamic collections
# for timed data, one per concept
# indices are set up on set or instantiate
#
# if no matching collection is cached, one is created and set up.
#
# args: concept (required), collection (optional new value), drop_unwanted (optional, ignored unless new value)
# returns: current collection for this concept, or undef on error (which is logged)
sub timed_concept_collection
{
	my ( $self, %args ) = @_;
	my ( $conceptname, $newhandle, $drop_unwanted ) = @args{"concept", "collection", "drop_unwanted"};

	if ( !$conceptname )
	{
		$self->log->error("cannot get concept collection without concept argument!");
		return undef;
	}
	my $collname = lc($conceptname);
	$collname =~ s/[^a-z0-9]+//g;
	$collname = "timed_" . substr( $collname, 0, 64 );    # bsts; 120 byte max database.collname
	my $stashname = "_db_$collname";

	my $mustcheckindex;

	# use and cache the given handle?
	if ( ref($newhandle) eq "MongoDB::Collection" )
	{
		$self->{$stashname} = $newhandle;
		$mustcheckindex = 1;
	}

	# or create a new one on the go?
	elsif ( !$self->{$stashname} )
	{
		$self->{$stashname} = NMISNG::DB::get_collection(
			db   => $self->get_db(),
			name => $collname
		);
		if ( ref( $self->{$stashname} ) ne "MongoDB::Collection" )
		{
			$self->log->fatal( "Could not get collection $collname: " . NMISNG::DB::get_error_string );
			return undef;
		}

		$mustcheckindex = 1;
	}

	if ($mustcheckindex)
	{
		# sole index is by time and inventory_id, compound
		my $err = NMISNG::DB::ensure_index(
			collection    => $self->{$stashname},
			drop_unwanted => $drop_unwanted,
			indices       => [
				[Tie::IxHash->new( "time" => 1, "inventory_id" => 1 )]
				,    # for global 'find last X readings for all instances'
				[Tie::IxHash->new( "inventory_id" => 1, "time" => 1 )],   # for 'find last X readings for THIS instance'
				[{expire_at => 1}, {expireAfterSeconds => 0}],            # ttl index for auto-expiration
			]
		);
		$self->log->error("index setup failed for $collname: $err") if ($err);
	}

	return $self->{$stashname};
}

# fixme9: where should this function live? only called once, why even a function?
# args: self, sys
# returns: nothing
sub thresholdProcess
{
	my ( $self, %args ) = @_;
	my $S = $args{sys};

	# fixme why no error checking? what about negative or floating point values like 1.3e5?
	if ( $args{value} =~ /^\d+$|^\d+\.\d+$/ )
	{
		$self->log->debug2(sub {"thresholdProcess $args{event}, $args{level}, $args{element}, value=$args{value} reset=$args{reset}"});

		my $details = "Value=$args{value} Threshold=$args{thrvalue}";
		if ( defined $args{details} and $args{details} ne "" )
		{
			$details = "$args{details}: Value=$args{value} Threshold=$args{thrvalue}";
		}
		my $statusResult = "ok";
		if ( $args{level} =~ /Normal/i )
		{
			Compat::NMIS::checkEvent(
				sys          => $S,
				event        => $args{event},
				level        => $args{level},
				element      => $args{element},
				details      => $details,
				value        => $args{value},
				reset        => $args{reset},
				inventory_id => $args{inventory_id}
			);
		}
		else
		{
			Compat::NMIS::notify(
				sys     => $S,
				event   => $args{event},     # this is cooked at this point and no good for context
				level   => $args{level},
				element => $args{element},
				details => $details,
				context => {
					type          => "threshold",
					source        => "snmp",           # fixme needs extension to support wmi as source
					name          => $args{thrname},
					thresholdtype => $args{type},
					index         => $args{index},
					class         => $args{class},
				},
				inventory_id => $args{inventory_id}
			);
			$statusResult = "error";
		}
		my ($cluster_id,$node_uuid) = ($S->nmisng_node) ? ($S->nmisng_node->cluster_id,$S->nmisng_node->uuid) :
			($self->config->{cluster_id}, undef);
		my $status_obj = NMISNG::Status->new(
			nmisng     => $self,
			cluster_id => $cluster_id,
			node_uuid  => $node_uuid,
			method     => "Threshold",
			type       => $args{type},
			property   => $args{thrname},
			event      => $args{event},
			index      => $args{index},
			level      => $args{level},
			status     => $statusResult,
			element    => $args{element},
			value      => $args{value},
			class      => $args{class},
			inventory_id => NMISNG::DB::make_oid( $args{inventory_id} )
		);
		my $save_error = $status_obj->save();
		if( $save_error )
		{
			$self->log->error("Failed to save status object, error:".$save_error);
		}
	}
	else
	{
		$self->log->debug2(
			"Skipped $args{thrname}, $args{event}, $args{level}, $args{element}, value=$args{value}, bad value");
	}
}

# fixme9: should be changed to use something smarter than loadInterfaceInfo!
# optional non-automatic action which updates the Links.nmis configuration(?) file
# args: self
# returns: nothing
sub update_links
{
	my ( $self, %args ) = @_;

	my $C = $self->config;

	my ( %subnets, $II, %catchall );

	$self->log->debug("update_links: Start");
	if ( !( $II = Compat::NMIS::loadInterfaceInfo() ) )
	{
		$self->log->fatal("update_links: Failed to load any interface info!");
		return;
	}

	my $links = NMISNG::Util::loadTable( dir => 'conf', name => 'Links' ) // {};

	my $link_ifTypes = $C->{link_ifTypes} || '.';
	my $qr_link_ifTypes = qr/$link_ifTypes/i;

	$self->log->debug2(sub {"update_links: Collecting Interface Linkage Information"});
	foreach my $intHash ( sort keys %{$II} )
	{
		my $cnt      = 1;
		my $thisintf = $II->{$intHash};

		while ( defined( my $subnet = $thisintf->{"ipSubnet$cnt"} ) )
		{
			my $ipAddr = $thisintf->{"ipAdEntAddr$cnt"};

			if (    $ipAddr ne ""
				and $ipAddr ne "0.0.0.0"
				and $ipAddr !~ /^127/
				and NMISNG::Util::getbool( $thisintf->{collect} )
				and $thisintf->{ifType} =~ /$qr_link_ifTypes/ )
			{
				my $neednode = $thisintf->{node};
				if ( !$catchall{$neednode} )
				{
					my $nodeobj = $self->node( name => $neednode );
					die "No node named $neednode exists!\n" if ( !$nodeobj );    # fixme9: better option?

					my ( $inventory, $error ) = $nodeobj->inventory( concept => "catchall" );
					die "Failed to retrieve $neednode inventory: $error\n" if ($error);
					$catchall{$neednode} = ref($inventory) ? $inventory->data : {};
				}

				if ( !exists $subnets{$subnet}->{subnet} )
				{
					$subnets{$subnet}{subnet}      = $subnet;
					$subnets{$subnet}{address1}    = $ipAddr;
					$subnets{$subnet}{count}       = 1;
					$subnets{$subnet}{description} = $thisintf->{Description};
					$subnets{$subnet}{mask}        = $thisintf->{"ipAdEntNetMask$cnt"};
					$subnets{$subnet}{ifSpeed}     = $thisintf->{ifSpeed};
					$subnets{$subnet}{ifType}      = $thisintf->{ifType};
					$subnets{$subnet}{net1}        = $catchall{$neednode}->{netType};
					$subnets{$subnet}{role1}       = $catchall{$neednode}->{roleType};
					$subnets{$subnet}{node1}       = $thisintf->{node};
					$subnets{$subnet}{ifDescr1}    = $thisintf->{ifDescr};
					$subnets{$subnet}{ifIndex1}    = $thisintf->{ifIndex};
				}
				else
				{
					++$subnets{$subnet}{count};

					if ( !defined $subnets{$subnet}{description} )
					{    # use node2 description if node1 description did not exist.
						$subnets{$subnet}{description} = $thisintf->{Description};
					}
					$subnets{$subnet}{net2}     = $catchall{$neednode}->{netType};
					$subnets{$subnet}{role2}    = $catchall{$neednode}->{roleType};
					$subnets{$subnet}{node2}    = $thisintf->{node};
					$subnets{$subnet}{ifDescr2} = $thisintf->{ifDescr};
					$subnets{$subnet}{ifIndex2} = $thisintf->{ifIndex};
				}
			}
			$self->log->debug3(sub { "update_links: found subnet: " . Data::Dumper->new( [$subnets{$subnet}] )->Terse(1)->Indent(0)->Pair("=")->Dump });
			$cnt++;
		}
	}

	$self->log->debug2(sub {"update_links: Generating Links datastructure"});
	foreach my $subnet ( sort keys %subnets )
	{
		my $thisnet = $subnets{$subnet};
		next if ( $thisnet->{count} != 2 );    # ignore networks that are attached to only one node

		# skip subnet for same node-interface in link table
		next
			if (
			grep { $links->{$_}->{node1} eq $thisnet->{node1} and $links->{$_}->{ifIndex1} eq $thisnet->{ifIndex1} }
			( keys %{$links} ) );

		my $thislink = ( $links->{$subnet} //= {} );

		# form a key - use subnet as the unique key, same as read in, so will update any links with new information
		if (    defined $thisnet->{description}
			and $thisnet->{description} ne 'noSuchObject'
			and $thisnet->{description} ne "" )
		{
			$thislink->{link} = $thisnet->{description};
		}
		else
		{
			# label the link as the subnet if no description
			$thislink->{link} = $subnet;
		}
		$thislink->{subnet}  = $thisnet->{subnet};
		$thislink->{mask}    = $thisnet->{mask};
		$thislink->{ifSpeed} = $thisnet->{ifSpeed};
		$thislink->{ifType}  = $thisnet->{ifType};

		# define direction based on wan-lan and core-distribution-access
		# selection weights cover the most well-known types
		# fixme: this is pretty ugly and doesn't use $C->{severity_by_roletype}
		my %netweight = ( wan => 1, lan => 2, _ => 3, );
		my %roleweight = ( core => 1, distribution => 2, _ => 3, access => 4 );

		my $netweight1
			= defined( $netweight{$thisnet->{net1}} )
			? $netweight{$thisnet->{net1}}
			: $netweight{"_"};
		my $netweight2
			= defined( $netweight{$thisnet->{net2}} )
			? $netweight{$thisnet->{net2}}
			: $netweight{"_"};

		my $roleweight1
			= defined( $roleweight{$thisnet->{role1}} )
			? $roleweight{$thisnet->{role1}}
			: $roleweight{"_"};
		my $roleweight2
			= defined( $roleweight{$thisnet->{role2}} )
			? $roleweight{$thisnet->{role2}}
			: $roleweight{"_"};

		my $k
			= ( ( $netweight1 == $netweight2 && $roleweight1 > $roleweight2 ) || $netweight1 > $netweight2 )
			? 2
			: 1;

		$thislink->{net}  = $thisnet->{"net$k"};
		$thislink->{role} = $thisnet->{"role$k"};

		$thislink->{node1}      = $thisnet->{"node$k"};
		$thislink->{interface1} = $thisnet->{"ifDescr$k"};
		$thislink->{ifIndex1}   = $thisnet->{"ifIndex$k"};

		$k = $k == 1 ? 2 : 1;
		$thislink->{node2}      = $thisnet->{"node$k"};
		$thislink->{interface2} = $thisnet->{"ifDescr$k"};
		$thislink->{ifIndex2}   = $thisnet->{"ifIndex$k"};

		# dont overwrite any manually configured dependancies.
		if ( !exists $thislink->{depend} ) { $thislink->{depend} = "N/A" }

		$self->log->debug3(sub {"update_links: Adding link $thislink->{link} for $subnet to links"});
	}

	NMISNG::Util::writeTable( dir => 'conf', name => 'Links', data => $links );
	$self->log->warn("update_links: Finished; check table Links and update link names and other entries");

	$self->log->debug("update_links: Finished");
}

# job queue handling functions follow
# queued jobs have time (=actual ts for when the work should be done),
# a type marker ("collect", "update", "threshold" etc),
# a priority between 0..1 incl.
# a hash of args (= anything required to handle the job),
# an in_progress marker (=ts when this job was started, 0 if not started yet)
# and an optional status subhash with info about the operation while being in_progress (e.g. pid)

# this function adds or updates a queued job entry
# if _id is present, the matching record is updated (but see atomic);
# otherwise a new record is created
#
# args: jobdata (= hash of all required queuing info, required),
# atomic (optional, hash of further clauses for selection)
#
# if atomic is present, then _id AND the atomic clauses are used as update query.
# atomic is not relevant for insertion of new records.
#
# returns: (undef,id) or error message
sub update_queue
{
	my ( $self, %args ) = @_;
	my ( $jobdata, $atomic ) = @args{"jobdata", "atomic"};

	return "Cannot update queue entry without valid jobdata argument!"
		if (
		   ref($jobdata) ne "HASH"
		or !keys %$jobdata
		or !$jobdata->{type}

		# 0 is ok, absence is not
		or !defined( $jobdata->{priority} )
		or !$jobdata->{time}

		# 0 is ok, absence is not
		or !defined( $jobdata->{in_progress} )
		);

	# verify that the type of activity is one of the schedulable ones
	return "Unrecognised job type \"$jobdata->{type}\"!"
		if ( $jobdata->{type}
		!~ /^(update_links|collect|update|services|thresholds|escalations|metrics|configbackup|purge|dbcleanup|selftest|permission_test|plugins|delete_nodes|update_nodes|create_nodes|set_nodes|unset_nodes)$/
		);

	return
		"Job type \"$jobdata->{type}\" not schedulable because of configuration global_threshold or threshold_poll_node"
		if (
		$jobdata->{type} eq "thresholds"
		&& (  !NMISNG::Util::getbool( $self->config->{global_threshold} )
			|| NMISNG::Util::getbool( $self->config->{threshold_poll_node} ) )
		);

	# perform minimal argument validation
	if ( $jobdata->{type} =~ /^(collect|update|services|plugins)$/ )
	{
		return "Invalid job data, missing or empty args property!"
			if ( ref( $jobdata->{args} ) ne "HASH" or !keys %{$jobdata->{args}} );
	}

	if ( $jobdata->{type} =~ /^(collect|update|services)$/
		and !$jobdata->{args}->{uuid} )
	{
		return "Invalid job data, args must contain uuid property!";
	}
	
	if ( $jobdata->{type} =~ /^(delete_nodes)$/
		and !$jobdata->{args}->{uuid} and !$jobdata->{args}->{node})
	{
		return "Invalid job data, args must contain uuid or names property!";
	}
	
	if ( $jobdata->{type} =~ /^(update_nodes|create_nodes|set_nodes|unset_nodes)$/
		and !$jobdata->{args}->{data} )
	{
		return "Invalid job data, args must contain data property for update_nodes and create_nodes!";
	}
	if ($jobdata->{type} eq "collect"
		and (  !defined( $jobdata->{args}->{wantsnmp} )
			or !defined( $jobdata->{args}->{wantwmi} ) )
		)
	{
		return "Invalid job data, args is missing wantsnmp or wantwmi properties!";
	}
	if ( $jobdata->{type} eq "plugins" )
	{
		return "Invalid job data, args has invalid or empty plugin phase property"
			if ( !defined( $jobdata->{args}->{phase} ) or $jobdata->{args}->{phase} !~ /^(update|collect)$/ );
		return "Invalid job data, args has no or empty uuid list property"
			if ( ref( $jobdata->{args}->{uuid} ) ne "ARRAY" or !@{$jobdata->{args}->{uuid}} );
	}

	my $jobid = $jobdata->{_id};
	delete $jobdata->{_id};
	my $isnew = !$jobid;
	if ( !$jobid )
	{
		my $res = NMISNG::DB::insert(
			collection => $self->queue_collection,
			record     => $jobdata
		);
		return "Insertion of queue entry failed: $res->{error}" if ( !$res->{success} );
		$jobdata->{_id} = $jobid = $res->{id};
	}
	else
	{
		# extend the query with atomic-operation enforcement clauses if any are given
		my %qargs = ( _id => $jobid );
		if ( ref($atomic) eq "HASH" && keys %$atomic )
		{
			map { $qargs{$_} = $atomic->{$_}; } ( keys %$atomic );
		}

		my $res = NMISNG::DB::update(
			collection => $self->queue_collection,
			query      => NMISNG::DB::get_query( and_part => \%qargs ),
			record     => $jobdata
		);
		$jobdata->{_id} = $jobid;    # put it back!
		return "Update of queue entry failed: $res->{error}" if ( !$res->{success} );
		return "No matching object!"                         if ( !$res->{updated_records} );
	}
	return ( undef, $jobid );
}

# export and encapsulate most of one node's data into a single zip file
# primarily meant for diagnostics on a different machine
#
# this function is likely to be quite memory-hungry,
# and temporary directories are NOT REMOVED until the process terminates!
#
# args: uuid (=node's uuid) or name (=node name),
#  target (=full path to final file),
#  options (optional, hash of extra things to include/skip)
#   historic_events => 0 (default) or 1, only include current events if 0
#   opstatus_limit => N or undef, default undef. include N most recent records or all
#   rrd => 0 (default) or 1 to include all rrd files of this node
#
# returns: hashref, success/error
sub dump_node
{
	my ($self, %args) = @_;
	my $targetfile = $args{target};

	my $uuid = $args{uuid};
	my $nodename = $args{name};		# much less preferrable
	my $override = $args{override}; # Override file if allready exists
	my $setperms = $args{setperms} // 1; # Update file permissions

	my $options = ref($args{options}) eq 'HASH'? $args{options} : {};

	return { error => "target argument missing!" } if (!$targetfile);
	return { error => "target \"$targetfile\" already exists, not overwriting!" } if (-e $targetfile && !$override);
	return { error => "uuid and name arguments missing!" }
	if (!$uuid && !$nodename);

	# node existence check gives us the node config data
	my $md = $self->get_nodes_model(uuid => $uuid, name => $nodename);
	if (my $error = $md->error)
	{
		return { error => "failed to lookup node: $error" };
	}
	elsif ($md->count != 1)
	{
		return { error => "invalid uuid, ".$md->count." matching nodes" };
	}
	my $noderec = $md->data->[0];
	$uuid //= $noderec->{uuid};
	$nodename //= $noderec->{name};

	# create temp dir first, subdirs for each of the involved db collections
	my $td = eval { File::Temp::tempdir("dump-$noderec->{uuid}-XXXXXXX",
																			TMPDIR => 1, CLEANUP => 1); }; # under /tmp and get rid of it later
	return { error => "could not create temp dir: $@" } if ($@ or !-d $td);

	for my $collname (qw(nodes events inventory latest_data opstatus status))
	{
		mkdir("$td/$collname") or return { error => "could not create dir $td/$collname: $!" };
	}

	# now collect the things in need of dumping
	# each dumped thing is named using its db id - for stuff from db, or the plain filename for rrd
	my @todump = ( { where => "nodes", what => $noderec } );
	my %dedup;										# rrd only

	# inventory items for this node, and latest_data for each
	# and optionally also the rrd files
	$md = $self->get_inventory_model(node_uuid => $uuid);
	if (my $error = $md->error)
	{
		return { error => "failed to lookup inventory records: $error" };
	}
	for my $oneinv (@{$md->data})
	{
		delete $oneinv->{expire_at};	# undesirable in the exported data
		push @todump, { where => "inventory", what => $oneinv };

		# the inventory's storage structure tracks the relevant rrd files,
		# but unfortunately not for all rrds (e.g health/health.rrd,
		# health/mib2ip.rrd and others),
		# and some may show up multiple times which causes weird duplication in the zip)
		if ($options->{rrd})
		{
			if (ref($oneinv->{storage}) eq "HASH")
			{
				for my $subconcept (keys %{$oneinv->{storage}})
				{
					my $thissubconcept = $oneinv->{storage}->{$subconcept};
					next if (ref($thissubconcept) ne "HASH"
									 or !defined $thissubconcept->{"rrd"});

					my $rrdrelpath = $thissubconcept->{"rrd"};
					next if ((!-f $self->config->{database_root} . $rrdrelpath)
									 or $dedup{$rrdrelpath});
					$dedup{$rrdrelpath} = 1;
					push @todump, { where => "rrd", what => { _id => $rrdrelpath }};
				}
			}
		}

		# last_data is reachable by inventory id
		my $lmd = $self->get_latest_data_model(filter => { inventory_id => $oneinv->{_id} });
		if (my $error = $lmd->error)
		{
			return { error => "failed to lookup latest_data records: $error" };
		}
		map {	delete $_->{expire_at}; push @todump, { where => "latest_data", what => $_ }; } (@{$lmd->data});
	}

	# fill in the unlinked/unmodelled rrd files via the filesystem :-/
	# this is messy as it cannot take a potential custom common_database scheme into account
	# (ie. rrds not under /nodes/$lowercasednode/)
	# but az doesn't know of any way to enumerate the non-inventory-backed oddball rrds
	if ($options->{rrd})
	{
		my $dbrootdir = $self->config->{database_root};
		my @whichdirs = 			$self->config->{database_root}."/nodes/$nodename";
		# we hates that legacy compat lowercase, we do...
		push @whichdirs, $self->config->{database_root}."/nodes/".lc($nodename)
				if ($nodename ne lc($nodename));

		eval {
			File::Find::find(
				{
					wanted => sub
					{
						my $fn = $File::Find::name;
						next if (!-f $fn);
						(my $semirelname = $fn) =~ s!^$dbrootdir!!;
						push @todump, { where => "rrd", what => { _id => $semirelname }}
						if (!$dedup{$semirelname});
					},
					follow => 1,
				},
				@whichdirs);
		};
	}

	# events, status, opstatus: bound to node uuid

	# events: both current and historic or only current?
	# get_events_model defaults to current only
	$md = $self->events->get_events_model(filter => { node_uuid => $uuid,
									historic => $options->{historic_events}? [0,1]: 0,
									cluster_id => $noderec->{cluster_id}
									});
	if (my $error = $md->error)
	{
		return { error => "failed to lookup event records: $error" };
	}
	map {	delete $_->{expire_at}; push @todump, { where => "events", what => $_ }; } (@{$md->data});

	$md = $self->get_status_model(filter => { node_uuid => $uuid});
	if (my $error = $md->error)
	{
		return { error => "failed to lookup event records: $error" };
	}
	map {	delete $_->{expire_at}; push @todump, { where => "status", what => $_ }; } (@{$md->data});

	# opstatus: selectable by node uuid within context;
	# sort and limit only required if opstatus_limit is set
	my @selectargs = ("context.node_uuid" => $uuid);
	my $nomorethan = $options->{opstatus_limit};
	if ($nomorethan && $nomorethan > 0)
	{
		push @selectargs, ("sort" => { time => -1 }, "limit" => $nomorethan );
	}

	$md = $self->get_opstatus_model(@selectargs);
	if (my $error = $md->error)
	{
		return { error => "failed to lookup opstatus records: $error" };
	}
	map {	delete $_->{expire_at}; push @todump, { where => "opstatus", what => $_ }; } (@{$md->data});

 	# ready, go forth, dump your zip and prosper...
	my $ziperr;
	Archive::Zip::setErrorHandler(sub { $ziperr = shift;}); # a::z croaks by default
	my $zip = Archive::Zip->new();
	for my $dumpme (sort { $a->{where} cmp $b->{where} } @todump)
	{
		my $is_rrd_file = ($dumpme->{where} eq "rrd");
		my ($fullpath,$zipname);

		if ($is_rrd_file)
		{
			my $relfile = $dumpme->{what}->{_id};
			$zipname = "$uuid/$dumpme->{where}$relfile"; # rrd path is relative but with leading /
			$fullpath = $self->config->{database_root} . $relfile;
		}
		else
		{
			my $relfile = "$dumpme->{where}/$dumpme->{what}->{_id}.json";
			$fullpath = "$td/$relfile";
			$zipname = "$uuid/$relfile";
			return { error => "file clash: \"$fullpath\" already exists!" } if (-e $fullpath);

			my $jsondata = eval { JSON::XS->new->convert_blessed(1)->utf8(1)->encode($dumpme->{what}); };
			if ($@)
			{
				print STDERR "unconvertable object: ".Dumper($dumpme->{what}); # shouldn't be reached so noise is ok
				return { error => "failed to convert object type $dumpme->{where}, id $dumpme->{what}->{_id}: $@"	};
			}
			Mojo::File->new($fullpath)->spurt($jsondata);
		}
		return { error => "could not add file $fullpath to zip!" }
		if (!$zip->addFile({filename => $fullpath, zipName => $zipname}));
	}

	my $res = $zip->writeToFileNamed($targetfile);
	if ($res != Archive::Zip::AZ_OK)
	{
		return { error => "zip creation failed: $ziperr\n" };
	}

	if ($setperms) {
		my $user = $self->config->{nmis_user};
		my $group = $self->config->{nmis_group};
		
		system("chown","-R", "$user:$group",
						 $targetfile);

		system("chmod","-R","g+rw", $targetfile);
	}
	
	return { success => 1};
}

# take a dumped zip file and restore the node IFF it doesn't already exist
# args: source (=full path to file), localise_ids
# returns: hashref, success/error, node (= node config record, if successful)
sub undump_node
{
	my ($self, %args) = @_;
	my $sourcefile = $args{source};
	my $localiseme = $args{localise_ids};

	return { error => "source argument missing!" } if (!$sourcefile);
	return { error => "source \"$sourcefile\" does not exist or is not readable!" } if (!-r $sourcefile);

	# let's get a tempdir for unpacking the zip file
	my $td = File::Temp::tempdir( "undump.XXXXXXX", CLEANUP => 1, TMPDIR => 1 );

	my $ziperr;
	Archive::Zip::setErrorHandler(sub { $ziperr = shift;}); # a::z croaks by default

	my $zip = Archive::Zip->new();
	if ($zip->read($sourcefile) != Archive::Zip::AZ_OK)
	{
		return { error => "failed to open \"$sourcefile\": $ziperr" };
	}

	# zip structure acceptable?
	my @filenames = $zip->memberNames;
	my @nodefiles = grep(m!^[a-f0-9-]+/nodes/[a-f0-9]+\.json$!, @filenames);
	return { error => "invalid structure: must contain exactly one node record!" } if (@nodefiles != 1);
	# if dumped with rrd=1, then such will also exist
	my @rrdfiles = grep(m!^[a-f0-9-]+/rrd/.+\.rrd$!, @filenames);

	return { error => "invalid structure: unexpected (extra) data present!" }
	if (grep(!m!^[a-f0-9-]+/(rrd|nodes|events|inventory|latest_data|opstatus|status)/!, @filenames));


	# a::z is very very slow on unpacking, let's look for unzip as first choice
	if (NMISNG::Util::type_which("unzip"))
	{
		my $res = system("unzip", "-q", "-d", $td, $sourcefile); # quiet and under that dir
		warn "unzip failed to unpack $sourcefile! \n" if ($res >> 8);
	}
	else
	{
		warn "unzipping ".(scalar @filenames)." files, please be patient...\n";
	}

	my $noderec = eval { decode_json($zip->contents($nodefiles[0])) };
	return { error => "invalid data: $nodefiles[0] unparsable: $@" }
	if ($@ or ref($noderec) ne "HASH" or !keys %$noderec  or !$noderec->{uuid});

	# localisation required? then figure out the old cluster_id and replace it everywhere
	my $foreign_cluster;
	my $this_cluster = $self->config->{cluster_id};
	if ($localiseme)
	{
		my $maybeforeign = $noderec->{cluster_id};
		if ($maybeforeign ne $this_cluster)
		{
			$foreign_cluster = $maybeforeign;
			$noderec->{cluster_id} = $this_cluster;
		}
	}
	# Set last update to now, it is new in the system.
	$noderec->{lastupdate} = time;
	
	return { error => "invalid structure: node uuid doesn't match file names" }
	if (grep(!m!^$noderec->{uuid}/!, @filenames));

	my $existing = $self->get_nodes_model(uuid => $noderec->{uuid}, limit => 1, fields_hash => { name => 1});
	return { error => "a clashing node named \""
							 .$existing->data->[0]->{name}."\" with uuid \"$noderec->{uuid}\" exists!" }
	if ($existing->count);

	# right, looks ok - lets collect first (abort if any are duds) then insert them all
	my @insertme = ({ where => "nodes", what => $noderec});
	for my $fn (@filenames)
	{
		next if ($fn eq $nodefiles[0] or $fn =~ /\.rrd$/);

		(undef, my $collection, undef) = split(m!/!,$fn); # uuid/collection/oid.json, and oid is embedded

		# extracting contents with a::z is  very slow, so prefer already undumped stuff
		if (!-f "$td/$fn")
		{
			my $res = $zip->extractMember($fn, "$td/$fn");
			return { error => "failed to unpack \"$fn\": $ziperr" }
			if ($res != Archive::Zip::AZ_OK);
		}

		my $rawdata = Mojo::File->new("$td/$fn")->slurp;
		$rawdata =~ s/"$foreign_cluster"/"$this_cluster"/g
				if ($foreign_cluster);

		my $entry = eval { decode_json($rawdata); };
		return { error => "invalid data: $fn unparsable: $@" }
		if ($@ or ref($entry) ne "HASH" or !keys %$entry or !$entry->{_id});
		push @insertme, { where => $collection, what => $entry};
	}

	for my $onething (@insertme)
	{
		
		my $collfunc = "$onething->{where}_collection";
		my $res = NMISNG::DB::insert(collection => $self->$collfunc,
																 record => $onething->{what},
																 constraints => 1); # constrain_record is vital for $oid, $binary...
		return { error => "failed to insert record into $onething->{where} collection: $res->{error}" }
		if (!$res->{success});
	}

	# and, if there are rrd files then unpack them as well
	my $dbdir = $self->config->{database_root};
	for my $zippedrrd (@rrdfiles)
	{
		( my $targetfn = $zippedrrd ) =~ s!^$noderec->{uuid}/rrd!$dbdir!;
		( my $targetdir = $targetfn ) =~  s!/[^/]+$!!;

		my $error;
		File::Path::make_path($targetdir,
													{ error => \$error,
														mode =>  0755 } ); # umask is applied to this :-/
		NMISNG::Util::setFileProtDiag(file => $targetdir);
		if (ref($error) eq "ARRAY" and @$error)
		{
			my @errors;
			for my $issue (@$error)
			{
				push @errors, join(": ", each %$issue);
			}
			return { error => "failed to create directory $targetdir: ".join(", ",@errors)  };
		}
		# again, already unzipped to be preferred
		if (-f "$td/$zippedrrd")
		{
			my $res = File::Copy::cp("$td/$zippedrrd", $targetfn);
			return { error => "could not copy $zippedrrd to $targetfn: $!" } if (!$res);
		}
		else
		{
			my $res = $zip->extractMember( $zippedrrd, $targetfn);
			return { error => "could not unpack $zippedrrd to $targetfn: $ziperr" } if ($res != Archive::Zip::AZ_OK);
		}
		NMISNG::Util::setFileProtDiag(file => $targetfn);
	}
	return { success => 1, node => $noderec };
}

# Returns all the information available from a poller (Remote)
# args: filter
sub get_remote
{
	my ($self, %args) = @_;
	my $filter = $args{filter};

	my $fields_hash = $args{fields_hash};
	my $q = NMISNG::DB::get_query( and_part => $filter );

	my $model_data = [];
	my $query_count;
	my $res;

	if ( $args{count} )
	{
		$res = NMISNG::DB::count(
			collection => $self->remote_collection,
			query      => $q,
			verbose    => 1
		);

		$query_count = $res->{count};
	}

	# if you want only a count but no data, set count to 1 and limit to 0
	my $cursor = NMISNG::DB::find(
			collection  => $self->remote_collection,
			query       => $q,
			fields_hash => $fields_hash,
			sort        => $args{sort},
			limit       => $args{limit},
			skip        => $args{skip}
		);

	while ( my $entry = $cursor->next )
	{
		push @$res, $entry;
	}

	return $res;
}

# Returns the server name
# args: cluster_id
# Return server_name
sub get_server_name
{
	my ($self, %args) = @_;
	my $cluster_id = $args{cluster_id};

	return undef if (!$cluster_id);
	return $self->config->{server_name} if ($cluster_id eq $self->config->{cluster_id});

	my $model_data = [];
	my $query_count;
	my $res;

	# if you want only a count but no data, set count to 1 and limit to 0
	my $cursor = NMISNG::DB::find(
			collection  => $self->remote_collection,
			query       => {cluster_id => $cluster_id},
			fields_hash => {server_name => 1}
		);

	# Should only return one. 
	my $entry = $cursor->next;
	return $entry->{server_name};
}

# Returns the cluster_id
# args: server_name
# Return cluster_id
sub get_cluster_id
{
	my ($self, %args) = @_;
	my $server_name = $args{server_name};

	return undef if (!$server_name);
	return $self->config->{cluster_id} if ($server_name eq $self->config->{server_name});

	my $model_data = [];
	my $query_count;
	my $res;

	# if you want only a count but no data, set count to 1 and limit to 0
	my $cursor = NMISNG::DB::find(
			collection  => $self->remote_collection,
			query       => {server_name => $server_name},
			fields_hash => {cluster_id => 1}
		);

	# Should only return one. 
	my $entry = $cursor->next;
	return $entry->{cluster_id};
}

1;<|MERGE_RESOLUTION|>--- conflicted
+++ resolved
@@ -32,11 +32,7 @@
 # or directly via the object
 package NMISNG;
 
-<<<<<<< HEAD
 our $VERSION = "9.5.0";
-=======
-our $VERSION = "9.4.6";
->>>>>>> fd810e6e
 
 use strict;
 use Data::Dumper;
