--- conflicted
+++ resolved
@@ -31,11 +31,8 @@
 # Two basic ways to grab info, via get*Model functions which return ModelData objects
 # or directly via the object
 package NMISNG;
-<<<<<<< HEAD
+
 our $VERSION = "9.1.2a";
-=======
-our $VERSION = "9.1.2";
->>>>>>> 06b27ab2
 
 use strict;
 use Data::Dumper;
