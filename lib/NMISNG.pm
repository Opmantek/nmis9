--- conflicted
+++ resolved
@@ -90,11 +90,7 @@
 	$self->{_db} = $db;
 
 	# load and prime the statically defined collections
-<<<<<<< HEAD
-	for my $collname (qw(nodes events inventory latest_data))
-=======
-	for my $collname (qw(nodes inventory latest_data queue opstatus))
->>>>>>> beb88c14
+	for my $collname (qw(nodes events inventory latest_data queue opstatus))
 	{
 		my $collhandle = NMISNG::DB::get_collection( db => $db, name => $collname );
 		if (ref($collhandle) ne "MongoDB::Collection")
