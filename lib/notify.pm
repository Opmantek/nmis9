--- conflicted
+++ resolved
@@ -126,27 +126,20 @@
 			}
 			else {
 				# don't use sasl
-<<<<<<< HEAD
 				if ( $smtp = Net::SMTP->new($servers[$server], Debug => $smtp_debug ) ) {
 					if( $arg{user} ne "" and $arg{password} ne "") {
 						if( $smtp->auth($arg{user}, $arg{password}) ) {
-							if ($debug) { print "SMTP auth successfull"; }
+							if ($debug) { print "SMTP auth successful\n"; }
 						}
-=======
-				$smtp = Net::SMTP->new($servers[$server], Debug => $smtp_debug );
-				if( $arg{user} ne "" and $arg{password} ne "") {
-					if( $smtp->auth($arg{user}, $arg{password}) ) {
-						if ($debug) { print "SMTP auth successful\n"; }
+						else
+						{
+							print "SMTP AUTH NOT successful: "
+									.$smtp->code." ".$smtp->message."\n" if (($debug));
+						}
 					}
-					else
-					{
-						print "SMTP AUTH NOT successful: "
-								.$smtp->code." ".$smtp->message."\n" if (($debug));
->>>>>>> c869c0c7
-					}
 				}
 				else {
-					logMsg("sendMail, ERROR with sending email server=$arg{server} to=$arg{to} from=$arg{from} subject=$arg{subject}");
+					logMsg("sendMail, ERROR with sending email server=$servers[$server] to=$arg{to} from=$arg{from} subject=$arg{subject}");
 				}
 			}
 
