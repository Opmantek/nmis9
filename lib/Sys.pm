--- conflicted
+++ resolved
@@ -1627,15 +1627,11 @@
 	my $item = $args{item};
 	my $section = $args{section};
 	my $str = $args{str};
-<<<<<<< HEAD
-
-=======
 	my $type = $args{type};	
 
 	# so sadly this is not enough to make interface work right now
 	$section ||= $type;
 	
->>>>>>> 1954b626
 	# if new one is there use it
 	my $data = $self->inventory(concept => "catchall")->data_live();
 	$extras->{node} = $self->{node};
@@ -1653,32 +1649,19 @@
 		my $data;
 		my $storage_inventory = $self->inventory(concept => 'storage', index => $index);
 		$data = $storage_inventory->data() if( $storage_inventory );
-<<<<<<< HEAD
-
-		foreach my $key (qw(hrStorageType hrStorageUnits hrStorageSize hrStorageUsed))
-		{
-			$extras->{$key} = $data->{$key}
-		}
-=======
+
 		foreach my $key (qw(hrStorageType hrStorageUnits hrStorageSize hrStorageUsed))
 		{
 			$extras->{$key} = $data->{$key};
 		}		
->>>>>>> 1954b626
 		$extras->{hrDiskSize} = $extras->{hrStorageSize} * $extras->{hrStorageUnits};
 		$extras->{hrDiskUsed} = $extras->{hrStorageUsed} * $extras->{hrStorageUnits};
 		$extras->{hrDiskFree} = $extras->{hrDiskSize} - $extras->{hrDiskUsed};
 	}
 
-<<<<<<< HEAD
-
-	if ( $index && ($section eq 'interface' || $section eq 'pkts' || $section eq 'pkts_hc') )
-	{
-=======
 	# pretty sure cbqos needs this too, or just if it's got a numbered index (unhappy!!!!)
 	if ( ($section =~ /interface|pkts|cbqos/ || $str =~ /interface/) && $index =~ /\d+/ )
 	{		
->>>>>>> 1954b626
 		my $interface_inventory = $self->inventory(concept => 'interface', index => $index);
 		if( $interface_inventory )
 		{
@@ -1732,13 +1715,7 @@
 
 	dbg( "parseString:: sect:$sect, type:$type, string to parse '$str'", 3 );
 
-<<<<<<< HEAD
-	# find custom variables CVAR[n]=thing; in section, and substitute $extras->{CVAR[n]} with the value
-	my $data = {};
-	my $inventory = $self->inventory(concept => $sect, index => $indx);
-=======
 	# find custom variables CVAR[n]=thing; in section, and substitute $extras->{CVAR[n]} with the value		
->>>>>>> 1954b626
 	if ( $sect )
 	{
 		my $inventory = $self->inventory( concept => $sect, index => $indx );
@@ -1771,16 +1748,11 @@
 		$str = $rebuilt;
 	}
 
-<<<<<<< HEAD
-	dbg( Data::Dumper->new([$extras])->Terse(1)->Indent(0)->Pair(": ")->Dump, 3);
-
-=======
 	$extras //= {};
 	$self->prep_extras_with_catchalls( extras => $extras, index => $indx, item => $itm, section => $sect, str => $str, type => $type);
 
 	dbg( "extras:".Data::Dumper->new([$extras])->Terse(1)->Indent(0)->Pair(": ")->Dump, 3);
 	
->>>>>>> 1954b626
 	# massage the string and replace any available variables from extras,
 	# but ONLY WHERE no compatibility hardcoded variable is present.
 	#
@@ -1995,10 +1967,6 @@
 		$item = $index;
 	}
 
-<<<<<<< HEAD
-
-=======
->>>>>>> 1954b626
 	# expand the $xyz strings in the template
 	# also, all optional inputs must be safeguarded, as indices (for example) can easily contain '/'
 	# and at least these /s must be removed
