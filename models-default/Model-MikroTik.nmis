--- conflicted
+++ resolved
@@ -1,4 +1,3 @@
-<<<<<<< HEAD
 #
 ## $Id: Model-Default.nmis,v 8.7 2012/11/16 05:46:04 keiths Exp $
 #
@@ -730,7 +729,6 @@
 
 );
 
-=======
 %hash = (
   '-common-' => {
     'class' => {
@@ -1426,4 +1424,3 @@
   },
 
 );
->>>>>>> 950d563c
