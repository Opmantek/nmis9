--- conflicted
+++ resolved
@@ -147,11 +147,8 @@
       'env_temp' => '/nodes/$node/misc/env-temp-$index.rrd',
       'env-temp' => '/nodes/$node/misc/env-temp-$index.rrd',
       'checkpoint' => '/nodes/$node/health/checkpoint.rrd',
-<<<<<<< HEAD
       'fkGponOnu' => '/nodes/$node/health/fkGponOnu-$index.rrd',
-=======
       'apSys' => '/nodes/$node/health/apSys.rrd',
->>>>>>> 40c6eb32
     }
   }
 );