--- conflicted
+++ resolved
@@ -333,20 +333,12 @@
           'configLastChanged' => {
             'oid' => '1.3.6.1.4.1.9.9.43.1.1.1.0',
             'snmpObject' => 'ccmHistoryRunningLastChanged',
-<<<<<<< HEAD
-            'title' => 'In Memory Configuration Last Changed'
-=======
             'title' => 'Configuration Last Changed'
->>>>>>> c6c2322a
           },
           'configLastSaved' => {
             'oid' => '1.3.6.1.4.1.9.9.43.1.1.2.0',
             'snmpObject' => 'ccmHistoryRunningLastSaved',
-<<<<<<< HEAD
-            'title' => 'In Memory Configuration Last Viewed'
-=======
             'title' => 'Configuration Last Viewed'
->>>>>>> c6c2322a
           },
           'bootConfigLastChanged' => {
             'oid' => '1.3.6.1.4.1.9.9.43.1.1.3.0',
