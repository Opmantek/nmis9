--- conflicted
+++ resolved
@@ -419,7 +419,6 @@
         }
       }
     },
-<<<<<<< HEAD
     'Acme Packet' => {
       'order' => {
         '10' => {
@@ -427,8 +426,6 @@
         }
       }
     },
-=======
-
 		'American Power Conversion Corp.' => {
 			'order' => {
 				'10' => {
@@ -436,8 +433,6 @@
 				},
 			},
 		},
-
->>>>>>> 8cf7a3db
   },
   'system' => {
     'nodeModel' => 'Default',
