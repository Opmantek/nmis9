--- conflicted
+++ resolved
@@ -51,12 +51,7 @@
 			'--rigid',
 			'DEF:psuStatus=$database:psuValue:AVERAGE',
 			'LINE2:psuStatus#00ff00: PSU Status',
-<<<<<<< HEAD
-			'GPRINT:psuStatus:AVERAGE:Avg. %1.2lf%%\\t',
-			'COMMENT:100% = Normal, 90% = NotPresent, 80% = Shutdown, 75% = Warning, 25%=NotFunctioning, 0%=Critical\\n'
-=======
 			'GPRINT:psuStatus:AVERAGE:Avg. %1.2lf%%\\n',
->>>>>>> 0b5a7f89
 		]
 	}
 );