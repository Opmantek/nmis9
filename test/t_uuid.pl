#!/usr/bin/perl
#
## $Id: t_summary.pl,v 1.1 2012/01/06 07:09:38 keiths Exp $
#
#  Copyright (C) Opmantek Limited (www.opmantek.com)
#
#  ALL CODE MODIFICATIONS MUST BE SENT TO CODE@OPMANTEK.COM
#
#  This file is part of Network Management Information System ("NMIS").
#
#  NMIS is free software: you can redistribute it and/or modify
#  it under the terms of the GNU General Public License as published by
#  the Free Software Foundation, either version 3 of the License, or
#  (at your option) any later version.
#
#  NMIS is distributed in the hope that it will be useful,
#  but WITHOUT ANY WARRANTY; without even the implied warranty of
#  MERCHANTABILITY or FITNESS FOR A PARTICULAR PURPOSE.  See the
#  GNU General Public License for more details.
#
#  You should have received a copy of the GNU General Public License
#  along with NMIS (most likely in a file named LICENSE).
#  If not, see <http://www.gnu.org/licenses/>
#
#  For further information on NMIS or for a license other than GPL please see
#  www.opmantek.com or email contact@opmantek.com
#
#  User group details:
#  http://support.opmantek.com/users/
#
# *****************************************************************************

# Auto configure to the <nmis-base>/lib
use FindBin;
use lib "$FindBin::Bin/../lib";

use strict;

use NMIS;
use func;
use UUID::Tiny qw(:std);
use NMIS::UUID;

my %arg = getArguements(@ARGV); 
my $debug = 1;

my $namespace = "NMIS SERVER";
my $name1 = "routera";
my $name2 = "routerb";

my $uuid1 = create_uuid_as_string(UUID_V5, $name);
print "UUID1 = $uuid1\n";

<<<<<<< HEAD
my $uuid2 = $ug->create_from_name_str($namespace, $name1);
print "UUID2 = $uuid2\n";

my $res   = $ug->compare($uuid1, $uuid2);
print "Result1  = $res\n";

my $uuid3 = $ug->create_from_name_str($namespace, $name2);
print "UUID3 = $uuid3\n";

my $res   = $ug->compare($uuid2, $uuid3);
print "Result2  = $res\n";

=======
# this doesn't test much - note that namespaces must be typed!
my $uuid2 = create_uuid_as_string(UUID_V5, UUID_NS_URL, $namespace . $name);
print "UUID2 = $uuid2\n";

my $res   = equal_uuids($uuid1, $uuid2);

print "Result = ". ($res? "equal" : "not equal")."\n";
>>>>>>> ec95636c

my $C = loadConfTable(conf=>$arg{conf},debug=>"true");

# for Table-Nodes.opha.nmis, which doesn't have a node name at that time
print "another one ".getUUID."\ntwo ".getUUID."\n";

if ($arg{"createuuids"})
{
	createNodeUUID();
}
auditNodeUUID();<|MERGE_RESOLUTION|>--- conflicted
+++ resolved
@@ -48,31 +48,28 @@
 my $name1 = "routera";
 my $name2 = "routerb";
 
-my $uuid1 = create_uuid_as_string(UUID_V5, $name);
+my $uuid1 = create_uuid_as_string(UUID_V5, $name1);
 print "UUID1 = $uuid1\n";
 
-<<<<<<< HEAD
-my $uuid2 = $ug->create_from_name_str($namespace, $name1);
-print "UUID2 = $uuid2\n";
-
-my $res   = $ug->compare($uuid1, $uuid2);
-print "Result1  = $res\n";
-
-my $uuid3 = $ug->create_from_name_str($namespace, $name2);
-print "UUID3 = $uuid3\n";
-
-my $res   = $ug->compare($uuid2, $uuid3);
-print "Result2  = $res\n";
-
-=======
-# this doesn't test much - note that namespaces must be typed!
-my $uuid2 = create_uuid_as_string(UUID_V5, UUID_NS_URL, $namespace . $name);
+my $uuid2 = create_uuid_as_string(UUID_V5, UUID_NS_URL, $namespace, $name1);
 print "UUID2 = $uuid2\n";
 
 my $res   = equal_uuids($uuid1, $uuid2);
+print "Result1  = $res\n";
+
+my $uuid3 = create_uuid_as_string(UUID_V5, UUID_NS_URL, $namespace, $name2);
+print "UUID3 = $uuid3\n";
+
+my $res   = equal_uuids($uuid2, $uuid3);
+print "Result2  = $res\n";
+
+# this doesn't test much - note that namespaces must be typed!
+my $uuid4 = create_uuid_as_string(UUID_V5, UUID_NS_URL, $namespace . $name1);
+print "UUID4 = $uuid4\n";
+
+my $res   = equal_uuids($uuid1, $uuid4);
 
 print "Result = ". ($res? "equal" : "not equal")."\n";
->>>>>>> ec95636c
 
 my $C = loadConfTable(conf=>$arg{conf},debug=>"true");
 
